--- conflicted
+++ resolved
@@ -1,9 +1,5 @@
 def agts(queue):
-<<<<<<< HEAD
-    gs_N2 = queue.add('gs_N2.py', ncpus=8, walltime=2000)
-=======
     gs_N2 = queue.add('gs_N2.py', ncpus=8, walltime=30)
->>>>>>> 29448fe4
     w = queue.add('frequency.py', deps=gs_N2, walltime=200)
     f = queue.add('con_freq.py', ncpus=2, deps=gs_N2, walltime=1000)
     rpa_N2 = queue.add('rpa_N2.py', deps=gs_N2,
