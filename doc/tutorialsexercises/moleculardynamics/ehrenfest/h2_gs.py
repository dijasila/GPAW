--- conflicted
+++ resolved
@@ -10,12 +10,8 @@
 atoms.center(vacuum=4.0)
 
 # Set groundstate calculator and get and save wavefunctions
-<<<<<<< HEAD
-calc = GPAW(mode='fd', h=0.3, nbands=1, basis='dzp', txt=name + '_gs.txt')
-=======
-calc = GPAW(h=0.3, nbands=1, basis='dzp', txt=name + '_gs.txt',
+calc = GPAW(mode='fd', h=0.3, nbands=1, basis='dzp', txt=name + '_gs.txt',
             symmetry={'point_group': False})
->>>>>>> af076a8f
 atoms.calc = calc
 atoms.get_potential_energy()
 calc.write(name + '_gs.gpw', mode='all')