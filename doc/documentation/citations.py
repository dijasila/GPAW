--- conflicted
+++ resolved
@@ -41,21 +41,14 @@
                     else:
                         y = w
                 else:
-<<<<<<< HEAD
-=======
                     if '-' in w:
                         w = w.split('-')[-1]
->>>>>>> ad184c09
                     m = months.index(w) + 1
         elif tag == '\n':
             date = datetime.date(y, m, d)
             if doi not in dois:
                 dois.add(doi)
-<<<<<<< HEAD
-                papers.append((date, doi, title))
-=======
                 papers[doi] = (date, title)
->>>>>>> ad184c09
         n += 1
 
     return papers
@@ -63,14 +56,6 @@
 
 plt.figure(figsize=(8, 4))
 total = {}
-<<<<<<< HEAD
-for bib in ['gpaw1', 'tddft', 'gpaw2', 'response']:
-    papers = []
-    for line in open(bib + '.txt'):
-        date, doi, title = line.split(' ', 2)
-        papers.append((datetime.date(*[int(x) for x in date.split('-')]),
-                       doi, title.strip()))
-=======
 for bib in ['gpaw1', 'tddft', 'lcao', 'gpaw2', 'response']:
     papers = {}
     for line in open(bib + '.txt'):
@@ -81,7 +66,6 @@
         papers.update(f(bib + '.bib'))
     papers = [(papers[doi][0], doi, papers[doi][1]) for doi in papers]
     papers.sort()
->>>>>>> ad184c09
     plt.plot([paper[0] for paper in papers], range(1, len(papers) + 1),
              '-o', label=bib)
     fd = open(bib + '.txt', 'w')
@@ -92,10 +76,6 @@
     fd.close()
     x = dict([(p[1], 0) for p in papers])
     print(bib, len(papers), len(x), len(total))
-    #fd = open(bib + '.txt', 'w')
-    #for date, doi, title in papers:
-    #    print >> fd, date,doi,title
-    #fd.close()
 
 
 allpapers = [(paper[0], doi, paper[1]) for doi, paper in total.items()]
