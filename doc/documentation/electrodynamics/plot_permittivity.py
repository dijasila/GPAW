--- conflicted
+++ resolved
@@ -66,9 +66,4 @@
                                 [4.161, 1.964, 36.63],
                                 [5.747, 1.958, 22.55],
                                 [7.912, 1.361, 81.04]])
-<<<<<<< HEAD
-plot(ymlfname, fiteps)
-# plt.show()
-=======
-plot(ymlfname, fiteps)
->>>>>>> 8a4cc963
+plot(ymlfname, fiteps)