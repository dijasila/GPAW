--- conflicted
+++ resolved
@@ -1,15 +1,9 @@
 import numpy as np
 import matplotlib.pyplot as plt
 from matplotlib import use, patches
-<<<<<<< HEAD
-import matplotlib.pyplot as plt
-from ase.units import Bohr
-import numpy as np
-=======
 from ase.units import Bohr
 
 from gpaw.tddft import TDDFT
->>>>>>> 8a4cc963
 
 
 # Initialize TDDFT and QSFDTD
@@ -33,13 +27,8 @@
     d_proj = np.zeros(d_slice.shape)
     for ind, val in np.ndenumerate(d_slice):
         d_proj[ind] = np.where(
-<<<<<<< HEAD
             np.append(
                 np.rollaxis(d, vslice)[:, ind[0], ind[1]], 1.0) != 0)[0][0]
-=======
-            np.append(np.rollaxis(d, vslice)[:, ind[0], ind[1]],
-                      1.0) != 0)[0][0]
->>>>>>> 8a4cc963
 
     # Grids
     x = np.linspace(0, box[1], ng[1])
@@ -61,12 +50,7 @@
 atoms = td_calc.atoms
 
 box = np.diagonal(poisson_solver.cl.gd.cell_cv) * Bohr  # in Ang
-<<<<<<< HEAD
-atom_positions = (atoms.get_positions() +
-                  poisson_solver.qm.corner1 * Bohr)  # in Ang
-=======
 atom_positions = atoms.positions + poisson_solver.qm.corner1 * Bohr  # in Ang
->>>>>>> 8a4cc963
 atom_elements = atoms.get_chemical_symbols()
 
 # create figure
@@ -76,10 +60,6 @@
 # prepare data
 plotData = poisson_solver.classical_material.beta[0]
 ng = plotData.shape
-<<<<<<< HEAD
-=======
-color_limits = None  # [-1e-3, 1e-3]
->>>>>>> 8a4cc963
 
 axis = 2
 ax = plt.subplot(1, 1, 1)
@@ -102,17 +82,6 @@
 
 # Mark the quantum region
 i, j = 1, 0
-<<<<<<< HEAD
-qmrect = patches.Rectangle((poisson_solver.qm.corner1[i] * Bohr,
-                            poisson_solver.qm.corner1[j] * Bohr),
-                           (poisson_solver.qm.corner2[i] -
-                            poisson_solver.qm.corner1[i]) * Bohr,
-                           (poisson_solver.qm.corner2[j] -
-                            poisson_solver.qm.corner1[j]) * Bohr,
-                           color='black',  # #0099FF',
-                           fill=0,
-                           linewidth=1.0)
-=======
 qmrect = patches.Rectangle(
     (poisson_solver.qm.corner1[i] * Bohr, poisson_solver.qm.corner1[j] * Bohr),
     (poisson_solver.qm.corner2[i] - poisson_solver.qm.corner1[i]) * Bohr,
@@ -120,7 +89,6 @@
     color='black',  # #0099FF',
     fill=0,
     linewidth=1.0)
->>>>>>> 8a4cc963
 ax.add_patch(qmrect)
 
 # Classical
