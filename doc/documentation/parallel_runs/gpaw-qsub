#!/usr/bin/env python
# Emacs: treat this as -*- python -*-

import os, sys
from optparse import OptionParser, Option, OptionValueError
import subprocess

class MultipleOption(Option):
    """OptionParser with added extend action"""
    ACTIONS = Option.ACTIONS + ("extend",)
    STORE_ACTIONS = Option.STORE_ACTIONS + ("extend",)
    TYPED_ACTIONS = Option.TYPED_ACTIONS + ("extend",)
    ALWAYS_TYPED_ACTIONS = Option.ALWAYS_TYPED_ACTIONS + ("extend",)

    def take_action(self, action, dest, opt, value, values, parser):
        if action == "extend":
            # The extend action takes comma separated lists and turns them
            # into python lists and append thems to list-like options
            lvalue = value.split(",")
            values.ensure_value(dest, []).extend(lvalue)
        else:
            Option.take_action(self, action, dest, opt, value, values, parser)


def main():
    PROG = os.path.basename(os.path.splitext(__file__)[0])
    description = """Submits a GPAW python script to the TORQUE queue"""
    
    parser = OptionParser(option_class=MultipleOption,
                          usage=('usage: %prog [OPTIONS] <script> ' +
                                 '[SCRIPT ARGUMENTS]'),
                          description=description)
    parser.disable_interspersed_args()

    add = parser.add_option
    add('-x', '--export', action="extend", type='string',
        help='Environment variables to export')
    add('-g', '--gpaw', help='Path to GPAW')
    add('--module', help=('Run library module as a script ' +
                          '(terminates option list)'))
    add('--cores', type=int, help='Number of cores')
    add('-n', '--threads', type=int, default=1,
<<<<<<< HEAD
        help='Total number of threads')

=======
        help='Number of threads per cpu.')
    add('-0', '--dry-run', action='store_true')
    
>>>>>>> 7988be2a
    # qsub options:
    add('-q', '--queue')
    add('-l', '--resource-list', action='extend', type='string',
        dest='resource_list')
    add('-m', '--mail-options', dest='mail_options')
    add('-N', '--jobname', dest='jobname')

    args = sys.argv[1:]
    for i, arg in enumerate(args):
        if arg.startswith('--module='):
            module_args = args[i + 1:]
            del args[i + 1:]
            break
        if arg == '--module':
            module_args = args[i + 2:]
            del args[i + 2:]
            break
    else:
        module_args = []
    
    opts, args = parser.parse_args(args)
    args += module_args
    
    if opts.gpaw:
        path = opts.gpaw
    else:
        path = os.environ.get('GPAW_HOME')
        if not path:
            import gpaw
            path = gpaw.__path__[0]
        
    if opts.export:
        export = opts.export
        pass
    else:
        export = []
        
    if opts.module:
        jobname = opts.module
    elif opts.jobname:
        script = args[0]
        jobname = opts.jobname
    else:
        script = args[0]
        jobname = '_'.join(args)

    qsub = '#!/usr/bin/env python\n'
    qsub += '#PBS -N %s\n' % jobname  # set default job name
    qsub += '#PBS -W umask=002\n'

    if not opts.module:
        if os.path.isfile(script):
            for line in open(os.path.expanduser(script)):
                if line.startswith('#PBS'):
                    qsub += line
        else:
            p = subprocess.Popen(['which', script], stdout=subprocess.PIPE)
            args[0] = p.communicate()[0].strip()

    if opts.cores:
        for ppn, arch in [(16, 'xeon16'), (8, 'xeon8'), (4, 'opteron4')]:
            if opts.cores % ppn == 0:
                nodes = opts.cores // ppn
                break
        else:
            if opts.cores < 4:
                nodes = 1
                ppn = opts.cores
            else:
                2 / 0
        if not opts.resource_list:
            opts.resource_list = []
        opts.resource_list.append(
            'nodes={0}:ppn={1}:{2}'.format(nodes, ppn, arch))

    qsub += 'job = %r\n' % args
    qsub += 'path = %r\n' % path
    qsub += 'module = %r\n' % opts.module
    qsub += 'nthreads = %d\n' % opts.threads
    qsub += 'export = %r\n' % export

    qsub += """
import os
import subprocess

nodename = os.uname()[1]
c = nodename[0]
assert c in 'abcdghinmqp'

nproc = len(open(os.environ['PBS_NODEFILE']).readlines())

cmd = ['mpiexec']

export.append('PYTHONPATH=%s:%s' % (path, os.environ.get('PYTHONPATH', '')))

if c in 'ghi':
    # Intel Niflheim node:
    cmd += ['--mca', 'btl', '^tcp']

if nthreads > 1:
    cmd += ['-np', str(nproc // nthreads), '--loadbalance']
    export.append('OMP_NUM_THREADS=%d' % nthreads)

for x in export:
    cmd += ['-x', x]
    
cmd.append(os.path.join(path,
                        'build',
                        'bin.' + os.environ['GPAW_PLATFORM'],
                        'gpaw-python'))
if module:
    cmd += ['-m', module]
cmd += job

error = subprocess.call(cmd)
if error:
    raise SystemExit(error)
"""
    cmd = ['qsub']
    qsub_options = []
    if opts.queue:
        cmd += ['-q', opts.queue]
    if opts.resource_list:
        cmd += ['-l', ','.join(opts.resource_list)]
    if opts.mail_options:
        cmd += ['-m', opts.mail_options]
    
    if opts.dry_run:
        print(cmd)
        print(qsub)
    else:
        subprocess.Popen(cmd, stdin=subprocess.PIPE).communicate(qsub)


if __name__ == '__main__':
    main()<|MERGE_RESOLUTION|>--- conflicted
+++ resolved
@@ -40,14 +40,9 @@
                           '(terminates option list)'))
     add('--cores', type=int, help='Number of cores')
     add('-n', '--threads', type=int, default=1,
-<<<<<<< HEAD
         help='Total number of threads')
-
-=======
-        help='Number of threads per cpu.')
     add('-0', '--dry-run', action='store_true')
     
->>>>>>> 7988be2a
     # qsub options:
     add('-q', '--queue')
     add('-l', '--resource-list', action='extend', type='string',
