--- conflicted
+++ resolved
@@ -316,10 +316,6 @@
 2014-08-21 10.1039/c4cp02204a Enhancing the hydrogen storage capacity of TiFe by utilizing clusters
 2014-08-21 10.1039/c4dt01329h Chloride-bridged, defect-dicubane {Ln(4)} core clusters: syntheses, crystal structures and magnetic properties
 2014-08-28 10.1021/jp505462m TDDFT Analysis of Optical Properties of Thiol Monolayer-Protected Gold and Intermetallic Silver-Gold Au-144(SR)(60) and Au84Ag60(SR)(60) Clusters
-<<<<<<< HEAD
-2014-10-15 10.1016/j.carbon.2014.06.060 Atomic and electronic structure of tetrahedral amorphous carbon surfaces from density functional theory: Properties and simulation strategies
-2014-10-15 10.1016/j.susc.2014.05.017 Investigating energetics of Au-8 on graphene/Ru(0001) using a genetic algorithm and density functional theory
-=======
 2014-09-11 10.1103/PhysRevLett.113.115501 Silicon-Carbon Bond Inversions Driven by 60-keV Electrons in Graphene
 2014-09-15 10.1088/0031-8949/2014/T162/014019 Ab initio study of structural and electronic properties of partially reduced graphene oxide
 2014-09-18 10.1021/jp412360b Electronic and Vibrational Properties of meso-Tetraphenylporphyrin on Silver Substrates
@@ -327,7 +323,6 @@
 2014-09-18 10.1021/jp506158c Periodic DFT Study of Benzene Adsorption on Pd(100) and Pd(110) at Medium and Saturation Coverage
 2014-09-22 10.1103/PhysRevB.90.125433 Induced work function changes at Mg-doped MgO/Ag(001) interfaces: Combined Auger electron diffraction and density functional study
 2014-10-15 10.1016/j.carbon.2014.06.060 Atomic and electronic structure of tetrahedral amorphous carbon surfaces from density functional theory: Properties and simulation strategies
-2014-10-15 10.1016/j.ssc.2014.07.008 Physical properties of alpha-Fe upon the introduction of H, He, C, and N
 2014-10-15 10.1016/j.susc.2014.05.017 Investigating energetics of Au-8 on graphene/Ru(0001) using a genetic algorithm and density functional theory
 2014-10-15 10.1021/nl5029045 High-Conductive Organometallic Molecular Wires with De localized Electron Systems Strongly Coupled to Metal Electrodes
 2014-10-16 10.1021/jp507349k Coverage-Dependent Adsorption of Bifunctional Molecules: Detailed Insights into Interactions between Adsorbates
@@ -367,5 +362,4 @@
 2015-03-15 10.1016/j.susc.2014.11.006 Detection of adsorbate overlayer structural transitions using sum-frequency generation spectroscopy
 2015-03-18 10.1002/adfm.201404388 Molecular Heterojunctions of Oligo(phenylene ethynylene)s with Linear to Cruciform Framework
 2015-03-26 10.1021/acs.jpca.5b01797 Ultrafast Structural Pathway of Charge Transfer in N,N,N ',N '-Tetramethylethylenediamine
-2015-04-01 10.1016/j.cplett.2015.02.013 Relationship between unbranched alkane dimer interaction energies using different theoretical methods and correlations with thermodynamic properties
->>>>>>> 7988be2a
+2015-04-01 10.1016/j.cplett.2015.02.013 Relationship between unbranched alkane dimer interaction energies using different theoretical methods and correlations with thermodynamic properties