--- conflicted
+++ resolved
@@ -24,11 +24,7 @@
 # c = {'energy': 0.005, 'eigenstates': 1e-4}  # Usable values
 c = {'energy': 0.1, 'eigenstates': 3, 'density': 3}  # Values for test
 
-<<<<<<< HEAD
-calc = GPAW(txt='CO.txt', xc='LCY_PBE:omega=0.81', convergence=c,
-=======
 calc = GPAW(txt='CO.txt', xc='LCY-PBE:omega=0.81', convergence=c,
->>>>>>> 381d0c28
             eigensolver=RMMDIIS(), h=h,
             poissonsolver=PoissonSolver(use_charge_center=True),
             occupations=FermiDirac(width=0.0), spinpol=False)
