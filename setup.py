#!/usr/bin/env python

# Copyright (C) 2003  CAMP
# Please see the accompanying LICENSE file for further information.

import os
import sys
import re
import distutils
import distutils.util
from distutils.core import setup, Extension
from distutils.sysconfig import get_config_var
from glob import glob
from os.path import join

from config import *

# Get the current version number:
execfile('gpaw/svnversion_io.py')  # write gpaw/svnversion.py and get svnversion
execfile('gpaw/version.py')        # get version_base
if svnversion:
    version = version_base + '.' + svnversion
else:
    version = version_base

long_description = """\
A grid-based real-space Projector Augmented Wave (PAW) method Density
Functional Theory (DFT) code featuring: Flexible boundary conditions,
k-points and gradient corrected exchange-correlation functionals."""

msg = [' ']

libraries = []
library_dirs = []
include_dirs = []
extra_link_args = []
extra_compile_args = []
runtime_library_dirs = []
extra_objects = []
define_macros = []
undef_macros = []

mpi_libraries = []
mpi_library_dirs = []
mpi_include_dirs = []
mpi_runtime_library_dirs = []
mpi_define_macros = []

platform_id = ''

packages = ['gpaw',
            'gpaw.analyse',
            'gpaw.atom',
            'gpaw.eigensolvers',
            'gpaw.io',
            'gpaw.lcao',
            'gpaw.lrtddft',
            'gpaw.mpi',
            'gpaw.pes',
            'gpaw.response',
            'gpaw.sphere',
            'gpaw.tddft',
            'gpaw.test',
            'gpaw.test.big',
            'gpaw.test.noncollinear',
            'gpaw.test.parallel',
<<<<<<< HEAD
            'gpaw.test.io',
=======
            'gpaw.test.pw',
>>>>>>> bd2528cf
            'gpaw.test.vdw',
            'gpaw.testing',
            'gpaw.transport',
            'gpaw.utilities',
            'gpaw.wavefunctions',
            'gpaw.xc',
            'gpaw.xc.gllb']

include_ase = False
if '--include-ase' in sys.argv:
    include_ase = True
    sys.argv.remove('--include-ase')

import_numpy = True
if '--ignore-numpy' in sys.argv:
    import_numpy = False
    sys.argv.remove('--ignore-numpy')

remove_default_flags = False
if '--remove-default-flags' in sys.argv:
    remove_default_flags = True
    sys.argv.remove('--remove-default-flags')

customize = 'customize.py'
for i, arg in enumerate(sys.argv):
    if arg.startswith('--customize'):
        customize = sys.argv.pop(i).split('=')[1]
        break

check_packages(packages, msg, include_ase, import_numpy)

get_system_config(define_macros, undef_macros,
                  include_dirs, libraries, library_dirs,
                  extra_link_args, extra_compile_args,
                  runtime_library_dirs, extra_objects, msg,
                  import_numpy)

mpicompiler = get_parallel_config(mpi_libraries,
                                  mpi_library_dirs,
                                  mpi_include_dirs,
                                  mpi_runtime_library_dirs,
                                  mpi_define_macros)

mpilinker = mpicompiler
compiler = None

scalapack = False
#User provided customizations
if os.path.isfile(customize):
    execfile(customize)

if platform_id != '':
    my_platform = distutils.util.get_platform() + '-' + platform_id
    def my_get_platform(): return my_platform
    distutils.util.get_platform = my_get_platform

if compiler is not None:
    msg += ['* Compiling gpaw with %s' % compiler]
    # A hack to change the used compiler and linker:
    vars = get_config_vars()
    if remove_default_flags:
        for key in ['BASECFLAGS', 'CFLAGS', 'OPT', 'PY_CFLAGS',
            'CCSHARED', 'CFLAGSFORSHARED', 'LINKFORSHARED',
            'LIBS', 'SHLIBS']:
            value = vars[key].split()
            # remove all gcc flags (causing problems with other compilers)
            for v in list(value):
                value.remove(v)
            vars[key] = ' '.join(value)
    for key in ['CC', 'LDSHARED']:
        value = vars[key].split()
        # first argument is the compiler/linker.  Replace with mpicompiler:
        value[0] = compiler
        vars[key] = ' '.join(value)

custom_interpreter = False
# Check the command line so that custom interpreter is build only with
# 'build', 'build_ext', or 'install':
if mpicompiler is not None:
    for cmd in ['build', 'build_ext', 'install']:
        if cmd in sys.argv:
            custom_interpreter = True
            break

# apply ScaLapack settings
if scalapack:
    get_scalapack_config(define_macros)
    msg.append('* Compiling with ScaLapack')

# distutils clean does not remove the _gpaw.so library and gpaw-python
# binary so do it here:
plat = distutils.util.get_platform()
msg += ['* Architecture: '+plat]
plat = plat + '-' + sys.version[0:3]
gpawso = 'build/lib.%s/' % plat + '_gpaw.so'
gpawbin = 'build/bin.%s/' % plat + 'gpaw-python'
if 'clean' in sys.argv:
    if os.path.isfile(gpawso):
        print 'removing ', gpawso
        os.remove(gpawso)
    if os.path.isfile(gpawbin):
        print 'removing ', gpawbin
        os.remove(gpawbin)

sources = glob('c/*.c') + ['c/bmgs/bmgs.c']
# libxc sources
sources = sources + glob('c/libxc/src/*.c')
sources2remove = ['c/libxc/src/test.c',
                  'c/libxc/src/xc_f.c',
                  'c/libxc/src/work_gga_x.c',
                  'c/libxc/src/work_lda.c'
                  ]

for s2r in glob('c/libxc/src/funcs_*.c'): sources2remove.append(s2r)
for s2r in sources2remove:
    if s2r in sources: sources.remove(s2r)

check_dependencies(sources)

extension = Extension('_gpaw',
                      sources,
                      libraries=libraries,
                      library_dirs=library_dirs,
                      include_dirs=include_dirs,
                      define_macros=define_macros,
                      undef_macros=undef_macros,
                      extra_link_args=extra_link_args,
                      extra_compile_args=extra_compile_args,
                      runtime_library_dirs=runtime_library_dirs,
                      extra_objects=extra_objects)

scripts = [join('tools', script)
           for script in ('gpaw', 'gpaw-test', 'gpaw-setup', 'gpaw-basis',
                          'gpaw-mpisim')]

write_configuration(define_macros, include_dirs, libraries, library_dirs,
                    extra_link_args, extra_compile_args,
                    runtime_library_dirs,extra_objects, mpicompiler,
                    mpi_libraries, mpi_library_dirs, mpi_include_dirs,
                    mpi_runtime_library_dirs, mpi_define_macros)

setup(name = 'gpaw',
      version=version,
      description='A grid-based real-space PAW method DFT code',
      author='J. J. Mortensen, et.al.',
      author_email='jensj@fysik.dtu.dk',
      url='http://www.fysik.dtu.dk',
      license='GPLv3+',
      platforms=['unix'],
      packages=packages,
      ext_modules=[extension],
      scripts=scripts,
      long_description=long_description,
      )


if custom_interpreter:
    scripts.append('build/bin.%s/' % plat + 'gpaw-python')
    error, par_msg = build_interpreter(
        define_macros, include_dirs, libraries,
        library_dirs, extra_link_args, extra_compile_args,
        runtime_library_dirs, extra_objects,
        mpicompiler, mpilinker, mpi_libraries,
        mpi_library_dirs,
        mpi_include_dirs,
        mpi_runtime_library_dirs, mpi_define_macros)
    msg += par_msg
    # install also gpaw-python
    if 'install' in sys.argv and error == 0:
        setup(name='gpaw',
              version=version,
              description='A grid-based real-space PAW method DFT code',
              author='J. J. Mortensen, et.al.',
              author_email='jensj@fysik.dtu.dk',
              url='http://www.fysik.dtu.dk',
              license='GPLv3+',
              platforms=['unix'],
              packages=packages,
              ext_modules=[extension],
              scripts=scripts,
              long_description=long_description,
              )

else:
    msg += ['* Only a serial version of gpaw was built!']

# Messages make sense only when building
if 'build' in sys.argv or 'build_ext' in sys.argv or 'install' in sys.argv:
    for line in msg:
        print line<|MERGE_RESOLUTION|>--- conflicted
+++ resolved
@@ -64,11 +64,7 @@
             'gpaw.test.big',
             'gpaw.test.noncollinear',
             'gpaw.test.parallel',
-<<<<<<< HEAD
-            'gpaw.test.io',
-=======
             'gpaw.test.pw',
->>>>>>> bd2528cf
             'gpaw.test.vdw',
             'gpaw.testing',
             'gpaw.transport',
