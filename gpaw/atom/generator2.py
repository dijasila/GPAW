--- conflicted
+++ resolved
@@ -680,17 +680,14 @@
             pseudizer = partial(self.pseudizer, points=nderiv)
         elif type == 'nc':
             pseudizer = partial(self.rgd.pseudize_normalized, points=nderiv)
+        else:
+            pseudizer = None
         for waves in self.waves_l:
-<<<<<<< HEAD
             if type == 'orthonormal':
                 waves.pseudize_orthonormal(nderiv, self.vtr_g, 2.0 * self.rcmax)
             else:
-                waves.pseudize(type, nderiv, self.vtr_g, self.aea.vr_sg[0],
+                waves.pseudize(pseudizer, self.vtr_g, self.aea.vr_sg[0],
                                2.0 * self.rcmax)
-=======
-            waves.pseudize(pseudizer, self.vtr_g, self.aea.vr_sg[0],
-                           2.0 * self.rcmax)
->>>>>>> b665315a
             self.nt_g += waves.nt_g
             self.Q += waves.Q
 
