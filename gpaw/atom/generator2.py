#!/usr/bin/env python
# -*- coding: utf-8 -*-
import sys
from math import pi, exp, sqrt, log

import numpy as np
from scipy.optimize import fsolve
from scipy import __version__ as scipy_version
from ase.utils import prnt, devnull
from ase.units import Hartree, Bohr
from ase.data import atomic_numbers, chemical_symbols

from gpaw.spline import Spline
from gpaw.setup import BaseSetup
from gpaw.version import version
from gpaw.basis_data import Basis, BasisFunction, BasisPlotter
from gpaw.gaunt import make_gaunt
from gpaw.utilities import erf, pack2
from gpaw.setup_data import SetupData
from gpaw.atom.configurations import configurations
from gpaw.utilities.lapack import general_diagonalize
from gpaw.atom.aeatom import AllElectronAtom, Channel, parse_ld_str, colors, \
    GaussianBasis


parameters = {
'H':  ('1s,s,p', 0.9, {}),
'He': ('1s,s,p', 1.5, {}),
'Li': ('1s,2s,2p,p,d', 1.5, {}),
'Be': ('1s,2s,2p,p,d', 1.4, {}),
'B':  ('2s,s,2p,p,d', 1.2, {}),
'C':  ('2s,s,2p,p,d', 1.2, {}),
'N':  ('2s,s,2p,p,d', [1.2, 1.3], {'r0': 1.1}),
'O':  ('2s,s,2p,p,d', [1.2, 1.4], {}),
'F':  ('2s,s,2p,p,d', [1.2,1.4], {}),
'Ne': ('2s,s,2p,p,d', 1.8, {}),  # 10
'Na': ('2s,3s,2p,3p,d', 2.3, {'local': 'f'}),
'Mg': ('2s,3s,2p,3p,d', [2.0, 1.8], {'local': 'f'}),
'Al': ('3s,s,3p,p,d', 2.1, {'local': 'f'}),
'Si': ('3s,s,3p,p,d', 1.9, {'local': 'f'}),
'P':  ('3s,s,3p,p,d', 1.7, {'local': 'f'}),
'S':  ('3s,s,3p,p,d', 1.6, {'local': 'f'}),
'Cl': ('3s,s,3p,p,d', 1.5, {'local': 'f'}),
'Ar': ('3s,s,3p,p,d', 1.5, {'local': 'f'}),
'K':  ('3s,4s,3p,4p,d,d', 2.1, {'local': 'f'}),
'Ca': ('3s,4s,3p,4p,3d,d', 2.1, {'local': 'f'}),  # 20
'Sc': ('3s,4s,3p,4p,3d,d', 2.3, {'local': 'f'}),
'Ti': ('3s,4s,3p,4p,3d,d', [2.2, 2.2, 2.3], {'local': 'f'}),
'V':  ('3s,4s,3p,4p,3d,d', [2.1, 2.1, 2.3], {'local': 'f'}),
'Cr': ('3s,4s,3p,4p,3d,d', [2.1, 2.1, 2.3], {'local': 'f'}),
'Mn': ('3s,4s,3p,4p,3d,d', [2.0, 2.0, 2.2], {'local': 'f'}),
'Fe': ('3s,4s,3p,4p,3d,d', 2.1, {'local': 'f'}),
'Co': ('3s,4s,3p,4p,3d,d', 2.1, {'local': 'f'}),
'Ni': ('3s,4s,3p,4p,3d,d', 2.0, {'local': 'f'}),
'Cu': ('3s,4s,3p,4p,3d,d', 1.9, {'local': 'f'}),
'Zn': ('3s,4s,3p,4p,3d,d', 1.9, {'local': 'f'}),  # 30
'Ga': ('4s,s,4p,p,3d,d', 2.2, {'local': 'f'}),
'Ge': ('4s,s,4p,p,3d,d', 2.1, {'local': 'f'}),
'As': ('4s,s,4p,p,d', 2.0, {'local': 'f'}),
'Se': ('4s,s,4p,p,d', 2.1, {'local': 'f'}),
'Br': ('4s,s,4p,p,d', 2.1, {'local': 'f'}),
'Kr': ('4s,s,4p,p,d', 2.1, {'local': 'f'}),
'Rb': ('4s,5s,4p,5p,d,d', 2.5, {'local': 'f'}),
'Sr': ('4s,5s,4p,5p,4d,d', 2.5, {'local': 'f'}),
'Y':  ('4s,5s,4p,5p,4d,d', 2.5, {'local': 'f'}),
'Zr': ('4s,5s,4p,5p,4d,d', 2.5, {'local': 'f'}),  # 40
'Nb': ('4s,5s,4p,5p,4d,d', [2.4,2.4,2.5], {'local': 'f'}),
'Mo': ('4s,5s,4p,5p,4d,d', 2.3, {'local': 'f'}),
'Tc': ('4s,5s,4p,5p,4d,d', 2.3, {'local': 'f'}),
'Ru': ('4s,5s,4p,5p,4d,d', 2.3, {'local': 'f'}),
'Rh': ('4s,5s,4p,5p,4d,d', 2.3, {'local': 'f'}),
'Pd': ('4s,5s,4p,5p,4d,d', 2.3, {'local': 'f'}),
'Ag': ('4s,5s,4p,5p,4d,d', 2.3, {'local': 'f'}),
'Cd': ('4s,5s,4p,5p,4d,d', 2.3, {'local': 'f'}),
'In': ('5s,s,5p,p,4d,d', 2.6, {'local': 'f'}),
'Sn': ('5s,s,5p,p,4d,d', 2.5, {'local': 'f'}),
'Sb': ('5s,s,5p,p,4d,d', 2.5, {'local': 'f'}),
'Te': ('5s,6s,5p,p,d,d', 2.5, {'local': 'f'}),
'I':  ('5s,s,5p,p,d', 2.4, {'local': 'f'}),
'Xe': ('5s,s,5p,p,d', 2.3, {'local': 'f'}),
'Cs': ('5s,6s,5p,6p,5d', [1.9, 2.2], {}),  # 55
'Ba': ('5s,6s,5p,6p,5d', [1.8, 2.2], {}),
'La': ('5s,6s,5p,6p,5d,d,4f,f', 2.5, {'local': 'g'}),
'Ce': ('5s,6s,5p,6p,5d,d,4f,f', 2.4, {'local': 'g'}),
'Pr': ('5s,6s,5p,6p,5d,d,4f,f', 2.3, {'local': 'g'}),
'Nd': ('5s,6s,5p,6p,5d,d,4f,f', 2.3, {'local': 'g'}),  # 60
'Pm': ('5s,6s,5p,6p,5d,d,4f,f', 2.3, {'local': 'g'}),
'Sm': ('5s,6s,5p,6p,5d,d,4f,f', 2.2, {'local': 'g'}),
'Eu': ('5s,6s,5p,6p,5d,d,4f,f', 2.2, {'local': 'g'}),
'Gd': ('5s,6s,5p,6p,5d,d,4f,f', 2.2, {'local': 'g'}),
'Tb': ('5s,6s,5p,6p,5d,d,4f,f', 2.2, {'local': 'g'}),  # 65
'Dy': ('5s,6s,5p,6p,5d,d,4f,f', 2.1, {'local': 'g'}),
'Ho': ('5s,6s,5p,6p,5d,d,4f,f', 2.2, {'local': 'g'}),
'Er': ('5s,6s,5p,6p,5d,d,4f,f', 2.2, {'local': 'g'}),
'Tm': ('5s,6s,5p,6p,5d,d,4f,f', 2.2, {'local': 'g'}),
'Yb': ('5s,6s,5p,6p,5d,d,4f,f', 2.2, {'local': 'g'}),  # 70
'Lu': ('5s,6s,5p,6p,5d,d,4f,f', 2.2, {'local': 'g'}),
'Hf': ('5s,6s,5p,6p,5d,d', 2.4, {'local': 'f'}),
'Ta': ('5s,6s,5p,6p,5d,d', 2.4, {'local': 'f'}),
'W':  ('5s,6s,5p,6p,5d,d', 2.4, {'local': 'f'}),
'Re': ('5s,6s,5p,6p,5d,d', 2.4, {'local': 'f'}),  # 75
'Os': ('5s,6s,5p,6p,5d,d', 2.4, {'local': 'f'}),
'Ir': ('5s,6s,5p,6p,5d,d', 2.4, {'local': 'f'}),
'Pt': ('5s,6s,5p,6p,5d,d', 2.3, {'local': 'f'}),
'Au': ('5s,6s,5p,6p,5d,d', 2.3, {'local': 'f'}),
'Hg': ('5s,6s,5p,6p,5d,d', 2.3, {'local': 'f'}),  # 80
'Tl': ('6s,s,6p,p,5d,d', 2.8, {'local': 'f'}),
'Pb': ('6s,s,6p,p,5d,d', 2.6, {'local': 'f'}),
'Bi': ('6s,s,6p,p,5d,d', 2.6, {'local': 'f'}),
'Po': ('6s,s,6p,p,d', 2.7, {'local': 'f'}),
'At': ('6s,s,6p,p,d', 2.6, {'local': 'f'}),
'Rn': ('6s,s,6p,p,d', 2.6, {'local': 'f'}),
}


class PAWWaves:
    def __init__(self, rgd, l, rcut):
        self.rgd = rgd
        self.l = l
        self.rcut = rcut

        self.n_n = []
        self.e_n = []
        self.f_n = []
        self.phi_ng = []
        self.phit_ng = None
        self.pt_ng = None

    def __len__(self):
        return len(self.n_n)

    def add(self, phi_g, n, e, f):
        self.phi_ng.append(phi_g)
        self.n_n.append(n)
        self.e_n.append(e)
        self.f_n.append(f)

    def pseudize(self, type, nderiv):
        rgd = self.rgd

        if type == 'poly':
            ps = rgd.pseudize
        elif type == 'bessel':
            ps = rgd.jpseudize

        phi_ng = self.phi_ng = np.array(self.phi_ng)
        N = len(phi_ng)
        phit_ng = self.phit_ng = rgd.empty(N)
        gcut = rgd.ceil(self.rcut)

        self.nt_g = 0
        self.c_n = []
        for n in range(N):
            phit_ng[n], c = ps(phi_ng[n], gcut, self.l, nderiv)
            self.c_n.append(c)
            self.nt_g += self.f_n[n] / 4 / pi * phit_ng[n]**2

        self.dS_nn = np.empty((N, N))
        for n1 in range(N):
            for n2 in range(N):
                self.dS_nn[n1, n2] = rgd.integrate(
                    phi_ng[n1] * phi_ng[n2] -
                    phit_ng[n1] * phit_ng[n2]) / (4 * pi)
        self.Q = np.dot(self.f_n, self.dS_nn.diagonal())

    def construct_projectors(self, vtr_g, rcmax):
        N = len(self)
        if N == 0:
            self.pt_ng = []
            return

        rgd = self.rgd
        phit_ng = self.phit_ng
        gcmax = rgd.ceil(rcmax)
        r_g = rgd.r_g
        l = self.l

        dgdr_g = 1 / rgd.dr_g
        d2gdr2_g = rgd.d2gdr2()

        q_ng = rgd.zeros(N)
        for n in range(N):
            a_g, dadg_g, d2adg2_g = rgd.zeros(3)
            a_g[1:] = self.phit_ng[n, 1:] / r_g[1:]**l
            a_g[0] = self.c_n[n]
            dadg_g[1:-1] = 0.5 * (a_g[2:] - a_g[:-2])
            d2adg2_g[1:-1] = a_g[2:] - 2 * a_g[1:-1] + a_g[:-2]
            q_g = (vtr_g - self.e_n[n] * r_g) * self.phit_ng[n]
            q_g -= 0.5 * r_g**l * (
                (2 * (l + 1) * dgdr_g + r_g * d2gdr2_g) * dadg_g +
                r_g * d2adg2_g * dgdr_g**2)
            q_g[gcmax:] = 0
            q_g[1:] /= r_g[1:]
            if l == 0:
                q_g[0] = q_g[1]
            q_ng[n] = q_g

        A_nn = rgd.integrate(phit_ng[:, None] * q_ng) / (4 * pi)
        self.dH_nn = self.e_n * self.dS_nn - A_nn

        L_nn = np.eye(N)
        U_nn = A_nn.copy()

        if N - self.n_n.count(-1) == 1:
            assert self.n_n[0] != -1
            # We have a single bound-state projector.
            for n1 in range(N):
                for n2 in range(n1 + 1, N):
                    L_nn[n2, n1] = U_nn[n2, n1] / U_nn[n1, n1]
                    U_nn[n2] -= U_nn[n1] * L_nn[n2, n1]

            iL_nn = np.linalg.inv(L_nn)
            phit_ng[:] = np.dot(iL_nn, phit_ng)
            self.phi_ng[:] = np.dot(iL_nn, self.phi_ng)

            self.dS_nn = np.dot(np.dot(iL_nn, self.dS_nn), iL_nn.T)
            self.dH_nn = np.dot(np.dot(iL_nn, self.dH_nn), iL_nn.T)

        self.pt_ng = np.dot(np.linalg.inv(U_nn.T), q_ng)

    def calculate_kinetic_energy_correction(self, vr_g, vtr_g):
        if len(self) == 0:
            return
        self.dekin_nn = (self.rgd.integrate(self.phit_ng[:, None] *
                                            self.phit_ng *
                                            vtr_g, -1) / (4 * pi) -
                         self.rgd.integrate(self.phi_ng[:, None] *
                                            self.phi_ng *
                                            vr_g, -1) / (4 * pi) +
                         self.dH_nn)


class PAWSetupGenerator:
    def __init__(self, aea, projectors,
                 scalar_relativistic=False,
                 fd=sys.stdout):
        """fd: stream
            Text output."""

        self.aea = aea

        if fd is None:
            fd = devnull
        self.fd = fd

        self.lmax = -1
        self.states = {}
        for s in projectors.split(','):
            l = 'spdf'.find(s[-1])
            if len(s) == 1:
                n = None
            elif '.' in s:
                n = float(s[:-1])
            else:
                n = int(s[:-1])
            if l in self.states:
                self.states[l].append(n)
            else:
                self.states[l] = [n]
            if l > self.lmax:
                self.lmax = l

        # Add empty bound states:
        for l, nn in self.states.items():
            for n in nn:
                if (isinstance(n, int) and
                    (l not in aea.f_lsn or n - l > len(aea.f_lsn[l][0]))):
                    aea.add(n, l, 0)

        for l in range(self.lmax):
            if l not in self.states:
                states[l] = []

        aea.initialize()
        aea.run()
        aea.scalar_relativistic = scalar_relativistic
        aea.refine()

        self.rgd = aea.rgd

        self.vtr_g = None

        self.basis = None

        self.log('\nGenerating PAW', aea.xc.name, 'setup for', aea.symbol)

    def construct_shape_function(self, alpha=None, rc=None, eps=1e-10):
        """Build shape-function for compensation charge."""

        self.alpha = alpha

        if self.alpha is None:
            if isinstance(rc, list):
                rc = min(rc)
            rc = 1.5 * rc

            def spillage(alpha):
                """Fraction of gaussian charge outside rc."""
                x = alpha * rc**2
                return 1 - erf(sqrt(x)) + 2 * sqrt(x / pi) * exp(-x)

            def f(alpha):
                return log(spillage(alpha)) - log(eps)

            if scipy_version < '0.8':
                self.alpha = fsolve(f, 7.0)
            else:
                self.alpha = fsolve(f, 7.0)[0]

            self.alpha = round(self.alpha, 1)

        self.log('Shape function: exp(-alpha*r^2), alpha=%.1f Bohr^-2' %
                 self.alpha)

        self.ghat_g = (np.exp(-self.alpha * self.rgd.r_g**2) *
                       (self.alpha / pi)**1.5)

    def log(self, *args, **kwargs):
        prnt(file=self.fd, *args, **kwargs)

    def calculate_core_density(self):
        self.nc_g = self.rgd.zeros()
        self.ncore = 0
        self.nvalence = 0
        self.ekincore = 0.0
        for l, ch in enumerate(self.aea.channels):
            for n, f in enumerate(ch.f_n):
                if l <= self.lmax and n + l + 1 in self.states[l]:
                    self.nvalence += f
                else:
                    self.nc_g += f * ch.calculate_density(n)
                    self.ncore += f
                    self.ekincore += f * ch.e_n[n]

        self.ekincore -= self.rgd.integrate(self.nc_g * self.aea.vr_sg[0], -1)

        self.log('Core electrons:', self.ncore)
        self.log('Valence electrons:', self.nvalence)

    def add_waves(self, rc):
        if isinstance(rc, float):
            radii = [rc]
        else:
            radii = rc

        self.rcmax = max(radii)

        if self.lmax >= 0:
            radii += [radii[-1]] * (self.lmax + 1 - len(radii))

        self.waves_l = []
        for l in range(self.lmax + 1):
            rcut = radii[l]
            waves = PAWWaves(self.rgd, l, rcut)
            e = -1.0
            for n in self.states[l]:
                if isinstance(n, int):
                    # Bound state:
                    ch = self.aea.channels[l]
                    e = ch.e_n[n - l - 1]
                    f = ch.f_n[n - l - 1]
                    phi_g = ch.phi_ng[n - l - 1]
                else:
                    if n is None:
                        e += 1.0
                    else:
                        e = n
                    n = -1
                    f = 0.0
                    phi_g = self.rgd.zeros()
                    gc = self.rgd.round(1.5 * rcut)
                    ch = Channel(l)
                    ch.integrate_outwards(phi_g, self.rgd, self.aea.vr_sg[0], gc, e,
                                          self.aea.scalar_relativistic)
                    phi_g[1:gc + 1] /= self.rgd.r_g[1:gc + 1]
                    if l == 0:
                        phi_g[0] = phi_g[1]
                    phi_g /= (self.rgd.integrate(phi_g**2) / (4*pi))**0.5

                waves.add(phi_g, n, e, f)
            self.waves_l.append(waves)

    def pseudize(self, type='poly', nderiv=6, rcore=None):
        self.Q = -self.aea.Z + self.ncore

        self.nt_g = self.rgd.zeros()
        for waves in self.waves_l:
            waves.pseudize(type, nderiv)
            self.nt_g += waves.nt_g
            self.Q += waves.Q

        if rcore is None:
            rcore = self.rcmax * 0.8
        else:
            assert rcore <= self.rcmax

        # Make sure pseudo density is monotonically decreasing:
        while 1:
            gcore = self.rgd.round(rcore)
            self.nct_g = self.rgd.pseudize(self.nc_g, gcore)[0]
            nt_g = self.nt_g + self.nct_g
            dntdr_g = self.rgd.derivative(nt_g)[:gcore]
            if dntdr_g.max() < 0.0:
                break
            rcore -= 0.01

        if 1:
            rcore *= 1.2
            print rcore, '1.200000000000000000000000000'
            gcore = self.rgd.round(rcore)
            self.nct_g = self.rgd.pseudize(self.nc_g, gcore)[0]
            nt_g = self.nt_g + self.nct_g

        self.log('Constructing smooth pseudo core density for r < %.3f' %
                 rcore)
        self.nt_g = nt_g

        if 0:
            # Constuct function that decrease smoothly from
            # f(0)=1 to f(rcmax)=0:
            x_g = self.rgd.r_g[:gcore] / self.rcmax
            f_g = self.rgd.zeros()
            f_g[:gcore] = (1 - x_g**2 * (3 - 2 * x_g))**2

            # Add enough of f to nct to make nt monotonically decreasing:
            dfdr_g = self.rgd.derivative(f_g)
            A = (-dntdr_g / dfdr_g[:gcore]).max() * 1.5
            self.nt_g += A * f_g
            self.nct_g += A * f_g
            self.log('Adding to nct ...')

        self.npseudocore = self.rgd.integrate(self.nct_g)
        self.log('Pseudo core electrons: %.6f' % self.npseudocore)
        self.Q -= self.npseudocore

        self.rhot_g = self.nt_g + self.Q * self.ghat_g
        self.vHtr_g = self.rgd.poisson(self.rhot_g)

        self.vxct_g = self.rgd.zeros()
        exct_g = self.rgd.zeros()
        self.exct = self.aea.xc.calculate_spherical(
            self.rgd, self.nt_g.reshape((1, -1)), self.vxct_g.reshape((1, -1)))

        self.v0r_g = self.vtr_g - self.vHtr_g - self.vxct_g * self.rgd.r_g
        self.v0r_g[self.rgd.round(self.rcmax):] = 0.0

        self.log('\nProjectors:')
        self.log(' state  occ         energy             norm        rcut')
        self.log(' nl            [Hartree]  [eV]      [electrons]   [Bohr]')
        self.log('----------------------------------------------------------')
        for l, waves in enumerate(self.waves_l):
            for n, e, f, ds in zip(waves.n_n, waves.e_n, waves.f_n,
                                  waves.dS_nn.diagonal()):
                if n == -1:
                    self.log('  %s         %10.6f %10.5f   %19.2f' %
                             ('spdf'[l], e, e * Hartree, waves.rcut))
                else:
                    self.log(
                        ' %d%s     %2d  %10.6f %10.5f      %5.3f  %9.2f' %
                             (n, 'spdf'[l], f, e, e * Hartree, 1 - ds,
                              waves.rcut))
        self.log()

    def find_local_potential(self, l0, r0, P, e0):
        if l0 is None:
            self.find_polynomial_potential(r0, P)
        else:
            self.match_local_potential(l0, r0, P, e0)

    def find_polynomial_potential(self, r0, P, e0=None):
        self.log('Constructing smooth local potential for r < %.3f' % r0)
        g0 = self.rgd.ceil(r0)
        assert e0 is None

        self.vtr_g = self.rgd.pseudize(self.aea.vr_sg[0], g0, 1, P)[0]

        self.l0 = None
        self.e0 = None
        self.r0 = r0
        self.nderiv0 = P

    def match_local_potential(self, l0, r0, P, e0):
        self.log('Local potential matching %s-scattering at e=%.3f eV' %
                 ('spdfg'[l0], e0 * Hartree) +
                 ' and r=%.2f Bohr' % r0)

        g0 = self.rgd.ceil(r0)
        gc = g0 + 20

        ch = Channel(l0)
        phi_g = self.rgd.zeros()
        ch.integrate_outwards(phi_g, self.rgd, self.aea.vr_sg[0], gc, e0,
                              self.aea.scalar_relativistic)
        phi_g[1:gc] /= self.rgd.r_g[1:gc]
        if l0 == 0:
            phi_g[0] = phi_g[1]

        #phit_g, c = self.rgd.pseudize_normalized(phi_g, g0, l=l0, points=P)
        phit_g, c = self.rgd.pseudize(phi_g, g0, l=l0, points=P)
        r_g = self.rgd.r_g[1:g0]

        dgdr_g = 1 / self.rgd.dr_g
        d2gdr2_g = self.rgd.d2gdr2()
        a_g = phit_g.copy()
        a_g[1:] /= self.rgd.r_g[1:]**l0
        a_g[0] = c
        dadg_g = self.rgd.zeros()
        d2adg2_g = self.rgd.zeros()
        dadg_g[1:-1] = 0.5 * (a_g[2:] - a_g[:-2])
        d2adg2_g[1:-1] = a_g[2:] - 2 * a_g[1:-1] + a_g[:-2]
        q_g = (((l0 + 1) * dgdr_g + 0.5 * self.rgd.r_g * d2gdr2_g) * dadg_g +
               0.5 * self.rgd.r_g * d2adg2_g * dgdr_g**2)
        q_g[:g0] /= a_g[:g0]
        q_g += e0 * self.rgd.r_g
        q_g[0] = 0.0

        self.vtr_g = self.aea.vr_sg[0].copy()
        self.vtr_g[0] = 0.0
        self.vtr_g[1:g0] = q_g[1:g0]#e0 * r_g - t_g * r_g**(l0 + 1) / phit_g[1:g0]
        self.l0 = l0
        self.e0 = e0
        self.r0 = r0
        self.nderiv0 = P

    def construct_projectors(self):
        for waves in self.waves_l:
            waves.construct_projectors(self.vtr_g, self.rcmax)
            waves.calculate_kinetic_energy_correction(self.aea.vr_sg[0],
                                                      self.vtr_g)

    def check_all(self):
        self.log(('Checking eigenvalues of %s pseudo atom using ' +
                  'a Gaussian basis set:') % self.aea.symbol)
        self.log('                 AE [eV]        PS [eV]      error [eV]')

        ok = True

        for l in range(4):
            try:
                e_b, n0 = self.check(l)
            except RuntimeError:
                self.log('Singular overlap matrix!')
                ok = False
                continue

            nbound = (e_b < -0.002).sum()

            if l < len(self.aea.channels):
                e0_b = self.aea.channels[l].e_n
                nbound0 = (e0_b < -0.002).sum()
                extra = 6
                for n in range(1 + l, nbound0 + 1 + l + extra):
                    if n - 1 - l < len(self.aea.channels[l].f_n):
                        f = self.aea.channels[l].f_n[n - 1 - l]
                        self.log('%2d%s  %2d' % (n, 'spdf'[l], f), end='')
                    else:
                        self.log('       ', end='')
                    self.log('  %15.3f' % (e0_b[n - 1 - l] * Hartree), end='')
                    if n - 1 - l - n0 >= 0:
                        self.log('%15.3f' * 2 %
                                 (e_b[n - 1 - l - n0] * Hartree,
                                  (e_b[n - 1 - l - n0] - e0_b[n - 1 - l]) *
                                  Hartree))
                    else:
                        self.log()

                if nbound != nbound0 - n0:
                    self.log('Wrong number of %s-states!' % 'spdf'[l])
                    ok = False
                elif (nbound > 0 and
                      abs(e_b[:nbound] - e0_b[n0:nbound0]).max() > 1e-3):
                    self.log('Error in bound %s-states!' % 'spdf'[l])
                    ok = False
                elif (abs(e_b[nbound:nbound + extra] -
                          e0_b[nbound0:nbound0 + extra]).max() > 2e-2):
                    self.log('Error in %s-states!' % 'spdf'[l])
                    ok = False
            elif nbound > 0:
                self.log('Wrong number of %s-states!' % 'spdf'[l])
                ok = False

        return ok

    def check(self, l):
        basis = self.aea.channels[0].basis
        eps = basis.eps
        alpha_B = basis.alpha_B

        basis = GaussianBasis(l, alpha_B, self.rgd, eps)
        H_bb = basis.calculate_potential_matrix(self.vtr_g)
        H_bb += basis.T_bb
        S_bb = np.eye(len(basis))

        n0 = 0
        if l < len(self.waves_l):
            waves = self.waves_l[l]
            if len(waves) > 0:
                P_bn = self.rgd.integrate(basis.basis_bg[:, None] *
                                          waves.pt_ng) / (4 * pi)
                H_bb += np.dot(np.dot(P_bn, waves.dH_nn), P_bn.T)
                S_bb += np.dot(np.dot(P_bn, waves.dS_nn), P_bn.T)
                n0 = waves.n_n[0] - l - 1
                if n0 < 0 and l < len(self.aea.channels):
                    n0 = (self.aea.channels[l].f_n > 0).sum()
        elif l < len(self.aea.channels):
            n0 = (self.aea.channels[l].f_n > 0).sum()

        e_b = np.empty(len(basis))
        general_diagonalize(H_bb, e_b, S_bb)
        return e_b, n0

    def test_convergence(self):
        rgd = self.rgd
        r_g = rgd.r_g
        G_k, nt_k = self.rgd.fft(self.nt_g * r_g)
        rhot_k = self.rgd.fft(self.rhot_g * r_g)[1]
        ghat_k = self.rgd.fft(self.ghat_g * r_g)[1]
        v0_k = self.rgd.fft(self.v0r_g)[1]
        vt_k = self.rgd.fft(self.vtr_g)[1]
        phi_k = self.rgd.fft(self.waves_l[0].phit_ng[0] * r_g)[1]
        eee_k = 0.5 * nt_k**2 * (4 * pi)**2 / (2 * pi)**3
        ecc_k = 0.5 * rhot_k**2 * (4 * pi)**2 / (2 * pi)**3
        egg_k = 0.5 * ghat_k**2 * (4 * pi)**2 / (2 * pi)**3
        ekin_k = 0.5 * phi_k**2 * G_k**4 / (2 * pi)**3
        evt_k = nt_k * vt_k * G_k**2 * 4 * pi / (2 * pi)**3

        eee = 0.5 * rgd.integrate(self.nt_g * rgd.poisson(self.nt_g), -1)
        ecc = 0.5 * rgd.integrate(self.rhot_g * self.vHtr_g, -1)
        egg = 0.5 * rgd.integrate(self.ghat_g * rgd.poisson(self.ghat_g), -1)
        ekin = self.aea.ekin - self.ekincore - self.waves_l[0].dekin_nn[0, 0]
        print self.aea.ekin, self.ekincore, self.waves_l[0].dekin_nn[0, 0]
        evt = rgd.integrate(self.nt_g * self.vtr_g, -1)

        import pylab as p

        errors = 10.0**np.arange(-4, 0) / Hartree
        self.log('\nConvergence of energy:')
        self.log('plane-wave cutoff (wave-length) [ev (Bohr)]\n  ', end='')
        for de in errors:
            self.log('%14.4f' % (de * Hartree), end='')
        for label, e_k, e0 in [
            ('e-e', eee_k, eee),
            ('c-c', ecc_k, ecc),
            ('g-g', egg_k, egg),
            ('kin', ekin_k, ekin),
            ('vt', evt_k, evt)]:
            self.log('\n%3s: ' % label, end='')
            e_k = (np.add.accumulate(e_k) - 0.5 * e_k[0] - 0.5 * e_k) * G_k[1]
            print e_k[-1],e0, e_k[-1]-e0
            k = len(e_k) - 1
            for de in errors:
                while abs(e_k[k] - e_k[-1]) < de:
                    k -= 1
                G = k * G_k[1]
                ecut = 0.5 * G**2
                h = pi / G
                self.log(' %6.1f (%4.2f)' % (ecut * Hartree, h), end='')
            p.semilogy(G_k, abs(e_k - e_k[-1]) * Hartree, label=label)
        self.log()
        p.axis(xmax=20)
        p.xlabel('G')
        p.ylabel('[eV]')
        p.legend()
        p.show()

    def plot(self):
        import matplotlib.pyplot as plt
        r_g = self.rgd.r_g

        plt.figure()
        plt.plot(r_g, self.vxct_g, label='xc')
        plt.plot(r_g[1:], self.v0r_g[1:] / r_g[1:], label='0')
        plt.plot(r_g[1:], self.vHtr_g[1:] / r_g[1:], label='H')
        plt.plot(r_g[1:], self.vtr_g[1:] / r_g[1:], label='ps')
        plt.plot(r_g[1:], self.aea.vr_sg[0, 1:] / r_g[1:], label='ae')
        plt.axis(xmax=2 * self.rcmax,
                 ymin=self.vtr_g[1] / r_g[1],
                 ymax=max(0, (self.v0r_g[1:] / r_g[1:]).max()))
        plt.xlabel('radius [Bohr]')
        plt.ylabel('potential [Ha]')
        plt.legend()

        plt.figure()
        i = 0
        for l, waves in enumerate(self.waves_l):
            for n, e, phi_g, phit_g in zip(waves.n_n, waves.e_n,
                                           waves.phi_ng, waves.phit_ng):
                if n == -1:
                    gc = self.rgd.ceil(waves.rcut)
                    name = '*%s (%.2f Ha)' % ('spdf'[l], e)
                else:
                    gc = len(self.rgd)
                    name = '%d%s (%.2f Ha)' % (n, 'spdf'[l], e)
                plt.plot(r_g[:gc], (phi_g * r_g)[:gc], color=colors[i],
                         label=name)
                plt.plot(r_g[:gc], (phit_g * r_g)[:gc], '--', color=colors[i])
                i += 1
        plt.axis(xmax=3 * self.rcmax)
        plt.xlabel('radius [Bohr]')
        plt.ylabel(r'$r\phi_{n\ell}(r)$')
        plt.legend()

        plt.figure()
        i = 0
        for l, waves in enumerate(self.waves_l):
            for n, e, pt_g in zip(waves.n_n, waves.e_n, waves.pt_ng):
                if n == -1:
                    name = '*%s (%.2f Ha)' % ('spdf'[l], e)
                else:
                    name = '%d%s (%.2f Ha)' % (n, 'spdf'[l], e)
                plt.plot(r_g, pt_g * r_g, color=colors[i], label=name)
                i += 1
        plt.axis(xmax=self.rcmax)
        plt.legend()

    def create_basis_set(self, tailnorm=0.0005, scale=200.0, splitnorm=0.16):
        rgd = self.rgd
        self.basis = Basis(self.aea.symbol, readxml=False, rgd=rgd)

        # We print text to sdtout and put it in the basis-set file
        txt = 'Basis functions:\n'

        # Bound states:
        for l, waves in enumerate(self.waves_l):
            for i, n in enumerate(waves.n_n):
                if n > 0:
                    phit_g, ronset, rc, de = self.create_basis_function(
                        l, i, tailnorm, scale)
                    bf = BasisFunction(n, l, rc, phit_g, 'bound state')
                    self.basis.append(bf)

                    txt += '%d%s bound state:\n' % (n, 'spdf'[l])
                    txt += ('  cutoff: %.3f to %.3f Bohr (tail-norm=%f)\n' %
                            (ronset, rc, tailnorm))
                    txt += '  eigenvalue shift: %.3f eV\n' % (de * Hartree)

        # Split valence:
        for l, waves in enumerate(self.waves_l):
            # Find the largest n that is occupied:
            n0 = None
            for f, n in zip(waves.f_n, waves.n_n):
                if n > 0 and f > 0:
                    n0 = n
            if n0 is None:
                continue

            bf = [bf for bf in self.basis.bf_j if bf.l == l and bf.n == n0][0]

            # Radius and l-value used for polarization function below:
            rcpol = bf.rc
            lpol = l + 1

            phit_g = bf.phit_g

            # Find cutoff radius:
            n_g = np.add.accumulate(phit_g**2 * rgd.r_g**2 * rgd.dr_g)
            norm = n_g[-1]
            gc = (norm - n_g > splitnorm * norm).sum()
            rc = rgd.r_g[gc]

            phit2_g = rgd.pseudize(phit_g, gc, l, 2)[0]  # "split valence"
            bf = BasisFunction(n, l, rc, phit_g - phit2_g, 'split valence')
            self.basis.append(bf)

            txt += '%d%s split valence:\n' % (n0, 'spdf'[l])
            txt += '  cutoff: %.3f Bohr (tail-norm=%f)\n' % (rc, splitnorm)

        # Polarization:
        gcpol = rgd.round(rcpol)
        alpha = 1 / (0.25 * rcpol)**2

        # Gaussian that is continuous and has a continuous derivative at rcpol:
        phit_g = np.exp(-alpha * rgd.r_g**2) * rgd.r_g**lpol
        phit_g -= rgd.pseudize(phit_g, gcpol, lpol, 2)[0]
        phit_g[gcpol:] = 0.0

        bf = BasisFunction(None, lpol, rcpol, phit_g, 'polarization')
        self.basis.append(bf)
        txt += 'l=%d polarization functions:\n' % lpol
        txt += '  cutoff: %.3f Bohr (r^%d exp(-%.3f*r^2))\n' % (rcpol, lpol,
                                                                alpha)

        self.log(txt)

        # Write basis-set file:
        self.basis.generatordata = txt
        self.basis.generatorattrs.update(dict(tailnorm=tailnorm,
                                              scale=scale,
                                              splitnorm=splitnorm))
        self.basis.name = 'dzp'
        self.basis.write_xml()
                
    def create_basis_function(self, l, n, tailnorm, scale):
        rgd = self.rgd
        waves = self.waves_l[l]

        # Find cutoff radii:
        n_g = np.add.accumulate(waves.phit_ng[n]**2 * rgd.r_g**2 * rgd.dr_g)
        norm = n_g[-1]
        g2 = (norm - n_g > tailnorm * norm).sum()
        r2 = rgd.r_g[g2]
        r1 = max(0.6 * r2, waves.rcut)
        g1 = rgd.ceil(r1)
        print r1,r2,n,l
        # Set up confining potential:
        r = rgd.r_g[g1:g2]
        vtr_g = self.vtr_g.copy()
        vtr_g[g1:g2] += scale * np.exp((r2 - r1) / (r1 - r)) / (r - r2)**2
        vtr_g[g2:] = np.inf

        # Nonlocal PAW stuff:
        pt_ng = waves.pt_ng
        dH_nn = waves.dH_nn
        dS_nn = waves.dS_nn
        N = len(pt_ng)
        
        u_g = rgd.zeros()
        u_ng = rgd.zeros(N)
        duodr_n = np.empty(N)

        e = waves.e_n[n]
        e0 = e
        ch = Channel(l)
        while True:
            duodr = ch.integrate_outwards(u_g, rgd, vtr_g, g1, e)

            for n in range(N):
                duodr_n[n] = ch.integrate_outwards(u_ng[n], rgd,
                                                   vtr_g, g1, e,
                                                   pt_g=pt_ng[n])

            A_nn = (dH_nn - e * dS_nn) / (4 * pi)
            B_nn = rgd.integrate(pt_ng[:, None] * u_ng, -1)
            c_n  = rgd.integrate(pt_ng * u_g, -1)
            d_n = np.linalg.solve(np.dot(A_nn, B_nn) + np.eye(N),
                                  np.dot(A_nn, c_n))
            u_g[:g1 + 1] -= np.dot(d_n, u_ng[:, :g1 + 1])
            duodr -= np.dot(duodr_n, d_n)
            uo = u_g[g1]

            duidr = ch.integrate_inwards(u_g, rgd, vtr_g, g1, e, gmax=g2)
            ui = u_g[g1]
            A = duodr / uo - duidr / ui
            u_g[g1:] *= uo / ui
            u_g *= (norm / rgd.integrate(u_g**2, -2) * (4 * pi))**0.5

            if abs(A) < 1e-5:
                break

            e += 0.5 * A * u_g[g1]**2

        u_g[1:] /= rgd.r_g[1:]
        if l == 0:
            u_g[0] = u_g[1]
        return u_g, r1, r2, e - e0

    def logarithmic_derivative(self, l, energies, rcut):
        rgd = self.rgd
        ch = Channel(l)
        gcut = rgd.round(rcut)

        N = 0
        if l < len(self.waves_l):
            # Nonlocal PAW stuff:
            waves = self.waves_l[l]
            if len(waves) > 0:
                pt_ng = waves.pt_ng
                dH_nn = waves.dH_nn
                dS_nn = waves.dS_nn
                N = len(pt_ng)

        u_g = rgd.zeros()
        u_ng = rgd.zeros(N)
        dudr_n = np.empty(N)

        logderivs = []
        for e in energies:
            dudr = ch.integrate_outwards(u_g, rgd, self.vtr_g, gcut, e)
            u = u_g[gcut]

            if N:
                for n in range(N):
                    dudr_n[n] = ch.integrate_outwards(u_ng[n], rgd,
                                                      self.vtr_g, gcut, e,
                                                      pt_g=pt_ng[n])

                A_nn = (dH_nn - e * dS_nn) / (4 * pi)
                B_nn = rgd.integrate(pt_ng[:, None] * u_ng, -1)
                c_n  = rgd.integrate(pt_ng * u_g, -1)
                d_n = np.linalg.solve(np.dot(A_nn, B_nn) + np.eye(N),
                                      np.dot(A_nn, c_n))
                u -= np.dot(u_ng[:, gcut], d_n)
                dudr -= np.dot(dudr_n, d_n)

            logderivs.append(dudr / u)

        return logderivs

    def make_paw_setup(self, tag=None):
        aea = self.aea

        setup = SetupData(aea.symbol, aea.xc.name, tag, readxml=False)

        setup.id_j = []

        J = []  # new reordered j-indices

        # Bound states:
        j = 0
        for l, waves in enumerate(self.waves_l):
            for n, f, e, phi_g, phit_g, pt_g in zip(waves.n_n, waves.f_n,
                                                    waves.e_n, waves.phi_ng,
                                                    waves.phit_ng,
                                                    waves.pt_ng):
                if n != -1:
                    setup.append(n, l, f, e, waves.rcut, phi_g, phit_g, pt_g)
                    id = '%s-%d%s' % (aea.symbol, n, 'spdf'[l])
                    setup.id_j.append(id)
                    J.append(j)
                j += 1

        # Excited states:
        j = 0
        for l, waves in enumerate(self.waves_l):
            ne = 0
            for n, f, e, phi_g, phit_g, pt_g in zip(waves.n_n, waves.f_n,
                                                    waves.e_n, waves.phi_ng,
                                                    waves.phit_ng,
                                                    waves.pt_ng):
                if n == -1:
                    setup.append(n, l, f, e, waves.rcut, phi_g, phit_g, pt_g)
                    ne += 1
                    id = '%s-%s%d' % (aea.symbol, 'spdf'[l], ne)
                    setup.id_j.append(id)
                    J.append(j)
                j += 1
            
        nj = sum(len(waves) for waves in self.waves_l)
        e_kin_jj = np.zeros((nj, nj))
        j1 = 0
        for waves in self.waves_l:
            j2 = j1 + len(waves)
            e_kin_jj[j1:j2, j1:j2] = waves.dekin_nn
            j1 = j2
        setup.e_kin_jj = e_kin_jj[J][:, J].copy()

        setup.nc_g = self.nc_g * sqrt(4 * pi)
        setup.nct_g = self.nct_g * sqrt(4 * pi)
        setup.e_kinetic_core = self.ekincore
        setup.vbar_g = self.v0r_g * sqrt(4 * pi)
        setup.vbar_g[1:] /= self.rgd.r_g[1:]
        setup.vbar_g[0] = setup.vbar_g[1]
        setup.Z = aea.Z
        setup.Nc = self.ncore
        setup.Nv = self.nvalence
        setup.e_kinetic = aea.ekin
        setup.e_xc = aea.exc
        setup.e_electrostatic = aea.eH + aea.eZ
        setup.e_total = aea.exc + aea.ekin + aea.eH + aea.eZ
        setup.rgd = self.rgd
        setup.rcgauss = 1 / sqrt(self.alpha)

        self.calculate_exx_integrals()
        setup.ExxC = self.exxcc
        setup.X_p = pack2(self.exxcv_ii)

        setup.tauc_g = self.rgd.zeros()
        setup.tauct_g = self.rgd.zeros()
        #print 'no tau!!!!!!!!!!!'

        if self.aea.scalar_relativistic:
            reltype = 'scalar-relativistic'
        else:
            reltype = 'non-relativistic'
        attrs = [('type', reltype),
                 ('version', 2),
                 ('name', 'gpaw-%s' % version)]
        setup.generatorattrs = attrs

        setup.l0 = self.l0
        setup.e0 = self.e0
        setup.r0 = self.r0
        setup.nderiv0 = self.nderiv0

        setup.basis = self.basis

        return setup

    def calculate_exx_integrals(self):
        # Find core states:
        core = []
        lmax = 0
        for l, ch in enumerate(self.aea.channels):
            for n, phi_g in enumerate(ch.phi_ng):
                if (l >= len(self.waves_l) or
                    (l < len(self.waves_l) and
                     n + l + 1 not in self.waves_l[l].n_n)):
                    core.append((l, phi_g))
                    if l > lmax:
                        lmax = l

        lmax = max(lmax, len(self.waves_l) - 1)
        G_LLL = make_gaunt(lmax)

        # Calculate core contribution to EXX energy:
        self.exxcc = 0.0
        j1 = 0
        for l1, phi1_g in core:
            f = 1.0
            for l2, phi2_g in core[j1:]:
                n_g = phi1_g * phi2_g
                for l in range((l1 + l2) % 2, l1 + l2 + 1, 2):
                    G = (G_LLL[l1**2:(l1 + 1)**2,
                               l2**2:(l2 + 1)**2,
                               l**2:(l + 1)**2]**2).sum()
                    vr_g = self.rgd.poisson(n_g, l)
                    e = f * self.rgd.integrate(vr_g * n_g, -1) / 4 / pi
                    self.exxcc -= e * G
                f = 2.0
            j1 += 1

        self.log('EXX (core-core):', self.exxcc, 'Hartree')

        # Calculate core-valence contribution to EXX energy:
        nj = sum(len(waves) for waves in self.waves_l)
        ni = sum(len(waves) * (2 * l + 1)
                 for l, waves in enumerate(self.waves_l))

        self.exxcv_ii = np.zeros((ni, ni))

        i1 = 0
        for l1, waves1 in enumerate(self.waves_l):
            for phi1_g in waves1.phi_ng:
                i2 = 0
                for l2, waves2 in enumerate(self.waves_l):
                    for phi2_g in waves2.phi_ng:
                        X_mm = self.exxcv_ii[i1:i1 + 2 * l1 + 1,
                                             i2:i2 + 2 * l2 + 1]
                        if (l1 + l2) % 2 == 0:
                            for lc, phi_g in core:
                                n_g = phi1_g * phi_g
                                for l in range((l1 + lc) % 2,
                                               max(l1, l2) + lc + 1, 2):
                                    vr_g = self.rgd.poisson(phi2_g * phi_g, l)
                                    e = (self.rgd.integrate(vr_g * n_g, -1) /
                                         (4 * pi))
                                    for mc in range(2 * lc + 1):
                                        for m in range(2 * l + 1):
                                            G_L = G_LLL[:,
                                                lc**2 + mc,
                                                l**2 + m]
                                            X_mm += np.outer(
                                                G_L[l1**2:(l1 + 1)**2],
                                                G_L[l2**2:(l2 + 1)**2]) * e
                        i2 += 2 * l2 + 1
                i1 += 2 * l1 + 1


def str2z(x):
    if isinstance(x, int):
        return x
    if x[0].isdigit():
        return int(x)
    return atomic_numbers[x]


def generate(argv=None):
    from optparse import OptionParser

    parser = OptionParser(usage='%prog [options] element',
                          version='%prog 0.1')
    parser.add_option('-f', '--xc-functional', type='string', default='LDA',
                      help='Exchange-Correlation functional ' +
                      '(default value LDA)',
                      metavar='<XC>')
    parser.add_option('-P', '--projectors',
                      help='Projector functions - use comma-separated - ' +
                      'nl values, where n can be pricipal quantum number ' +
                      '(integer) or energy (floating point number). ' +
                      'Example: 2s,0.5s,2p,0.5p,0.0d.')
    parser.add_option('-r', '--radius',
                      help='1.2 or 1.2,1.1,1.1')
    parser.add_option('-0', '--zero-potential',
                      metavar='type,nderivs,radius,e0',
                      help='Parameters for zero potential.')
    parser.add_option('-c', '--pseudo-core-density-radius', type=float,
                      metavar='radius',
                      help='Radius for pseudizing core density.')
    parser.add_option('-z', '--pseudize',
                      metavar='type,nderivs',
                      help='Parameters for pseudizing wave functions.')
    parser.add_option('-p', '--plot', action='store_true')
    parser.add_option('-l', '--logarithmic-derivatives',
                      metavar='spdfg,e1:e2:de,radius',
                      help='Plot logarithmic derivatives. ' +
                      'Example: -l spdf,-1:1:0.05,1.3. ' +
                      'Energy range and/or radius can be left out.')
    parser.add_option('-w', '--write', action='store_true')
    parser.add_option('-s', '--scalar-relativistic', action='store_true')
    parser.add_option('--no-check', action='store_true')
    parser.add_option('-t', '--tag', type='string')
    parser.add_option('-a', '--alpha', type=float)
<<<<<<< HEAD
    parser.add_option('-b', '--create-basis-set', action='store_true')
    parser.add_option('-F', '--filter', metavar='gamma,h',
                      help='Fourier filtering parameters for Wang ' +
                      'mask-function.  Default: ' +
                      'gamma=1.8 and h=0.2 Bohr.  Use gamma=1 and ' +
                      'h=0 to turn off filtering.')
=======
>>>>>>> bbb4c5b4

    opt, args = parser.parse_args(argv)

    if len(args) == 0:
        symbols = [symbol for symbol in chemical_symbols
                   if symbol in parameters]
    elif len(args) == 1 and '-' in args[0]:
        Z1, Z2 = args[0].split('-')
        Z1 = str2z(Z1)
        if Z2:
            Z2 = str2z(Z2)
        else:
            Z2 = 86
        symbols = range(Z1, Z2 + 1)
    else:
        symbols = args

    for symbol in symbols:
        Z = str2z(symbol)
        symbol = chemical_symbols[Z]

        kwargs = get_parameters(symbol, opt)
        print kwargs
        gen = _generate(**kwargs)

        if opt.no_check:
            ok = True
        else:
            ok = gen.check_all()

        if opt.create_basis_set:
            gen.create_basis_set()

        #gen.test_convergence()

        if opt.write or opt.tag:
            gen.make_paw_setup(opt.tag).write_xml()

        if opt.logarithmic_derivatives or opt.plot:
            import matplotlib.pyplot as plt
            if opt.logarithmic_derivatives:
                r = 1.1 * gen.rcmax
                emin = min(min(wave.e_n) for wave in gen.waves_l) - 0.8
                emax = max(max(wave.e_n) for wave in gen.waves_l) + 0.8
                lvalues, energies, r = parse_ld_str(opt.logarithmic_derivatives,
                                                    (emin, emax, 0.05), r)
                ldmax = 0.0
                for l in lvalues:
                    ld = gen.aea.logarithmic_derivative(l, energies, r)
                    plt.plot(energies, ld, colors[l], label='spdfg'[l])
                    ld = gen.logarithmic_derivative(l, energies, r)
                    plt.plot(energies, ld, '--' + colors[l])

                    # Fixed points:
                    if l < len(gen.waves_l):
                        efix = gen.waves_l[l].e_n
                        ldfix = gen.logarithmic_derivative(l, efix, r)
                        plt.plot(efix, ldfix, 'x' + colors[l])
                        ldmax = max(ldmax, max(abs(ld) for ld in ldfix))

                    if l == gen.l0:
                        efix = [gen.e0]
                        ldfix = gen.logarithmic_derivative(l, efix, r)
                        plt.plot(efix, ldfix, 'x' + colors[l])
                        ldmax = max(ldmax, max(abs(ld) for ld in ldfix))


                if ldmax != 0.0:
                    plt.axis(ymin=-3 * ldmax, ymax=3 * ldmax)
                plt.xlabel('energy [Ha]')
                plt.ylabel(r'$d\phi_{\ell\epsilon}(r)/dr/\phi_{\ell\epsilon}' +
                           r'(r)|_{r=r_c}$')
                plt.legend(loc='best')


            if opt.plot:
                gen.plot()
                
                if opt.create_basis_set:
                    gen.basis.generatordata = ''  # we already printed this
                    BasisPlotter(show=True).plot(gen.basis)

            try:
                plt.show()
            except KeyboardInterrupt:
                pass
    return gen


def get_parameters(symbol, opt):
    if symbol in parameters:
        projectors, radii, extra = parameters[symbol]
    else:
        projectors, radii, extra = None, 1.0, {}

    if opt.projectors:
        projectors = opt.projectors

    if opt.radius:
        radii = [float(r) for r in opt.radius.split(',')]

    if isinstance(radii, float):
        radii = [radii]

    scale = 1.0#0.9
    radii = [scale * r for r in radii]

    if opt.pseudize:
        type, nderiv = opt.pseudize.split(',')
        pseudize = (type, int(nderiv))
    else:
        pseudize = ('poly', 4)

    l0 = None
    if opt.zero_potential:
        x = opt.zero_potential.split(',')
        type = x[0]
        if len(x) == 1:
            # select only zero_potential type (with defaults)
            # i.e. on the command line: -0 {f,poly}
            nderiv0 = 6
            r0 = max(radii)
        elif len(x) == 2:
            # select zero_potential type, nderivs
            # i.e. on the command line: -0 f,nderivs
            nderiv0 = int(x[1])
            r0 = max(radii)
        else:
            if x[2] in ['min', 'max']:
                # select zero_potential type, nderivs, min/max
                # i.e. on the command line: -0 f,nderivs,{min,max}
                nderiv0 = int(x[1])
                r0 = eval(x[2] + '(radii)')
            else:
                nderiv0 = int(x[1])
                r0 = float(x[2])
        if len(x) == 4:
            e0 = float(x[3])
        elif type == 'poly':
            e0 = None
        else:
            e0 = 0.0

        if type != 'poly':
            l0 = 'spdfg'.find(type)
    else:
        if 'local' not in extra:
            nderiv0 = 2
            #nderiv0 = 3
            e0 = None
            r0 = extra.get('r0', min(radii) / scale) * scale
        else:
            nderiv0 = 5
            #nderiv0 = 6
            r0 = extra.get('r0', min(radii) * 0.9 / scale) * scale
            l0 = 'spdfg'.find(extra['local'])
            e0 = 0.0

    return dict(symbol=symbol,
                xc=opt.xc_functional,
                projectors=projectors,
                radii=radii,
                scalar_relativistic=opt.scalar_relativistic, alpha=opt.alpha,
                l0=l0, r0=r0, nderiv0=nderiv0, e0=e0,
                pseudize=pseudize, rcore=opt.pseudo_core_density_radius)


def _generate(symbol, xc, projectors, radii,
              scalar_relativistic, alpha,
              l0, r0, nderiv0, e0,
              pseudize, rcore):
    aea = AllElectronAtom(symbol, xc)
    gen = PAWSetupGenerator(aea, projectors,
                            scalar_relativistic)#, fd=None)

    gen.construct_shape_function(alpha, radii, eps=1e-10)
    gen.calculate_core_density()
    gen.find_local_potential(l0, r0, nderiv0, e0)
    gen.add_waves(radii)
    gen.pseudize(pseudize[0], pseudize[1], rcore=rcore)
    gen.construct_projectors()
    return gen


if __name__ == '__main__':
    generate()<|MERGE_RESOLUTION|>--- conflicted
+++ resolved
@@ -1100,15 +1100,7 @@
     parser.add_option('--no-check', action='store_true')
     parser.add_option('-t', '--tag', type='string')
     parser.add_option('-a', '--alpha', type=float)
-<<<<<<< HEAD
     parser.add_option('-b', '--create-basis-set', action='store_true')
-    parser.add_option('-F', '--filter', metavar='gamma,h',
-                      help='Fourier filtering parameters for Wang ' +
-                      'mask-function.  Default: ' +
-                      'gamma=1.8 and h=0.2 Bohr.  Use gamma=1 and ' +
-                      'h=0 to turn off filtering.')
-=======
->>>>>>> bbb4c5b4
 
     opt, args = parser.parse_args(argv)
 
