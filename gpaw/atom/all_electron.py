--- conflicted
+++ resolved
@@ -280,11 +280,7 @@
 
             vr[:] = (vHr + self.vXC * r)
 
-<<<<<<< HEAD
-            if self.orbital_free: 
-=======
             if self.orbital_free:
->>>>>>> 54f11495
                 vr /= self.tw_coeff
 
             if niter > 0:
