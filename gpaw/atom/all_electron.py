# Copyright (C) 2003  CAMP
# Please see the accompanying LICENSE file for further information.

"""
Atomic Density Functional Theory
"""

from __future__ import print_function
from math import pi, sqrt, log
import tempfile
import pickle
import sys
import os

import numpy as np
from ase.data import atomic_names

from gpaw.atom.configurations import configurations
from gpaw.atom.radialgd import AERadialGridDescriptor
from gpaw.xc import XC
from gpaw.utilities import hartree, devnull
from gpaw import ConvergenceError

tempdir = tempfile.gettempdir()


# fine-structure constant
alpha = 1 / 137.036


class AllElectron:
    """Object for doing an atomic DFT calculation."""

    def __init__(self, symbol, xcname='LDA', scalarrel=False,
                 corehole=None, configuration=None, nofiles=True,
                 txt='-', gpernode=150, orbital_free=False, tw_coeff=1.):
        """Do an atomic DFT calculation.

        Example::

          a = AllElectron('Fe')
          a.run()
        """
        
        if txt is None:
            txt = devnull
        elif txt == '-':
            txt = sys.stdout
        elif isinstance(txt, str):
            txt = open(txt, 'w')
        self.txt = txt

        self.symbol = symbol
        self.xcname = xcname
        self.scalarrel = scalarrel
        self.nofiles = nofiles

        # Get reference state:
        self.Z, nlfe_j = configurations[symbol]

        # Collect principal quantum numbers, angular momentum quantum
        # numbers, occupation numbers and eigenvalues (j is a combined
        # index for n and l):
        self.n_j = [n for n, l, f, e in nlfe_j]
        self.l_j = [l for n, l, f, e in nlfe_j]
        self.f_j = [f for n, l, f, e in nlfe_j]
        self.e_j = [e for n, l, f, e in nlfe_j]

        if configuration is not None:
            j = 0
            for conf in configuration.split(','):
                if conf[0].isdigit():
                    n = int(conf[0])
                    l = 'spdf'.find(conf[1])
                    if len(conf) == 2:
                        f = 1.0
                    else:
                        f = float(conf[2:])
                    #try:
                    assert n == self.n_j[j]
                    assert l == self.l_j[j]
                    self.f_j[j] = f
                    #except IndexError:
                    #    self.n_j.append(n)
                    #    self.l_j.append(l)
                    #    self.f_j.append(f)
                    #    self.e_j.append(self.e_j[-1])
                    j += 1
                else:
                    j += {'He': 1,
                          'Ne': 3,
                          'Ar': 5,
                          'Kr': 8,
                          'Xe': 11}[conf]

        maxnodes = max([n - l - 1 for n, l in zip(self.n_j, self.l_j)])
        self.N = (maxnodes + 1) * gpernode
        self.beta = 0.4

        self.orbital_free = orbital_free
        self.tw_coeff = tw_coeff

        if self.orbital_free:
            self.n_j = [1]
            self.l_j = [0]
            self.f_j = [self.Z]
            self.e_j = [self.e_j[-1]]

            
        t = self.text
        t()
        if scalarrel:
            t('Scalar-relativistic atomic ', end='')
        else:
            t('Atomic ', end='')
        t('%s calculation for %s (%s, Z=%d)' % (xcname, symbol,
                                                atomic_names[self.Z], self.Z))

        if corehole is not None:
            self.ncorehole, self.lcorehole, self.fcorehole = corehole

            # Find j for core hole and adjust occupation:
            for j in range(len(self.f_j)):
                if (self.n_j[j] == self.ncorehole and
                    self.l_j[j] == self.lcorehole):
                    assert self.f_j[j] == 2 * (2 * self.lcorehole + 1)
                    self.f_j[j] -= self.fcorehole
                    self.jcorehole = j
                    break

            coreholestate = '%d%s' % (self.ncorehole, 'spdf'[self.lcorehole])
            t('Core hole in %s state (%s occupation: %.1f)' % (
                coreholestate, coreholestate, self.f_j[self.jcorehole]))
        else:
            self.jcorehole = None
            self.fcorehole = 0

    def text(self, *args, **kwargs):
        self.txt.write(kwargs.get('sep', ' ').join([str(arg)
                                                    for arg in args]) +
                       kwargs.get('end', '\n'))

    def initialize_wave_functions(self):
        r = self.r
        dr = self.dr
        # Initialize with Slater function:
        for l, e, u in zip(self.l_j, self.e_j, self.u_j):
            if self.symbol in ['Hf', 'Ta', 'W', 'Re', 'Os',
                               'Ir', 'Pt', 'Au']:
                a = sqrt(-4.0 * e)
            else:
                a = sqrt(-2.0 * e)

            u[:] = r**(1 + l) * np.exp(-a * r)
            norm = np.dot(u**2, dr)
            u *= 1.0 / sqrt(norm)
            
    def run(self, use_restart_file=True):
        #     beta g
        # r = ------, g = 0, 1, ..., N - 1
        #     N - g
        #
        #        rN
        # g = --------
        #     beta + r

        t = self.text
        N = self.N
        beta = self.beta
        t(N, 'radial gridpoints.')
        self.rgd = AERadialGridDescriptor(beta / N, 1.0 / N, N)
        g = np.arange(N, dtype=float)
        self.r = self.rgd.r_g
        self.dr = self.rgd.dr_g
        self.d2gdr2 = self.rgd.d2gdr2()

        # Number of orbitals:
        nj = len(self.n_j)

        # Radial wave functions multiplied by radius:
        self.u_j = np.zeros((nj, self.N))

        # Effective potential multiplied by radius:
        self.vr = np.zeros(N)

        # Electron density:
        self.n = np.zeros(N)

        # Always spinpaired nspins=1
        self.xc = XC(self.xcname)

        # Initialize for non-local functionals
        if self.xc.type == 'GLLB':
            self.xc.pass_stuff_1d(self)
            self.xc.initialize_1d()
            
        n_j = self.n_j
        l_j = self.l_j
        f_j = self.f_j
        e_j = self.e_j
        
        Z = self.Z    # nuclear charge
        r = self.r    # radial coordinate
        dr = self.dr  # dr/dg
        n = self.n    # electron density
        vr = self.vr  # effective potential multiplied by r

        vHr = np.zeros(self.N)
        self.vXC = np.zeros(self.N)

        restartfile = '%s/%s.restart' % (tempdir, self.symbol)
        if self.xc.type == 'GLLB' or not use_restart_file:
            # Do not start from initial guess when doing
            # non local XC!
            # This is because we need wavefunctions as well
            # on the first iteration.
            fd = None
        else:
            try:
                fd = open(restartfile, 'rb')
            except IOError:
                fd = None
            else:
                try:
                    n[:] = pickle.load(fd)
                except (ValueError, IndexError):
                    fd = None
                else:
                    norm = np.dot(n * r**2, dr) * 4 * pi
                    if abs(norm - sum(f_j)) > 0.01:
                        fd = None
                    else:
                        t('Using old density for initial guess.')
                        n *= sum(f_j) / norm

        if fd is None:
            self.initialize_wave_functions()
            n[:] = self.calculate_density()

        bar = '|------------------------------------------------|'
        t(bar)
        
        niter = 0
        nitermax = 117
        qOK = log(1e-10)
        mix = 0.4
        
        # orbital_free needs more iterations and coefficient
        if self.orbital_free:
<<<<<<< HEAD
            qOK = log(1e-14)
            e_j[0] /= self.tf_coeff
            mix = 0.1
            nitermax = 1000
=======
            mix = 0.01
            nitermax = 2000
            e_j[0] /= self.tw_coeff
            if Z > 10 : #help convergence for third row elements
                mix = 0.002
                nitermax = 10000
>>>>>>> 7988be2a
            
        vrold = None
        
        while True:
            # calculate hartree potential
            hartree(0, n * r * dr, r, vHr)

            # add potential from nuclear point charge (v = -Z / r)
            vHr -= Z

            # calculated exchange correlation potential and energy
            self.vXC[:] = 0.0

            if self.xc.type == 'GLLB':
                # Update the potential to self.vXC an the energy to self.Exc
                Exc = self.xc.get_xc_potential_and_energy_1d(self.vXC)
            else:
                Exc = self.xc.calculate_spherical(self.rgd,
                                                  n.reshape((1, -1)),
                                                  self.vXC.reshape((1, -1)))

            # calculate new total Kohn-Sham effective potential and
            # admix with old version

            vr[:] = (vHr + self.vXC * r)

            if self.orbital_free:
                vr /= self.tw_coeff

            if niter > 0:
                vr[:] = mix * vr + (1 - mix) * vrold
            vrold = vr.copy()

            # solve Kohn-Sham equation and determine the density change
            self.solve()
            dn = self.calculate_density() - n
            n += dn

            # estimate error from the square of the density change integrated
            q = log(np.sum((r * dn)**2))

            # print progress bar
            if niter == 0:
                q0 = q
                b0 = 0
            else:
                b = int((q0 - q) / (q0 - qOK) * 50)
                if b > b0:
                    self.txt.write(bar[b0:min(b, 50)])
                    self.txt.flush()
                    b0 = b

            # check if converged and break loop if so
            if q < qOK:
                self.txt.write(bar[b0:])
                self.txt.flush()
                break

            niter += 1
            if niter > nitermax:
                raise RuntimeError('Did not converge!')

        tau = self.calculate_kinetic_energy_density()

        t()
        t('Converged in %d iteration%s.' % (niter, 's'[:niter != 1]))

        try:
            fd = open(restartfile, 'wb')
        except IOError:
            pass
        else:
            pickle.dump(n, fd)
            try:
                os.chmod(restartfile, 0o666)
            except OSError:
                pass

        Ekin = 0
        
        for f, e in zip(f_j, e_j):
            Ekin += f * e

        Epot = 2 * pi * np.dot(n * r * (vHr - Z), dr)
        Ekin += -4 * pi * np.dot(n * vr * r, dr)

        if self.orbital_free:
        #e and vr are not scaled back
        #instead Ekin is scaled for total energy (printed and inside setup)
            Ekin *= self.tw_coeff
            t()
            t('Lambda:{0}'.format(self.tw_coeff))
            t('Correct eigenvalue:{0}'.format(e_j[0]*self.tw_coeff))
            t()

        t()
        t('Energy contributions:')
        t('-------------------------')
        t('Kinetic:   %+13.6f' % Ekin)
        t('XC:        %+13.6f' % Exc)
        t('Potential: %+13.6f' % Epot)
        t('-------------------------')
        t('Total:     %+13.6f' % (Ekin + Exc + Epot))
        self.ETotal = Ekin + Exc + Epot
        t()

        t('state      eigenvalue         ekin         rmax')
        t('-----------------------------------------------')
        for m, l, f, e, u in zip(n_j, l_j, f_j, e_j, self.u_j):
            # Find kinetic energy:
            k = e - np.sum((np.where(abs(u) < 1e-160, 0, u)**2 *  # XXXNumeric!
                            vr * dr)[1:] / r[1:])

            # Find outermost maximum:
            g = self.N - 4
            while u[g - 1] >= u[g]:
                g -= 1
            x = r[g - 1:g + 2]
            y = u[g - 1:g + 2]
            A = np.transpose(np.array([x**i for i in range(3)]))
            c, b, a = np.linalg.solve(A, y)
            assert a < 0.0
            rmax = -0.5 * b / a

            s = 'spdf'[l]
            t('%d%s^%-4.1f: %12.6f %12.6f %12.3f' % (m, s, f, e, k, rmax))
        t('-----------------------------------------------')
        t('(units: Bohr and Hartree)')

        for m, l, u in zip(n_j, l_j, self.u_j):
            self.write(u, 'ae', n=m, l=l)

        self.write(n, 'n')
        self.write(vr, 'vr')
        self.write(vHr, 'vHr')
        self.write(self.vXC, 'vXC')
        self.write(tau, 'tau')

        self.Ekin = Ekin
        self.Epot = Epot
        self.Exc = Exc

    def write(self, array, name=None, n=None, l=None):
        if self.nofiles:
            return

        if name:
            name = self.symbol + '.' + name
        else:
            name = self.symbol

        if l is not None:
            assert n is not None
            if n > 0:
                # Bound state:
                name += '.%d%s' % (n, 'spdf'[l])
            else:
                name += '.x%d%s' % (-n, 'spdf'[l])

        f = open(name, 'w')
        for r, a in zip(self.r, array):
            print(r, a, file=f)

    def calculate_density(self):
        """Return the electron charge density divided by 4 pi"""
        n = np.dot(self.f_j,
                   np.where(abs(self.u_j) < 1e-160, 0,
                            self.u_j)**2) / (4 * pi)
        n[1:] /= self.r[1:]**2
        n[0] = n[1]
        return n

    def calculate_kinetic_energy_density(self):
        """Return the kinetic energy density"""
        return self.radial_kinetic_energy_density(self.f_j, self.l_j, self.u_j)

    def radial_kinetic_energy_density(self, f_j, l_j, u_j):
        """Kinetic energy density from a restricted set of wf's
        """
        shape = np.shape(u_j[0])
        dudr = np.zeros(shape)
        tau = np.zeros(shape)
        for f, l, u in zip(f_j, l_j, u_j):
            self.rgd.derivative(u, dudr)
            # contribution from angular derivatives
            if l > 0:
                tau += f * l * (l + 1) * np.where(abs(u) < 1e-160, 0, u)**2
            # contribution from radial derivatives
            dudr = u - self.r * dudr
            tau += f * np.where(abs(dudr) < 1e-160, 0, dudr)**2
        tau[1:] /= self.r[1:]**4
        tau[0] = tau[1]

        return 0.5 * tau / (4 * pi)

    def calculate_kinetic_energy_density2(self):
        """Return the kinetic energy density
        calculation over R(r)=u(r)/r
        slower convergence with # of radial grid points for
        Ekin of H than radial_kinetic_energy_density
        """

        shape = self.u_j.shape[1]
        R = np.zeros(shape)
        dRdr = np.zeros(shape)
        tau = np.zeros(shape)
        for f, l, u in zip(self.f_j, self.l_j, self.u_j):
            R[1:] = u[1:] / self.r[1:]
            if l == 0:
                # estimate value at origin by Taylor series to first order
                d1 = self.r[1]
                d2 = self.r[2]
                R[0] = .5 * (R[1] + R[2] + (R[1] - R[2]) *
                             (d1 + d2) / (d2 - d1))
            else:
                R[0] = 0
            self.rgd.derivative(R, dRdr)
            # contribution from radial derivatives
            tau += f * np.where(abs(dRdr) < 1e-160, 0, dRdr)**2
            # contribution from angular derivatives
            if l > 0:
                R[1:] = R[1:] / self.r[1:]
                if l == 1:
                    R[0] = R[1]
                else:
                    R[0] = 0
                tau += f * l * (l + 1) * np.where(abs(R) < 1e-160, 0, R)**2

        return 0.5 * tau / (4 * pi)

    def solve(self):
        """Solve the Schrodinger equation

        ::

             2
            d u     1  dv  du   u     l(l + 1)
          - --- - ---- -- (-- - -) + [-------- + 2M(v - e)] u = 0,
              2      2 dr  dr   r         2
            dr    2Mc                    r


        where the relativistic mass::

                   1
          M = 1 - --- (v - e)
                    2
                  2c

        and the fine-structure constant alpha = 1/c = 1/137.036
        is set to zero for non-scalar-relativistic calculations.

        On the logaritmic radial grids defined by::

              beta g
          r = ------,  g = 0, 1, ..., N - 1
              N - g

                 rN
          g = --------, r = [0; oo[
              beta + r

        the Schrodinger equation becomes::

           2
          d u      du
          --- c  + -- c  + u c  = 0
            2  2   dg  1      0
          dg

        with the vectors c0, c1, and c2  defined by::

                 2 dg 2
          c  = -r (--)
           2       dr

                  2         2
                 d g  2    r   dg dv
          c  = - --- r  - ---- -- --
           1       2         2 dr dr
                 dr       2Mc

                                    2    r   dv
          c  = l(l + 1) + 2M(v - e)r  + ---- --
           0                               2 dr
                                        2Mc
        """
        r = self.r
        dr = self.dr
        vr = self.vr

        c2 = -(r / dr)**2
        c10 = -self.d2gdr2 * r**2  # first part of c1 vector

        if self.scalarrel:
            self.r2dvdr = np.zeros(self.N)
            self.rgd.derivative(vr, self.r2dvdr)
            self.r2dvdr *= r
            self.r2dvdr -= vr
        else:
            self.r2dvdr = None

        # solve for each quantum state separately
        for j, (n, l, e, u) in enumerate(zip(self.n_j, self.l_j,
                                             self.e_j, self.u_j)):
            nodes = n - l - 1  # analytically expected number of nodes
            delta = -0.2 * e
            nn, A = shoot(u, l, vr, e, self.r2dvdr, r, dr, c10, c2,
                          self.scalarrel)
            # adjust eigenenergy until u has the correct number of nodes
            while nn != nodes:
                diff = np.sign(nn - nodes)
                while diff == np.sign(nn - nodes):
                    e -= diff * delta
                    nn, A = shoot(u, l, vr, e, self.r2dvdr, r, dr, c10, c2,
                                  self.scalarrel)
                delta /= 2

            # adjust eigenenergy until u is smooth at the turning point
            de = 1.0
            while abs(de) > 1e-9:
                norm = np.dot(np.where(abs(u) < 1e-160, 0, u)**2, dr)
                u *= 1.0 / sqrt(norm)
                de = 0.5 * A / norm
                x = abs(de / e)
                if x > 0.1:
                    de *= 0.1 / x
                e -= de
                assert e < 0.0
                nn, A = shoot(u, l, vr, e, self.r2dvdr, r, dr, c10, c2,
                              self.scalarrel)
            self.e_j[j] = e
            u *= 1.0 / sqrt(np.dot(np.where(abs(u) < 1e-160, 0, u)**2, dr))

    def solve_confined(self, j, rc, vconf=None):
        """Solve the Schroedinger equation in a confinement potential.
        
        Solves the Schroedinger equation like the solve method, but with a
        number of differences.  Before invoking this method, run solve() to
        get initial guesses.

        Parameters:
            j: solves only for the state given by j
            rc: solution cutoff. Solution will be zero outside this.
            vconf: added to the potential (use this as confinement potential)

        Returns: a tuple containing the solution u and its energy e.

        Unlike the solve method, this method will not alter any attributes of
        this object.
        """
        r = self.r
        dr = self.dr
        vr = self.vr.copy()
        if vconf is not None:
            vr += vconf * r

        c2 = -(r / dr)**2
        c10 = -self.d2gdr2 * r**2  # first part of c1 vector

        if j is None:
            n, l, e, u = 3, 2, -0.15, self.u_j[-1].copy()
        else:
            n = self.n_j[j]
            l = self.l_j[j]
            e = self.e_j[j]
            u = self.u_j[j].copy()
            
        nn, A = shoot_confined(u, l, vr, e, self.r2dvdr, r, dr, c10, c2,
                               self.scalarrel, rc=rc, beta=self.beta)
        assert nn == n - l - 1  # run() should have been called already
        
        # adjust eigenenergy until u is smooth at the turning point
        de = 1.0
        while abs(de) > 1e-9:
            norm = np.dot(np.where(abs(u) < 1e-160, 0, u)**2, dr)
            u *= 1.0 / sqrt(norm)
            de = 0.5 * A / norm
            x = abs(de / e)
            if x > 0.1:
                de *= 0.1 / x
            e -= de
            assert e < 0.0

            nn, A = shoot_confined(u, l, vr, e, self.r2dvdr, r, dr, c10, c2,
                                   self.scalarrel, rc=rc, beta=self.beta)
        u *= 1.0 / sqrt(np.dot(np.where(abs(u) < 1e-160, 0, u)**2, dr))
        return u, e

    def kin(self, l, u, e=None):  # XXX move to Generator
        r = self.r[1:]
        dr = self.dr[1:]

        c0 = 0.5 * l * (l + 1) / r**2
        c1 = -0.5 * self.d2gdr2[1:]
        c2 = -0.5 * dr**-2

        if e is not None and self.scalarrel:
            x = 0.5 * alpha**2
            Mr = r * (1.0 + x * e) - x * self.vr[1:]
            c0 += ((Mr - r) * (self.vr[1:] - e * r) +
                   0.5 * x * self.r2dvdr[1:] / Mr) / r**2
            c1 -= 0.5 * x * self.r2dvdr[1:] / (Mr * dr * r)

        fp = c2 + 0.5 * c1
        fm = c2 - 0.5 * c1
        f0 = c0 - 2 * c2
        kr = np.zeros(self.N)
        kr[1:] = f0 * u[1:] + fm * u[:-1]
        kr[1:-1] += fp[:-1] * u[2:]
        kr[0] = 0.0
        return kr

    def r2g(self, r):
        """Convert radius to index of the radial grid."""
        return int(r * self.N / (self.beta + r))

    def get_confinement_potential(self, alpha, ri, rc):
        """Create a smooth confinement potential.
        
        Returns a (potential) function which is zero inside the radius ri
        and goes to infinity smoothly at rc, after which point it is nan.
        The potential is given by::

                   alpha         /   rc - ri \
          V(r) = --------   exp ( - --------- )   for   ri < r < rc
                  rc - r         \    r - ri /

        """
        i_ri = self.r2g(ri)
        i_rc = self.r2g(rc)
        if self.r[i_rc] == rc:
            # Avoid division by zero in the odd case that rc coincides
            # exactly with a grid point (which actually happens sometimes)
            i_rc -= 1

        potential = np.zeros(np.shape(self.r))
        r = self.r[i_ri + 1:i_rc + 1]
        exponent = - (rc - ri) / (r - ri)
        denom = rc - r
        value = np.exp(exponent) / denom
        potential[i_ri + 1:i_rc + 1] = value
        potential[i_rc + 1:] = np.inf

        return alpha * potential


def shoot(u, l, vr, e, r2dvdr, r, dr, c10, c2, scalarrel=False, gmax=None):
    """n, A = shoot(u, l, vr, e, ...)

    For guessed trial eigenenergy e, integrate the radial Schrodinger
    equation::

          2
         d u      du
         --- c  + -- c  + u c  = 0
           2  2   dg  1      0
         dg

               2 dg 2
        c  = -r (--)
         2       dr

                2         2
               d g  2    r   dg dv
        c  = - --- r  - ---- -- --
         1       2         2 dr dr
               dr       2Mc

                                  2    r   dv
        c  = l(l + 1) + 2M(v - e)r  + ---- --
         0                               2 dr
                                      2Mc

    The resulting wavefunction is returned in input vector u.
    The number of nodes of u is returned in attribute n.
    Returned attribute A, is a measure of the size of the derivative
    discontinuity at the classical turning point.
    The trial energy e is correct if A is zero and n is the correct number
    of nodes."""

    if scalarrel:
        x = 0.5 * alpha**2  # x = 1 / (2c^2)
        Mr = r * (1.0 + x * e) - x * vr
    else:
        Mr = r
    c0 = l * (l + 1) + 2 * Mr * (vr - e * r)
    if gmax is None and np.alltrue(c0 > 0):
        raise ConvergenceError('Bad initial electron density guess!')

    c1 = c10
    if scalarrel:
        c0 += x * r2dvdr / Mr
        c1 = c10 - x * r * r2dvdr / (Mr * dr)

    # vectors needed for numeric integration of diff. equation
    fm = 0.5 * c1 - c2
    fp = 0.5 * c1 + c2
    f0 = c0 - 2 * c2

    if gmax is None:
        # set boundary conditions at r -> oo (u(oo) = 0 is implicit)
        u[-1] = 1.0

        # perform backwards integration from infinity to the turning point
        g = len(u) - 2
        u[-2] = u[-1] * f0[-1] / fm[-1]
        while c0[g] > 0.0:  # this defines the classical turning point
            u[g - 1] = (f0[g] * u[g] + fp[g] * u[g + 1]) / fm[g]
            if u[g - 1] < 0.0:
                # There should't be a node here!  Use a more negative
                # eigenvalue:
                print('!!!!!!', end=' ')
                return 100, None
            if u[g - 1] > 1e100:
                u *= 1e-100
            g -= 1

        # stored values of the wavefunction and the first derivative
        # at the turning point
        gtp = g + 1
        utp = u[gtp]
        dudrplus = 0.5 * (u[gtp + 1] - u[gtp - 1]) / dr[gtp]
    else:
        gtp = gmax

    # set boundary conditions at r -> 0
    u[0] = 0.0
    u[1] = 1.0

    # perform forward integration from zero to the turning point
    g = 1
    nodes = 0
    while g <= gtp:  # integrate one step further than gtp
                     # (such that dudr is defined in gtp)
        u[g + 1] = (fm[g] * u[g - 1] - f0[g] * u[g]) / fp[g]
        if u[g + 1] * u[g] < 0:
            nodes += 1
        g += 1
    if gmax is not None:
        return

    # scale first part of wavefunction, such that it is continuous at gtp
    u[:gtp + 2] *= utp / u[gtp]

    # determine size of the derivative discontinuity at gtp
    dudrminus = 0.5 * (u[gtp + 1] - u[gtp - 1]) / dr[gtp]
    A = (dudrplus - dudrminus) * utp

    return nodes, A


def shoot_confined(u, l, vr, e, r2dvdr, r, dr, c10, c2, scalarrel=False,
                   gmax=None, rc=10., beta=7.):
    """This method is used by the solve_confined method."""
    # XXX much of this is pasted from the ordinary shoot method

    if scalarrel:
        x = 0.5 * alpha**2  # x = 1 / (2c^2)
        Mr = r * (1.0 + x * e) - x * vr
    else:
        Mr = r
    c0 = l * (l + 1) + 2 * Mr * (vr - e * r)
    if gmax is None and np.alltrue(c0 > 0):
        print("""
Problem with initial electron density guess!  Try to run the program
with the '-n' option (non-scalar-relativistic calculation) and then
try again without the '-n' option (this will generate a good initial
guess for the density).
""")
        raise SystemExit
    c1 = c10
    if scalarrel:
        c0 += x * r2dvdr / Mr
        c1 = c10 - x * r * r2dvdr / (Mr * dr)

    # vectors needed for numeric integration of diff. equation
    fm = 0.5 * c1 - c2
    fp = 0.5 * c1 + c2
    f0 = c0 - 2 * c2

    if gmax is None:
        gcut = int(rc * len(r) / (beta + rc))
        # set boundary conditions at r -> oo (u(oo) = 0 is implicit)
        u[gcut - 1] = 1.
        u[gcut:] = 0.

        # perform backwards integration from infinity to the turning point
        g = gcut - 2
        u[g] = u[g + 1] * f0[g + 1] / fm[g + 1]
        
        while c0[g] > 0.0:  # this defines the classical turning point
            u[g - 1] = (f0[g] * u[g] + fp[g] * u[g + 1]) / fm[g]
            if u[g - 1] < 0.0:
                # There should't be a node here!  Use a more negative
                # eigenvalue:
                print('!!!!!!', end=' ')
                return 100, None
            if u[g - 1] > 1e100:
                u *= 1e-100
            g -= 1

        # stored values of the wavefunction and the first derivative
        # at the turning point
        gtp = g + 1
        utp = u[gtp]
        dudrplus = 0.5 * (u[gtp + 1] - u[gtp - 1]) / dr[gtp]
    else:
        gtp = gmax

    # set boundary conditions at r -> 0
    u[0] = 0.0
    u[1] = 1.0

    # perform forward integration from zero to the turning point
    g = 1
    nodes = 0
    while g <= gtp:  # integrate one step further than gtp
                     # (such that dudr is defined in gtp)
        u[g + 1] = (fm[g] * u[g - 1] - f0[g] * u[g]) / fp[g]
        if u[g + 1] * u[g] < 0:
            nodes += 1
        g += 1
    if gmax is not None:
        return

    # scale first part of wavefunction, such that it is continuous at gtp
    u[:gtp + 2] *= utp / u[gtp]

    # determine size of the derivative discontinuity at gtp
    dudrminus = 0.5 * (u[gtp + 1] - u[gtp - 1]) / dr[gtp]
    A = (dudrplus - dudrminus) * utp

    return nodes, A

if __name__ == '__main__':
    a = AllElectron('Cu', scalarrel=True)
    a.run()<|MERGE_RESOLUTION|>--- conflicted
+++ resolved
@@ -247,19 +247,12 @@
         
         # orbital_free needs more iterations and coefficient
         if self.orbital_free:
-<<<<<<< HEAD
-            qOK = log(1e-14)
-            e_j[0] /= self.tf_coeff
             mix = 0.1
-            nitermax = 1000
-=======
-            mix = 0.01
             nitermax = 2000
             e_j[0] /= self.tw_coeff
             if Z > 10 : #help convergence for third row elements
                 mix = 0.002
                 nitermax = 10000
->>>>>>> 7988be2a
             
         vrold = None
         
