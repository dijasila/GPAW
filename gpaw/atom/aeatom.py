--- conflicted
+++ resolved
@@ -813,12 +813,10 @@
             'Energy range and/or radius can be left out.')
         add('-r', '--refine', action='store_true')
         add('-s', '--scalar-relativistic', action='store_true')
-<<<<<<< HEAD
         add('-S', '--sternheimer', action = 'store_true')
-=======
         add('--no-ee-interaction', action='store_true',
             help='Turn off electron-electron interaction.')
->>>>>>> 32304d7d
+
 
     @staticmethod
     def run(args):
