from __future__ import print_function, division
import multiprocessing as mp
import glob
import os
import random
import re
import time
import traceback

import numpy as np
from ase import Atoms
from ase.data import covalent_radii, atomic_numbers
from ase.lattice import bulk
from ase.lattice.surface import fcc111
from ase.units import Bohr

<<<<<<< HEAD
from gpaw import GPAW, PW, setup_paths  # , ConvergenceError
from gpaw.atom.generator2 import _generate, DatasetGenerationError
=======
from gpaw import GPAW, PW, setup_paths, Mixer  # , ConvergenceError
from gpaw.atom.generator2 import _generate, DatasetGenerationError


my_covalent_radii = covalent_radii.copy()
my_covalent_radii[1] += 0.2
my_covalent_radii[2] += 0.2
my_covalent_radii[10] += 0.2

NN = 11
>>>>>>> 54f11495


class GA:
    def __init__(self, initialvalue=None):
        self.initialvalue = initialvalue
        
        self.individuals = {}
        self.errors = {}
        
        if os.path.isfile('pool.csv'):
            for line in open('pool.csv'):
                words = line.split(',')
                n = int(words.pop(0))
                error = float(words.pop(0))
<<<<<<< HEAD
                x = tuple(int(word) for word in words[:-10])
                self.individuals[x] = (error, n)
                y = tuple(float(word) for word in words[-10:])
=======
                x = tuple(int(word) for word in words[:-NN])
                self.individuals[x] = (error, n)
                y = tuple(float(word) for word in words[-NN:])
>>>>>>> 54f11495
                self.errors[n] = y
                
        self.fd = open('pool.csv', 'a')  # pool of genes
        self.n = len(self.individuals)
        self.pool = mp.Pool()  # process pool

<<<<<<< HEAD
    def run(self, func, sleep=5, mutate=2.0, size1=2, size2=100):
=======
    def run(self, func, sleep=5, mutate=5.0, size1=2, size2=1000):
>>>>>>> 54f11495
        results = []
        while True:
            while len(results) < mp.cpu_count():
                x = self.new(mutate, size1, size2)
                self.individuals[x] = (None, self.n)
                result = self.pool.apply_async(func, [self.n, x])
                self.n += 1
                results.append(result)
            time.sleep(sleep)
            for result in results:
                if result.ready():
                    break
            else:
                continue
            results.remove(result)
            n, x, errors, error = result.get()
            self.individuals[x] = (error, n)
            print('{0},{1},{2},{3}'.format(n, error,
                                           ','.join(str(i) for i in x),
                                           ','.join('{0:.4f}'.format(e)
                                                    for e in errors)),
                  file=self.fd)
            self.fd.flush()
            
            best = sorted(self.individuals.values())[:20]
            nbest = [N for e, N in best]
            for f in glob.glob('[0-9]*.txt'):
                if int(f[:-4]) not in nbest:
                    os.remove(f)
                    
            if len(self.individuals) > 40 and best[0][0] == np.inf:
                for result in results:
                    result.wait()
                return
                
    def new(self, mutate, size1, size2):
        if len(self.individuals) == 0:
            return self.initialvalue

        if len(self.individuals) < 32:
            x3 = np.array(self.initialvalue, dtype=float)
            mutate *= 2.5
        else:
            all = sorted((y, x)
                         for x, y in self.individuals.items()
                         if y is not None)  # and y != np.inf)
            S = len(all)
            if S < size1:
                x3 = np.array(self.initialvalue, dtype=float)
            else:
                parents = random.sample(all[:size1], 2)
                if S > size1 and random.random() < 0.33:
                    i = random.randint(size1, min(S, size2) - 1)
                    parents.append(all[i])
                    del parents[random.randint(0, 1)]
                else:
                    mutate /= 3
                    
                x1 = parents[0][1]
                x2 = parents[1][1]
                r = np.random.rand(len(x1))
                x3 = r * x1 + (1 - r) * x2

        while True:
            x3 += np.random.normal(0, mutate, len(x3))
            x = tuple(int(round(a)) for a in x3)
            if x not in self.individuals:
                break
        
        return x


def read_reference(name, symbol):
    for line in open('../../{0}.csv'.format(name)):
        words = line.split(',')
        if words[0] == 'c':
            x = [float(word) for word in words[2:]]
        elif words[0] == symbol:
            ref = dict((c, float(word))
                       for c, word in zip(x, words[2:]))
            ref['a'] = float(words[1])
            return ref
                
        
def fit(E):
    em, e0, ep = E
    a = (ep + em) / 2 - e0
    b = (ep - em) / 2
    return -b / (2 * a)
    
    
class DatasetOptimizer:
<<<<<<< HEAD
    tolerances = np.array([0.1,
                           0.01, 0.05,
                           0.01, 0.05,
                           40, 0.2,
                           0.001, 0.02,
                           0.1])
=======
    tolerances = np.array([0.01,
                           0.01, 0.03, 0.05,
                           0.01, 0.03, 0.05,
                           40,
                           400,  # 0.1 eV convergence
                           0.004,  # eggbox error
                           0.1])
    
    conf = None
>>>>>>> 54f11495
    
    def __init__(self, symbol='H'):
    
        self.symbol = symbol

        with open('../start.txt') as fd:
            for line in fd:
                words = line.split()
                if words[1] == symbol:
                    projectors = words[3]
                    radii = [float(f) for f in words[5].split(',')]
                    r0 = float(words[7].split(',')[1])
                    break
            
        # Parse projectors string:
        pattern = r'(-?\d+\.\d)'
        energies = []
        for m in re.finditer(pattern, projectors):
            energies.append(float(projectors[m.start():m.end()]))
        self.projectors = re.sub(pattern, '%.1f', projectors)
        self.nenergies = len(energies)
        
        if 'f' in self.projectors:
            self.lmax = 3
        else:
            self.lmax = 2
            
        # Round to integers:
        x = ([e / 0.1 for e in energies] +
             [r / 0.05 for r in radii] +
             [r0 / 0.05])
        self.x = tuple(int(round(f)) for f in x)
        
        # Read FHI-Aims data:
        self.reference = {'fcc': read_reference('fcc', symbol),
                          'rocksalt': read_reference('rocksalt', symbol)}

        self.ecut1 = 450.0
        self.ecut2 = 800.0
        
        setup_paths[:0] = ['../..', '.']
        
        self.Z = atomic_numbers[symbol]
        self.rc = my_covalent_radii[self.Z]
        self.rco = my_covalent_radii[8]

    def run(self):  # , mu, n1, n2):
        # mu = float(mu)
        # n1 = int(n1)
        # n2 = int(n2)
        ga = GA(self.x)
        ga.run(self)  # , mutate=mu, size1=n1, size2=n2)
        
    def best(self, N=None):
        ga = GA(self.x)
        best = sorted((error, id, x)
                      for x, (error, id) in ga.individuals.items())
        if 0:
            import pickle
            pickle.dump(sorted(ga.individuals.values()), open('Zn.pckl', 'w'))
        if N is None:
<<<<<<< HEAD
            return best[0] + (ga.errors[best[0][1]],)
=======
            return len(best), best[0] + (ga.errors[best[0][1]],)
>>>>>>> 54f11495
        else:
            return [(error, id, x, ga.errors[id])
                    for error, id, x in best[:N]]
        
    def summary(self, N=10):
<<<<<<< HEAD
        print('dFfRrICEer:')
=======
        # print('dFffRrrICEer:')
>>>>>>> 54f11495
        for error, id, x, errors in self.best(N):
            params = [0.1 * p for p in x[:self.nenergies]]
            params += [0.5 * p for p in x[self.nenergies:]]
            print('{0:5} {1:7.1f} {2} {3}'.format(
                id, error,
                ' '.join('{0:5.2f}'.format(p) for p in params),
                ' '.join('{0:8.3f}'.format(e) for e in errors)))
            
    def best1(self):
<<<<<<< HEAD
        error, id, x, errors = self.best()
        energies, radii, r0, projectors = self.parameters(x)
        if 0:
=======
        try:
            n, (error, id, x, errors) = self.best()
        except IndexError:
            return
        energies, radii, r0, projectors = self.parameters(x)
        if 0:
            print(error, self.symbol, n)
        if 1:
            if projectors[-1].isupper():
                nderiv0 = 5
            else:
                nderiv0 = 2
            fmt = '{0:2} {1:2} -P {2:31} -r {3:20} -0 {4},{5:.2f} # {6:10.3f}'
            print(fmt.format(self.Z,
                             self.symbol,
                             projectors,
                             ','.join('{0:.2f}'.format(r) for r in radii),
                             nderiv0,
                             r0,
                             error))
        if 0:
>>>>>>> 54f11495
            with open('parameters.txt', 'w') as fd:
                print(projectors, ' '.join('{0:.2f}'.format(r)
                                           for r in radii + [r0]),
                      file=fd)
<<<<<<< HEAD
        if 1:
            self.generate(None, 'PBE', projectors, radii, r0, True, '',
                          logderivs=False)
=======
        if 0 and error != np.inf and error != np.nan:
            self.generate(None, 'PBE', projectors, radii, r0, True, '',
                          logderivs=not False)
>>>>>>> 54f11495
        
    def generate(self, fd, xc, projectors, radii, r0,
                 scalar_relativistic=False, tag=None, logderivs=True):
        if projectors[-1].isupper():
            nderiv0 = 5
        else:
            nderiv0 = 2
        gen = _generate(self.symbol, xc, self.conf, projectors, radii,
                        scalar_relativistic, None, r0, nderiv0,
                        ('poly', 4), None, None, fd)
        if not gen.check_all():
            raise DatasetGenerationError(xc)

        if tag is not None:
            gen.make_paw_setup(tag or None).write_xml()

        r = 1.1 * gen.rcmax
        energies = np.linspace(-1.5, 2.0, 100)
        de = energies[1] - energies[0]
        error = 0.0
        if logderivs:
            for l in range(4):
                ld1 = gen.aea.logarithmic_derivative(l, energies, r)
                ld2 = gen.logarithmic_derivative(l, energies, r)
                error = max(error, abs(ld1 - ld2).sum() * de)
        return error
            
    def parameters(self, x):
        energies = tuple(0.1 * i for i in x[:self.nenergies])
        radii = [0.05 * i for i in x[self.nenergies:-1]]
        r0 = 0.05 * x[-1]
        projectors = self.projectors % energies
        return energies, radii, r0, projectors
        
    def __call__(self, n, x):
<<<<<<< HEAD
        fd = open('{0}.txt'.format(os.getpid()), 'w')
        
        energies, radii, r0, projectors = self.parameters(x)
        
        if any(r < r0 for r in radii):
            return n, x, [np.inf] * 10, np.inf
=======
        fd = open('{0}.txt'.format(n), 'w')
        energies, radii, r0, projectors = self.parameters(x)
        
        if any(r < r0 for r in radii):  # or any(e <= 0.0 for e in energies):
            return n, x, [np.inf] * NN, np.inf
>>>>>>> 54f11495
            
        try:
            errors = self.test(n, fd, projectors, radii, r0)
        except Exception:  # (ConvergenceError, DatasetGenerationError):
            traceback.print_exc(file=fd)
<<<<<<< HEAD
            errors = [np.inf] * 10
=======
            errors = [np.inf] * NN
>>>>>>> 54f11495
            
        try:
            os.remove('{0}.ga{1}.PBE'.format(self.symbol, n))
        except OSError:
            pass
        
        return n, x, errors, ((errors / self.tolerances)**2).sum()
        
    def test(self, n, fd, projectors, radii, r0):
        error = self.generate(fd, 'PBE', projectors, radii, r0,
                              tag='ga{0}'.format(n))
        for xc in ['PBE', 'LDA', 'PBEsol']:
            error += self.generate(fd, xc, projectors, radii, r0,
                                   scalar_relativistic=True)
        results = {'dataset': error}
        
<<<<<<< HEAD
        for name in ['slab', 'fcc', 'rocksalt', 'eggbox']:
=======
        for name in ['slab', 'fcc', 'rocksalt', 'convergence', 'eggbox']:
>>>>>>> 54f11495
            result = getattr(self, name)(n, fd)
            results[name] = result
            
        rc = self.rc / Bohr
        results['radii'] = sum(r - rc for r in radii if r > rc)
        
        errors = self.calculate_total_error(fd, results)
        
        return errors

    def calculate_total_error(self, fd, results):
        errors = [results['dataset']]
        maxiter = results['slab']
        
        for name in ['fcc', 'rocksalt']:
            result = results[name]
            maxiter = max(maxiter, result['maxiter'])
            errors.append(result['a'] - result['a0'])
            errors.append(result['c90'] - result['c90ref'])
            errors.append(result['c80'] - result['c80ref'])
        
        errors.append(maxiter)
        errors.append(results['convergence'])
        
        errors.append(results['eggbox'])
        
        errors.append(results['radii'])
        
        errors.append(results['radii'])
        
        return errors
        
    def fcc(self, n, fd):
        ref = self.reference['fcc']
        a0r = ref['a']  # scalar-relativistic minimum
        sc = min(0.8, 2 * self.rc * 2**0.5 / a0r)
        sc = min((abs(s - sc), s) for s in ref if s != 'a')[1]
        maxiter = 0
        energies = []
        M = 200
        if 58 <= self.Z <= 70:
            M = 999
        for s in [sc, 0.9, 1.0, 1.1]:
            atoms = bulk(self.symbol, 'fcc', a0r * s)
            atoms.calc = GPAW(mode=PW(self.ecut2),
                              kpts={'density': 2.0, 'even': True},
                              xc='PBE',
                              lmax=self.lmax,
                              setups='ga' + str(n),
                              maxiter=M,
                              txt=fd)
            e = atoms.get_potential_energy()
            maxiter = max(maxiter, atoms.calc.get_number_of_iterations())
            energies.append(e)
                    
        return {'c90': energies[1] - energies[2],
                'c80': energies[0] - energies[2],
                'c90ref': ref[0.9] - ref[1.0],
                'c80ref': ref[sc] - ref[1.0],
                'a0': fit([ref[s] for s in [0.9, 1.0, 1.1]]) * 0.1 * a0r,
                'a': fit(energies[1:]) * 0.1 * a0r,
                'maxiter': maxiter}
        
    def rocksalt(self, n, fd):
        ref = self.reference['rocksalt']
        a0r = ref['a']
<<<<<<< HEAD
        sc = min(0.8, (self.rc + self.rco) / a0r)
=======
        sc = min(0.8, 2 * (self.rc + self.rco) / a0r)
>>>>>>> 54f11495
        sc = min((abs(s - sc), s) for s in ref if s != 'a')[1]
        maxiter = 0
        energies = []
        M = 200
        if 58 <= self.Z <= 70:
            M = 999
        for s in [sc, 0.9, 1.0, 1.1]:
            atoms = bulk(self.symbol + 'O', 'rocksalt', a0r * s)
            atoms.calc = GPAW(mode=PW(self.ecut2),
                              kpts={'density': 2.0, 'even': True},
                              xc='PBE',
                              lmax=self.lmax,
                              setups={self.symbol: 'ga' + str(n)},
                              maxiter=M,
                              txt=fd)
            e = atoms.get_potential_energy()
            maxiter = max(maxiter, atoms.calc.get_number_of_iterations())
            energies.append(e)
        
        return {'c90': energies[1] - energies[2],
                'c80': energies[0] - energies[2],
                'c90ref': ref[0.9] - ref[1.0],
                'c80ref': ref[sc] - ref[1.0],
                'a0': fit([ref[s] for s in [0.9, 1.0, 1.1]]) * 0.1 * a0r,
                'a': fit(energies[1:]) * 0.1 * a0r,
                'maxiter': maxiter}
        
    def slab(self, n, fd):
        a0 = self.reference['fcc']['a']
        atoms = fcc111(self.symbol, (1, 1, 7), a0, vacuum=3.5)
        assert not atoms.pbc[2]
        if 58 <= self.Z <= 70:
            mixer = {'mixer': Mixer(0.002, 3)}
        else:
            mixer = {}
        atoms.calc = GPAW(mode=PW(self.ecut1),
                          kpts={'density': 2.0, 'even': True},
                          xc='PBE',
                          lmax=self.lmax,
                          setups='ga' + str(n),
                          maxiter=900,
                          txt=fd,
                          **mixer)
        atoms.get_potential_energy()
        itrs = atoms.calc.get_number_of_iterations()
        return itrs
        
    def eggbox(self, n, fd):
        h = 0.18
        a0 = 16 * h
        atoms = Atoms(self.symbol, cell=(a0, a0, a0), pbc=True)
        atoms.calc = GPAW(h=h,
                          xc='PBE',
                          lmax=self.lmax,
                          symmetry='off',
                          setups='ga' + str(n),
                          maxiter=200,
                          txt=fd)
        e0 = atoms.get_potential_energy()
        atoms.positions += h / 6
        e1 = atoms.get_potential_energy()
        atoms.positions += h / 6
        e2 = atoms.get_potential_energy()
        atoms.positions += h / 6
        e3 = atoms.get_potential_energy()
        return np.ptp([e0, e1, e2, e3])

    def convergence(self, n, fd):
        a = 3.0
        atoms = Atoms(self.symbol, cell=(a, a, a), pbc=True)
        atoms.calc = GPAW(mode=PW(900),
                          xc='PBE',
                          eigensolver='rmm-diis',
                          lmax=self.lmax,
                          setups='ga' + str(n),
                          symmetry='off',
                          txt=fd)
        e0 = atoms.get_potential_energy()
        de0 = 0.0
        for ec in range(800, 200, -100):
            atoms.calc.set(mode=PW(ec))
            de = abs(atoms.get_potential_energy() - e0)
            if de > 0.1:
                ec0 = ec + (de - 0.1) / (de - de0) * 100
                return ec0
            de0 = de
        return 250


if __name__ == '__main__':
    import optparse
    parser = optparse.OptionParser(usage='python -m gpaw.atom.optimize '
                                   '[options] element',
                                   description='Optimize dataset')
    parser.add_option('-s', '--summary', action='store_true')
    parser.add_option('-b', '--best', action='store_true')
    parser.add_option('-r', '--run', action='store_true')
    opts, args = parser.parse_args()
    if opts.run:
        symbol = args[0]
        if os.path.isdir(symbol):
            os.chdir(symbol)
            do = DatasetOptimizer(symbol)
        else:
            os.mkdir(symbol)
            os.chdir(symbol)
            do = DatasetOptimizer(symbol)
        do.run()  # *args[1:])
    else:
        if len(args) == 0:
            symbol = os.getcwd().rsplit('/', 1)[1]
            args.append(symbol)
            os.chdir('..')
        for symbol in args:
            print(symbol)
            os.chdir(symbol)
            do = DatasetOptimizer(symbol)
            if opts.summary:
                do.summary()
            elif opts.best:
                do.best1()
            os.chdir('..')<|MERGE_RESOLUTION|>--- conflicted
+++ resolved
@@ -14,10 +14,6 @@
 from ase.lattice.surface import fcc111
 from ase.units import Bohr
 
-<<<<<<< HEAD
-from gpaw import GPAW, PW, setup_paths  # , ConvergenceError
-from gpaw.atom.generator2 import _generate, DatasetGenerationError
-=======
 from gpaw import GPAW, PW, setup_paths, Mixer  # , ConvergenceError
 from gpaw.atom.generator2 import _generate, DatasetGenerationError
 
@@ -28,7 +24,6 @@
 my_covalent_radii[10] += 0.2
 
 NN = 11
->>>>>>> 54f11495
 
 
 class GA:
@@ -43,26 +38,16 @@
                 words = line.split(',')
                 n = int(words.pop(0))
                 error = float(words.pop(0))
-<<<<<<< HEAD
-                x = tuple(int(word) for word in words[:-10])
-                self.individuals[x] = (error, n)
-                y = tuple(float(word) for word in words[-10:])
-=======
                 x = tuple(int(word) for word in words[:-NN])
                 self.individuals[x] = (error, n)
                 y = tuple(float(word) for word in words[-NN:])
->>>>>>> 54f11495
                 self.errors[n] = y
                 
         self.fd = open('pool.csv', 'a')  # pool of genes
         self.n = len(self.individuals)
         self.pool = mp.Pool()  # process pool
 
-<<<<<<< HEAD
-    def run(self, func, sleep=5, mutate=2.0, size1=2, size2=100):
-=======
     def run(self, func, sleep=5, mutate=5.0, size1=2, size2=1000):
->>>>>>> 54f11495
         results = []
         while True:
             while len(results) < mp.cpu_count():
@@ -155,14 +140,6 @@
     
     
 class DatasetOptimizer:
-<<<<<<< HEAD
-    tolerances = np.array([0.1,
-                           0.01, 0.05,
-                           0.01, 0.05,
-                           40, 0.2,
-                           0.001, 0.02,
-                           0.1])
-=======
     tolerances = np.array([0.01,
                            0.01, 0.03, 0.05,
                            0.01, 0.03, 0.05,
@@ -172,7 +149,6 @@
                            0.1])
     
     conf = None
->>>>>>> 54f11495
     
     def __init__(self, symbol='H'):
     
@@ -234,21 +210,13 @@
             import pickle
             pickle.dump(sorted(ga.individuals.values()), open('Zn.pckl', 'w'))
         if N is None:
-<<<<<<< HEAD
-            return best[0] + (ga.errors[best[0][1]],)
-=======
             return len(best), best[0] + (ga.errors[best[0][1]],)
->>>>>>> 54f11495
         else:
             return [(error, id, x, ga.errors[id])
                     for error, id, x in best[:N]]
         
     def summary(self, N=10):
-<<<<<<< HEAD
-        print('dFfRrICEer:')
-=======
         # print('dFffRrrICEer:')
->>>>>>> 54f11495
         for error, id, x, errors in self.best(N):
             params = [0.1 * p for p in x[:self.nenergies]]
             params += [0.5 * p for p in x[self.nenergies:]]
@@ -258,11 +226,6 @@
                 ' '.join('{0:8.3f}'.format(e) for e in errors)))
             
     def best1(self):
-<<<<<<< HEAD
-        error, id, x, errors = self.best()
-        energies, radii, r0, projectors = self.parameters(x)
-        if 0:
-=======
         try:
             n, (error, id, x, errors) = self.best()
         except IndexError:
@@ -284,20 +247,13 @@
                              r0,
                              error))
         if 0:
->>>>>>> 54f11495
             with open('parameters.txt', 'w') as fd:
                 print(projectors, ' '.join('{0:.2f}'.format(r)
                                            for r in radii + [r0]),
                       file=fd)
-<<<<<<< HEAD
-        if 1:
-            self.generate(None, 'PBE', projectors, radii, r0, True, '',
-                          logderivs=False)
-=======
         if 0 and error != np.inf and error != np.nan:
             self.generate(None, 'PBE', projectors, radii, r0, True, '',
                           logderivs=not False)
->>>>>>> 54f11495
         
     def generate(self, fd, xc, projectors, radii, r0,
                  scalar_relativistic=False, tag=None, logderivs=True):
@@ -333,30 +289,17 @@
         return energies, radii, r0, projectors
         
     def __call__(self, n, x):
-<<<<<<< HEAD
-        fd = open('{0}.txt'.format(os.getpid()), 'w')
-        
-        energies, radii, r0, projectors = self.parameters(x)
-        
-        if any(r < r0 for r in radii):
-            return n, x, [np.inf] * 10, np.inf
-=======
         fd = open('{0}.txt'.format(n), 'w')
         energies, radii, r0, projectors = self.parameters(x)
         
         if any(r < r0 for r in radii):  # or any(e <= 0.0 for e in energies):
             return n, x, [np.inf] * NN, np.inf
->>>>>>> 54f11495
             
         try:
             errors = self.test(n, fd, projectors, radii, r0)
-        except Exception:  # (ConvergenceError, DatasetGenerationError):
+        except Exception:
             traceback.print_exc(file=fd)
-<<<<<<< HEAD
-            errors = [np.inf] * 10
-=======
             errors = [np.inf] * NN
->>>>>>> 54f11495
             
         try:
             os.remove('{0}.ga{1}.PBE'.format(self.symbol, n))
@@ -373,11 +316,7 @@
                                    scalar_relativistic=True)
         results = {'dataset': error}
         
-<<<<<<< HEAD
-        for name in ['slab', 'fcc', 'rocksalt', 'eggbox']:
-=======
         for name in ['slab', 'fcc', 'rocksalt', 'convergence', 'eggbox']:
->>>>>>> 54f11495
             result = getattr(self, name)(n, fd)
             results[name] = result
             
@@ -403,8 +342,6 @@
         errors.append(results['convergence'])
         
         errors.append(results['eggbox'])
-        
-        errors.append(results['radii'])
         
         errors.append(results['radii'])
         
@@ -444,11 +381,7 @@
     def rocksalt(self, n, fd):
         ref = self.reference['rocksalt']
         a0r = ref['a']
-<<<<<<< HEAD
-        sc = min(0.8, (self.rc + self.rco) / a0r)
-=======
         sc = min(0.8, 2 * (self.rc + self.rco) / a0r)
->>>>>>> 54f11495
         sc = min((abs(s - sc), s) for s in ref if s != 'a')[1]
         maxiter = 0
         energies = []
@@ -563,7 +496,6 @@
             args.append(symbol)
             os.chdir('..')
         for symbol in args:
-            print(symbol)
             os.chdir(symbol)
             do = DatasetOptimizer(symbol)
             if opts.summary:
