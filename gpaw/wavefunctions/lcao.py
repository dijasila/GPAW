import numpy as np

from gpaw.lfc import BasisFunctions
from gpaw.utilities import unpack
from gpaw.utilities.tools import tri2full
from gpaw import debug
from gpaw.lcao.overlap import NewTwoCenterIntegrals as NewTCI
from gpaw.utilities.blas import gemm, gemmdot
from gpaw.wavefunctions.base import WaveFunctions
<<<<<<< HEAD
from gpaw.lcao.lcao_hamiltonian import get_atomic_hamiltonian

class LCAO:
    def __init__(self, atomic_hamiltonian=None):
        self.atomic_hamiltonian = atomic_hamiltonian
=======
from gpaw.kpt_descriptor import KPointDescriptor
from gpaw.mpi import serial_comm
from gpaw.lfc import LocalizedFunctionsCollection as LFC
from gpaw.kpoint import KPoint
import warnings
>>>>>>> e607bea0

    def __call__(self, collinear, *args, **kwargs):
        if collinear:
            cls = LCAOWaveFunctions
        else:
            from gpaw.xc.noncollinear import \
                NonCollinearLCAOWaveFunctions
            cls = NonCollinearLCAOWaveFunctions
        
        return cls(*args, atomic_hamiltonian=self.atomic_hamiltonian,
                    **kwargs)

    def __str__(self):
        return 'lcao'

# replace by class to make data structure perhaps a bit less confusing
def get_r_and_offsets(nl, spos_ac, cell_cv):
    r_and_offset_aao = {}

    def add(a1, a2, R_c, offset):
        if not (a1, a2) in r_and_offset_aao:
            r_and_offset_aao[(a1, a2)] = []
        r_and_offset_aao[(a1, a2)].append((R_c, offset))
    
    for a1, spos1_c in enumerate(spos_ac):
        a2_a, offsets = nl.get_neighbors(a1)
        for a2, offset in zip(a2_a, offsets):
            spos2_c = spos_ac[a2] + offset

            R_c = np.dot(spos2_c - spos1_c, cell_cv)
            add(a1, a2, R_c, offset)
            if a1 != a2 or offset.any():
                add(a2, a1, -R_c, -offset)
    
    return r_and_offset_aao


def add_paw_correction_to_overlap(setups, P_aqMi, S_qMM, Mstart=0,
                                  Mstop=None):
    if Mstop is None:
        Mstop = setups.nao
    for a, P_qMi in P_aqMi.items():
        dO_ii = np.asarray(setups[a].dO_ii, S_qMM.dtype)
        for S_MM, P_Mi in zip(S_qMM, P_qMi):
            dOP_iM = np.zeros((dO_ii.shape[1], setups.nao),
                              P_Mi.dtype)
            # (ATLAS can't handle uninitialized output array)
            gemm(1.0, P_Mi, dO_ii, 0.0, dOP_iM, 'c')
            gemm(1.0, dOP_iM, P_Mi[Mstart:Mstop],
                 1.0, S_MM, 'n')


class LCAOWaveFunctions(WaveFunctions):
    def __init__(self, ksl, gd, nvalence, setups, bd,
                 dtype, world, kd, kptband_comm, timer,
                 atomic_hamiltonian=None):
        WaveFunctions.__init__(self, gd, nvalence, setups, bd,
                               dtype, world, kd, kptband_comm, timer)
        self.ksl = ksl
        self.S_qMM = None
        self.T_qMM = None
        self.P_aqMi = None

        if atomic_hamiltonian is None:
            if ksl.using_blacs:
                atomic_hamiltonian = 'distributed'
            else:
                atomic_hamiltonian = 'dense'
        if isinstance(atomic_hamiltonian, str):
            atomic_hamiltonian = get_atomic_hamiltonian(atomic_hamiltonian)
        self.atomic_hamiltonian = atomic_hamiltonian

        self.timer.start('TCI: Evaluate splines')
        self.tci = NewTCI(gd.cell_cv, gd.pbc_c, setups, kd.ibzk_qc, kd.gamma)
        self.timer.stop('TCI: Evaluate splines')
        
        self.basis_functions = BasisFunctions(gd,
                                              [setup.phit_j
                                               for setup in setups],
                                              kd,
                                              cut=True)

    def empty(self, n=(), global_array=False, realspace=False):
        if realspace:
            return self.gd.empty(n, self.dtype, global_array)
        else:
            if isinstance(n, int):
                n = (n,)
            nao = self.setups.nao
            return np.empty(n + (nao,), self.dtype)

    def summary(self, fd):
        fd.write('Wave functions: LCAO\n')
        
    def set_eigensolver(self, eigensolver):
        WaveFunctions.set_eigensolver(self, eigensolver)
        eigensolver.initialize(self.gd, self.dtype, self.setups.nao, self.ksl)

    def set_positions(self, spos_ac):
        self.timer.start('Basic WFS set positions')
        WaveFunctions.set_positions(self, spos_ac)
        self.timer.stop('Basic WFS set positions')
        self.timer.start('Basis functions set positions')
        self.basis_functions.set_positions(spos_ac)
        self.timer.stop('Basis functions set positions')
        if self.ksl is not None:
            self.basis_functions.set_matrix_distribution(self.ksl.Mstart,
                                                         self.ksl.Mstop)

        nq = len(self.kd.ibzk_qc)
        nao = self.setups.nao
        mynbands = self.bd.mynbands
        
        Mstop = self.ksl.Mstop
        Mstart = self.ksl.Mstart
        mynao = Mstop - Mstart

        if self.ksl.using_blacs: # XXX
            # S and T have been distributed to a layout with blacs, so
            # discard them to force reallocation from scratch.
            #
            # TODO: evaluate S and T when they *are* distributed, thus saving
            # memory and avoiding this problem
            self.S_qMM = None
            self.T_qMM = None
        
        S_qMM = self.S_qMM
        T_qMM = self.T_qMM
        
        if S_qMM is None: # XXX
            # First time:
            assert T_qMM is None
            if self.ksl.using_blacs: # XXX
                self.tci.set_matrix_distribution(Mstart, mynao)
                
            S_qMM = np.empty((nq, mynao, nao), self.dtype)
            T_qMM = np.empty((nq, mynao, nao), self.dtype)
        
        for kpt in self.kpt_u:
            if kpt.C_nM is None:
                kpt.C_nM = np.empty((mynbands, nao), self.dtype)

        self.allocate_arrays_for_projections(
            self.basis_functions.my_atom_indices)
            
        self.P_aqMi = {}
        for a in self.basis_functions.my_atom_indices:
            ni = self.setups[a].ni
            self.P_aqMi[a] = np.empty((nq, nao, ni), self.dtype)

        self.timer.start('TCI: Calculate S, T, P')
        # Calculate lower triangle of S and T matrices:
        self.tci.calculate(spos_ac, S_qMM, T_qMM, self.P_aqMi)


        # XXXXXXXXXXXXXXXXXXXXXXXXXXXXXXXXXXXXXXXXXXXXXXXXXXXXXXXXXXXXXXXXXX
        from gpaw.lcao.newoverlap import newoverlap
        self.P_neighbors_a, self.P_aaqim, self.newP_aqMi \
            = newoverlap(self, spos_ac)
        # XXXXXXXXXXXXXXXXXXXXXXXXXXXXXXXXXXXXXXXXXXXXXXXXXXXXXXXXXXXXXXXXXX


        for kpt in self.kpt_u:
            q = kpt.q
            kpt.P_aMi = dict([(a, P_qMi[q])
                              for a, P_qMi in self.P_aqMi.items()])

            kpt.P_aaim = dict([(a1a2, P_qim[q])
                               for a1a2, P_qim in self.P_aaqim.items()])

        add_paw_correction_to_overlap(self.setups, self.P_aqMi, S_qMM,
                                      self.ksl.Mstart, self.ksl.Mstop)
        self.timer.stop('TCI: Calculate S, T, P')

        S_MM = None # allow garbage collection of old S_qMM after redist
        S_qMM = self.ksl.distribute_overlap_matrix(S_qMM, root=-1) 
        T_qMM = self.ksl.distribute_overlap_matrix(T_qMM, root=-1)
        for kpt in self.kpt_u:
            q = kpt.q
            kpt.S_MM = S_qMM[q]
            kpt.T_MM = T_qMM[q]

        if (debug and self.band_comm.size == 1 and self.gd.comm.rank == 0 and
            nao > 0 and not self.ksl.using_blacs):
            # S and T are summed only on comm master, so check only there
            from numpy.linalg import eigvalsh
            self.timer.start('Check positive definiteness')
            for S_MM in S_qMM:
                tri2full(S_MM, UL='L')
                smin = eigvalsh(S_MM).real.min()
                if smin < 0:
                    raise RuntimeError('Overlap matrix has negative '
                                       'eigenvalue: %e' % smin)
            self.timer.stop('Check positive definiteness')
        self.positions_set = True
        self.S_qMM = S_qMM
        self.T_qMM = T_qMM

    def initialize(self, density, hamiltonian, spos_ac):
        self.timer.start('LCAO WFS Initialize')
        if density.nt_sG is None:
            if self.kpt_u[0].f_n is None or self.kpt_u[0].C_nM is None:
                density.initialize_from_atomic_densities(self.basis_functions)
            else:
                # We have the info we need for a density matrix, so initialize
                # from that instead of from scratch.  This will be the case
                # after set_positions() during a relaxation
                density.initialize_from_wavefunctions(self)
            # Initialize GLLB-potential from basis function orbitals
            if hamiltonian.xc.type == 'GLLB':
                hamiltonian.xc.initialize_from_atomic_orbitals(self.basis_functions)

        else:
            # After a restart, nt_sg doesn't exist yet, so we'll have to
            # make sure it does.  Of course, this should have been taken care
            # of already by this time, so we should improve the code elsewhere
            density.calculate_normalized_charges_and_mix()
        #print "Updating hamiltonian in LCAO initialize wfs"
        hamiltonian.update(density)
<<<<<<< HEAD
        self.timer.stop('LCAO WFS Initialize')
           
=======
    
    def initialize_wave_functions_from_lcao(self):
        """
        Fill the calc.wfs.kpt_[u].psit_nG arrays with usefull data.
        
        Normally psit_nG is NOT used in lcao mode, but some extensions
        (like ase.dft.wannier) want to have it.
        This code is adapted from fd.py / initialize_from_lcao_coefficients()
        and fills psit_nG with data constructed from the current lcao
        coefficients (kpt.C_nM).
        
        (This may or may not work in band-parallel case!)
        """
        #print('initialize_wave_functions_from_lcao')
        bfs = self.basis_functions
        for kpt in self.kpt_u:
            #print("kpt: {0}".format(kpt))
            kpt.psit_nG = self.gd.zeros(self.bd.nbands, self.dtype)
            bfs.lcao_to_grid(kpt.C_nM, kpt.psit_nG[:self.bd.mynbands], kpt.q)
            # kpt.C_nM = None
    #
    def initialize_wave_functions_from_restart_file(self):
        """Dummy function to ensure compatibility to fd mode"""
        self.initialize_wave_functions_from_lcao()
    #
    
>>>>>>> e607bea0
    def calculate_density_matrix(self, f_n, C_nM, rho_MM=None):
        # ATLAS can't handle uninitialized output array:
        #rho_MM.fill(42)

        self.timer.start('Calculate density matrix')
        rho_MM = self.ksl.calculate_density_matrix(f_n, C_nM, rho_MM)
        self.timer.stop('Calculate density matrix')
        return rho_MM

        # ----------------------------
        if 1:
            # XXX Should not conjugate, but call gemm(..., 'c')
            # Although that requires knowing C_Mn and not C_nM.
            # that also conforms better to the usual conventions in literature
            Cf_Mn = C_nM.T.conj() * f_n
            self.timer.start('gemm')
            gemm(1.0, C_nM, Cf_Mn, 0.0, rho_MM, 'n')
            self.timer.stop('gemm')
            self.timer.start('band comm sum')
            self.bd.comm.sum(rho_MM)
            self.timer.stop('band comm sum')
        else:
            # Alternative suggestion. Might be faster. Someone should test this
            from gpaw.utilities.blas import r2k
            C_Mn = C_nM.T.copy()
            r2k(0.5, C_Mn, f_n * C_Mn, 0.0, rho_MM)
            tri2full(rho_MM)

    def calculate_density_matrix_delta(self, d_nn, C_nM, rho_MM=None):
        # ATLAS can't handle uninitialized output array:
        #rho_MM.fill(42)

        self.timer.start('Calculate density matrix')
        rho_MM = self.ksl.calculate_density_matrix_delta(d_nn, C_nM, rho_MM)
        self.timer.stop('Calculate density matrix')
        return rho_MM

    def add_to_density_from_k_point_with_occupation(self, nt_sG, kpt, f_n):
        """Add contribution to pseudo electron-density. Do not use the standard
        occupation numbers, but ones given with argument f_n."""
        # Custom occupations are used in calculation of response potential
        # with GLLB-potential
        if kpt.rho_MM is None:
            rho_MM = self.calculate_density_matrix(f_n, kpt.C_nM)
            if hasattr(kpt, 'c_on'):
                assert self.bd.comm.size == 1
                d_nn = np.zeros((self.bd.mynbands, self.bd.mynbands),
                                dtype=kpt.C_nM.dtype)
                for ne, c_n in zip(kpt.ne_o, kpt.c_on):
                    assert abs(c_n.imag).max() < 1e-14
                    d_nn += ne * np.outer(c_n.conj(), c_n).real
                rho_MM += self.calculate_density_matrix_delta(d_nn, kpt.C_nM)
        else:
            print "rho_MM not NONE"
            rho_MM = kpt.rho_MM
        self.timer.start('Construct density')
        self.basis_functions.construct_density(rho_MM, nt_sG[kpt.s], kpt.q)
        self.timer.stop('Construct density')

    def add_to_kinetic_density_from_k_point(self, taut_G, kpt):
        raise NotImplementedError('Kinetic density calculation for LCAO '
                                  'wavefunctions is not implemented.')

    def calculate_forces(self, hamiltonian, F_av):
        self.timer.start('LCAO forces')

        spos_ac = self.tci.atoms.get_scaled_positions() % 1.0
        ksl = self.ksl
        nao = ksl.nao
        mynao = ksl.mynao
        nq = len(self.kd.ibzk_qc)
        dtype = self.dtype
        tci = self.tci
        gd = self.gd
        bfs = self.basis_functions
        
        Mstart = ksl.Mstart
        Mstop = ksl.Mstop

        from gpaw.kohnsham_layouts import BlacsOrbitalLayouts
        isblacs = isinstance(ksl, BlacsOrbitalLayouts) # XXX
        
        if not isblacs:
            self.timer.start('TCI derivative')
            dThetadR_qvMM = np.empty((nq, 3, mynao, nao), dtype)
            dTdR_qvMM = np.empty((nq, 3, mynao, nao), dtype)
            dPdR_aqvMi = {}
            for a in self.basis_functions.my_atom_indices:
                ni = self.setups[a].ni
                dPdR_aqvMi[a] = np.empty((nq, 3, nao, ni), dtype)
            tci.calculate_derivative(spos_ac, dThetadR_qvMM, dTdR_qvMM,
                                     dPdR_aqvMi)
            gd.comm.sum(dThetadR_qvMM)
            gd.comm.sum(dTdR_qvMM)
            self.timer.stop('TCI derivative')
        
            my_atom_indices = bfs.my_atom_indices
            atom_indices = bfs.atom_indices

            def _slices(indices):
                for a in indices:
                    M1 = bfs.M_a[a] - Mstart
                    M2 = M1 + self.setups[a].nao
                    if M2 > 0:
                        yield a, max(0, M1), M2

            def slices():
                return _slices(atom_indices)

            def my_slices():
                return _slices(my_atom_indices)
        
        #
        #         -----                    -----
        #          \    -1                  \    *
        # E      =  )  S     H    rho     =  )  c     eps  f  c
        #  mu nu   /    mu x  x z    z nu   /    n mu    n  n  n nu
        #         -----                    -----
        #          x z                       n
        #
        # We use the transpose of that matrix.  The first form is used
        # if rho is given, otherwise the coefficients are used.
        self.timer.start('Initial')


        rhoT_uMM = []
        ET_uMM = []

        if not isblacs:
            if self.kpt_u[0].rho_MM is None:
                self.timer.start('Get density matrix')
                for kpt in self.kpt_u:
                    rhoT_MM = ksl.get_transposed_density_matrix(kpt.f_n,
                                                                kpt.C_nM)
                    rhoT_uMM.append(rhoT_MM)
                    ET_MM = ksl.get_transposed_density_matrix(kpt.f_n
                                                              * kpt.eps_n,
                                                              kpt.C_nM)
                    ET_uMM.append(ET_MM)

                    if hasattr(kpt, 'c_on'):
                        # XXX does this work with BLACS/non-BLACS/etc.?
                        assert self.bd.comm.size == 1
                        d_nn = np.zeros((self.bd.mynbands, self.bd.mynbands), dtype=kpt.C_nM.dtype)
                        for ne, c_n in zip(kpt.ne_o, kpt.c_on):
                                d_nn += ne * np.outer(c_n.conj(), c_n)
                        rhoT_MM += ksl.get_transposed_density_matrix_delta(d_nn, kpt.C_nM)
                        ET_MM += ksl.get_transposed_density_matrix_delta(d_nn * kpt.eps_n, kpt.C_nM)
                self.timer.stop('Get density matrix')
            else:
                rhoT_uMM = []
                ET_uMM = []
                for kpt in self.kpt_u:
                    H_MM = self.eigensolver.calculate_hamiltonian_matrix(hamiltonian, self, kpt)
                    tri2full(H_MM)
                    S_MM = kpt.S_MM.copy()
                    tri2full(S_MM)
                    ET_MM = np.linalg.solve(S_MM, gemmdot(H_MM,
                                                          kpt.rho_MM)).T.copy()
                    del S_MM, H_MM
                    rhoT_MM = kpt.rho_MM.T.copy()
                    rhoT_uMM.append(rhoT_MM)
                    ET_uMM.append(ET_MM)
        self.timer.stop('Initial')

        if isblacs: # XXXXXXXXXXXXXXXXXXXXXXXXXXXXXXXXXXXXXXXXXXXX
            from gpaw.blacs import BlacsGrid, Redistributor
            
            def get_density_matrix(f_n, C_nM, redistributor):
                rho1_mm = ksl.calculate_blocked_density_matrix(f_n,
                                                               C_nM).conj()
                rho_mm = redistributor.redistribute(rho1_mm)
                return rho_mm
            
            pcutoff_a = [max([pt.get_cutoff() for pt in setup.pt_j])
                         for setup in self.setups]
            phicutoff_a = [max([phit.get_cutoff() for phit in setup.phit_j])
                           for setup in self.setups]
            
            # XXX should probably use bdsize x gdsize instead
            # That would be consistent with some existing grids
            grid = BlacsGrid(ksl.block_comm, self.gd.comm.size,
                             self.bd.comm.size)
            
            blocksize1 = -(-nao // grid.nprow)
            blocksize2 = -(-nao // grid.npcol)
            # XXX what are rows and columns actually?
            desc = grid.new_descriptor(nao, nao, blocksize1, blocksize2)
            
            rhoT_umm = []
            ET_umm = []
            redistributor = Redistributor(grid.comm, ksl.mmdescriptor, desc)
            Fpot_av = np.zeros_like(F_av)
            for u, kpt in enumerate(self.kpt_u):
                self.timer.start('Get density matrix')
                rhoT_mm = get_density_matrix(kpt.f_n, kpt.C_nM, redistributor)
                rhoT_umm.append(rhoT_mm)
                self.timer.stop('Get density matrix')
                
                self.timer.start('Potential')
                rhoT_mM = ksl.distribute_to_columns(rhoT_mm, desc)
                
                vt_G = hamiltonian.vt_sG[kpt.s]
                Fpot_av += bfs.calculate_force_contribution(vt_G, rhoT_mM,
                                                            kpt.q)
                del rhoT_mM
                self.timer.stop('Potential')
            
            self.timer.start('Get density matrix')
            for kpt in self.kpt_u:
                ET_mm = get_density_matrix(kpt.f_n * kpt.eps_n, kpt.C_nM,
                                           redistributor)
                ET_umm.append(ET_mm)
            self.timer.stop('Get density matrix')
            
            M1start = blocksize1 * grid.myrow
            M2start = blocksize2 * grid.mycol
            
            M1stop = min(M1start + blocksize1, nao)
            M2stop = min(M2start + blocksize2, nao)
            
            m1max = M1stop - M1start
            m2max = M2stop - M2start


        
        if not isblacs:
            # Kinetic energy contribution
            #
            #           ----- d T
            #  a         \       mu nu
            # F += 2 Re   )   -------- rho
            #            /    d R         nu mu
            #           -----    mu nu
            #        mu in a; nu
            #
            Fkin_av = np.zeros_like(F_av)
            for u, kpt in enumerate(self.kpt_u):
                dEdTrhoT_vMM = (dTdR_qvMM[kpt.q]
                                * rhoT_uMM[u][np.newaxis]).real
                for a, M1, M2 in my_slices():
                    Fkin_av[a, :] += 2.0 * dEdTrhoT_vMM[:, M1:M2].sum(-1).sum(-1)
            del dEdTrhoT_vMM


            # Density matrix contribution due to basis overlap
            #
            #            ----- d Theta
            #  a          \           mu nu
            # F  += -2 Re  )   ------------  E
            #             /        d R        nu mu
            #            -----        mu nu
            #         mu in a; nu
            #
            Ftheta_av = np.zeros_like(F_av)
            for u, kpt in enumerate(self.kpt_u):
                dThetadRE_vMM = (dThetadR_qvMM[kpt.q]
                                 * ET_uMM[u][np.newaxis]).real
                for a, M1, M2 in my_slices():
                    Ftheta_av[a, :] += -2.0 * dThetadRE_vMM[:, M1:M2].sum(-1).sum(-1)
            del dThetadRE_vMM

        if isblacs:
            from gpaw.lcao.overlap import TwoCenterIntegralCalculator
            self.timer.start('Prepare TCI loop')
            M_a = bfs.M_a
            
            Fkin2_av = np.zeros_like(F_av)
            Ftheta2_av = np.zeros_like(F_av)

            cell_cv = tci.atoms.cell
            spos_ac = tci.atoms.get_scaled_positions() % 1.0

            overlapcalc = TwoCenterIntegralCalculator(self.kd.ibzk_qc,
                                                      derivative=False)

            # XXX this is not parallel *AT ALL*.
            self.timer.start('Get neighbors')
            nl = tci.atompairs.pairs.neighbors
            r_and_offset_aao = get_r_and_offsets(nl, spos_ac, cell_cv)
            atompairs = r_and_offset_aao.keys()
            atompairs.sort()
            self.timer.stop('Get neighbors')

            T_expansions = tci.T_expansions
            Theta_expansions = tci.Theta_expansions
            P_expansions = tci.P_expansions
            nq = len(self.ibzk_qc)
            
            dH_asp = hamiltonian.dH_asp

            self.timer.start('broadcast dH')
            alldH_asp = {}
            for a in range(len(self.setups)):
                gdrank = bfs.sphere_a[a].rank
                if gdrank == gd.rank:
                    dH_sp = dH_asp[a]
                else:
                    ni = self.setups[a].ni
                    dH_sp = np.empty((self.nspins, ni * (ni + 1) // 2))
                gd.comm.broadcast(dH_sp, gdrank)
                # okay, now everyone gets copies of dH_sp
                alldH_asp[a] = dH_sp
            self.timer.stop('broadcast dH')
            

            # This will get sort of hairy.  We need to account for some
            # three-center overlaps, such as:
            #
            #         a1
            #      Phi   ~a3    a3  ~a3     a2     a2,a1
            #   < ----  |p  > dH   <p   |Phi  > rho
            #      dR
            #
            # To this end we will loop over all pairs of atoms (a1, a3),
            # and then a sub-loop over (a3, a2).
            from gpaw.lcao.overlap import DerivativeAtomicDisplacement
            class Displacement(DerivativeAtomicDisplacement):
                def __init__(self, a1, a2, R_c, offset):
                    phases = overlapcalc.phaseclass(overlapcalc.ibzk_qc,
                                                    offset)
                    DerivativeAtomicDisplacement.__init__(self, None, a1, a2,
                                                          R_c, offset, phases)

            # Cache of Displacement objects with spherical harmonics with
            # evaluated spherical harmonics.
            disp_aao = {}

            def get_displacements(a1, a2, maxdistance):
                # XXX the way maxdistance is handled it can lead to
                # bad caching when different maxdistances are passed
                # to subsequent calls with same pair of atoms
                disp_o = disp_aao.get((a1, a2))
                if disp_o is None:
                    disp_o = []
                    for R_c, offset in r_and_offset_aao[(a1, a2)]:
                        if np.linalg.norm(R_c) > maxdistance:
                            continue
                        disp = Displacement(a1, a2, R_c, offset)
                        disp_o.append(disp)
                    disp_aao[(a1, a2)] = disp_o
                return [disp for disp in disp_o if disp.r < maxdistance]
                
            self.timer.stop('Prepare TCI loop')
            self.timer.start('Not so complicated loop')


            for (a1, a2) in atompairs:
                if a1 >= a2:
                    # Actually this leads to bad load balance.
                    # We should take a1 > a2 or a1 < a2 equally many times.
                    # Maybe decide which of these choices
                    # depending on whether a2 % 1 == 0
                    continue
                
                m1start = M_a[a1] - M1start
                m2start = M_a[a2] - M2start
                if m1start >= blocksize1 or m2start >= blocksize2:
                    continue # (we have only one block per CPU)

                T_expansion = T_expansions.get(a1, a2)
                Theta_expansion = Theta_expansions.get(a1, a2)
                #P_expansion = P_expansions.get(a1, a2)
                nm1, nm2 = T_expansion.shape

                m1stop = min(m1start + nm1, m1max)
                m2stop = min(m2start + nm2, m2max)

                if m1stop <= 0 or m2stop <= 0:
                    continue

                m1start = max(m1start, 0)
                m2start = max(m2start, 0)
                J1start = max(0, M1start - M_a[a1])
                J2start = max(0, M2start - M_a[a2])
                M1stop = J1start + m1stop - m1start
                J2stop = J2start + m2stop - m2start

                dTdR_qvmm = T_expansion.zeros((nq, 3), dtype=dtype)
                dThetadR_qvmm = Theta_expansion.zeros((nq, 3), dtype=dtype)

                disp_o = get_displacements(a1, a2,
                                           phicutoff_a[a1] + phicutoff_a[a2])
                for disp in disp_o:
                    disp.evaluate_overlap(T_expansion, dTdR_qvmm)
                    disp.evaluate_overlap(Theta_expansion, dThetadR_qvmm)

                for u, kpt in enumerate(self.kpt_u):
                    rhoT_mm = rhoT_umm[u][m1start:m1stop, m2start:m2stop]
                    ET_mm = ET_umm[u][m1start:m1stop, m2start:m2stop]
                    Fkin_v = 2.0 * (dTdR_qvmm[kpt.q][:, J1start:M1stop,
                                                     J2start:J2stop]
                                    * rhoT_mm[np.newaxis]).real.sum(-1).sum(-1)
                    Ftheta_v = 2.0 * (dThetadR_qvmm[kpt.q][:, J1start:M1stop,
                                                           J2start:J2stop]
                                      * ET_mm[np.newaxis]).real.sum(-1).sum(-1)
                    Fkin2_av[a1] += Fkin_v
                    Fkin2_av[a2] -= Fkin_v
                    Ftheta2_av[a1] -= Ftheta_v
                    Ftheta2_av[a2] += Ftheta_v

            Fkin_av = Fkin2_av
            Ftheta_av = Ftheta2_av
            self.timer.stop('Not so complicated loop')

            dHP_and_dSP_aauim = {}

            a2values = {}
            for (a2, a3) in atompairs:
                if not a3 in a2values:
                    a2values[a3] = []
                a2values[a3].append(a2)
            
            Fatom_av = np.zeros_like(F_av)
            Frho_av = np.zeros_like(F_av)
            self.timer.start('Complicated loop')
            for a1, a3 in atompairs:
                if a1 == a3:
                    # Functions reside on same atom, so their overlap
                    # does not change when atom is displaced
                    continue
                m1start = M_a[a1] - M1start
                if m1start >= blocksize1:
                    continue
                
                P_expansion = P_expansions.get(a1, a3)
                nm1 = P_expansion.shape[0]
                m1stop = min(m1start + nm1, m1max)
                if m1stop <= 0:
                    continue

                m1start = max(m1start, 0)
                J1start = max(0, M1start - M_a[a1])
                J1stop = J1start + m1stop - m1start

                disp_o = get_displacements(a1, a3,
                                           phicutoff_a[a1] + pcutoff_a[a3])
                if len(disp_o) == 0:
                    continue
                
                dPdR_qvmi = P_expansion.zeros((nq, 3), dtype=dtype)
                for disp in disp_o:
                    disp.evaluate_overlap(P_expansion, dPdR_qvmi)

                dPdR_qvmi = dPdR_qvmi[:, :, J1start:J1stop, :].copy()
                for a2 in a2values[a3]:
                    m2start = M_a[a2] - M2start
                    if m2start >= blocksize2:
                        continue

                    P_expansion2 = P_expansions.get(a2, a3)
                    nm2 = P_expansion2.shape[0]
                    m2stop = min(m2start + nm2, m2max)
                    if m2stop <= 0:
                        continue
                    
                    disp_o = get_displacements(a2, a3,
                                               phicutoff_a[a2] + pcutoff_a[a3])
                    if len(disp_o) == 0:
                        continue

                    m2start = max(m2start, 0)
                    J2start = max(0, M2start - M_a[a2])
                    J2stop = J2start + m2stop - m2start

                    if (a2, a3) in dHP_and_dSP_aauim:
                        dHP_uim, dSP_uim = dHP_and_dSP_aauim[(a2, a3)]
                    else:
                        P_qmi = P_expansion2.zeros((nq,), dtype=dtype)
                        for disp in disp_o:
                            disp.evaluate_direct(P_expansion2, P_qmi)
                        P_qmi = P_qmi[:, J2start:J2stop].copy()
                        dH_sp = alldH_asp[a3]
                        dS_ii = self.setups[a3].dO_ii
                        
                        dHP_uim = []
                        dSP_uim = []
                        for u, kpt in enumerate(self.kpt_u):
                            dH_ii = unpack(dH_sp[kpt.s])
                            dHP_im = np.dot(P_qmi[kpt.q], dH_ii).T.conj()
                            # XXX only need nq of these
                            dSP_im = np.dot(P_qmi[kpt.q], dS_ii).T.conj()
                            dHP_uim.append(dHP_im)
                            dSP_uim.append(dSP_im)
                            dHP_and_dSP_aauim[(a2, a3)] = dHP_uim, dSP_uim
                    
                    for u, kpt in enumerate(self.kpt_u):
                        rhoT_mm = rhoT_umm[u][m1start:m1stop, m2start:m2stop]
                        ET_mm = ET_umm[u][m1start:m1stop, m2start:m2stop]
                        dPdRdHP_vmm = np.dot(dPdR_qvmi[kpt.q], dHP_uim[u])
                        dPdRdSP_vmm = np.dot(dPdR_qvmi[kpt.q], dSP_uim[u])
                        
                        Fatom_c = 2.0 * (dPdRdHP_vmm
                                         * rhoT_mm).real.sum(-1).sum(-1)
                        Frho_c = 2.0 * (dPdRdSP_vmm
                                        * ET_mm).real.sum(-1).sum(-1)
                        Fatom_av[a1] += Fatom_c
                        Fatom_av[a3] -= Fatom_c

                        Frho_av[a1] -= Frho_c
                        Frho_av[a3] += Frho_c
                        
            self.timer.stop('Complicated loop')
        
        if not isblacs:
            # Potential contribution
            #
            #           -----      /  d Phi  (r)
            #  a         \        |        mu    ~
            # F += -2 Re  )       |   ---------- v (r)  Phi  (r) dr rho
            #            /        |     d R                nu          nu mu
            #           -----    /         a
            #        mu in a; nu
            #
            self.timer.start('Potential')
            Fpot_av = np.zeros_like(F_av)
            for u, kpt in enumerate(self.kpt_u):
                vt_G = hamiltonian.vt_sG[kpt.s]
                Fpot_av += bfs.calculate_force_contribution(vt_G, rhoT_uMM[u],
                                                            kpt.q)
            self.timer.stop('Potential')

            # Density matrix contribution from PAW correction
            #
            #           -----                        -----
            #  a         \      a                     \     b
            # F +=  2 Re  )    Z      E        - 2 Re  )   Z      E
            #            /      mu nu  nu mu          /     mu nu  nu mu
            #           -----                        -----
            #           mu nu                    b; mu in a; nu
            #
            # with
            #                  b*
            #         -----  dP
            #   b      \       i mu    b   b
            #  Z     =  )   -------- dS   P
            #   mu nu  /     dR        ij  j nu
            #         -----    b mu
            #           ij
            #
            self.timer.start('Paw correction')
            Frho_av = np.zeros_like(F_av)
            for u, kpt in enumerate(self.kpt_u):
                work_MM = np.zeros((mynao, nao), dtype)
                ZE_MM = None
                for b in my_atom_indices:
                    setup = self.setups[b]
                    dO_ii = np.asarray(setup.dO_ii, dtype)
                    dOP_iM = np.zeros((setup.ni, nao), dtype)
                    gemm(1.0, self.P_aqMi[b][kpt.q], dO_ii, 0.0, dOP_iM, 'c')
                    for v in range(3):
                        gemm(1.0, dOP_iM, dPdR_aqvMi[b][kpt.q][v][Mstart:Mstop],
                             0.0, work_MM, 'n')
                        ZE_MM = (work_MM * ET_uMM[u]).real
                        for a, M1, M2 in slices():
                            dE = 2 * ZE_MM[M1:M2].sum()
                            Frho_av[a, v] -= dE # the "b; mu in a; nu" term
                            Frho_av[b, v] += dE # the "mu nu" term
            del work_MM, ZE_MM
            self.timer.stop('Paw correction')

            # Atomic density contribution
            #            -----                         -----
            #  a          \     a                       \     b
            # F  += -2 Re  )   A      rho       + 2 Re   )   A      rho
            #             /     mu nu    nu mu          /     mu nu    nu mu
            #            -----                         -----
            #            mu nu                     b; mu in a; nu
            #
            #                  b*
            #         ----- d P
            #  b       \       i mu   b   b
            # A     =   )   ------- dH   P
            #  mu nu   /    d R       ij  j nu
            #         -----    b mu
            #           ij
            #
            self.timer.start('Atomic Hamiltonian force')
            Fatom_av = np.zeros_like(F_av)
            for u, kpt in enumerate(self.kpt_u):
                for b in my_atom_indices:
                    H_ii = np.asarray(unpack(hamiltonian.dH_asp[b][kpt.s]), dtype)
                    HP_iM = gemmdot(H_ii,
                                    np.ascontiguousarray(self.P_aqMi[b][kpt.q].T.conj()))
                    for v in range(3):
                        dPdR_Mi = dPdR_aqvMi[b][kpt.q][v][Mstart:Mstop]
                        ArhoT_MM = (gemmdot(dPdR_Mi, HP_iM) * rhoT_uMM[u]).real
                        for a, M1, M2 in slices():
                            dE = 2 * ArhoT_MM[M1:M2].sum()
                            Fatom_av[a, v] += dE # the "b; mu in a; nu" term
                            Fatom_av[b, v] -= dE # the "mu nu" term
            self.timer.stop('Atomic Hamiltonian force')

        F_av += Fkin_av + Fpot_av + Ftheta_av + Frho_av + Fatom_av
        self.timer.start('Wait for sum')
        ksl.orbital_comm.sum(F_av)
        if self.bd.comm.rank == 0:
            self.kpt_comm.sum(F_av, 0)
        self.timer.stop('Wait for sum')
        self.timer.stop('LCAO forces')

    def _get_wave_function_array(self, u, n, realspace=True):
        kpt = self.kpt_u[u]
        if kpt.C_nM is None:
            # Hack to make sure things are available after restart
            self.lazyloader.load(self)
        
        C_M = kpt.C_nM[n]

        if realspace:
            psit_G = self.gd.zeros(dtype=self.dtype)
            self.basis_functions.lcao_to_grid(C_M, psit_G, kpt.q)
            return psit_G
        else:
            return C_M

    def load_lazily(self, hamiltonian, spos_ac):
        """Horrible hack to recalculate lcao coefficients after restart."""
        self.basis_functions.set_positions(spos_ac)
        class LazyLoader:
            def __init__(self, hamiltonian, spos_ac):
                self.spos_ac = spos_ac
            
            def load(self, wfs):
                wfs.set_positions(self.spos_ac) # this sets rank_a
                # Now we need to pass wfs.rank_a or things to work
                # XXX WTF why does one have to fiddle with rank_a???
                hamiltonian.set_positions(self.spos_ac, wfs.rank_a)
                wfs.eigensolver.iterate(hamiltonian, wfs)
                del wfs.lazyloader
        
        self.lazyloader = LazyLoader(hamiltonian, spos_ac)
        
    def write(self, writer, write_wave_functions=False):
        writer['Mode'] = 'lcao'
        
        if not write_wave_functions:
            return
   
        writer.dimension('nbasis', self.setups.nao)
        writer.add('WaveFunctionCoefficients',
                   ('nspins', 'nibzkpts', 'nbands', 'nbasis'),
                   dtype=self.dtype)

        for s in range(self.nspins):
            for k in range(self.nibzkpts):
                C_nM = self.collect_array('C_nM', k, s)
                writer.fill(C_nM, s, k)

    def read_coefficients(self, reader):
        for kpt in self.kpt_u:
            kpt.C_nM = self.bd.empty(self.setups.nao, dtype=self.dtype)
            for myn, C_M in enumerate(kpt.C_nM):
                n = self.bd.global_index(myn)
                C_M[:] = reader.get('WaveFunctionCoefficients',
                                         kpt.s, kpt.k, n)

    def estimate_memory(self, mem):
        nq = len(self.kd.ibzk_qc)
        nao = self.setups.nao
        ni_total = sum([setup.ni for setup in self.setups])
        itemsize = mem.itemsize[self.dtype]
        mem.subnode('C [qnM]', nq * self.bd.mynbands * nao * itemsize)
        nM1, nM2 = self.ksl.get_overlap_matrix_shape()
        mem.subnode('S, T [2 x qmm]', 2 * nq * nM1 * nM2 * itemsize)
        mem.subnode('P [aqMi]', nq * nao * ni_total // self.gd.comm.size)
        self.tci.estimate_memory(mem.subnode('TCI'))
        self.basis_functions.estimate_memory(mem.subnode('BasisFunctions'))
        self.eigensolver.estimate_memory(mem.subnode('Eigensolver'),
                                         self.dtype)<|MERGE_RESOLUTION|>--- conflicted
+++ resolved
@@ -7,19 +7,16 @@
 from gpaw.lcao.overlap import NewTwoCenterIntegrals as NewTCI
 from gpaw.utilities.blas import gemm, gemmdot
 from gpaw.wavefunctions.base import WaveFunctions
-<<<<<<< HEAD
 from gpaw.lcao.lcao_hamiltonian import get_atomic_hamiltonian
-
-class LCAO:
-    def __init__(self, atomic_hamiltonian=None):
-        self.atomic_hamiltonian = atomic_hamiltonian
-=======
 from gpaw.kpt_descriptor import KPointDescriptor
 from gpaw.mpi import serial_comm
 from gpaw.lfc import LocalizedFunctionsCollection as LFC
 from gpaw.kpoint import KPoint
 import warnings
->>>>>>> e607bea0
+
+class LCAO:
+    def __init__(self, atomic_hamiltonian=None):
+        self.atomic_hamiltonian = atomic_hamiltonian
 
     def __call__(self, collinear, *args, **kwargs):
         if collinear:
@@ -239,11 +236,8 @@
             density.calculate_normalized_charges_and_mix()
         #print "Updating hamiltonian in LCAO initialize wfs"
         hamiltonian.update(density)
-<<<<<<< HEAD
         self.timer.stop('LCAO WFS Initialize')
-           
-=======
-    
+               
     def initialize_wave_functions_from_lcao(self):
         """
         Fill the calc.wfs.kpt_[u].psit_nG arrays with usefull data.
@@ -269,7 +263,6 @@
         self.initialize_wave_functions_from_lcao()
     #
     
->>>>>>> e607bea0
     def calculate_density_matrix(self, f_n, C_nM, rho_MM=None):
         # ATLAS can't handle uninitialized output array:
         #rho_MM.fill(42)
