import numpy as np
from ase.units import Bohr
<<<<<<< HEAD
=======
from ase.utils.timing import timer
from gpaw.directmin.tools import loewdin_lcao, gramschmidt_lcao

>>>>>>> 0265b928
from gpaw.lfc import BasisFunctions
from gpaw.utilities import unpack
from gpaw.utilities.tools import tri2full
# from gpaw import debug
# from gpaw.lcao.overlap import NewTwoCenterIntegrals as NewTCI
from gpaw.lcao.tci import TCIExpansions
from gpaw.utilities.blas import gemm, gemmdot
from gpaw.wavefunctions.base import WaveFunctions
from gpaw.lcao.atomic_correction import (DenseAtomicCorrection,
                                         SparseAtomicCorrection)
from gpaw.wavefunctions.mode import Mode
<<<<<<< HEAD
from numpy.linalg import inv
=======
from gpaw.directmin.etdm import ETDM
>>>>>>> 0265b928


class LCAO(Mode):
    name = 'lcao'

    def __init__(self, atomic_correction=None, interpolation=3,
                 force_complex_dtype=False):
        self.atomic_correction = atomic_correction
        self.interpolation = interpolation
        Mode.__init__(self, force_complex_dtype)

    def __call__(self, *args, **kwargs):
        return LCAOWaveFunctions(*args,
                                 atomic_correction=self.atomic_correction,
                                 **kwargs)

    def __repr__(self):
        return 'LCAO({})'.format(self.todict())

    def todict(self):
        dct = Mode.todict(self)
        dct['interpolation'] = self.interpolation
        return dct


def update_phases(C_unM, q_u, ibzk_qc, spos_ac, oldspos_ac, setups, Mstart):
    """Complex-rotate coefficients compensating discontinuous phase shift.

    This changes the coefficients to counteract the phase discontinuity
    of overlaps when atoms move across a cell boundary."""

    # We don't want to apply any phase shift unless we crossed a cell
    # boundary.  So we round the shift to either 0 or 1.
    #
    # Example: spos_ac goes from 0.01 to 0.99 -- this rounds to 1 and
    # we apply the phase.  If someone moves an atom by half a cell
    # without crossing a boundary, then we are out of luck.  But they
    # should have reinitialized from LCAO anyway.
    phase_qa = np.exp(2j * np.pi *
                      np.dot(ibzk_qc, (spos_ac - oldspos_ac).T.round()))

    for q, C_nM in zip(q_u, C_unM):
        if C_nM is None:
            continue
        for a in range(len(spos_ac)):
            M1 = setups.M_a[a] - Mstart
            M2 = M1 + setups[a].nao
            M1 = max(0, M1)
            C_nM[:, M1:M2] *= phase_qa[q, a]  # (may truncate M2)


# replace by class to make data structure perhaps a bit less confusing
def get_r_and_offsets(nl, spos_ac, cell_cv):
    r_and_offset_aao = {}

    def add(a1, a2, R_c, offset):
        if not (a1, a2) in r_and_offset_aao:
            r_and_offset_aao[(a1, a2)] = []
        r_and_offset_aao[(a1, a2)].append((R_c, offset))

    for a1, spos1_c in enumerate(spos_ac):
        a2_a, offsets = nl.get_neighbors(a1)
        for a2, offset in zip(a2_a, offsets):
            spos2_c = spos_ac[a2] + offset

            R_c = np.dot(spos2_c - spos1_c, cell_cv)
            add(a1, a2, R_c, offset)
            if a1 != a2 or offset.any():
                add(a2, a1, -R_c, -offset)

    return r_and_offset_aao


class LCAOWaveFunctions(WaveFunctions):
    mode = 'lcao'

    def __init__(self, ksl, gd, nvalence, setups, bd,
                 dtype, world, kd, kptband_comm, timer,
                 atomic_correction=None, collinear=True):
        WaveFunctions.__init__(self, gd, nvalence, setups, bd,
                               dtype, collinear, world, kd,
                               kptband_comm, timer)
        self.ksl = ksl
        self.S_qMM = None
        self.T_qMM = None
        self.P_aqMi = None
        self.debug_tci = False
        self.ED_F = None

        if atomic_correction is None:
            atomic_correction = 'sparse' if ksl.using_blacs else 'dense'

        if atomic_correction == 'sparse':
            self.atomic_correction_cls = SparseAtomicCorrection
        else:
            assert atomic_correction == 'dense'
            self.atomic_correction_cls = DenseAtomicCorrection

        # self.tci = NewTCI(gd.cell_cv, gd.pbc_c, setups, kd.ibzk_qc, kd.gamma)
        with self.timer('TCI: Evaluate splines'):
            self.tciexpansions = TCIExpansions.new_from_setups(setups)

        self.basis_functions = BasisFunctions(gd,
                                              [setup.phit_j
                                               for setup in setups],
                                              kd,
                                              dtype=dtype,
                                              cut=True)

        self.coefficients_read_from_file = False
        self.set_orthonormalized(False)

    def set_orthonormalized(self, flag):
        self.orthonormalized = flag

    @timer('Orthonormalize')
    def orthonormalize(self, kpt=None, type='gramschmidt'):
        assert type == 'gramschmidt' or type == 'loewdin'
        if kpt is None:
            for kpt in self.kpt_u:
                self.orthonormalize(kpt)
            self.orthonormalized = True
            return
        if type == 'loewdin':
            kpt.C_nM[:] = loewdin_lcao(kpt.C_nM, kpt.S_MM.conj())
        elif type == 'gramschmidt':
            kpt.C_nM[:] = gramschmidt_lcao(kpt.C_nM, kpt.S_MM.conj())

    def empty(self, n=(), global_array=False, realspace=False):
        if realspace:
            return self.gd.empty(n, self.dtype, global_array)
        else:
            if isinstance(n, int):
                n = (n,)
            nao = self.setups.nao
            return np.empty(n + (nao,), self.dtype)

    def __str__(self):
        s = 'Wave functions: LCAO\n'
        s += '  Diagonalizer: %s\n' % self.ksl.get_description()
        s += ('  Atomic Correction: %s\n'
              % self.atomic_correction_cls.description)
        s += '  Datatype: %s\n' % self.dtype.__name__
        return s

    def set_eigensolver(self, eigensolver):
        WaveFunctions.set_eigensolver(self, eigensolver)
        if eigensolver:
            if isinstance(eigensolver, ETDM):
                eigensolver.initialize(self.gd, self.dtype, self.bd.nbands,
                                       self.kd.nibzkpts, self.setups.nao,
                                       self.ksl.using_blacs,
                                       self.bd.comm.size, self.kpt_u)
            else:
                eigensolver.initialize(self.gd, self.dtype, self.setups.nao,
                                       self.ksl)

    def set_positions(self, spos_ac, atom_partition=None, move_wfs=False):
        oldspos_ac = self.spos_ac
        with self.timer('Basic WFS set positions'):
            WaveFunctions.set_positions(self, spos_ac, atom_partition)

        with self.timer('Basis functions set positions'):
            self.basis_functions.set_positions(spos_ac)

        if self.ksl is not None:
            self.basis_functions.set_matrix_distribution(self.ksl.Mstart,
                                                         self.ksl.Mstop)

        nq = len(self.kd.ibzk_qc)
        nao = self.setups.nao
        Mstop = self.ksl.Mstop
        Mstart = self.ksl.Mstart
        mynao = Mstop - Mstart

        # if self.ksl.using_blacs:  # XXX
        #     S and T have been distributed to a layout with blacs, so
        #     discard them to force reallocation from scratch.
        #
        #     TODO: evaluate S and T when they *are* distributed, thus saving
        #     memory and avoiding this problem
        for kpt in self.kpt_u:
            kpt.S_MM = None
            kpt.T_MM = None

        # Free memory in case of old matrices:
        self.S_qMM = self.T_qMM = self.P_aqMi = None

        if self.dtype == complex and oldspos_ac is not None:
            update_phases([kpt.C_nM for kpt in self.kpt_u],
                          [kpt.q for kpt in self.kpt_u],
                          self.kd.ibzk_qc, spos_ac, oldspos_ac,
                          self.setups, Mstart)

        if 0:  # self.debug_tci:
            # if self.ksl.using_blacs:
            #     self.tci.set_matrix_distribution(Mstart, mynao)
            oldS_qMM = np.empty((nq, mynao, nao), self.dtype)
            oldT_qMM = np.empty((nq, mynao, nao), self.dtype)

            oldP_aqMi = {}
            for a in self.basis_functions.my_atom_indices:
                ni = self.setups[a].ni
                oldP_aqMi[a] = np.empty((nq, nao, ni), self.dtype)

            # Calculate lower triangle of S and T matrices:
            self.timer.start('tci calculate')
            # self.tci.calculate(spos_ac, oldS_qMM, oldT_qMM,
            #                   oldP_aqMi)
            self.timer.stop('tci calculate')

        self.timer.start('mktci')
        manytci = self.tciexpansions.get_manytci_calculator(
            self.setups, self.gd, spos_ac, self.kd.ibzk_qc, self.dtype,
            self.timer)
        self.timer.stop('mktci')
        self.manytci = manytci
        self.newtci = manytci.tci

        my_atom_indices = self.basis_functions.my_atom_indices
        self.timer.start('ST tci')
        newS_qMM, newT_qMM = manytci.O_qMM_T_qMM(self.gd.comm,
                                                 Mstart, Mstop,
                                                 self.ksl.using_blacs)
        self.timer.stop('ST tci')
        self.timer.start('P tci')
        P_qIM = manytci.P_qIM(my_atom_indices)
        self.timer.stop('P tci')
        self.P_aqMi = newP_aqMi = manytci.P_aqMi(my_atom_indices)
        self.P_qIM = P_qIM  # XXX atomic correction

        self.atomic_correction = self.atomic_correction_cls.new_from_wfs(self)

        # TODO
        #   OK complex/conj, periodic images
        #   OK scalapack
        #   derivatives/forces
        #   sparse
        #   use symmetry/conj tricks to reduce calculations
        #   enable caching of spherical harmonics

        # if self.atomic_correction.name != 'dense':
        # from gpaw.lcao.newoverlap import newoverlap
        # self.P_neighbors_a, self.P_aaqim = newoverlap(self, spos_ac)

        # if self.atomic_correction.name == 'scipy':
        #    Pold_qIM = self.atomic_correction.Psparse_qIM
        #    for q in range(nq):
        #        maxerr = abs(Pold_qIM[q] - P_qIM[q]).max()
        #        print('sparse maxerr', maxerr)
        #        assert maxerr == 0

        self.atomic_correction.add_overlap_correction(newS_qMM)
        if self.debug_tci:
            self.atomic_correction.add_overlap_correction(oldS_qMM)

        self.allocate_arrays_for_projections(my_atom_indices)

        # S_MM = None  # allow garbage collection of old S_qMM after redist
        if self.debug_tci:
            oldS_qMM = self.ksl.distribute_overlap_matrix(oldS_qMM, root=-1)
            oldT_qMM = self.ksl.distribute_overlap_matrix(oldT_qMM, root=-1)

        newS_qMM = self.ksl.distribute_overlap_matrix(newS_qMM, root=-1)
        newT_qMM = self.ksl.distribute_overlap_matrix(newT_qMM, root=-1)

        # if (debug and self.bd.comm.size == 1 and self.gd.comm.rank == 0 and
        #     nao > 0 and not self.ksl.using_blacs):
        #     S and T are summed only on comm master, so check only there
        #     from numpy.linalg import eigvalsh
        #     self.timer.start('Check positive definiteness')
        #     for S_MM in S_qMM:
        #         tri2full(S_MM, UL='L')
        #         smin = eigvalsh(S_MM).real.min()
        #         if smin < 0:
        #             raise RuntimeError('Overlap matrix has negative '
        #                               'eigenvalue: %e' % smin)
        #     self.timer.stop('Check positive definiteness')
        self.positions_set = True

        if self.debug_tci:
            Serr = np.abs(newS_qMM - oldS_qMM).max()
            Terr = np.abs(newT_qMM - oldT_qMM).max()
            print('S maxerr', Serr)
            print('T maxerr', Terr)
            try:
                assert Terr < 1e-15, Terr
            except AssertionError:
                np.set_printoptions(precision=6)
                if self.world.rank == 0:
                    print(newT_qMM)
                    print(oldT_qMM)
                    print(newT_qMM - oldT_qMM)
                raise
            assert Serr < 1e-15, Serr

            assert len(oldP_aqMi) == len(newP_aqMi)
            for a in oldP_aqMi:
                Perr = np.abs(oldP_aqMi[a] - newP_aqMi[a]).max()
                assert Perr < 1e-15, (a, Perr)

        for kpt in self.kpt_u:
            q = kpt.q
            kpt.S_MM = newS_qMM[q]
            kpt.T_MM = newT_qMM[q]
        self.S_qMM = newS_qMM
        self.T_qMM = newT_qMM

        # Elpa wants to reuse the decomposed form of S_qMM.
        # We need to keep track of the existence of that object here,
        # since this is where we change S_qMM.  Hence, expect this to
        # become arrays after the first diagonalization:
        self.decomposed_S_qMM = [None] * len(self.S_qMM)
        self.set_orthonormalized(False)

    def initialize(self, density, hamiltonian, spos_ac):
        # Note: The above line exists also in set_positions.
        # This is guaranteed to be correct, but we can probably remove one.
        # Of course no human can understand the initialization process,
        # so this will be some other day.
        self.timer.start('LCAO WFS Initialize')
        if density.nt_sG is None:
            if self.kpt_u[0].f_n is None or self.kpt_u[0].C_nM is None:
                density.initialize_from_atomic_densities(self.basis_functions)
            else:
                # We have the info we need for a density matrix, so initialize
                # from that instead of from scratch.  This will be the case
                # after set_positions() during a relaxation
                density.initialize_from_wavefunctions(self)
            # Initialize GLLB-potential from basis function orbitals
            if hamiltonian.xc.type == 'GLLB':
                hamiltonian.xc.initialize_from_atomic_orbitals(
                    self.basis_functions)

        else:
            # After a restart, nt_sg doesn't exist yet, so we'll have to
            # make sure it does.  Of course, this should have been taken care
            # of already by this time, so we should improve the code elsewhere
            density.calculate_normalized_charges_and_mix()

        hamiltonian.update(density)
        self.timer.stop('LCAO WFS Initialize')

        return 0, 0

    def initialize_wave_functions_from_lcao(self):
        """Fill the calc.wfs.kpt_[u].psit_nG arrays with useful data.

        Normally psit_nG is NOT used in lcao mode, but some extensions
        (like ase.dft.wannier) want to have it.
        This code is adapted from fd.py / initialize_from_lcao_coefficients()
        and fills psit_nG with data constructed from the current lcao
        coefficients (kpt.C_nM).

        (This may or may not work in band-parallel case!)
        """
        from gpaw.wavefunctions.arrays import UniformGridWaveFunctions
        bfs = self.basis_functions
        for kpt in self.kpt_u:
            kpt.psit = UniformGridWaveFunctions(
                self.bd.nbands, self.gd, self.dtype, kpt=kpt.q, dist=None,
                spin=kpt.s, collinear=True)
            kpt.psit_nG[:] = 0.0
            bfs.lcao_to_grid(kpt.C_nM, kpt.psit_nG[:self.bd.mynbands], kpt.q)

    def initialize_wave_functions_from_restart_file(self):
        """Dummy function to ensure compatibility to fd mode"""
        self.initialize_wave_functions_from_lcao()

    def add_orbital_density(self, nt_G, kpt, n):
        rank, q = self.kd.get_rank_and_index(kpt.k)
        u = q * self.nspins + kpt.s
        assert rank == self.kd.comm.rank
        assert self.kpt_u[u] is kpt
        psit_G = self._get_wave_function_array(u, n, realspace=True)
        self.add_realspace_orbital_to_density(nt_G, psit_G)

    def calculate_density_matrix(self, f_n, C_nM, rho_MM=None):
        self.timer.start('Calculate density matrix')
        rho_MM = self.ksl.calculate_density_matrix(f_n, C_nM, rho_MM)
        self.timer.stop('Calculate density matrix')
        return rho_MM

        if 1:
            # XXX Should not conjugate, but call gemm(..., 'c')
            # Although that requires knowing C_Mn and not C_nM.
            # that also conforms better to the usual conventions in literature
            Cf_Mn = C_nM.T.conj() * f_n
            self.timer.start('gemm')
            gemm(1.0, C_nM, Cf_Mn, 0.0, rho_MM, 'n')
            self.timer.stop('gemm')
            self.timer.start('band comm sum')
            self.bd.comm.sum(rho_MM)
            self.timer.stop('band comm sum')
        else:
            # Alternative suggestion. Might be faster. Someone should test this
            from gpaw.utilities.blas import r2k
            C_Mn = C_nM.T.copy()
            r2k(0.5, C_Mn, f_n * C_Mn, 0.0, rho_MM)
            tri2full(rho_MM)

    def calculate_atomic_density_matrices_with_occupation(self, D_asp, f_un):
        # ac = self.atomic_correction
        # if ac.implements_distributed_projections():
        #     D2_asp = ac.redistribute(self, D_asp, type='asp', op='forth')
        #     WaveFunctions.calculate_atomic_density_matrices_with_occupation(
        #         self, D2_asp, f_un)
        #     D3_asp = ac.redistribute(self, D2_asp, type='asp', op='back')
        #     for a in D_asp:
        #         D_asp[a][:] = D3_asp[a]
        # else:
        WaveFunctions.calculate_atomic_density_matrices_with_occupation(
            self, D_asp, f_un)

    def calculate_density_matrix_delta(self, d_nn, C_nM, rho_MM=None):
        self.timer.start('Calculate density matrix')
        rho_MM = self.ksl.calculate_density_matrix_delta(d_nn, C_nM, rho_MM)
        self.timer.stop('Calculate density matrix')
        return rho_MM

    def add_to_density_from_k_point_with_occupation(self, nt_sG, kpt, f_n):
        """Add contribution to pseudo electron-density. Do not use the standard
        occupation numbers, but ones given with argument f_n."""
        # Custom occupations are used in calculation of response potential
        # with GLLB-potential
        if kpt.rho_MM is None:
            rho_MM = self.calculate_density_matrix(f_n, kpt.C_nM)
            if hasattr(kpt, 'c_on'):
                assert self.bd.comm.size == 1
                d_nn = np.zeros((self.bd.mynbands, self.bd.mynbands),
                                dtype=kpt.C_nM.dtype)
                for ne, c_n in zip(kpt.ne_o, kpt.c_on):
                    assert abs(c_n.imag).max() < 1e-14
                    d_nn += ne * np.outer(c_n.conj(), c_n).real
                rho_MM += self.calculate_density_matrix_delta(d_nn, kpt.C_nM)
        else:
            rho_MM = kpt.rho_MM
        self.timer.start('Construct density')
        self.basis_functions.construct_density(rho_MM, nt_sG[kpt.s], kpt.q)
        self.timer.stop('Construct density')

    def add_to_kinetic_density_from_k_point(self, taut_G, kpt):
        raise NotImplementedError('Kinetic density calculation for LCAO '
                                  'wavefunctions is not implemented.')

    def calculate_forces(self, hamiltonian, F_av):
        self.timer.start('LCAO forces')

        Fref_av = np.zeros_like(F_av)
        self.forcecalc = LCAOforces(self.ksl, self.dtype, self.gd,
                                    self.bd, self.kd, self.kpt_u, self.nspins,
                                    self.basis_functions, self.newtci,
                                    self.P_aqMi, self.setups,
                                    self.manytci, hamiltonian,
                                    self.spos_ac, self.timer,
                                    Fref_av, self, self.ED_F)

        F_av[:, :] = self.forcecalc.get_forces_sum_GS()
        # Calculate EH_D contribution eq. 4.81
        if self.ED_F is True:
            F_EH = self.forcecalc.get_EH_F(self)
            F_av[:, :] += F_EH[:, :]
        
        self.timer.stop('LCAO forces')

    def _get_wave_function_array(self, u, n, realspace=True, periodic=False):
        # XXX Taking kpt is better than taking u
        kpt = self.kpt_u[u]
        C_M = kpt.C_nM[n]

        if realspace:
            psit_G = self.gd.zeros(dtype=self.dtype)
            self.basis_functions.lcao_to_grid(C_M, psit_G, kpt.q)
            if periodic and self.dtype == complex:
                k_c = self.kd.ibzk_kc[kpt.k]
                return self.gd.plane_wave(-k_c) * psit_G
            return psit_G
        else:
            return C_M

    def write(self, writer, write_wave_functions=False):
        WaveFunctions.write(self, writer)
        if write_wave_functions:
            self.write_wave_functions(writer)

    def write_wave_functions(self, writer):
        writer.add_array(
            'coefficients',
            (self.nspins, self.kd.nibzkpts, self.bd.nbands, self.setups.nao),
            dtype=self.dtype)
        for s in range(self.nspins):
            for k in range(self.kd.nibzkpts):
                C_nM = self.collect_array('C_nM', k, s)
                writer.fill(C_nM * Bohr**-1.5)

    def read(self, reader):
        WaveFunctions.read(self, reader)
        r = reader.wave_functions
        if 'coefficients' in r:
            self.read_wave_functions(r)

    def read_wave_functions(self, reader):
        for kpt in self.kpt_u:
            C_nM = reader.proxy('coefficients', kpt.s, kpt.k)
            kpt.C_nM = self.bd.empty(self.setups.nao, dtype=self.dtype)
            for myn, C_M in enumerate(kpt.C_nM):
                n = self.bd.global_index(myn)
                # XXX number of bands could have been rounded up!
                if n >= len(C_nM):
                    break
                C_M[:] = C_nM[n] * Bohr**1.5

        self.coefficients_read_from_file = True

    def estimate_memory(self, mem):
        nq = len(self.kd.ibzk_qc)
        nao = self.setups.nao
        ni_total = sum([setup.ni for setup in self.setups])
        itemsize = mem.itemsize[self.dtype]
        mem.subnode('C [qnM]', nq * self.bd.mynbands * nao * itemsize)
        nM1, nM2 = self.ksl.get_overlap_matrix_shape()
        mem.subnode('S, T [2 x qmm]', 2 * nq * nM1 * nM2 * itemsize)
        mem.subnode('P [aqMi]', nq * nao * ni_total // self.gd.comm.size)
        # self.tci.estimate_memory(mem.subnode('TCI'))
        self.basis_functions.estimate_memory(mem.subnode('BasisFunctions'))
        self.eigensolver.estimate_memory(mem.subnode('Eigensolver'),
                                         self.dtype)

    def _get_overlap_derivatives(self, ignore_upper=False):
        dThetadR_qvMM, dTdR_qvMM = self.manytci.O_qMM_T_qMM(
            self.gd.comm, self.ksl.Mstart, self.ksl.Mstop,
            ignore_upper, derivative=True)
        return dThetadR_qvMM, dTdR_qvMM


class LCAOforces:

    def __init__(self, ksl, dtype, gd, bd, kd, kpt_u, nspins, bfs, newtci,
                 P_aqMi, setups, manytci, hamiltonian, spos_ac,
                 timer, Fref_av, WF, ED_F):
        """ Object which calculates LCAO forces """
        self.WF = WF
        self.ED_F = ED_F
        self.ksl = ksl
        self.nao = ksl.nao
        self.mynao = ksl.mynao
        self.dtype = dtype
        self.newtci = newtci
        self.manytci = manytci
        self.P_aqMi = P_aqMi
        self.gd = gd
        self.bd = bd
        self.kd = kd
        self.kpt_u = kpt_u
        self.nspins = nspins
        self.bfs = bfs
        self.spos_ac = spos_ac
        self.Mstart = ksl.Mstart
        self.Mstop = ksl.Mstop
        self.setups = setups
        self.hamiltonian = hamiltonian
        self.timer = timer
        self.Fref_av = Fref_av
        self.my_atom_indices = bfs.my_atom_indices
        self.atom_indices = bfs.atom_indices
        self.dH_asp = hamiltonian.dH_asp

        from gpaw.kohnsham_layouts import BlacsOrbitalLayouts
        self.isblacs = isinstance(self.ksl, BlacsOrbitalLayouts)

        if not self.isblacs:
            self.timer.start('TCI derivative')
            self.dThetadR_qvMM, self.dTdR_qvMM = self.manytci.O_qMM_T_qMM(
                self.gd.comm, self.Mstart, self.Mstop, False, derivative=True)
            self.dPdR_aqvMi = self.manytci.P_aqMi(self.bfs.my_atom_indices,
                                                  derivative=True)
    
            self.gd.comm.sum(self.dThetadR_qvMM)
            self.gd.comm.sum(self.dTdR_qvMM)
            self.timer.stop('TCI derivative')
            if self.ED_F is True:
                self.rhoT_uMM, self.ET_uMM = self.get_den_mat_and_E_ED()
            else:
                self.rhoT_uMM, self.ET_uMM = self.get_den_mat_and_E()

    def get_EH_F(self, WF):

        # Calculate Ehrenfest dyn contribution to Forces 4.83
        #     F^{a}= { partial E_{el}} over {partial bold R_{a}}
        #     + sum from{n} f_{n} [ 2 Re ( c_n^{*} [B_{a}^{+} +
        #     + C_{a}^{+}] S^{-1} (H+P)c_n ) +
        #     + ic_n^{*}[G_a+G_a^{+} ] ] c_n
        #     F^{a}= - { partial E_{el}} over {partial bold R_{a}}
        #     + sum from{n} f_{n} [ 2 Re ( c_n^{*} [D_{a}{+}] eps c_n ) ]
        #
        #       S^-1 * H * c
        #
        if self.ED_F is True:
            H_MM = WF.eigensolver.calculate_hamiltonian_matrix(
                self.hamiltonian, WF, self.kpt_u[0])
            vel = WF.v
            F = np.zeros_like(vel)
            S_MM = WF.kpt_u[0].S_MM
            S_inv_MM = inv(S_MM)

            for u, kpt in enumerate(WF.kpt_u):
                aux1 = S_inv_MM @ H_MM @ kpt.C_nM
                for a, M1, M2 in self.my_slices():
                    for v in range(3):
                        F[a, v] += -2.0 * (aux1[:, M1:M2].sum(-1).sum(-1)).real

        #    sum from{n} f_{n} [ 2 Re ( c_n^{*} [B_{a}^{+} +
        #    + C_{a}^{+}] S^{-1} (H+P)c_n )
        # if self.ED_F == True:
        #     vel=WF.v
        #     vel[:,:]=1.0
        #     #calculate_P = get_P(WF, self.v)
        #     #P_MM, D_sum_aqvMM = calculate_P.calc_P()
        #     #P_MM, D_sum_aqvMM = WF.calculatePD(W.v)
        #     P_MM, D_sum_aqvMM = WF.calculatePD(vel)
        #
        #     H_MM = WF.eigensolver.calculate_hamiltonian_matrix(
        #         self.hamiltonian, \
        #     WF, self.kpt_u[0])
        #
        #     M=len(H_MM[:,0])
        #     S_MM = WF.kpt_u[0].S_MM
        #     print('Cnm \n',WF.kpt_u[0].C_nM)
        #
        #     #HP_MM=H_MM+P_MM
        #     #S_inv_MM=inv(S_MM)
        #     #F=np.zeros_like(vel)
        #     #S_invHP_MM= (S_inv_MM @ HP_MM)
        #
        #     S_invHP_MM = np.eye(M,M)
        #     S_inv_MM = np.eye(M,M)
        #     #S_inv_MM=inv(S_MM)
        #     #print('kpt.f_n *',WF.kpt_u[0].f_n.shape,WF.kpt_u[0].f_n)
        #     HP_MM = np.eye(M,M)
        #     F=np.zeros_like(vel)
        #
        #     #for u, kpt in enumerate(WF.kpt_u):
        #     #    for a, M1, M2 in my_slices(calc.wfs):
        #     ##        F[a, :] +=-2.0 *
        #                   dThetadRE_vMM[:, M1:M2].sum(-1).sum(-1)
        #     #        F[a, :] +=-2.0 *
        #                  D_sum_aqvMM[a,kpt.q,:, M1:M2].sum(-1).sum(-1)
        #     ##        print('kpt.q,a',kpt.q,a)
        #     ##        print('WF',D_sum_aqvMM[a,kpt.q,:,:,:].shape,A.shape)
        #     ##        F[a, :] +=-2.0 * A[:, M1:M2].sum(-1).sum(-1)
        #     #print('===F \n',F)
        #
        #     for u, kpt in enumerate(WF.kpt_u):
        #         for a, M1, M2 in self.my_slices():
        #             for v in range(3):
        #         #        F[a, :] +=-2.0 *
        #                     dThetadRE_vMM[:, M1:M2].sum(-1).sum(-1)
        #                 aux1 = D_sum_aqvMM[a,kpt.q,v] @ S_inv_MM
        #                 #print('aux1 \n',aux1)
        #                 aux2 = kpt.C_nM.conj() @ aux1 @ kpt.C_nM.T
        #                 F[a, v] +=-2.0 * (aux2[:,M1:M2].sum(-1).sum(-1)).real
        #     #            F[a, v] +=-2.0 *
        #                     D_sum_aqvMM[a,kpt.q,v,:,M1:M2].sum(-1).sum(-1)

        return F
            
    def get_forces_sum_GS(self):
        """ This function calculates ground state forces in LCAO mode """
        if not self.isblacs:
            F_av = np.zeros_like(self.Fref_av)
            Fkin_av = self.get_kinetic_term()
            Fpot_av = self.get_pot_term()
            Ftheta_av = self.get_den_mat_term()
            Frho_av = self.get_den_mat_paw_term()
            Fatom_av = self.get_atomic_density_term()

            F_av += Fkin_av + Fpot_av + Ftheta_av + Frho_av + Fatom_av

        if self.isblacs:
            F_av = np.zeros_like(self.Fref_av)
            Fpot_av = self.get_pot_term_blacs()
            Fkin_av, Ftheta_av = self.get_kin_and_den_term_blacs()
            Fatom_av, Frho_av = self.get_at_den_and_den_paw_blacs()
             
            F_av += Fkin_av + Fpot_av + Ftheta_av + Frho_av + Fatom_av

        self.timer.start('Wait for sum')
        self.ksl.orbital_comm.sum(F_av)
        if self.bd.comm.rank == 0:
            self.kd.comm.sum(F_av, 0)
        self.timer.stop('Wait for sum')

        return F_av

    def _slices(self, indices):
        for a in indices:
            M1 = self.bfs.M_a[a] - self.Mstart
            M2 = M1 + self.setups[a].nao
            if M2 > 0:
                yield a, max(0, M1), M2

    def slices(self):
        return self._slices(self.atom_indices)

    def my_slices(self):
        return self._slices(self.my_atom_indices)

    def get_den_mat_and_E(self):
        #
        #         -----                    -----
        #          \    -1                  \    *
        # E      =  )  S     H    rho     =  )  c     eps  f  c
        #  mu nu   /    mu x  x z    z nu   /    n mu    n  n  n nu
        #         -----                    -----
        #          x z                       n
        #
        # We use the transpose of that matrix.  The first form is used
        # if rho is given, otherwise the coefficients are used.
        self.timer.start('Initial')
        if self.kpt_u[0].rho_MM is None:
            rhoT_uMM = []
            ET_uMM = []
            self.timer.start('Get density matrix')
            for kpt in self.kpt_u:
                rhoT_MM = self.ksl.get_transposed_density_matrix(kpt.f_n,
                                                                 kpt.C_nM)
                rhoT_uMM.append(rhoT_MM)
                ET_MM = self.ksl.get_transposed_density_matrix(kpt.f_n *
                                                               kpt.eps_n,
                                                               kpt.C_nM)
                ET_uMM.append(ET_MM)
                if hasattr(kpt, 'c_on'):
                    # XXX does this work with BLACS/non-BLACS/etc.?
                    assert self.bd.comm.size == 1
                    d_nn = np.zeros((self.bd.mynbands, self.bd.mynbands),
                                    dtype=kpt.C_nM.dtype)
                    for ne, c_n in zip(kpt.ne_o, kpt.c_on):
                        d_nn += ne * np.outer(c_n.conj(), c_n)
                    rhoT_MM += self.ksl.get_transposed_density_matrix_delta(
                        d_nn, kpt.C_nM)
                    ET_MM += self.ksl.get_transposed_density_matrix_delta(
                        d_nn * kpt.eps_n, kpt.C_nM)
            self.timer.stop('Get density matrix')
        else:
            rhoT_uMM = []
            ET_uMM = []
            for kpt in self.kpt_u:
                H_MM = self.eigensolver.calculate_hamiltonian_matrix(
                    self.hamiltonian, self, kpt)
                tri2full(H_MM)
                S_MM = kpt.S_MM.copy()
                tri2full(S_MM)
                ET_MM = np.linalg.solve(S_MM, gemmdot(H_MM,
                                                      kpt.rho_MM)).T.copy()
                del S_MM, H_MM
                rhoT_MM = kpt.rho_MM.T.copy()
                rhoT_uMM.append(rhoT_MM)
                ET_uMM.append(ET_MM)
        self.timer.stop('Initial')
        return rhoT_uMM, ET_uMM

    def get_den_mat_and_E_ED(self):

        rhoT_uMM = []
        ET_uMM = []
        self.timer.start('Get E_uMM=S^(-1)*H*rho')
        for kpt in self.kpt_u:
            H_MM = self.WF.eigensolver.calculate_hamiltonian_matrix(
                self.hamiltonian, self.WF, kpt)
            rhoT_MM = self.ksl.get_transposed_density_matrix(kpt.f_n,
                                                             kpt.C_nM)
            rhoT_uMM.append(rhoT_MM)

            S_MM = kpt.S_MM.copy()
            S_inv_MM = inv(S_MM)
            ET_MM = (S_inv_MM @ H_MM @ rhoT_MM)
            ET_uMM.append(ET_MM)

        self.timer.stop('Get E_uMM=S^(-1)*H*rho')
        return rhoT_uMM, ET_uMM

    def get_kinetic_term(self):
        """Calculate Kinetic energy term in LCAO"""
        Fkin_av = np.zeros_like(self.Fref_av)
        self.timer.start('TCI derivative')
        # Kinetic energy contribution
        #
        #           ----- d T
        #  a         \       mu nu
        # F += 2 Re   )   -------- rho
        #            /    d R         nu mu
        #           -----    mu nu
        #        mu in a; nu
        #
        Fkin_av = np.zeros_like(Fkin_av)
        for u, kpt in enumerate(self.kpt_u):
            dEdTrhoT_vMM = (self.dTdR_qvMM[kpt.q] *
                            self.rhoT_uMM[u][np.newaxis]).real
            # XXX load distribution!
            for a, M1, M2 in self.my_slices():
                Fkin_av[a, :] += \
                    2.0 * dEdTrhoT_vMM[:, M1:M2].sum(-1).sum(-1)
        self.timer.stop('TCI derivative')

        return Fkin_av

    def get_den_mat_term(self):
        """Calculate density matrix term in LCAO"""
        Ftheta_av = np.zeros_like(self.Fref_av)
        # Density matrix contribution due to basis overlap
        #
        #            ----- d Theta
        #  a          \           mu nu
        # F  += -2 Re  )   ------------  E
        #             /        d R        nu mu
        #            -----        mu nu
        #         mu in a; nu
        #
        Ftheta_av = np.zeros_like(Ftheta_av)
        for u, kpt in enumerate(self.kpt_u):
            dThetadRE_vMM = (self.dThetadR_qvMM[kpt.q] *
                             self.ET_uMM[u][np.newaxis]).real
            for a, M1, M2 in self.my_slices():
                Ftheta_av[a, :] += \
                    -2.0 * dThetadRE_vMM[:, M1:M2].sum(-1).sum(-1)
        return Ftheta_av

    def get_pot_term(self):
        """Calculate potential term"""
        Fpot_av = np.zeros_like(self.Fref_av)
        # Potential contribution
        #
        #           -----      /  d Phi  (r)
        #  a         \        |        mu    ~
        # F += -2 Re  )       |   ---------- v (r)  Phi  (r) dr rho
        #            /        |     d R                nu          nu mu
        #           -----    /         a
        #        mu in a; nu
        #
        self.timer.start('Potential')
        vt_sG = self.hamiltonian.vt_sG
        Fpot_av = np.zeros_like(Fpot_av)
        for u, kpt in enumerate(self.kpt_u):
            vt_G = vt_sG[kpt.s]
            Fpot_av += self.bfs.calculate_force_contribution(vt_G,
                                                             self.rhoT_uMM[u],
                                                             kpt.q)
        self.timer.stop('Potential')

        return Fpot_av

    def get_den_mat_paw_term(self):
        """Calcualte PAW correction"""
        # TO DO: split this function into
        # _get_den_mat_paw_term (which calculate Frho_av) and
        # get_paw_correction (which calculate ZE_MM)
        # Density matrix contribution from PAW correction
        #
        #           -----                        -----
        #  a         \      a                     \     b
        # F +=  2 Re  )    Z      E        - 2 Re  )   Z      E
        #            /      mu nu  nu mu          /     mu nu  nu mu
        #           -----                        -----
        #           mu nu                    b; mu in a; nu
        #
        # with
        #                  b*
        #         -----  dP
        #   b      \       i mu    b   b
        #  Z     =  )   -------- dS   P
        #   mu nu  /     dR        ij  j nu
        #         -----    b mu
        #           ij
        #
        self.timer.start('Paw correction')
        Frho_av = np.zeros_like(self.Fref_av)
        for u, kpt in enumerate(self.kpt_u):
            work_MM = np.zeros((self.mynao, self.nao), self.dtype)
            ZE_MM = None
            for b in self.my_atom_indices:
                setup = self.setups[b]
                dO_ii = np.asarray(setup.dO_ii, self.dtype)
                dOP_iM = np.zeros((setup.ni, self.nao), self.dtype)
                gemm(1.0, self.P_aqMi[b][kpt.q], dO_ii, 0.0, dOP_iM, 'c')
                for v in range(3):
                    gemm(1.0, dOP_iM,
                         self.dPdR_aqvMi[b][kpt.q][v][self.Mstart:self.Mstop],
                         0.0, work_MM, 'n')
                    ZE_MM = (work_MM * self.ET_uMM[u]).real
                    for a, M1, M2 in self.slices():
                        dE = 2 * ZE_MM[M1:M2].sum()
                        Frho_av[a, v] -= dE  # the "b; mu in a; nu" term
                        Frho_av[b, v] += dE  # the "mu nu" term
        self.timer.stop('Paw correction')
        return Frho_av

    def _get_den_mat_paw_term(self):
        # THIS doesn't work in parallel
        # Density matrix contribution from PAW correction
        #
        #           -----                        -----
        #  a         \      a                     \     b
        # F +=  2 Re  )    Z      E        - 2 Re  )   Z      E
        #            /      mu nu  nu mu          /     mu nu  nu mu
        #           -----                        -----
        #           mu nu                    b; mu in a; nu
        #
        # with
        #                  b*
        #         -----  dP
        #   b      \       i mu    b   b
        #  Z     =  )   -------- dS   P
        #   mu nu  /     dR        ij  j nu
        #         -----    b mu
        #           ij
        #
        Frho_av = np.zeros_like(self.Fref_av)
        self.timer.start('add paw correction')
        ZE_MM = self.get_paw_correction()
        for u, kpt in enumerate(self.kpt_u):
            for b in self.my_atom_indices:
                for v in range(3):
                    for a, M1, M2 in self.slices():
                        dE = 2 * ZE_MM[u, b, v, M1:M2].sum()
                        Frho_av[a, v] -= dE.real  # the "b; mu in a; nu" term
                        Frho_av[b, v] += dE.real  # the "mu nu" term
        self.timer.stop('add paw correction')
        return Frho_av

    def get_paw_correction(self):
        # THIS doesn't work in parallel
        #  <Phi_nu|pt_i>O_ii<dPt_i/dR|Phi_mu>
        self.timer.start('get paw correction')
        ZE_MM = np.zeros((len(self.kpt_u), len(self.my_atom_indices), 3,
                          self.mynao, self.nao), self.dtype)
        for u, kpt in enumerate(self.kpt_u):
            work_MM = np.zeros((self.mynao, self.nao), self.dtype)
            for b in self.my_atom_indices:
                setup = self.setups[b]
                dO_ii = np.asarray(setup.dO_ii, self.dtype)
                dOP_iM = np.zeros((setup.ni, self.nao), self.dtype)
                gemm(1.0, self.P_aqMi[b][kpt.q], dO_ii, 0.0, dOP_iM, 'c')
                for v in range(3):
                    gemm(1.0, dOP_iM,
                         self.dPdR_aqvMi[b][kpt.q][v][self.Mstart:self.Mstop],
                         0.0, work_MM, 'n')
                    ZE_MM[u, b, v, :, :] = (work_MM * self.ET_uMM[u]).real
        self.timer.stop('get paw correction')
        return ZE_MM

    def get_atomic_density_term(self):
        Fatom_av = np.zeros_like(self.Fref_av)
        # Atomic density contribution
        #            -----                         -----
        #  a          \     a                       \     b
        # F  += -2 Re  )   A      rho       + 2 Re   )   A      rho
        #             /     mu nu    nu mu          /     mu nu    nu mu
        #            -----                         -----
        #            mu nu                     b; mu in a; nu
        #
        #                  b*
        #         ----- d P
        #  b       \       i mu   b   b
        # A     =   )   ------- dH   P
        #  mu nu   /    d R       ij  j nu
        #         -----    b mu
        #           ij
        #
        self.timer.start('Atomic Hamiltonian force')
        Fatom_av = np.zeros_like(Fatom_av)
        for u, kpt in enumerate(self.kpt_u):
            for b in self.my_atom_indices:
                H_ii = np.asarray(unpack(self.dH_asp[b][kpt.s]), self.dtype)
                HP_iM = gemmdot(H_ii, np.ascontiguousarray(
                                self.P_aqMi[b][kpt.q].T.conj()))
                for v in range(3):
                    dPdR_Mi = \
                        self.dPdR_aqvMi[b][kpt.q][v][self.Mstart:self.Mstop]
                    ArhoT_MM = \
                        (gemmdot(dPdR_Mi, HP_iM) * self.rhoT_uMM[u]).real
                    for a, M1, M2 in self.slices():
                        dE = 2 * ArhoT_MM[M1:M2].sum()
                        Fatom_av[a, v] += dE  # the "b; mu in a; nu" term
                        Fatom_av[b, v] -= dE  # the "mu nu" term
        self.timer.stop('Atomic Hamiltonian force')

        return Fatom_av

    def get_den_mat_block_blacs(self, f_n, C_nM, redistributor):
        rho1_mm = self.ksl.calculate_blocked_density_matrix(f_n,
                                                            C_nM).conj()
        rho_mm = redistributor.redistribute(rho1_mm)
        return rho_mm

    def get_pot_term_blacs(self):
        Fpot_av = np.zeros_like(self.Fref_av)
        from gpaw.blacs import BlacsGrid, Redistributor
        self.grid = BlacsGrid(self.ksl.block_comm, self.gd.comm.size,
                              self.bd.comm.size)
        self.blocksize1 = -(-self.nao // self.grid.nprow)
        self.blocksize2 = -(-self.nao // self.grid.npcol)
        desc = self.grid.new_descriptor(self.nao, self.nao,
                                        self.blocksize1, self.blocksize2)
        vt_sG = self.hamiltonian.vt_sG
        self.rhoT_umm = []
        self.ET_umm = []
        self.redistributor = Redistributor(self.grid.comm,
                                           self.ksl.mmdescriptor, desc)
        Fpot_av = np.zeros_like(self.Fref_av)
        for u, kpt in enumerate(self.kpt_u):
            self.timer.start('Get density matrix')
            rhoT_mm = self.get_den_mat_block_blacs(kpt.f_n, kpt.C_nM,
                                                   self.redistributor)
            self.rhoT_umm.append(rhoT_mm)
            self.timer.stop('Get density matrix')
            self.timer.start('Potential')
            rhoT_mM = self.ksl.distribute_to_columns(rhoT_mm, desc)
            vt_G = vt_sG[kpt.s]
            Fpot_av += self.bfs.calculate_force_contribution(vt_G, rhoT_mM,
                                                             kpt.q)
            del rhoT_mM
            self.timer.stop('Potential')

        return Fpot_av

    def get_kin_and_den_term_blacs(self):
        Fkin_av_sum = np.zeros_like(self.Fref_av)
        Ftheta_av_sum = np.zeros_like(self.Fref_av)
        # pcutoff_a = [max([pt.get_cutoff() for pt in setup.pt_j])
        #              for setup in self.setups]
        # phicutoff_a = [max([phit.get_cutoff() for phit in setup.phit_j])
        #                for setup in self.setups]
        # XXX should probably use bdsize x gdsize instead
        # That would be consistent with some existing grids
        # I'm not sure if this is correct
        # XXX what are rows and columns actually?
        dH_asp = self.hamiltonian.dH_asp
        self.timer.start('Get density matrix')
        for kpt in self.kpt_u:
            ET_mm = self.get_den_mat_block_blacs(kpt.f_n * kpt.eps_n, kpt.C_nM,
                                                 self.redistributor)
            self.ET_umm.append(ET_mm)
        self.timer.stop('Get density matrix')
        self.M1start = self.blocksize1 * self.grid.myrow
        self.M2start = self.blocksize2 * self.grid.mycol
        self.M1stop = min(self.M1start + self.blocksize1, self.nao)
        self.M2stop = min(self.M2start + self.blocksize2, self.nao)
        self.m1max = self.M1stop - self.M1start
        self.m2max = self.M2stop - self.M2start
        # from gpaw.lcao.overlap import TwoCenterIntegralCalculator
        self.timer.start('Prepare TCI loop')
        self.M_a = self.bfs.M_a
        Fkin2_av = np.zeros_like(self.Fref_av)
        Ftheta2_av = np.zeros_like(self.Fref_av)
        self.atompairs = self.newtci.a1a2.get_atompairs()
        self.timer.start('broadcast dH')
        self.alldH_asp = {}
        for a in range(len(self.setups)):
            gdrank = self.bfs.sphere_a[a].rank
            if gdrank == self.gd.rank:
                dH_sp = dH_asp[a]
            else:
                ni = self.setups[a].ni
                dH_sp = np.empty((self.nspins, ni * (ni + 1) // 2))
            self.gd.comm.broadcast(dH_sp, gdrank)
            # okay, now everyone gets copies of dH_sp
            self.alldH_asp[a] = dH_sp
        self.timer.stop('broadcast dH')
        # This will get sort of hairy.  We need to account for some
        # three-center overlaps, such as:
        #
        #         a1
        #      Phi   ~a3    a3  ~a3     a2     a2,a1
        #   < ----  |p  > dH   <p   |Phi  > rho
        #      dR
        #
        # To this end we will loop over all pairs of atoms (a1, a3),
        # and then a sub-loop over (a3, a2).
        self.timer.stop('Prepare TCI loop')
        self.timer.start('Not so complicated loop')
        for (a1, a2) in self.atompairs:
            if a1 >= a2:
                # Actually this leads to bad load balance.
                # We should take a1 > a2 or a1 < a2 equally many times.
                # Maybe decide which of these choices
                # depending on whether a2 % 1 == 0
                continue
            m1start = self.M_a[a1] - self.M1start
            m2start = self.M_a[a2] - self.M2start
            if m1start >= self.blocksize1 or m2start >= self.blocksize2:
                continue  # (we have only one block per CPU)
            nm1 = self.setups[a1].nao
            nm2 = self.setups[a2].nao
            m1stop = min(m1start + nm1, self.m1max)
            m2stop = min(m2start + nm2, self.m2max)
            if m1stop <= 0 or m2stop <= 0:
                continue
            m1start = max(m1start, 0)
            m2start = max(m2start, 0)
            J1start = max(0, self.M1start - self.M_a[a1])
            J2start = max(0, self.M2start - self.M_a[a2])
            M1stop = J1start + m1stop - m1start
            J2stop = J2start + m2stop - m2start
            dThetadR_qvmm, dTdR_qvmm = self.newtci.dOdR_dTdR(a1, a2)
            for u, kpt in enumerate(self.kpt_u):
                rhoT_mm = self.rhoT_umm[u][m1start:m1stop, m2start:m2stop]
                ET_mm = self.ET_umm[u][m1start:m1stop, m2start:m2stop]
                Fkin_v = 2.0 * (dTdR_qvmm[kpt.q][:, J1start:M1stop,
                                                 J2start:J2stop] *
                                rhoT_mm[np.newaxis]).real.sum(-1).sum(-1)
                Ftheta_v = 2.0 * (dThetadR_qvmm[kpt.q][:, J1start:M1stop,
                                                       J2start:J2stop] *
                                  ET_mm[np.newaxis]).real.sum(-1).sum(-1)
                Fkin2_av[a1] += Fkin_v
                Fkin2_av[a2] -= Fkin_v
                Ftheta2_av[a1] -= Ftheta_v
                Ftheta2_av[a2] += Ftheta_v
        Fkin_av = Fkin2_av
        Ftheta_av = Ftheta2_av
        self.timer.stop('Not so complicated loop')

        Fkin_av_sum += Fkin_av
        Ftheta_av_sum += Ftheta_av

        return Fkin_av_sum, Ftheta_av_sum

    def get_at_den_and_den_paw_blacs(self):
        Fatom_av = np.zeros_like(self.Fref_av)
        Frho_av = np.zeros_like(self.Fref_av)
        Fatom_av_sum = np.zeros_like(self.Fref_av)
        Frho_av_sum = np.zeros_like(self.Fref_av)
        self.dHP_and_dSP_aauim = {}
        self.a2values = {}
        for (a2, a3) in self.atompairs:
            if a3 not in self.a2values:
                self.a2values[a3] = []
            self.a2values[a3].append(a2)

        self.timer.start('Complicated loop')
        for a1, a3 in self.atompairs:
            if a1 == a3:
                # Functions reside on same atom, so their overlap
                # does not change when atom is displaced
                continue
            m1start = self.M_a[a1] - self.M1start
            if m1start >= self.blocksize1:
                continue
            nm1 = self.setups[a1].nao
            m1stop = min(m1start + nm1, self.m1max)
            if m1stop <= 0:
                continue
            dPdR_qvim = self.newtci.dPdR(a3, a1)
            if dPdR_qvim is None:
                continue
            dPdR_qvmi = -dPdR_qvim.transpose(0, 1, 3, 2).conj()
            m1start = max(m1start, 0)
            J1start = max(0, self.M1start - self.M_a[a1])
            J1stop = J1start + m1stop - m1start
            dPdR_qvmi = dPdR_qvmi[:, :, J1start:J1stop, :].copy()
            for a2 in self.a2values[a3]:
                m2start = self.M_a[a2] - self.M2start
                if m2start >= self.blocksize2:
                    continue
                nm2 = self.setups[a2].nao
                m2stop = min(m2start + nm2, self.m2max)
                if m2stop <= 0:
                    continue
                m2start = max(m2start, 0)
                J2start = max(0, self.M2start - self.M_a[a2])
                J2stop = J2start + m2stop - m2start
                if (a2, a3) in self.dHP_and_dSP_aauim:
                    dHP_uim, dSP_uim = self.dHP_and_dSP_aauim[(a2, a3)]
                else:
                    P_qim = self.newtci.P(a3, a2)
                    if P_qim is None:
                        continue
                    P_qmi = P_qim.transpose(0, 2, 1).conj()
                    P_qmi = P_qmi[:, J2start:J2stop].copy()
                    dH_sp = self.alldH_asp[a3]
                    dS_ii = self.setups[a3].dO_ii
                    dHP_uim = []
                    dSP_uim = []
                    for u, kpt in enumerate(self.kpt_u):
                        dH_ii = unpack(dH_sp[kpt.s])
                        dHP_im = np.dot(P_qmi[kpt.q], dH_ii).T.conj()
                        # XXX only need nq of these,
                        # but the looping is over all u
                        dSP_im = np.dot(P_qmi[kpt.q], dS_ii).T.conj()
                        dHP_uim.append(dHP_im)
                        dSP_uim.append(dSP_im)
                        self.dHP_and_dSP_aauim[(a2, a3)] = dHP_uim, dSP_uim
                for u, kpt in enumerate(self.kpt_u):
                    rhoT_mm = self.rhoT_umm[u][m1start:m1stop, m2start:m2stop]
                    ET_mm = self.ET_umm[u][m1start:m1stop, m2start:m2stop]
                    dPdRdHP_vmm = np.dot(dPdR_qvmi[kpt.q], dHP_uim[u])
                    dPdRdSP_vmm = np.dot(dPdR_qvmi[kpt.q], dSP_uim[u])
                    Fatom_c = 2.0 * (dPdRdHP_vmm *
                                     rhoT_mm).real.sum(-1).sum(-1)
                    Frho_c = 2.0 * (dPdRdSP_vmm *
                                    ET_mm).real.sum(-1).sum(-1)
                    Fatom_av[a1] += Fatom_c
                    Fatom_av[a3] -= Fatom_c
                    Frho_av[a1] -= Frho_c
                    Frho_av[a3] += Frho_c
        self.timer.stop('Complicated loop')

        Fatom_av_sum += Fatom_av
        Frho_av_sum += Frho_av

        return Fatom_av_sum, Frho_av_sum<|MERGE_RESOLUTION|>--- conflicted
+++ resolved
@@ -1,11 +1,7 @@
 import numpy as np
 from ase.units import Bohr
-<<<<<<< HEAD
-=======
 from ase.utils.timing import timer
 from gpaw.directmin.tools import loewdin_lcao, gramschmidt_lcao
-
->>>>>>> 0265b928
 from gpaw.lfc import BasisFunctions
 from gpaw.utilities import unpack
 from gpaw.utilities.tools import tri2full
@@ -17,11 +13,8 @@
 from gpaw.lcao.atomic_correction import (DenseAtomicCorrection,
                                          SparseAtomicCorrection)
 from gpaw.wavefunctions.mode import Mode
-<<<<<<< HEAD
 from numpy.linalg import inv
-=======
 from gpaw.directmin.etdm import ETDM
->>>>>>> 0265b928
 
 
 class LCAO(Mode):
