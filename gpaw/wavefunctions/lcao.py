import numpy as np
from ase.units import Bohr
from ase.utils.timing import timer
from gpaw.directmin.tools import loewdin_lcao, gramschmidt_lcao
from gpaw.lfc import BasisFunctions
from gpaw.utilities import unpack
from gpaw.utilities.tools import tri2full
# from gpaw import debug
# from gpaw.lcao.overlap import NewTwoCenterIntegrals as NewTCI
from gpaw.lcao.tci import TCIExpansions
from gpaw.utilities.blas import mmm, gemmdot
from gpaw.wavefunctions.base import WaveFunctions
from gpaw.lcao.atomic_correction import (DenseAtomicCorrection,
                                         SparseAtomicCorrection)
from gpaw.wavefunctions.mode import Mode
from gpaw.directmin.etdm import ETDM


class LCAO(Mode):
    name = 'lcao'

    def __init__(self, atomic_correction=None, interpolation=3,
                 force_complex_dtype=False):
        self.atomic_correction = atomic_correction
        self.interpolation = interpolation
        Mode.__init__(self, force_complex_dtype)

    def __call__(self, *args, **kwargs):
        return LCAOWaveFunctions(*args,
                                 atomic_correction=self.atomic_correction,
                                 **kwargs)

    def __repr__(self):
        return 'LCAO({})'.format(self.todict())

    def todict(self):
        dct = Mode.todict(self)
        dct['interpolation'] = self.interpolation
        return dct


def update_phases(C_unM, q_u, ibzk_qc, spos_ac, oldspos_ac, setups, Mstart):
    """Complex-rotate coefficients compensating discontinuous phase shift.

    This changes the coefficients to counteract the phase discontinuity
    of overlaps when atoms move across a cell boundary."""

    # We don't want to apply any phase shift unless we crossed a cell
    # boundary.  So we round the shift to either 0 or 1.
    #
    # Example: spos_ac goes from 0.01 to 0.99 -- this rounds to 1 and
    # we apply the phase.  If someone moves an atom by half a cell
    # without crossing a boundary, then we are out of luck.  But they
    # should have reinitialized from LCAO anyway.
    phase_qa = np.exp(2j * np.pi *
                      np.dot(ibzk_qc, (spos_ac - oldspos_ac).T.round()))
    P_kM = []
    for q, C_nM in zip(q_u, C_unM):
        if C_nM is None:
            continue
        P_M = np.zeros_like(C_nM[0, :])
        P_kM.append(P_M)
        for a in range(len(spos_ac)):
            M1 = setups.M_a[a] - Mstart
            M2 = M1 + setups[a].nao
            M1 = max(0, M1)
            # FIXME
            # C_nM[:, M1:M2] *= phase_qa[q, a]  # (may truncate M2)
            P_M[M1:M2] = phase_qa[q, a]  # (may truncate M2)
    return P_kM


# replace by class to make data structure perhaps a bit less confusing
def get_r_and_offsets(nl, spos_ac, cell_cv):
    r_and_offset_aao = {}

    def add(a1, a2, R_c, offset):
        if not (a1, a2) in r_and_offset_aao:
            r_and_offset_aao[(a1, a2)] = []
        r_and_offset_aao[(a1, a2)].append((R_c, offset))

    for a1, spos1_c in enumerate(spos_ac):
        a2_a, offsets = nl.get_neighbors(a1)
        for a2, offset in zip(a2_a, offsets):
            spos2_c = spos_ac[a2] + offset

            R_c = np.dot(spos2_c - spos1_c, cell_cv)
            add(a1, a2, R_c, offset)
            if a1 != a2 or offset.any():
                add(a2, a1, -R_c, -offset)

    return r_and_offset_aao


class LCAOWaveFunctions(WaveFunctions):
    mode = 'lcao'

    def __init__(self, ksl, gd, nvalence, setups, bd,
                 dtype, world, kd, kptband_comm, timer,
                 atomic_correction=None, collinear=True):
        WaveFunctions.__init__(self, gd, nvalence, setups, bd,
                               dtype, collinear, world, kd,
                               kptband_comm, timer)
        self.ksl = ksl
        self.S_qMM = None
        self.T_qMM = None
        self.P_aqMi = None
        self.debug_tci = False
        self.Ehrenfest_flag = False
        self.Ehrenfest_force_flag = False
        self.S_flag = False

        if atomic_correction is None:
            atomic_correction = 'sparse' if ksl.using_blacs else 'dense'

        if atomic_correction == 'sparse':
            self.atomic_correction_cls = SparseAtomicCorrection
        else:
            assert atomic_correction == 'dense'
            self.atomic_correction_cls = DenseAtomicCorrection

        # self.tci = NewTCI(gd.cell_cv, gd.pbc_c, setups, kd.ibzk_qc, kd.gamma)
        with self.timer('TCI: Evaluate splines'):
            self.tciexpansions = TCIExpansions.new_from_setups(setups)

        self.basis_functions = BasisFunctions(gd,
                                              [setup.basis_functions_J
                                               for setup in setups],
                                              kd,
                                              dtype=dtype,
                                              cut=True)

        self.coefficients_read_from_file = False
        self.set_orthonormalized(False)

    def set_orthonormalized(self, flag):
        self.orthonormalized = flag

    @timer('Orthonormalize')
    def orthonormalize(self, kpt=None, type='gramschmidt'):
        assert type == 'gramschmidt' or type == 'loewdin'
        if kpt is None:
            for kpt in self.kpt_u:
                self.orthonormalize(kpt)
            self.orthonormalized = True
            return
        if type == 'loewdin':
            kpt.C_nM[:] = loewdin_lcao(kpt.C_nM, kpt.S_MM.conj())
        elif type == 'gramschmidt':
            kpt.C_nM[:] = gramschmidt_lcao(kpt.C_nM, kpt.S_MM.conj())

    def empty(self, n=(), global_array=False, realspace=False):
        if realspace:
            return self.gd.empty(n, self.dtype, global_array)
        else:
            if isinstance(n, int):
                n = (n,)
            nao = self.setups.nao
            return np.empty(n + (nao,), self.dtype)

    def __str__(self):
        s = 'Wave functions: LCAO\n'
        s += '  Diagonalizer: %s\n' % self.ksl.get_description()
        s += ('  Atomic Correction: %s\n'
              % self.atomic_correction_cls.description)
        s += '  Data-type: %s\n' % self.dtype.__name__
        return s

    def set_eigensolver(self, eigensolver):
        WaveFunctions.set_eigensolver(self, eigensolver)
        if eigensolver:
            if isinstance(eigensolver, ETDM):
                eigensolver.initialize(self.gd, self.dtype, self.bd.nbands,
                                       self.kd.nibzkpts, self.setups.nao,
                                       self.ksl.using_blacs,
                                       self.bd.comm.size, self.kpt_u)
            else:
                eigensolver.initialize(self.gd, self.dtype, self.setups.nao,
                                       self.ksl)

    def set_positions(self, spos_ac, atom_partition=None, move_wfs=False):
        oldspos_ac = self.spos_ac
        with self.timer('Basic WFS set positions'):
            WaveFunctions.set_positions(self, spos_ac, atom_partition)

        with self.timer('Basis functions set positions'):
            self.basis_functions.set_positions(spos_ac)

        if self.ksl is not None:
            self.basis_functions.set_matrix_distribution(self.ksl.Mstart,
                                                         self.ksl.Mstop)

        Mstop = self.ksl.Mstop
        Mstart = self.ksl.Mstart

        # if self.ksl.using_blacs:  # XXX
        #     S and T have been distributed to a layout with blacs, so
        #     discard them to force reallocation from scratch.
        #
        #     TODO: evaluate S and T when they *are* distributed, thus saving
        #     memory and avoiding this problem
        for kpt in self.kpt_u:
            kpt.S_MM = None
            kpt.T_MM = None

        # Free memory in case of old matrices:
        self.S_qMM = self.T_qMM = self.P_aqMi = None

        if self.dtype == complex and oldspos_ac is not None:
            self.P_kM = update_phases([kpt.C_nM for kpt in self.kpt_u],
                                      [kpt.q for kpt in self.kpt_u],
                                      self.kd.ibzk_qc, spos_ac, oldspos_ac,
                                      self.setups, Mstart)

        self.timer.start('mktci')
        manytci = self.tciexpansions.get_manytci_calculator(
            self.setups, self.gd, spos_ac, self.kd.ibzk_qc, self.dtype,
            self.timer)
        self.timer.stop('mktci')
        self.manytci = manytci
        self.newtci = manytci.tci

        my_atom_indices = self.basis_functions.my_atom_indices
        self.timer.start('ST tci')
        newS_qMM, newT_qMM = manytci.O_qMM_T_qMM(self.gd.comm,
                                                 Mstart, Mstop,
                                                 self.ksl.using_blacs)
        self.timer.stop('ST tci')
        self.timer.start('P tci')
        P_qIM = manytci.P_qIM(my_atom_indices)
        self.timer.stop('P tci')
        self.P_aqMi = manytci.P_aqMi(my_atom_indices)
        self.P_qIM = P_qIM  # XXX atomic correction

        self.atomic_correction = self.atomic_correction_cls.new_from_wfs(self)

        # TODO
        #   OK complex/conj, periodic images
        #   OK scalapack
        #   derivatives/forces
        #   sparse
        #   use symmetry/conj tricks to reduce calculations
        #   enable caching of spherical harmonics

        self.atomic_correction.add_overlap_correction(newS_qMM)
        self.allocate_arrays_for_projections(my_atom_indices)

        newS_qMM = self.ksl.distribute_overlap_matrix(newS_qMM, root=-1)
        newT_qMM = self.ksl.distribute_overlap_matrix(newT_qMM, root=-1)

        self.positions_set = True

        for kpt in self.kpt_u:
            q = kpt.q
            kpt.S_MM = newS_qMM[q]
            kpt.T_MM = newT_qMM[q]
        self.S_qMM = newS_qMM
        self.T_qMM = newT_qMM

        # Elpa wants to reuse the decomposed form of S_qMM.
        # We need to keep track of the existence of that object here,
        # since this is where we change S_qMM.  Hence, expect this to
        # become arrays after the first diagonalization:
        self.decomposed_S_qMM = [None] * len(self.S_qMM)
        self.set_orthonormalized(False)

    def initialize(self, density, hamiltonian, spos_ac):
        # Note: The above line exists also in set_positions.
        # This is guaranteed to be correct, but we can probably remove one.
        # Of course no human can understand the initialization process,
        # so this will be some other day.
        self.timer.start('LCAO WFS Initialize')
        if density.nt_sG is None:
            if self.kpt_u[0].f_n is None or self.kpt_u[0].C_nM is None:
                density.initialize_from_atomic_densities(self.basis_functions)
            else:
                # We have the info we need for a density matrix, so initialize
                # from that instead of from scratch.  This will be the case
                # after set_positions() during a relaxation
                density.initialize_from_wavefunctions(self)
            # Initialize GLLB-potential from basis function orbitals
            if hamiltonian.xc.type == 'GLLB':
                hamiltonian.xc.initialize_from_atomic_orbitals(
                    self.basis_functions)

        else:
            # After a restart, nt_sg doesn't exist yet, so we'll have to
            # make sure it does.  Of course, this should have been taken care
            # of already by this time, so we should improve the code elsewhere
            density.calculate_normalized_charges_and_mix()

        hamiltonian.update(density)
        self.timer.stop('LCAO WFS Initialize')

        return 0, 0

    def initialize_wave_functions_from_lcao(self):
        """Fill the calc.wfs.kpt_[u].psit_nG arrays with useful data.

        Normally psit_nG is NOT used in lcao mode, but some extensions
        (like ase.dft.wannier) want to have it.
        This code is adapted from fd.py / initialize_from_lcao_coefficients()
        and fills psit_nG with data constructed from the current lcao
        coefficients (kpt.C_nM).

        (This may or may not work in band-parallel case!)
        """
        from gpaw.wavefunctions.arrays import UniformGridWaveFunctions
        bfs = self.basis_functions
        for kpt in self.kpt_u:
            kpt.psit = UniformGridWaveFunctions(
                self.bd.nbands, self.gd, self.dtype, kpt=kpt.q, dist=None,
                spin=kpt.s, collinear=True)
            kpt.psit_nG[:] = 0.0
            bfs.lcao_to_grid(kpt.C_nM, kpt.psit_nG[:self.bd.mynbands], kpt.q)

    def initialize_wave_functions_from_restart_file(self):
        """Dummy function to ensure compatibility to fd mode"""
        self.initialize_wave_functions_from_lcao()

    def add_orbital_density(self, nt_G, kpt, n):
        rank, q = self.kd.get_rank_and_index(kpt.k)
        u = q * self.nspins + kpt.s
        assert rank == self.kd.comm.rank
        assert self.kpt_u[u] is kpt
        psit_G = self._get_wave_function_array(u, n, realspace=True)
        self.add_realspace_orbital_to_density(nt_G, psit_G)

    def calculate_density_matrix(self, f_n, C_nM, rho_MM=None):
        self.timer.start('Calculate density matrix')
        rho_MM = self.ksl.calculate_density_matrix(f_n, C_nM, rho_MM)
        self.timer.stop('Calculate density matrix')
        return rho_MM

        if 1:
            # XXX Should not conjugate, but call gemm(..., 'c')
            # Although that requires knowing C_Mn and not C_nM.
            # that also conforms better to the usual conventions in literature
            Cf_Mn = C_nM.T.conj() * f_n
            self.timer.start('gemm')
            mmm(1.0, Cf_Mn, 'N', C_nM, 'N', 0.0, rho_MM)
            self.timer.stop('gemm')
            self.timer.start('band comm sum')
            self.bd.comm.sum(rho_MM)
            self.timer.stop('band comm sum')
        else:
            # Alternative suggestion. Might be faster. Someone should test this
            from gpaw.utilities.blas import r2k
            C_Mn = C_nM.T.copy()
            r2k(0.5, C_Mn, f_n * C_Mn, 0.0, rho_MM)
            tri2full(rho_MM)

    def calculate_atomic_density_matrices_with_occupation(self, D_asp, f_un):
        # ac = self.atomic_correction
        # if ac.implements_distributed_projections():
        #     D2_asp = ac.redistribute(self, D_asp, type='asp', op='forth')
        #     WaveFunctions.calculate_atomic_density_matrices_with_occupation(
        #         self, D2_asp, f_un)
        #     D3_asp = ac.redistribute(self, D2_asp, type='asp', op='back')
        #     for a in D_asp:
        #         D_asp[a][:] = D3_asp[a]
        # else:
        WaveFunctions.calculate_atomic_density_matrices_with_occupation(
            self, D_asp, f_un)

    def calculate_density_matrix_delta(self, d_nn, C_nM, rho_MM=None):
        self.timer.start('Calculate density matrix')
        rho_MM = self.ksl.calculate_density_matrix_delta(d_nn, C_nM, rho_MM)
        self.timer.stop('Calculate density matrix')
        return rho_MM

    def add_to_density_from_k_point_with_occupation(self, nt_sG, kpt, f_n):
        """Add contribution to pseudo electron-density. Do not use the standard
        occupation numbers, but ones given with argument f_n."""
        # Custom occupations are used in calculation of response potential
        # with GLLB-potential
        if kpt.rho_MM is None:
            rho_MM = self.calculate_density_matrix(f_n, kpt.C_nM)
            if hasattr(kpt, 'c_on'):
                assert self.bd.comm.size == 1
                d_nn = np.zeros((self.bd.mynbands, self.bd.mynbands),
                                dtype=kpt.C_nM.dtype)
                for ne, c_n in zip(kpt.ne_o, kpt.c_on):
                    assert abs(c_n.imag).max() < 1e-14
                    d_nn += ne * np.outer(c_n.conj(), c_n).real
                rho_MM += self.calculate_density_matrix_delta(d_nn, kpt.C_nM)
        else:
            rho_MM = kpt.rho_MM
        self.timer.start('Construct density')
        self.basis_functions.construct_density(rho_MM, nt_sG[kpt.s], kpt.q)
        self.timer.stop('Construct density')

    def add_to_kinetic_density_from_k_point(self, taut_G, kpt):
        raise NotImplementedError('Kinetic density calculation for LCAO '
                                  'wavefunctions is not implemented.')

    def calculate_forces(self, hamiltonian, F_av):
        self.timer.start('LCAO forces')

        Fref_av = np.zeros_like(F_av)
        self.forcecalc = LCAOForces(self.ksl, self.dtype, self.gd,
                                    self.bd, self.kd, self.kpt_u, self.nspins,
                                    self.basis_functions, self.newtci,
                                    self.P_aqMi, self.setups,
                                    self.manytci, hamiltonian,
<<<<<<< HEAD
                                    self, self.spos_ac,
                                    self.timer, Fref_av)
=======
                                    self.spos_ac, self.timer,
                                    Fref_av, self.Ehrenfest_force_flag,
                                    self.S_flag, self.Ehrenfest_flag,
                                    self.eigensolver, self.get_H_MM)
>>>>>>> ae08138d

        F_av[:, :] = self.forcecalc.get_forces_sum_GS()
        # Calculate LCAO PAW Ehrenfest force contribution (eq. 4.81)
        # if self.Ehrenfest_force_flag is True:
        #    FEhrenfest_av = self.forcecalc.get_Ehrenfest_force_contribution()
        #    F_av[:, :] += FEhrenfest_av[:, :]
        
        self.timer.stop('LCAO forces')

    def _get_wave_function_array(self, u, n, realspace=True, periodic=False):
        # XXX Taking kpt is better than taking u
        kpt = self.kpt_u[u]
        C_M = kpt.C_nM[n]

        if realspace:
            psit_G = self.gd.zeros(dtype=self.dtype)
            self.basis_functions.lcao_to_grid(C_M, psit_G, kpt.q)
            if periodic and self.dtype == complex:
                k_c = self.kd.ibzk_kc[kpt.k]
                return self.gd.plane_wave(-k_c) * psit_G
            return psit_G
        else:
            return C_M

    def write(self, writer, write_wave_functions=False):
        WaveFunctions.write(self, writer)
        if write_wave_functions:
            self.write_wave_functions(writer)

    def write_wave_functions(self, writer):
        writer.add_array(
            'coefficients',
            (self.nspins, self.kd.nibzkpts, self.bd.nbands, self.setups.nao),
            dtype=self.dtype)
        for s in range(self.nspins):
            for k in range(self.kd.nibzkpts):
                C_nM = self.collect_array('C_nM', k, s)
                writer.fill(C_nM * Bohr**-1.5)

    def read(self, reader):
        WaveFunctions.read(self, reader)
        r = reader.wave_functions
        if 'coefficients' in r:
            self.read_wave_functions(r)

    def read_wave_functions(self, reader):
        for kpt in self.kpt_u:
            C_nM = reader.proxy('coefficients', kpt.s, kpt.k)
            kpt.C_nM = self.bd.empty(self.setups.nao, dtype=self.dtype)
            for myn, C_M in enumerate(kpt.C_nM):
                n = self.bd.global_index(myn)
                # XXX number of bands could have been rounded up!
                if n >= len(C_nM):
                    break
                C_M[:] = C_nM[n] * Bohr**1.5

        self.coefficients_read_from_file = True

    def estimate_memory(self, mem):
        nq = len(self.kd.ibzk_qc)
        nao = self.setups.nao
        ni_total = sum([setup.ni for setup in self.setups])
        itemsize = mem.itemsize[self.dtype]
        mem.subnode('C [qnM]', nq * self.bd.mynbands * nao * itemsize)
        nM1, nM2 = self.ksl.get_overlap_matrix_shape()
        mem.subnode('S, T [2 x qmm]', 2 * nq * nM1 * nM2 * itemsize)
        mem.subnode('P [aqMi]', nq * nao * ni_total // self.gd.comm.size)
        # self.tci.estimate_memory(mem.subnode('TCI'))
        self.basis_functions.estimate_memory(mem.subnode('BasisFunctions'))
        self.eigensolver.estimate_memory(mem.subnode('Eigensolver'),
                                         self.dtype)

    def _get_overlap_derivatives(self, ignore_upper=False):
        dThetadR_qvMM, dTdR_qvMM = self.manytci.O_qMM_T_qMM(
            self.gd.comm, self.ksl.Mstart, self.ksl.Mstop,
            ignore_upper, derivative=True)
        return dThetadR_qvMM, dTdR_qvMM

    def get_H_MM(self, hamiltonian, kpt):
        H_MM = self.eigensolver.calculate_hamiltonian_matrix(
            hamiltonian, self, kpt)
        return H_MM


class LCAOForces:

    def __init__(self, ksl, dtype, gd, bd, kd, kpt_u, nspins, bfs, newtci,
<<<<<<< HEAD
                 P_aqMi, setups, manytci, hamiltonian, wfs, spos_ac,
                 timer, Fref_av):
=======
                 P_aqMi, setups, manytci, hamiltonian, spos_ac,
                 timer, Fref_av, Ehrenfest_force_flag, S_flag, Ehrenfest_flag,
                 eigensolver, get_H_MM):
>>>>>>> ae08138d
        """ Object which calculates LCAO forces """
        self.eigensolver = eigensolver
        self.get_H_MM = get_H_MM
        self.Ehrenfest_flag = Ehrenfest_flag
        self.Ehrenfest_force_flag = Ehrenfest_force_flag
        self.S_flag = S_flag
        self.ksl = ksl
        self.nao = ksl.nao
        self.mynao = ksl.mynao
        self.dtype = dtype
        self.newtci = newtci
        self.manytci = manytci
        self.P_aqMi = P_aqMi
        self.gd = gd
        self.bd = bd
        self.kd = kd
        self.kpt_u = kpt_u
        self.nspins = nspins
        self.bfs = bfs
        self.spos_ac = spos_ac
        self.Mstart = ksl.Mstart
        self.Mstop = ksl.Mstop
        self.setups = setups
        self.hamiltonian = hamiltonian
        self.wfs = wfs
        self.timer = timer
        self.Fref_av = Fref_av
        self.my_atom_indices = bfs.my_atom_indices
        self.atom_indices = bfs.atom_indices
        self.dH_asp = hamiltonian.dH_asp

        from gpaw.kohnsham_layouts import BlacsOrbitalLayouts
        self.isblacs = isinstance(self.ksl, BlacsOrbitalLayouts)

        if not self.isblacs:
            self.timer.start('TCI derivative')
            self.dThetadR_qvMM, self.dTdR_qvMM = self.manytci.O_qMM_T_qMM(
                self.gd.comm, self.Mstart, self.Mstop, False, derivative=True)
            self.dPdR_aqvMi = self.manytci.P_aqMi(self.bfs.my_atom_indices,
                                                  derivative=True)

            self.gd.comm.sum(self.dThetadR_qvMM)
            self.gd.comm.sum(self.dTdR_qvMM)
            self.timer.stop('TCI derivative')

            self.timer.start('Initial')
            if ((self.kpt_u[0].rho_MM is None) and
                (self.Ehrenfest_flag is False)):
                self.rhoT_uMM, self.ET_uMM = \
                    self.get_ET_rhoT_from_coefficients()
            else:
                self.rhoT_uMM, self.ET_uMM = \
                    self.get_ET_rhoT_from_density_matrix()
            self.timer.stop('Initial')

    def get_Ehrenfest_force_contribution(self):
        # Calculate LCAO PAW Ehrenfest force contribution (eq. 4.81)
        # TO DO
        pass

    def get_forces_sum_GS(self):

        """ This function calculates ground state forces in LCAO mode """

        if not self.isblacs:
            F_av = np.zeros_like(self.Fref_av)
            Fkin_av = self.get_kinetic_term()
            Fpot_av = self.get_pot_term()
            Ftheta_av = self.get_den_mat_term()
            Frho_av = self.get_den_mat_paw_term()
            Fatom_av = self.get_atomic_density_term()
            F_av += Fkin_av + Fpot_av + Ftheta_av + Frho_av + Fatom_av

        else:
            F_av = np.zeros_like(self.Fref_av)
            Fpot_av = self.get_pot_term_blacs()
            Fkin_av, Ftheta_av = self.get_kin_and_den_term_blacs()
            Fatom_av, Frho_av = self.get_at_den_and_den_paw_blacs()

            F_av += Fkin_av + Fpot_av + Ftheta_av + Frho_av + Fatom_av

        self.timer.start('Wait for sum')
        self.ksl.orbital_comm.sum(F_av)
        if self.bd.comm.rank == 0:
            self.kd.comm.sum(F_av, 0)
        self.timer.stop('Wait for sum')

        return F_av

    def _slices(self, indices):
        for a in indices:
            M1 = self.bfs.M_a[a] - self.Mstart
            M2 = M1 + self.setups[a].nao
            if M2 > 0:
                yield a, max(0, M1), M2

    def slices(self):
        return self._slices(self.atom_indices)

    def my_slices(self):
        return self._slices(self.my_atom_indices)

    def get_ET_rhoT_from_coefficients(self):
        #
        #          -----
        #           \    *
        # E      =   )  c     eps  f  c
        #  mu nu    /    n mu    n  n  n nu
        #          -----
        #            n
        #
<<<<<<< HEAD
        # We use the transpose of that matrix.  The first form is used
        # if rho is given, otherwise the coefficients are used.
        self.timer.start('Initial')
        if self.kpt_u[0].rho_MM is None:
            rhoT_uMM = []
            ET_uMM = []
            self.timer.start('Get density matrix')
            for kpt in self.kpt_u:
                rhoT_MM = self.ksl.get_transposed_density_matrix(kpt.f_n,
                                                                 kpt.C_nM)
                rhoT_uMM.append(rhoT_MM)
                ET_MM = self.ksl.get_transposed_density_matrix(kpt.f_n *
                                                               kpt.eps_n,
                                                               kpt.C_nM)
                ET_uMM.append(ET_MM)
                if hasattr(kpt, 'c_on'):
                    # XXX does this work with BLACS/non-BLACS/etc.?
                    assert self.bd.comm.size == 1
                    d_nn = np.zeros((self.bd.mynbands, self.bd.mynbands),
                                    dtype=kpt.C_nM.dtype)
                    for ne, c_n in zip(kpt.ne_o, kpt.c_on):
                        d_nn += ne * np.outer(c_n.conj(), c_n)
                    rhoT_MM += self.ksl.get_transposed_density_matrix_delta(
                        d_nn, kpt.C_nM)
                    ET_MM += self.ksl.get_transposed_density_matrix_delta(
                        d_nn * kpt.eps_n, kpt.C_nM)
            self.timer.stop('Get density matrix')
        else:
            rhoT_uMM = []
            ET_uMM = []
            for kpt in self.kpt_u:
                H_MM = self.wfs.eigensolver.calculate_hamiltonian_matrix(
                    self.hamiltonian, self.wfs, kpt)
                tri2full(H_MM)
                S_MM = kpt.S_MM.copy()
                tri2full(S_MM)
                ET_MM = np.linalg.solve(S_MM, gemmdot(H_MM,
                                                      kpt.rho_MM)).T.copy()
                del S_MM, H_MM
                rhoT_MM = kpt.rho_MM.T.copy()
                rhoT_uMM.append(rhoT_MM)
                ET_uMM.append(ET_MM)
        self.timer.stop('Initial')
=======
        # We use the transpose of that matrix. In this case
        # the coefficients are used to calculate ET_MM
        rhoT_uMM = []
        ET_uMM = []
        self.timer.start('Get density matrix')
        for kpt in self.kpt_u:
            rhoT_MM = self.ksl.get_transposed_density_matrix(kpt.f_n,
                                                             kpt.C_nM)
            rhoT_uMM.append(rhoT_MM)
            ET_MM = self.ksl.get_transposed_density_matrix(kpt.f_n *
                                                           kpt.eps_n,
                                                           kpt.C_nM)
            ET_uMM.append(ET_MM)
            if hasattr(kpt, 'c_on'):
                # XXX does this work with BLACS/non-BLACS/etc.?
                assert self.bd.comm.size == 1
                d_nn = np.zeros((self.bd.mynbands, self.bd.mynbands),
                                dtype=kpt.C_nM.dtype)
                for ne, c_n in zip(kpt.ne_o, kpt.c_on):
                    d_nn += ne * np.outer(c_n.conj(), c_n)
                rhoT_MM += self.ksl.get_transposed_density_matrix_delta(
                    d_nn, kpt.C_nM)
                ET_MM += self.ksl.get_transposed_density_matrix_delta(
                    d_nn * kpt.eps_n, kpt.C_nM)
        self.timer.stop('Get density matrix')

        return rhoT_uMM, ET_uMM

    def get_ET_rhoT_from_density_matrix(self):
        #
        #         -----
        #          \    -1
        # E      =  )  S     H    rho
        #  mu nu   /    mu x  x z    z nu
        #         -----
        #          x z
        #
        # We use the transpose of that matrix. This form is used
        # if rho is given, or Ehrenfest dynaics is used. In this case
        # we have to use S^-1 and calculate rho again from time
        # dependent LCAO coeficients C_nM
        rhoT_uMM = []
        ET_uMM = []
        self.timer.start('CALCULATE E_uMM=S^(-1)*H*rho')
        for kpt in self.kpt_u:
            H_MM = self.get_H_MM(self.hamiltonian, kpt)
            tri2full(H_MM)
            S_MM = kpt.S_MM.copy()
            tri2full(S_MM)
            # S_inv_MM = inv(S_MM)
            rhoT_MM = self.ksl.get_transposed_density_matrix(kpt.f_n,
                                                             kpt.C_nM)
            ET_MM = np.linalg.solve(S_MM.conj(), gemmdot(H_MM.conj(),
                                                         rhoT_MM)).copy()
            # ET_MM = (S_inv_MM.conj() @ H_MM.conj() @ rhoT_MM).copy()
            del S_MM, H_MM
            rhoT_uMM.append(rhoT_MM)
            ET_uMM.append(ET_MM)
        self.timer.stop('CALCULATE E_uMM=S^(-1)*H*rho')

>>>>>>> ae08138d
        return rhoT_uMM, ET_uMM

    def get_kinetic_term(self):
        """Calculate Kinetic energy term in LCAO"""
        Fkin_av = np.zeros_like(self.Fref_av)
        self.timer.start('TCI derivative')
        # Kinetic energy contribution
        #
        #           ----- d T
        #  a         \       mu nu
        # F += 2 Re   )   -------- rho
        #            /    d R         nu mu
        #           -----    mu nu
        #        mu in a; nu
        #
        Fkin_av = np.zeros_like(Fkin_av)
        for u, kpt in enumerate(self.kpt_u):
            dEdTrhoT_vMM = (self.dTdR_qvMM[kpt.q] *
                            self.rhoT_uMM[u][np.newaxis]).real
            # XXX load distribution!
            for a, M1, M2 in self.my_slices():
                Fkin_av[a, :] += \
                    2.0 * dEdTrhoT_vMM[:, M1:M2].sum(-1).sum(-1)
        self.timer.stop('TCI derivative')

        return Fkin_av

    def get_den_mat_term(self):
        """Calculate density matrix term in LCAO"""
        Ftheta_av = np.zeros_like(self.Fref_av)
        # Density matrix contribution due to basis overlap
        #
        #            ----- d Theta
        #  a          \           mu nu
        # F  += -2 Re  )   ------------  E
        #             /        d R        nu mu
        #            -----        mu nu
        #         mu in a; nu
        #
        Ftheta_av = np.zeros_like(Ftheta_av)
        for u, kpt in enumerate(self.kpt_u):
            dThetadRE_vMM = (self.dThetadR_qvMM[kpt.q] *
                             self.ET_uMM[u][np.newaxis]).real
            for a, M1, M2 in self.my_slices():
                Ftheta_av[a, :] += \
                    -2.0 * dThetadRE_vMM[:, M1:M2].sum(-1).sum(-1)
        return Ftheta_av

    def get_pot_term(self):
        """Calculate potential term"""
        Fpot_av = np.zeros_like(self.Fref_av)
        # Potential contribution
        #
        #           -----      /  d Phi  (r)
        #  a         \        |        mu    ~
        # F += -2 Re  )       |   ---------- v (r)  Phi  (r) dr rho
        #            /        |     d R                nu          nu mu
        #           -----    /         a
        #        mu in a; nu
        #
        self.timer.start('Potential')
        vt_sG = self.hamiltonian.vt_sG
        Fpot_av = np.zeros_like(Fpot_av)
        for u, kpt in enumerate(self.kpt_u):
            vt_G = vt_sG[kpt.s]
            Fpot_av += self.bfs.calculate_force_contribution(vt_G,
                                                             self.rhoT_uMM[u],
                                                             kpt.q)
        self.timer.stop('Potential')

        return Fpot_av

    def get_den_mat_paw_term(self):
        """Calcualte PAW correction"""
        # TO DO: split this function into
        # _get_den_mat_paw_term (which calculate Frho_av) and
        # get_paw_correction (which calculate ZE_MM)
        # Density matrix contribution from PAW correction
        #
        #           -----                        -----
        #  a         \      a                     \     b
        # F +=  2 Re  )    Z      E        - 2 Re  )   Z      E
        #            /      mu nu  nu mu          /     mu nu  nu mu
        #           -----                        -----
        #           mu nu                    b; mu in a; nu
        #
        # with
        #                  b*
        #         -----  dP
        #   b      \       i mu    b   b
        #  Z     =  )   -------- dS   P
        #   mu nu  /     dR        ij  j nu
        #         -----    b mu
        #           ij
        #
        self.timer.start('Paw correction')
        Frho_av = np.zeros_like(self.Fref_av)
        for u, kpt in enumerate(self.kpt_u):
            work_MM = np.zeros((self.mynao, self.nao), self.dtype)
            ZE_MM = None
            for b in self.my_atom_indices:
                setup = self.setups[b]
                dO_ii = np.asarray(setup.dO_ii, self.dtype)
                dOP_iM = np.zeros((setup.ni, self.nao), self.dtype)
                mmm(1.0, dO_ii, 'N', self.P_aqMi[b][kpt.q], 'C', 0.0, dOP_iM)
                for v in range(3):
                    mmm(1.0,
                        self.dPdR_aqvMi[b][kpt.q][v][self.Mstart:self.Mstop],
                        'N',
                        dOP_iM, 'N',
                        0.0, work_MM)
                    ZE_MM = (work_MM * self.ET_uMM[u]).real
                    for a, M1, M2 in self.slices():
                        dE = 2 * ZE_MM[M1:M2].sum()
                        Frho_av[a, v] -= dE  # the "b; mu in a; nu" term
                        Frho_av[b, v] += dE  # the "mu nu" term
        self.timer.stop('Paw correction')
        return Frho_av

    def _get_den_mat_paw_term(self):
        # THIS doesn't work in parallel
        # Density matrix contribution from PAW correction
        #
        #           -----                        -----
        #  a         \      a                     \     b
        # F +=  2 Re  )    Z      E        - 2 Re  )   Z      E
        #            /      mu nu  nu mu          /     mu nu  nu mu
        #           -----                        -----
        #           mu nu                    b; mu in a; nu
        #
        # with
        #                  b*
        #         -----  dP
        #   b      \       i mu    b   b
        #  Z     =  )   -------- dS   P
        #   mu nu  /     dR        ij  j nu
        #         -----    b mu
        #           ij
        #
        Frho_av = np.zeros_like(self.Fref_av)
        self.timer.start('add paw correction')
        ZE_MM = self.get_paw_correction()
        for u, kpt in enumerate(self.kpt_u):
            for b in self.my_atom_indices:
                for v in range(3):
                    for a, M1, M2 in self.slices():
                        dE = 2 * ZE_MM[u, b, v, M1:M2].sum()
                        Frho_av[a, v] -= dE.real  # the "b; mu in a; nu" term
                        Frho_av[b, v] += dE.real  # the "mu nu" term
        self.timer.stop('add paw correction')
        return Frho_av

    def get_paw_correction(self):
        # THIS doesn't work in parallel
        # <Phi_nu|pt_i>O_ii<dPt_i/dR|Phi_mu>
        self.timer.start('get paw correction')
        ZE_MM = np.zeros((len(self.my_atom_indices), len(self.kpt_u), 3,
                          self.mynao, self.nao), self.dtype)
        for u, kpt in enumerate(self.kpt_u):
            work_MM = np.zeros((self.mynao, self.nao), self.dtype)
            for b in self.my_atom_indices:
                setup = self.setups[b]
                dO_ii = np.asarray(setup.dO_ii, self.dtype)
                dOP_iM = np.zeros((setup.ni, self.nao), self.dtype)
                mmm(1.0, dO_ii, 'N', self.P_aqMi[b][kpt.q], 'C', 0.0, dOP_iM)
                for v in range(3):
                    mmm(1.0,
                        self.dPdR_aqvMi[b][kpt.q][v][self.Mstart:self.Mstop],
                        'N',
                        dOP_iM, 'N',
                        0.0, work_MM)
                    ZE_MM[b, u, v, :, :] = (work_MM * self.ET_uMM[u]).real
        self.timer.stop('get paw correction')
        return ZE_MM

    def get_atomic_density_term(self):
        Fatom_av = np.zeros_like(self.Fref_av)
        # Atomic density contribution
        #            -----                         -----
        #  a          \     a                       \     b
        # F  += -2 Re  )   A      rho       + 2 Re   )   A      rho
        #             /     mu nu    nu mu          /     mu nu    nu mu
        #            -----                         -----
        #            mu nu                     b; mu in a; nu
        #
        #                  b*
        #         ----- d P
        #  b       \       i mu   b   b
        # A     =   )   ------- dH   P
        #  mu nu   /    d R       ij  j nu
        #         -----    b mu
        #           ij
        #
        self.timer.start('Atomic Hamiltonian force')
        Fatom_av = np.zeros_like(Fatom_av)
        for u, kpt in enumerate(self.kpt_u):
            for b in self.my_atom_indices:
                H_ii = np.asarray(unpack(self.dH_asp[b][kpt.s]), self.dtype)
                if len(H_ii) == 0:
                    # gemmdot does not like empty matrices!
                    # (has been fixed in the new code)
                    continue
                HP_iM = gemmdot(H_ii, np.ascontiguousarray(
                                self.P_aqMi[b][kpt.q].T.conj()))
                for v in range(3):
                    dPdR_Mi = \
                        self.dPdR_aqvMi[b][kpt.q][v][self.Mstart:self.Mstop]
                    ArhoT_MM = \
                        (gemmdot(dPdR_Mi, HP_iM) * self.rhoT_uMM[u]).real
                    for a, M1, M2 in self.slices():
                        dE = 2 * ArhoT_MM[M1:M2].sum()
                        Fatom_av[a, v] += dE  # the "b; mu in a; nu" term
                        Fatom_av[b, v] -= dE  # the "mu nu" term
        self.timer.stop('Atomic Hamiltonian force')

        return Fatom_av

    def get_den_mat_block_blacs(self, f_n, C_nM, redistributor):
        rho1_mm = self.ksl.calculate_blocked_density_matrix(f_n,
                                                            C_nM).conj()
        rho_mm = redistributor.redistribute(rho1_mm)
        return rho_mm

    def get_pot_term_blacs(self):
        Fpot_av = np.zeros_like(self.Fref_av)
        from gpaw.blacs import BlacsGrid, Redistributor
        self.grid = BlacsGrid(self.ksl.block_comm, self.gd.comm.size,
                              self.bd.comm.size)
        self.blocksize1 = -(-self.nao // self.grid.nprow)
        self.blocksize2 = -(-self.nao // self.grid.npcol)
        desc = self.grid.new_descriptor(self.nao, self.nao,
                                        self.blocksize1, self.blocksize2)
        vt_sG = self.hamiltonian.vt_sG
        self.rhoT_umm = []
        self.ET_umm = []
        self.redistributor = Redistributor(self.grid.comm,
                                           self.ksl.mmdescriptor, desc)
        Fpot_av = np.zeros_like(self.Fref_av)
        for u, kpt in enumerate(self.kpt_u):
            self.timer.start('Get density matrix')
            rhoT_mm = self.get_den_mat_block_blacs(kpt.f_n, kpt.C_nM,
                                                   self.redistributor)
            self.rhoT_umm.append(rhoT_mm)
            self.timer.stop('Get density matrix')
            self.timer.start('Potential')
            rhoT_mM = self.ksl.distribute_to_columns(rhoT_mm, desc)
            vt_G = vt_sG[kpt.s]
            Fpot_av += self.bfs.calculate_force_contribution(vt_G, rhoT_mM,
                                                             kpt.q)
            del rhoT_mM
            self.timer.stop('Potential')

        return Fpot_av

    def get_kin_and_den_term_blacs(self):
        Fkin_av_sum = np.zeros_like(self.Fref_av)
        Ftheta_av_sum = np.zeros_like(self.Fref_av)
        # pcutoff_a = [max([pt.get_cutoff() for pt in setup.pt_j])
        #              for setup in self.setups]
        # phicutoff_a = [max([phit.get_cutoff() for phit in setup.phit_j])
        #                for setup in self.setups]
        # XXX should probably use bdsize x gdsize instead
        # That would be consistent with some existing grids
        # I'm not sure if this is correct
        # XXX what are rows and columns actually?
        dH_asp = self.hamiltonian.dH_asp
        self.timer.start('Get density matrix')
        for kpt in self.kpt_u:
            ET_mm = self.get_den_mat_block_blacs(kpt.f_n * kpt.eps_n, kpt.C_nM,
                                                 self.redistributor)
            self.ET_umm.append(ET_mm)
        self.timer.stop('Get density matrix')
        self.M1start = self.blocksize1 * self.grid.myrow
        self.M2start = self.blocksize2 * self.grid.mycol
        self.M1stop = min(self.M1start + self.blocksize1, self.nao)
        self.M2stop = min(self.M2start + self.blocksize2, self.nao)
        self.m1max = self.M1stop - self.M1start
        self.m2max = self.M2stop - self.M2start
        # from gpaw.lcao.overlap import TwoCenterIntegralCalculator
        self.timer.start('Prepare TCI loop')
        self.M_a = self.bfs.M_a
        Fkin2_av = np.zeros_like(self.Fref_av)
        Ftheta2_av = np.zeros_like(self.Fref_av)
        self.atompairs = self.newtci.a1a2.get_atompairs()
        self.timer.start('broadcast dH')
        self.alldH_asp = {}
        for a in range(len(self.setups)):
            gdrank = self.bfs.sphere_a[a].rank
            if gdrank == self.gd.rank:
                dH_sp = dH_asp[a]
            else:
                ni = self.setups[a].ni
                dH_sp = np.empty((self.nspins, ni * (ni + 1) // 2))
            self.gd.comm.broadcast(dH_sp, gdrank)
            # okay, now everyone gets copies of dH_sp
            self.alldH_asp[a] = dH_sp
        self.timer.stop('broadcast dH')
        # This will get sort of hairy.  We need to account for some
        # three-center overlaps, such as:
        #
        #         a1
        #      Phi   ~a3    a3  ~a3     a2     a2,a1
        #   < ----  |p  > dH   <p   |Phi  > rho
        #      dR
        #
        # To this end we will loop over all pairs of atoms (a1, a3),
        # and then a sub-loop over (a3, a2).
        self.timer.stop('Prepare TCI loop')
        self.timer.start('Not so complicated loop')
        for (a1, a2) in self.atompairs:
            if a1 >= a2:
                # Actually this leads to bad load balance.
                # We should take a1 > a2 or a1 < a2 equally many times.
                # Maybe decide which of these choices
                # depending on whether a2 % 1 == 0
                continue
            m1start = self.M_a[a1] - self.M1start
            m2start = self.M_a[a2] - self.M2start
            if m1start >= self.blocksize1 or m2start >= self.blocksize2:
                continue  # (we have only one block per CPU)
            nm1 = self.setups[a1].nao
            nm2 = self.setups[a2].nao
            m1stop = min(m1start + nm1, self.m1max)
            m2stop = min(m2start + nm2, self.m2max)
            if m1stop <= 0 or m2stop <= 0:
                continue
            m1start = max(m1start, 0)
            m2start = max(m2start, 0)
            J1start = max(0, self.M1start - self.M_a[a1])
            J2start = max(0, self.M2start - self.M_a[a2])
            M1stop = J1start + m1stop - m1start
            J2stop = J2start + m2stop - m2start
            dThetadR_qvmm, dTdR_qvmm = self.newtci.dOdR_dTdR(a1, a2)
            for u, kpt in enumerate(self.kpt_u):
                rhoT_mm = self.rhoT_umm[u][m1start:m1stop, m2start:m2stop]
                ET_mm = self.ET_umm[u][m1start:m1stop, m2start:m2stop]
                Fkin_v = 2.0 * (dTdR_qvmm[kpt.q][:, J1start:M1stop,
                                                 J2start:J2stop] *
                                rhoT_mm[np.newaxis]).real.sum(-1).sum(-1)
                Ftheta_v = 2.0 * (dThetadR_qvmm[kpt.q][:, J1start:M1stop,
                                                       J2start:J2stop] *
                                  ET_mm[np.newaxis]).real.sum(-1).sum(-1)
                Fkin2_av[a1] += Fkin_v
                Fkin2_av[a2] -= Fkin_v
                Ftheta2_av[a1] -= Ftheta_v
                Ftheta2_av[a2] += Ftheta_v
        Fkin_av = Fkin2_av
        Ftheta_av = Ftheta2_av
        self.timer.stop('Not so complicated loop')

        Fkin_av_sum += Fkin_av
        Ftheta_av_sum += Ftheta_av

        return Fkin_av_sum, Ftheta_av_sum

    def get_at_den_and_den_paw_blacs(self):
        Fatom_av = np.zeros_like(self.Fref_av)
        Frho_av = np.zeros_like(self.Fref_av)
        Fatom_av_sum = np.zeros_like(self.Fref_av)
        Frho_av_sum = np.zeros_like(self.Fref_av)
        self.dHP_and_dSP_aauim = {}
        self.a2values = {}
        for (a2, a3) in self.atompairs:
            if a3 not in self.a2values:
                self.a2values[a3] = []
            self.a2values[a3].append(a2)

        self.timer.start('Complicated loop')
        for a1, a3 in self.atompairs:
            if a1 == a3:
                # Functions reside on same atom, so their overlap
                # does not change when atom is displaced
                continue
            m1start = self.M_a[a1] - self.M1start
            if m1start >= self.blocksize1:
                continue
            nm1 = self.setups[a1].nao
            m1stop = min(m1start + nm1, self.m1max)
            if m1stop <= 0:
                continue
            dPdR_qvim = self.newtci.dPdR(a3, a1)
            if dPdR_qvim is None:
                continue
            dPdR_qvmi = -dPdR_qvim.transpose(0, 1, 3, 2).conj()
            m1start = max(m1start, 0)
            J1start = max(0, self.M1start - self.M_a[a1])
            J1stop = J1start + m1stop - m1start
            dPdR_qvmi = dPdR_qvmi[:, :, J1start:J1stop, :].copy()
            for a2 in self.a2values[a3]:
                m2start = self.M_a[a2] - self.M2start
                if m2start >= self.blocksize2:
                    continue
                nm2 = self.setups[a2].nao
                m2stop = min(m2start + nm2, self.m2max)
                if m2stop <= 0:
                    continue
                m2start = max(m2start, 0)
                J2start = max(0, self.M2start - self.M_a[a2])
                J2stop = J2start + m2stop - m2start
                if (a2, a3) in self.dHP_and_dSP_aauim:
                    dHP_uim, dSP_uim = self.dHP_and_dSP_aauim[(a2, a3)]
                else:
                    P_qim = self.newtci.P(a3, a2)
                    if P_qim is None:
                        continue
                    P_qmi = P_qim.transpose(0, 2, 1).conj()
                    P_qmi = P_qmi[:, J2start:J2stop].copy()
                    dH_sp = self.alldH_asp[a3]
                    dS_ii = self.setups[a3].dO_ii
                    dHP_uim = []
                    dSP_uim = []
                    for u, kpt in enumerate(self.kpt_u):
                        dH_ii = unpack(dH_sp[kpt.s])
                        dHP_im = np.dot(P_qmi[kpt.q], dH_ii).T.conj()
                        # XXX only need nq of these,
                        # but the looping is over all u
                        dSP_im = np.dot(P_qmi[kpt.q], dS_ii).T.conj()
                        dHP_uim.append(dHP_im)
                        dSP_uim.append(dSP_im)
                        self.dHP_and_dSP_aauim[(a2, a3)] = dHP_uim, dSP_uim
                for u, kpt in enumerate(self.kpt_u):
                    rhoT_mm = self.rhoT_umm[u][m1start:m1stop, m2start:m2stop]
                    ET_mm = self.ET_umm[u][m1start:m1stop, m2start:m2stop]
                    dPdRdHP_vmm = np.dot(dPdR_qvmi[kpt.q], dHP_uim[u])
                    dPdRdSP_vmm = np.dot(dPdR_qvmi[kpt.q], dSP_uim[u])
                    Fatom_c = 2.0 * (dPdRdHP_vmm *
                                     rhoT_mm).real.sum(-1).sum(-1)
                    Frho_c = 2.0 * (dPdRdSP_vmm *
                                    ET_mm).real.sum(-1).sum(-1)
                    Fatom_av[a1] += Fatom_c
                    Fatom_av[a3] -= Fatom_c
                    Frho_av[a1] -= Frho_c
                    Frho_av[a3] += Frho_c
        self.timer.stop('Complicated loop')

        Fatom_av_sum += Fatom_av
        Frho_av_sum += Frho_av

        return Fatom_av_sum, Frho_av_sum<|MERGE_RESOLUTION|>--- conflicted
+++ resolved
@@ -403,15 +403,10 @@
                                     self.basis_functions, self.newtci,
                                     self.P_aqMi, self.setups,
                                     self.manytci, hamiltonian,
-<<<<<<< HEAD
-                                    self, self.spos_ac,
-                                    self.timer, Fref_av)
-=======
                                     self.spos_ac, self.timer,
                                     Fref_av, self.Ehrenfest_force_flag,
                                     self.S_flag, self.Ehrenfest_flag,
                                     self.eigensolver, self.get_H_MM)
->>>>>>> ae08138d
 
         F_av[:, :] = self.forcecalc.get_forces_sum_GS()
         # Calculate LCAO PAW Ehrenfest force contribution (eq. 4.81)
@@ -499,14 +494,9 @@
 class LCAOForces:
 
     def __init__(self, ksl, dtype, gd, bd, kd, kpt_u, nspins, bfs, newtci,
-<<<<<<< HEAD
-                 P_aqMi, setups, manytci, hamiltonian, wfs, spos_ac,
-                 timer, Fref_av):
-=======
                  P_aqMi, setups, manytci, hamiltonian, spos_ac,
                  timer, Fref_av, Ehrenfest_force_flag, S_flag, Ehrenfest_flag,
                  eigensolver, get_H_MM):
->>>>>>> ae08138d
         """ Object which calculates LCAO forces """
         self.eigensolver = eigensolver
         self.get_H_MM = get_H_MM
@@ -618,51 +608,6 @@
         #          -----
         #            n
         #
-<<<<<<< HEAD
-        # We use the transpose of that matrix.  The first form is used
-        # if rho is given, otherwise the coefficients are used.
-        self.timer.start('Initial')
-        if self.kpt_u[0].rho_MM is None:
-            rhoT_uMM = []
-            ET_uMM = []
-            self.timer.start('Get density matrix')
-            for kpt in self.kpt_u:
-                rhoT_MM = self.ksl.get_transposed_density_matrix(kpt.f_n,
-                                                                 kpt.C_nM)
-                rhoT_uMM.append(rhoT_MM)
-                ET_MM = self.ksl.get_transposed_density_matrix(kpt.f_n *
-                                                               kpt.eps_n,
-                                                               kpt.C_nM)
-                ET_uMM.append(ET_MM)
-                if hasattr(kpt, 'c_on'):
-                    # XXX does this work with BLACS/non-BLACS/etc.?
-                    assert self.bd.comm.size == 1
-                    d_nn = np.zeros((self.bd.mynbands, self.bd.mynbands),
-                                    dtype=kpt.C_nM.dtype)
-                    for ne, c_n in zip(kpt.ne_o, kpt.c_on):
-                        d_nn += ne * np.outer(c_n.conj(), c_n)
-                    rhoT_MM += self.ksl.get_transposed_density_matrix_delta(
-                        d_nn, kpt.C_nM)
-                    ET_MM += self.ksl.get_transposed_density_matrix_delta(
-                        d_nn * kpt.eps_n, kpt.C_nM)
-            self.timer.stop('Get density matrix')
-        else:
-            rhoT_uMM = []
-            ET_uMM = []
-            for kpt in self.kpt_u:
-                H_MM = self.wfs.eigensolver.calculate_hamiltonian_matrix(
-                    self.hamiltonian, self.wfs, kpt)
-                tri2full(H_MM)
-                S_MM = kpt.S_MM.copy()
-                tri2full(S_MM)
-                ET_MM = np.linalg.solve(S_MM, gemmdot(H_MM,
-                                                      kpt.rho_MM)).T.copy()
-                del S_MM, H_MM
-                rhoT_MM = kpt.rho_MM.T.copy()
-                rhoT_uMM.append(rhoT_MM)
-                ET_uMM.append(ET_MM)
-        self.timer.stop('Initial')
-=======
         # We use the transpose of that matrix. In this case
         # the coefficients are used to calculate ET_MM
         rhoT_uMM = []
@@ -723,7 +668,6 @@
             ET_uMM.append(ET_MM)
         self.timer.stop('CALCULATE E_uMM=S^(-1)*H*rho')
 
->>>>>>> ae08138d
         return rhoT_uMM, ET_uMM
 
     def get_kinetic_term(self):
