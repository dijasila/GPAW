--- conflicted
+++ resolved
@@ -1923,7 +1923,6 @@
 
         self.timer.start('XC 3D grid')
 
-
         nt_xg = dens.nt_xg
 
         # If we have a redistributor, we want to do the
@@ -1935,14 +1934,9 @@
         vxct_xg = np.zeros_like(nt_xg)
         exc = self.xc.calculate(self.xc_gd, nt_xg, vxct_xg)
         exc /= self.finegd.comm.size
-<<<<<<< HEAD
-        vxct_xg = vxct_dist_xg
-=======
-
         if redist is not None:
             vxct_xg = redist.collect(vxct_xg)
 
->>>>>>> e7ee0769
         x = 0
         for vt_G, vxct_g in zip(self.vt_xG, vxct_xg):
             vxc_G, vxc_Q = self.pd3.restrict(vxct_g, self.pd2)
