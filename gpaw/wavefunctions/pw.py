--- conflicted
+++ resolved
@@ -473,11 +473,7 @@
 
         FDPWWaveFunctions.__init__(self, diagksl, orthoksl, initksl,
                                    gd, nvalence, setups, bd, dtype,
-<<<<<<< HEAD
-                                   world, kd, timer)
-=======
                                    world, kd, kptband_comm, timer)
->>>>>>> 1ff4d1a9
 
         self.orthoksl.gd = self.pd
         self.matrixoperator = MatrixOperator(self.orthoksl)
@@ -570,13 +566,8 @@
             for v in range(3):
                 a_R = self.pd.ifft(1j * G_Gv[:, v] * psit_G, kpt.q)
                 axpy(-0.5, 1j * G_Gv[:, v] *
-<<<<<<< HEAD
-                      self.pd.fft(dedtaut_R * a_R, kpt.q),
-                      Htpsit_G)
-=======
                      self.pd.fft(dedtaut_R * a_R, kpt.q),
                      Htpsit_G)
->>>>>>> 1ff4d1a9
 
     def _get_wave_function_array(self, u, n, realspace=True, phase=None):
         psit_G = FDPWWaveFunctions._get_wave_function_array(self, u, n,
@@ -721,10 +712,7 @@
 
         return H_GG, S_GG
 
-<<<<<<< HEAD
-=======
     @timer('Full diag')
->>>>>>> 1ff4d1a9
     def diagonalize_full_hamiltonian(self, ham, atoms, occupations, txt,
                                      nbands=None, scalapack=None, expert=False):
         assert self.dtype == complex
@@ -818,11 +806,8 @@
 
             kpt.f_n = None
 
-<<<<<<< HEAD
-=======
         pb.finish()
         
->>>>>>> 1ff4d1a9
         occupations.calculate(self)
 
     def initialize_from_lcao_coefficients(self, basis_functions, mynbands):
@@ -962,13 +947,6 @@
                     f_qG = cache[spline]
                 self.lf_aj[a].append((l, f_qG))
                 lmax = max(lmax, l)
-<<<<<<< HEAD
-
-        self.spline_aj = spline_aj
-
-        self.dtype = pd.dtype
-=======
->>>>>>> 1ff4d1a9
 
         # Spherical harmonics:
         for q, K_v in enumerate(self.pd.K_qv):
@@ -1194,18 +1172,11 @@
             emiGR_G = np.exp(-1j * np.dot(G_Gv, self.pos_av[a]))
             f_IG[I1:I2] = (emiGR_G * (-1.0j)**l *
                            np.exp(1j * np.dot(K_v, self.pos_av[a])) * (
-<<<<<<< HEAD
-                    dfdGoG_G[G1:G2] * G_Gv[:, v1] * G_Gv[:, v2] *
-                    self.Y_qLG[q][l**2:(l + 1)**2, G1:G2] +
-                    f_G[G1:G2] * G_Gv[:, v1] * [nablarlYL(L, G_Gv.T)[v2]
-                                         for L in range(l**2, (l + 1)**2)]))
-=======
                                dfdGoG_G[G1:G2] * G_Gv[:, v1] * G_Gv[:, v2] *
                                self.Y_qLG[q][l**2:(l + 1)**2, G1:G2] +
                                f_G[G1:G2] * G_Gv[:, v1] *
                                [nablarlYL(L, G_Gv.T)[v2]
                                 for L in range(l**2, (l + 1)**2)]))
->>>>>>> 1ff4d1a9
 
         c_xI = np.zeros(a_xG.shape[:-1] + (self.nI,), self.pd.dtype)
 
@@ -1218,11 +1189,7 @@
             if G1 == 0:
                 f_IG[:, 0] *= 0.5
             f_IG = f_IG.view(float)
-<<<<<<< HEAD
-            a_xG = a_xG.view(float)
-=======
             a_xG = a_xG.copy().view(float)
->>>>>>> 1ff4d1a9
 
         gemm(alpha, f_IG, a_xG, 0.0, b_xI, 'c')
 
@@ -1240,47 +1207,6 @@
         PWLFC.derivative(self, self.pd.fft(dedtaut_R), dF_aiv)
 
 
-<<<<<<< HEAD
-class PW:
-    def __init__(self, ecut=340, fftwflags=fftw.ESTIMATE, cell=None):
-        """Plane-wave basis mode.
-
-        ecut: float
-            Plane-wave cutoff in eV.
-        fftwflags: int
-            Flags for making FFTW plan (default is ESTIMATE).
-        cell: 3x3 ndarray
-            Use this unit cell to chose the planewaves."""
-
-        self.ecut = ecut / units.Hartree
-        self.fftwflags = fftwflags
-
-        if cell is None:
-            self.cell_cv = None
-        else:
-            self.cell_cv = cell / units.Bohr
-
-    def __call__(self, diagksl, orthoksl, initksl, gd, *args):
-        if self.cell_cv is None:
-            ecut = self.ecut
-        else:
-            volume = abs(np.linalg.det(gd.cell_cv))
-            volume0 = abs(np.linalg.det(self.cell_cv))
-            ecut = self.ecut * (volume0 / volume)**(2 / 3.0)
-
-        wfs = PWWaveFunctions(ecut, self.fftwflags,
-                              diagksl, orthoksl, initksl, gd, *args)
-        return wfs
-
-    def __eq__(self, other):
-        return (isinstance(other, PW) and self.ecut == other.ecut)
-
-    def __ne__(self, other):
-        return not self == other
-
-
-=======
->>>>>>> 1ff4d1a9
 class ReciprocalSpaceDensity(Density):
     def __init__(self, gd, finegd, nspins, charge, collinear=True):
         Density.__init__(self, gd, finegd, nspins, charge, collinear)
