# -*- coding: utf-8 -*-
from __future__ import print_function, division
import functools
import numbers
from math import pi
from math import factorial as fac

import numpy as np
import ase.units as units

import gpaw.fftw as fftw
from gpaw.band_descriptor import BandDescriptor
from gpaw.blacs import BlacsGrid, BlacsDescriptor, Redistributor
from gpaw.density import Density
from gpaw.hs_operators import MatrixOperator
from gpaw.lfc import BaseLFC
from gpaw.lcao.overlap import fbt
from gpaw.hamiltonian import Hamiltonian
from gpaw.matrix_descriptor import MatrixDescriptor
from gpaw.spherical_harmonics import Y, nablarlYL
from gpaw.spline import Spline
from gpaw.utilities import unpack
from gpaw.utilities.blas import rk, r2k, gemv, gemm, axpy
from gpaw.utilities.progressbar import ProgressBar
from gpaw.utilities.timing import timer
from gpaw.wavefunctions.fdpw import FDPWWaveFunctions


class PW:
    name = 'pw'
    
    def __init__(self, ecut=340, fftwflags=fftw.ESTIMATE, cell=None):
        """Plane-wave basis mode.

        ecut: float
            Plane-wave cutoff in eV.
        fftwflags: int
            Flags for making FFTW plan (default is ESTIMATE).
        cell: 3x3 ndarray
            Use this unit cell to chose the planewaves."""

        self.ecut = ecut / units.Hartree
        self.fftwflags = fftwflags

        if cell is None:
            self.cell_cv = None
        else:
            self.cell_cv = cell / units.Bohr

    def __call__(self, diagksl, orthoksl, initksl, gd, *args):
        if self.cell_cv is None:
            ecut = self.ecut
        else:
            volume = abs(np.linalg.det(gd.cell_cv))
            volume0 = abs(np.linalg.det(self.cell_cv))
            ecut = self.ecut * (volume0 / volume)**(2 / 3.0)

        wfs = PWWaveFunctions(ecut, self.fftwflags,
                              diagksl, orthoksl, initksl, gd, *args)
        return wfs

    def __eq__(self, other):
        return (isinstance(other, PW) and self.ecut == other.ecut)

    def __ne__(self, other):
        return not self == other


class PWDescriptor:
    ndim = 1  # all 3d G-vectors are stored in a 1d ndarray

    def __init__(self, ecut, gd, dtype=None, kd=None,
                 fftwflags=fftw.ESTIMATE):

        assert gd.pbc_c.all()
        assert gd.comm.size == 1

        self.ecut = ecut
        self.gd = gd
        self.fftwflags = fftwflags

        N_c = gd.N_c
        self.comm = gd.comm

        assert ((gd.h_cv**2).sum(1) <= 0.5 * pi**2 / ecut).all()

        if dtype is None:
            if kd is None or kd.gamma:
                dtype = float
            else:
                dtype = complex
        self.dtype = dtype

        if dtype == float:
            Nr_c = N_c.copy()
            Nr_c[2] = N_c[2] // 2 + 1
            i_Qc = np.indices(Nr_c).transpose((1, 2, 3, 0))
            i_Qc[..., :2] += N_c[:2] // 2
            i_Qc[..., :2] %= N_c[:2]
            i_Qc[..., :2] -= N_c[:2] // 2
            self.tmp_Q = fftw.empty(Nr_c, complex)
            self.tmp_R = self.tmp_Q.view(float)[:, :, :N_c[2]]
        else:
            i_Qc = np.indices(N_c).transpose((1, 2, 3, 0))
            i_Qc += N_c // 2
            i_Qc %= N_c
            i_Qc -= N_c // 2
            self.tmp_Q = fftw.empty(N_c, complex)
            self.tmp_R = self.tmp_Q

        self.nbytes = self.tmp_R.nbytes

        self.fftplan = fftw.FFTPlan(self.tmp_R, self.tmp_Q, -1, fftwflags)
        self.ifftplan = fftw.FFTPlan(self.tmp_Q, self.tmp_R, 1, fftwflags)

        # Calculate reciprocal lattice vectors:
        B_cv = 2.0 * pi * gd.icell_cv
        i_Qc.shape = (-1, 3)
        self.G_Qv = np.dot(i_Qc, B_cv)
        self.nbytes += self.G_Qv.nbytes

        self.kd = kd
        if kd is None:
            self.K_qv = np.zeros((1, 3))
        else:
            self.K_qv = np.dot(kd.ibzk_qc, B_cv)

        # Map from vectors inside sphere to fft grid:
        self.Q_qG = []
        self.G2_qG = []
        Q_Q = np.arange(len(i_Qc), dtype=np.int32)

        self.ngmin = 100000000
        self.ngmax = 0
        for q, K_v in enumerate(self.K_qv):
            G2_Q = ((self.G_Qv + K_v)**2).sum(axis=1)
            mask_Q = (G2_Q <= 2 * ecut)
            if self.dtype == float:
                mask_Q &= ((i_Qc[:, 2] > 0) |
                           (i_Qc[:, 1] > 0) |
                           ((i_Qc[:, 0] >= 0) & (i_Qc[:, 1] == 0)))
            Q_G = Q_Q[mask_Q]
            self.Q_qG.append(Q_G)
            self.G2_qG.append(G2_Q[Q_G])
            ng = len(Q_G)
            self.ngmin = min(ng, self.ngmin)
            self.ngmax = max(ng, self.ngmax)
            self.nbytes += Q_G.nbytes + self.G2_qG[q].nbytes

        if kd is not None:
            self.ngmin = kd.comm.min(self.ngmin)
            self.ngmax = kd.comm.max(self.ngmax)

        self.n_c = np.array([self.ngmax])  # used by hs_operators.py XXX

    def get_reciprocal_vectors(self, q=0, add_q=True):
        """ Returns reciprocal lattice vectors plus q, G + q,
        in xyz coordinates.
        """

        assert q < len(self.K_qv), ('Choose a q-index belonging to ' +
                                    'the irreducible Brillouin zone.')
        q_v = self.K_qv[q]

        if add_q:
            G_Gv = self.G_Qv[self.Q_qG[q]] + q_v
        else:
            G_Gv = self.G_Qv[self.Q_qG[q]]

        return G_Gv

    def __getstate__(self):
        return (self.ecut, self.gd, self.dtype, self.kd, self.fftwflags)

    def __setstate__(self, state):
        self.__init__(*state)

    def estimate_memory(self, mem):
        mem.subnode('Arrays', self.nbytes)

    def bytecount(self, dtype=float):
        return self.ngmax * 16

    def zeros(self, x=(), dtype=None, q=-1):
        a_xG = self.empty(x, dtype, q)
        a_xG.fill(0.0)
        return a_xG

    def empty(self, x=(), dtype=None, q=-1):
        if dtype is not None:
            assert dtype == self.dtype
        if isinstance(x, numbers.Integral):
            x = (x,)
        if q == -1:
            shape = x + (self.ngmax,)
        else:
            shape = x + self.Q_qG[q].shape
        return np.empty(shape, complex)

    def fft(self, f_R, q=-1, Q_G=None):
        """Fast Fourier transform.

        Returns c(G) for G<Gc::

                   __
                  \        -iG.R
            c(G) = ) f(R) e
                  /__
                   R
        """

        self.tmp_R[:] = f_R

        self.fftplan.execute()
        if Q_G is None:
            Q_G = self.Q_qG[q]
        return self.tmp_Q.ravel()[Q_G]

    def ifft(self, c_G, q=-1):
        """Inverse fast Fourier transform.

        Returns::

                      __
                   1 \        iG.R
            f(R) = -  ) c(G) e
                   N /__
                      G
        """

        self.tmp_Q[:] = 0.0
        self.tmp_Q.ravel()[self.Q_qG[q]] = c_G
        if self.dtype == float:
            t = self.tmp_Q[:, :, 0]
            n, m = self.gd.N_c[:2] // 2 - 1
            t[0, -m:] = t[0, m:0:-1].conj()
            t[n:0:-1, -m:] = t[-n:, m:0:-1].conj()
            t[-n:, -m:] = t[n:0:-1, m:0:-1].conj()
            t[-n:, 0] = t[n:0:-1, 0].conj()
        self.ifftplan.execute()
        return self.tmp_R * (1.0 / self.tmp_R.size)

    def integrate(self, a_xg, b_yg=None,
                  global_integral=True, hermitian=False,
                  _transposed_result=None):
        """Integrate function(s) over domain.

        a_xg: ndarray
            Function(s) to be integrated.
        b_yg: ndarray
            If present, integrate a_xg.conj() * b_yg.
        global_integral: bool
            If the array(s) are distributed over several domains, then the
            total sum will be returned.  To get the local contribution
            only, use global_integral=False.
        hermitian: bool
            Result is hermitian.
        _transposed_result: ndarray
            Long story.  Don't use this unless you are a method of the
            MatrixOperator class ..."""

        if b_yg is None:
            # Only one array:
            assert self.dtype == float
            return a_xg[..., 0].real * self.gd.dv

        A_xg = a_xg.reshape((-1, a_xg.shape[-1]))
        B_yg = b_yg.reshape((-1, b_yg.shape[-1]))

        alpha = self.gd.dv / self.gd.N_c.prod()

        if self.dtype == float:
            alpha *= 2
            A_xg = A_xg.view(float)
            B_yg = B_yg.view(float)

        if _transposed_result is None:
            result_yx = np.zeros((len(B_yg), len(A_xg)), self.dtype)
        else:
            result_yx = _transposed_result

        if a_xg is b_yg:
            rk(alpha, A_xg, 0.0, result_yx)
        elif hermitian:
            r2k(0.5 * alpha, A_xg, B_yg, 0.0, result_yx)
        else:
            gemm(alpha, A_xg, B_yg, 0.0, result_yx, 'c')

        if self.dtype == float:
            correction_yx = np.outer(B_yg[:, 0], A_xg[:, 0])
            if hermitian:
                result_yx -= 0.25 * alpha * (correction_yx + correction_yx.T)
            else:
                result_yx -= 0.5 * alpha * correction_yx

        xshape = a_xg.shape[:-1]
        yshape = b_yg.shape[:-1]
        result = result_yx.T.reshape(xshape + yshape)

        if result.ndim == 0:
            return result.item()
        else:
            return result

    def interpolate(self, a_R, pd, q=-1):
        a_Q = self.tmp_Q
        b_Q = pd.tmp_Q

        e0, e1, e2 = 1 - self.gd.N_c % 2  # even or odd size
        a0, a1, a2 = pd.gd.N_c // 2 - self.gd.N_c // 2
        b0, b1, b2 = self.gd.N_c + (a0, a1, a2)

        if self.dtype == float:
            b2 = (b2 - a2) // 2 + 1
            a2 = 0
            axes = (0, 1)
        else:
            axes = (0, 1, 2)

        self.tmp_R[:] = a_R
        self.fftplan.execute()
        b_Q[:] = 0.0
        b_Q[a0:b0, a1:b1, a2:b2] = np.fft.fftshift(a_Q, axes=axes)

        if e0:
            b_Q[a0, a1:b1, a2:b2] *= 0.5
            b_Q[b0, a1:b1, a2:b2] = b_Q[a0, a1:b1, a2:b2]
            b0 += 1
        if e1:
            b_Q[a0:b0, a1, a2:b2] *= 0.5
            b_Q[a0:b0, b1, a2:b2] = b_Q[a0:b0, a1, a2:b2]
            b1 += 1
        if self.dtype == complex:
            if e2:
                b_Q[a0:b0, a1:b1, a2] *= 0.5
                b_Q[a0:b0, a1:b1, b2] = b_Q[a0:b0, a1:b1, a2]
        else:
            if e2:
                b_Q[a0:b0, a1:b1, b2 - 1] *= 0.5

        b_Q[:] = np.fft.ifftshift(b_Q, axes=axes)
        pd.ifftplan.execute()
        return pd.tmp_R * (1.0 / self.tmp_R.size), a_Q.ravel()[self.Q_qG[q]]

    def restrict(self, a_R, pd, q=-1):
        a_Q = pd.tmp_Q
        b_Q = self.tmp_Q

        e0, e1, e2 = 1 - pd.gd.N_c % 2  # even or odd size
        a0, a1, a2 = self.gd.N_c // 2 - pd.gd.N_c // 2
        b0, b1, b2 = pd.gd.N_c // 2 + self.gd.N_c // 2 + 1

        if self.dtype == float:
            b2 = pd.gd.N_c[2] // 2 + 1
            a2 = 0
            axes = (0, 1)
        else:
            axes = (0, 1, 2)

        self.tmp_R[:] = a_R
        self.fftplan.execute()
        b_Q[:] = np.fft.fftshift(b_Q, axes=axes)

        if e0:
            b_Q[a0, a1:b1, a2:b2] += b_Q[b0 - 1, a1:b1, a2:b2]
            b_Q[a0, a1:b1, a2:b2] *= 0.5
            b0 -= 1
        if e1:
            b_Q[a0:b0, a1, a2:b2] += b_Q[a0:b0, b1 - 1, a2:b2]
            b_Q[a0:b0, a1, a2:b2] *= 0.5
            b1 -= 1
        if self.dtype == complex and e2:
            b_Q[a0:b0, a1:b1, a2] += b_Q[a0:b0, a1:b1, b2 - 1]
            b_Q[a0:b0, a1:b1, a2] *= 0.5
            b2 -= 1

        a_Q[:] = b_Q[a0:b0, a1:b1, a2:b2]
        a_Q[:] = np.fft.ifftshift(a_Q, axes=axes)
        a_G = a_Q.ravel()[pd.Q_qG[q]] / 8
        pd.ifftplan.execute()
        return pd.tmp_R * (1.0 / self.tmp_R.size), a_G

    def map(self, pd, q=-1):
        N_c = np.array(self.tmp_Q.shape)
        N3_c = pd.tmp_Q.shape
        Q2_G = self.Q_qG[q]
        Q2_Gc = np.empty((len(Q2_G), 3), int)
        Q2_Gc[:, 0], r_G = divmod(Q2_G, N_c[1] * N_c[2])
        Q2_Gc.T[1:] = divmod(r_G, N_c[2])
        if self.dtype == float:
            C = 2
        else:
            C = 3
        Q2_Gc[:, :C] += N_c[:C] // 2
        Q2_Gc[:, :C] %= N_c[:C]
        Q2_Gc[:, :C] -= N_c[:C] // 2
        Q2_Gc[:, :C] %= N3_c[:C]
        Q3_G = Q2_Gc[:, 2] + N3_c[2] * (Q2_Gc[:, 1] + N3_c[1] * Q2_Gc[:, 0])
        G3_Q = np.empty(N3_c, int).ravel()
        G3_Q[pd.Q_qG[q]] = np.arange(len(pd.Q_qG[q]))
        return G3_Q[Q3_G]

    def gemm(self, alpha, psit_nG, C_mn, beta, newpsit_mG):
        """Helper function for MatrixOperator class."""
        if self.dtype == float:
            psit_nG = psit_nG.view(float)
            newpsit_mG = newpsit_mG.view(float)
        gemm(alpha, psit_nG, C_mn, beta, newpsit_mG)

    def gemv(self, alpha, psit_nG, C_n, beta, newpsit_G, trans='t'):
        """Helper function for CG eigensolver."""
        if self.dtype == float:
            psit_nG = psit_nG.view(float)
            newpsit_G = newpsit_G.view(float)
        gemv(alpha, psit_nG, C_n, beta, newpsit_G, trans)


def count_reciprocal_vectors(ecut, gd, q_c):
    N_c = gd.N_c
    i_Qc = np.indices(N_c).transpose((1, 2, 3, 0))
    i_Qc += N_c // 2
    i_Qc %= N_c
    i_Qc -= N_c // 2

    B_cv = 2.0 * pi * gd.icell_cv
    i_Qc.shape = (-1, 3)
    Gpq_Qv = np.dot(i_Qc, B_cv) + np.dot(q_c, B_cv)
    
    G2_Q = (Gpq_Qv**2).sum(axis=1)
    return (G2_Q <= 2 * ecut).sum()

            
class Preconditioner:
    """Preconditioner for KS equation.

    From:

      Teter, Payne and Allen, Phys. Rev. B 40, 12255 (1989)

    as modified by:

      Kresse and Furthmüller, Phys. Rev. B 54, 11169 (1996)
    """

    def __init__(self, G2_qG, pd):
        self.G2_qG = G2_qG
        self.pd = pd

    def calculate_kinetic_energy(self, psit_xG, kpt):
        G2_G = self.G2_qG[kpt.q]
        return [self.pd.integrate(0.5 * G2_G * psit_G, psit_G)
                for psit_G in psit_xG]

    def __call__(self, R_xG, kpt, ekin_x):
        G2_G = self.G2_qG[kpt.q]
        PR_xG = np.empty_like(R_xG)
        for PR_G, R_G, ekin in zip(PR_xG, R_xG, ekin_x):
            x_G = 1 / ekin / 3 * G2_G
            a_G = 27.0 + x_G * (18.0 + x_G * (12.0 + x_G * 8.0))
            PR_G[:] = 4.0 / 3 / ekin * R_G * a_G / (a_G + 16.0 * x_G**4)
        return -PR_xG


class PWWaveFunctions(FDPWWaveFunctions):
    mode = 'pw'

    def __init__(self, ecut, fftwflags,
                 diagksl, orthoksl, initksl,
                 gd, nvalence, setups, bd, dtype,
                 world, kd, kptband_comm, timer):
        self.ecut = ecut
        self.fftwflags = fftwflags

        self.ng_k = None  # number of G-vectors for all IBZ k-points

        FDPWWaveFunctions.__init__(self, diagksl, orthoksl, initksl,
                                   gd, nvalence, setups, bd, dtype,
                                   world, kd, kptband_comm, timer)

        self.orthoksl.gd = self.pd
        self.matrixoperator = MatrixOperator(self.orthoksl)

    def empty(self, n=(), global_array=False, realspace=False,
              q=-1):
        if realspace:
            return self.gd.empty(n, self.dtype, global_array)
        else:
            return self.pd.empty(n, self.dtype, q)

    def integrate(self, a_xg, b_yg=None, global_integral=True):
        return self.pd.integrate(a_xg, b_yg, global_integral)

    def bytes_per_wave_function(self):
        return 16 * self.pd.ngmax

    def set_setups(self, setups):
        self.timer.start('PWDescriptor')
        self.pd = PWDescriptor(self.ecut, self.gd, self.dtype, self.kd,
                               self.fftwflags)
        self.timer.stop('PWDescriptor')

        # Build array of number of plane wave coefficiants for all k-points
        # in the IBZ:
        self.ng_k = np.zeros(self.kd.nibzkpts, dtype=int)
        for kpt in self.kpt_u:
            if kpt.s == 0:
                self.ng_k[kpt.k] = len(self.pd.Q_qG[kpt.q])
        self.kd.comm.sum(self.ng_k)

        self.pt = PWLFC([setup.pt_j for setup in setups], self.pd)

        FDPWWaveFunctions.set_setups(self, setups)

    def summary(self, fd):
        fd.write('Wave functions: Plane wave expansion\n')
        fd.write('      Cutoff energy: %.3f eV\n' %
                 (self.pd.ecut * units.Hartree))
        if self.dtype == float:
            fd.write('      Number of coefficients: %d (reduced to %d)\n' %
                     (self.pd.ngmax * 2 - 1, self.pd.ngmax))
        else:
            fd.write('      Number of coefficients (min, max): %d, %d\n' %
                     (self.pd.ngmin, self.pd.ngmax))
        if fftw.FFTPlan is fftw.NumpyFFTPlan:
            fd.write("      Using Numpy's FFT\n")
        else:
            fd.write('      Using FFTW library\n')

    def make_preconditioner(self, block=1):
        return Preconditioner(self.pd.G2_qG, self.pd)

    def apply_pseudo_hamiltonian(self, kpt, hamiltonian, psit_xG, Htpsit_xG):
        """Apply the non-pseudo Hamiltonian i.e. without PAW corrections."""
        Htpsit_xG[:] = 0.5 * self.pd.G2_qG[kpt.q] * psit_xG
        for psit_G, Htpsit_G in zip(psit_xG, Htpsit_xG):
            psit_R = self.pd.ifft(psit_G, kpt.q)
            Htpsit_G += self.pd.fft(psit_R * hamiltonian.vt_sG[kpt.s], kpt.q)

    def add_orbital_density(self, nt_G, kpt, n):
        axpy(1.0, abs(self.pd.ifft(kpt.psit_nG[n], kpt.q))**2, nt_G)

    def add_to_density_from_k_point_with_occupation(self, nt_sR, kpt, f_n):
        nt_R = nt_sR[kpt.s]
        for f, psit_G in zip(f_n, kpt.psit_nG):
            nt_R += f * abs(self.pd.ifft(psit_G, kpt.q))**2

    def calculate_kinetic_energy_density(self):
        if self.kpt_u[0].f_n is None:
            raise RuntimeError

        taut_sR = self.gd.zeros(self.nspins)
        for kpt in self.kpt_u:
            G_Gv = self.pd.get_reciprocal_vectors(q=kpt.q)
            for f, psit_G in zip(kpt.f_n, kpt.psit_nG):
                for v in range(3):
                    taut_sR[kpt.s] += 0.5 * f * abs(
                        self.pd.ifft(1j * G_Gv[:, v] * psit_G, kpt.q))**2

        self.kd.comm.sum(taut_sR)
        self.band_comm.sum(taut_sR)
        return taut_sR

    def apply_mgga_orbital_dependent_hamiltonian(self, kpt, psit_xG,
                                                 Htpsit_xG, dH_asp,
                                                 dedtaut_R):
        G_Gv = self.pd.get_reciprocal_vectors(q=kpt.q)
        for psit_G, Htpsit_G in zip(psit_xG, Htpsit_xG):
            for v in range(3):
                a_R = self.pd.ifft(1j * G_Gv[:, v] * psit_G, kpt.q)
                axpy(-0.5, 1j * G_Gv[:, v] *
                     self.pd.fft(dedtaut_R * a_R, kpt.q),
                     Htpsit_G)

    def _get_wave_function_array(self, u, n, realspace=True, phase=None):
        psit_G = FDPWWaveFunctions._get_wave_function_array(self, u, n,
                                                            realspace)
        if not realspace:
            zeropadded_G = np.zeros(self.pd.ngmax, complex)
            zeropadded_G[:len(psit_G)] = psit_G
            return zeropadded_G

        kpt = self.kpt_u[u]
        if self.kd.gamma:
            return self.pd.ifft(psit_G)
        else:
            if phase is None:
                N_c = self.gd.N_c
                k_c = self.kd.ibzk_kc[kpt.k]
                eikr_R = np.exp(2j * pi * np.dot(np.indices(N_c).T,
                                                 k_c / N_c).T)
            else:
                eikr_R = phase
            return self.pd.ifft(psit_G, kpt.q) * eikr_R

    def get_wave_function_array(self, n, k, s, realspace=True,
                                cut=True):
        psit_G = FDPWWaveFunctions.get_wave_function_array(self, n, k, s,
                                                           realspace)
        if cut and psit_G is not None and not realspace:
            psit_G = psit_G[:self.ng_k[k]].copy()

        return psit_G

    def write(self, writer, write_wave_functions=False):
        writer['Mode'] = 'pw'
        writer['PlaneWaveCutoff'] = self.ecut

        if not write_wave_functions:
            return

        writer.dimension('nplanewaves', self.pd.ngmax)
        writer.add('PseudoWaveFunctions',
                   ('nspins', 'nibzkpts', 'nbands', 'nplanewaves'),
                   dtype=complex)

        for s in range(self.nspins):
            for k in range(self.kd.nibzkpts):
                for n in range(self.bd.nbands):
                    psit_G = self.get_wave_function_array(n, k, s,
                                                          realspace=False,
                                                          cut=False)
                    writer.fill(psit_G, s, k, n)

        writer.add('PlaneWaveIndices', ('nibzkpts', 'nplanewaves'),
                   dtype=np.int32)

        if self.bd.comm.rank > 0:
            return

        Q_G = np.empty(self.pd.ngmax, np.int32)
        for r in range(self.kd.comm.size):
            for q, ks in enumerate(self.kd.get_indices(r)):
                s, k = divmod(ks, self.kd.nibzkpts)
                ng = self.ng_k[k]
                if s == 1:
                    return
                if r == self.kd.comm.rank:
                    Q_G[:ng] = self.pd.Q_qG[q]
                    if r > 0:
                        self.kd.comm.send(Q_G, 0)
                if self.kd.comm.rank == 0:
                    if r > 0:
                        self.kd.comm.receive(Q_G, r)
                    Q_G[ng:] = -1
                    writer.fill(Q_G, k)

    def read(self, reader, hdf5):
        assert reader['version'] >= 3
        for kpt in self.kpt_u:
            if kpt.s == 0:
                Q_G = reader.get('PlaneWaveIndices', kpt.k)
                ng = self.ng_k[kpt.k]
                assert (Q_G[:ng] == self.pd.Q_qG[kpt.q]).all()
                assert (Q_G[ng:] == -1).all()

        assert not hdf5
        if self.bd.comm.size == 1:
            for kpt in self.kpt_u:
                ng = self.ng_k[kpt.k]
                kpt.psit_nG = reader.get_reference('PseudoWaveFunctions',
                                                   (kpt.s, kpt.k),
                                                   length=ng)
            return

        for kpt in self.kpt_u:
            kpt.psit_nG = self.empty(self.bd.mynbands, q=kpt.q)
            ng = self.ng_k[kpt.k]
            for myn, psit_G in enumerate(kpt.psit_nG):
                n = self.bd.global_index(myn)
                psit_G[:] = reader.get('PseudoWaveFunctions',
                                       kpt.s, kpt.k, n)[..., :ng]

    def hs(self, ham, q=-1, s=0, md=None):
        npw = len(self.pd.Q_qG[q])
        N = self.pd.tmp_R.size

        if md is None:
            H_GG = np.zeros((npw, npw), complex)
            S_GG = np.zeros((npw, npw), complex)
            G1 = 0
            G2 = npw
        else:
            H_GG = md.zeros(dtype=complex)
            S_GG = md.zeros(dtype=complex)
            G1, G2 = next(md.my_blocks(S_GG))[:2]

        H_GG.ravel()[G1::npw + 1] = (0.5 * self.pd.gd.dv / N *
                                     self.pd.G2_qG[q][G1:G2])

        for G in range(G1, G2):
            x_G = self.pd.zeros(q=q)
            x_G[G] = 1.0
            H_GG[G - G1] += (self.pd.gd.dv / N *
                             self.pd.fft(ham.vt_sG[s] *
                                         self.pd.ifft(x_G, q), q))

        S_GG.ravel()[G1::npw + 1] = self.pd.gd.dv / N

        f_IG = self.pt.expand(q)
        nI = len(f_IG)
        dH_II = np.zeros((nI, nI))
        dS_II = np.zeros((nI, nI))
        I1 = 0
        for a in self.pt.my_atom_indices:
            dH_ii = unpack(ham.dH_asp[a][s])
            dS_ii = self.setups[a].dO_ii
            I2 = I1 + len(dS_ii)
            dH_II[I1:I2, I1:I2] = dH_ii / N**2
            dS_II[I1:I2, I1:I2] = dS_ii / N**2
            I1 = I2

        H_GG += np.dot(f_IG.T[G1:G2].conj(), np.dot(dH_II, f_IG))
        S_GG += np.dot(f_IG.T[G1:G2].conj(), np.dot(dS_II, f_IG))

        return H_GG, S_GG

    @timer('Full diag')
    def diagonalize_full_hamiltonian(self, ham, atoms, occupations, txt,
<<<<<<< HEAD
                                     nbands=None, scalapack=None):
=======
                                     nbands=None, scalapack=None,
                                     expert=False):
>>>>>>> 7988be2a
        assert self.dtype == complex

        if nbands is None:
            nbands = self.pd.ngmin // self.bd.comm.size * self.bd.comm.size
        else:
            assert nbands <= self.pd.ngmin

        self.bd = bd = BandDescriptor(nbands, self.bd.comm)

        p = functools.partial(print, file=txt)
        p('Diagonalizing full Hamiltonian ({0} lowest bands)'.format(nbands))
        p('Matrix size (min, max): {0}, {1}'.format(self.pd.ngmin,
                                                    self.pd.ngmax))
        mem = 3 * self.pd.ngmax**2 * 16 / bd.comm.size / 1024**2
        p('Approximate memory usage per core: {0:.3f} MB'.format(mem))
        if scalapack and bd.comm.size > 1:
            if isinstance(scalapack, (list, tuple)):
                nprow, npcol, b = scalapack
            else:
                nprow, npcol, b = 2, bd.comm.size // 2, 64
            p('ScaLapack grid: {0}x{1},'.format(nprow, npcol),
              'block-size:', b)
            bg = BlacsGrid(bd.comm, bd.comm.size, 1)
            bg2 = BlacsGrid(bd.comm, nprow, npcol)
        else:
            nprow = npcol = 1
            scalapack = False

        assert bd.comm.size == nprow * npcol

        self.pt.set_positions(atoms.get_scaled_positions())
        self.kpt_u[0].P_ani = None
        self.allocate_arrays_for_projections(self.pt.my_atom_indices)

        myslice = bd.get_slice()

        pb = ProgressBar(txt)
        nkpt = len(self.kpt_u)
        
        for u, kpt in enumerate(self.kpt_u):
            pb.update(u / nkpt)
            npw = len(self.pd.Q_qG[kpt.q])
            if scalapack:
                mynpw = -(-npw // bd.comm.size)
                md = BlacsDescriptor(bg, npw, npw, mynpw, npw)
                md2 = BlacsDescriptor(bg2, npw, npw, b, b)
            else:
                md = md2 = MatrixDescriptor(npw, npw)

            with self.timer('Build H and S'):
                H_GG, S_GG = self.hs(ham, kpt.q, kpt.s, md)

            if scalapack:
                r = Redistributor(bd.comm, md, md2)
                H_GG = r.redistribute(H_GG)
                S_GG = r.redistribute(S_GG)

            psit_nG = md2.empty(dtype=complex)
            eps_n = np.empty(npw)

            with self.timer('Diagonalize'):
<<<<<<< HEAD
                md2.general_diagonalize_dc(H_GG, S_GG, psit_nG, eps_n)
=======
                if not scalapack:
                    md2.general_diagonalize_dc(H_GG, S_GG, psit_nG, eps_n,
                                               iu=iu)
                else:
                    md2.general_diagonalize_dc(H_GG, S_GG, psit_nG, eps_n)
>>>>>>> 7988be2a
            del H_GG, S_GG

            kpt.eps_n = eps_n[myslice].copy()

            if scalapack:
                md3 = BlacsDescriptor(bg, npw, npw, bd.mynbands, npw)
                r = Redistributor(bd.comm, md2, md3)
                psit_nG = r.redistribute(psit_nG)

            kpt.psit_nG = psit_nG[:bd.mynbands].copy()
            del psit_nG

            with self.timer('Projections'):
                self.pt.integrate(kpt.psit_nG, kpt.P_ani, kpt.q)

            kpt.f_n = None

        pb.finish()
        
        occupations.calculate(self)

    def initialize_from_lcao_coefficients(self, basis_functions, mynbands):
        N_c = self.gd.N_c

        psit_nR = self.gd.empty(mynbands, self.dtype)

        for kpt in self.kpt_u:
            if self.kd.gamma:
                emikr_R = 1.0
            else:
                k_c = self.kd.ibzk_kc[kpt.k]
                emikr_R = np.exp(-2j * pi *
                                 np.dot(np.indices(N_c).T, k_c / N_c).T)

            psit_nR[:] = 0.0
            basis_functions.lcao_to_grid(kpt.C_nM, psit_nR, kpt.q)
            kpt.C_nM = None

            kpt.psit_nG = self.pd.empty(self.bd.mynbands, q=kpt.q)
            for n in range(mynbands):
                kpt.psit_nG[n] = self.pd.fft(psit_nR[n] * emikr_R, kpt.q)

    def random_wave_functions(self, mynao):
        rs = np.random.RandomState(self.world.rank)
        for kpt in self.kpt_u:
            psit_nG = kpt.psit_nG[mynao:]
            weight_G = 1.0 / (1.0 + self.pd.G2_qG[kpt.q])
            psit_nG.real = rs.uniform(-1, 1, psit_nG.shape) * weight_G
            psit_nG.imag = rs.uniform(-1, 1, psit_nG.shape) * weight_G

    def estimate_memory(self, mem):
        FDPWWaveFunctions.estimate_memory(self, mem)
        self.pd.estimate_memory(mem.subnode('PW-descriptor'))

    def get_kinetic_stress(self):
        sigma_vv = np.zeros((3, 3), dtype=complex)
        pd = self.pd
        dOmega = pd.gd.dv / pd.gd.N_c.prod()
        if pd.dtype == float:
            dOmega *= 2
        K_qv = self.pd.K_qv
        for kpt in self.kpt_u:
            G_Gv = pd.get_reciprocal_vectors(q=kpt.q, add_q=False)
            psit2_G = 0.0
            for n, f in enumerate(kpt.f_n):
                psit2_G += f * np.abs(kpt.psit_nG[n])**2
            for alpha in range(3):
                Ga_G = G_Gv[:, alpha] + K_qv[kpt.q, alpha]
                for beta in range(3):
                    Gb_G = G_Gv[:, beta] + K_qv[kpt.q, beta]
                    sigma_vv[alpha, beta] += (psit2_G * Ga_G * Gb_G).sum()

        sigma_vv *= -dOmega

        self.bd.comm.sum(sigma_vv)
        self.kd.comm.sum(sigma_vv)
        return sigma_vv


def ft(spline):
    l = spline.get_angular_momentum_number()
    rc = 50.0
    N = 2**10
    assert spline.get_cutoff() <= rc

    dr = rc / N
    r_r = np.arange(N) * dr
    dk = pi / 2 / rc
    k_q = np.arange(2 * N) * dk
    f_r = spline.map(r_r) * (4 * pi)

    f_q = fbt(l, f_r, r_r, k_q)
    f_q[1:] /= k_q[1:]**(2 * l + 1)
    f_q[0] = (np.dot(f_r, r_r**(2 + 2 * l)) *
              dr * 2**l * fac(l) / fac(2 * l + 1))

    return Spline(l, k_q[-1], f_q)


class PWLFC(BaseLFC):
    def __init__(self, spline_aj, pd, blocksize=5000):
        """Reciprocal-space plane-wave localized function collection.

        spline_aj: list of list of spline objects
            Splines.
        pd: PWDescriptor
            Plane-wave descriptor object.
        blocksize: int
            Block-size to use when looping over G-vectors.  Default is to do
            all G-vectors in one big block."""

        self.pd = pd

        self.lf_aj = []
        cache = {}
        lmax = 0

        self.nbytes = 0

        # Fourier transform radial functions:
        for a, spline_j in enumerate(spline_aj):
            self.lf_aj.append([])
            for spline in spline_j:
                l = spline.get_angular_momentum_number()
                if spline not in cache:
                    f = ft(spline)
                    f_qG = []
                    for G2_G in self.pd.G2_qG:
                        G_G = G2_G**0.5
                        f_qG.append(f.map(G_G))
                        self.nbytes += G_G.nbytes
                    cache[spline] = f_qG
                else:
                    f_qG = cache[spline]
                self.lf_aj[a].append((l, f_qG))
                lmax = max(lmax, l)

        self.spline_aj = spline_aj

        self.dtype = pd.dtype

        # Spherical harmonics:
        self.Y_qLG = []
        for q, K_v in enumerate(self.pd.K_qv):
            G_Gv = pd.get_reciprocal_vectors(q=q)
            Y_LG = np.empty(((lmax + 1)**2, len(G_Gv)))
            for L in range((lmax + 1)**2):
                Y_LG[L] = Y(L, *G_Gv.T)
            self.Y_qLG.append(Y_LG)
            self.nbytes += Y_LG.nbytes

        if blocksize is not None:
            if pd.ngmax <= blocksize:
                # No need to block G-vectors
                blocksize = None
        self.blocksize = blocksize

        # These are set later in set_potitions():
        self.eikR_qa = None
        self.my_atom_indices = None
        self.indices = None
        self.pos_av = None
        self.nI = None

    def estimate_memory(self, mem):
        mem.subnode('Arrays', self.nbytes)

    def get_function_count(self, a):
        return sum(2 * l + 1 for l, f_qG in self.lf_aj[a])

    def __iter__(self):
        I1 = 0
        for a in self.my_atom_indices:
            j = 0
            i1 = 0
            for l, f_qG in self.lf_aj[a]:
                i2 = i1 + 2 * l + 1
                I2 = I1 + 2 * l + 1
                yield a, j, i1, i2, I1, I2
                i1 = i2
                I1 = I2
                j += 1

    def set_positions(self, spos_ac):
        kd = self.pd.kd
        if kd is None or kd.gamma:
            self.eikR_qa = np.ones((1, len(spos_ac)))
        else:
            self.eikR_qa = np.exp(2j * pi * np.dot(kd.ibzk_qc, spos_ac.T))

        self.pos_av = np.dot(spos_ac, self.pd.gd.cell_cv)

        self.my_atom_indices = np.arange(len(spos_ac))
        self.indices = []
        I1 = 0
        for a in self.my_atom_indices:
            I2 = I1 + self.get_function_count(a)
            self.indices.append((a, I1, I2))
            I1 = I2
        self.nI = I1

    def expand(self, q=-1, G1=0, G2=None):
        if G2 is None:
            G2 = self.Y_qLG[q].shape[1]
        f_IG = np.empty((self.nI, G2 - G1), complex)
        emiGR_Ga = np.exp(-1j * np.dot(self.pd.G_Qv[self.pd.Q_qG[q][G1:G2]],
                                       self.pos_av.T))
        for a, j, i1, i2, I1, I2 in self:
            l, f_qG = self.lf_aj[a][j]
            f_IG[I1:I2] = (emiGR_Ga[:, a] * f_qG[q][G1:G2] * (-1.0j)**l *
                           self.Y_qLG[q][l**2:(l + 1)**2, G1:G2])
        return f_IG

    def block(self, q=-1):
        nG = self.Y_qLG[q].shape[1]
        if self.blocksize:
            G1 = 0
            while G1 < nG:
                G2 = min(G1 + self.blocksize, nG)
                yield G1, G2
                G1 = G2
        else:
            yield 0, nG

    def add(self, a_xG, c_axi=1.0, q=-1, f0_IG=None):
        if isinstance(c_axi, float):
            assert q == -1, a_xG.dims == 1
            a_xG += (c_axi / self.pd.gd.dv) * self.expand(-1).sum(0)
            return

        c_xI = np.empty(a_xG.shape[:-1] + (self.nI,), self.pd.dtype)
        for a, I1, I2 in self.indices:
            c_xI[..., I1:I2] = c_axi[a] * self.eikR_qa[q][a].conj()
        c_xI = c_xI.reshape((np.prod(c_xI.shape[:-1], dtype=int), self.nI))

        a_xG = a_xG.reshape((-1, a_xG.shape[-1])).view(self.pd.dtype)

        for G1, G2 in self.block(q):
            if f0_IG is None:
                f_IG = self.expand(q, G1, G2)
            else:
                f_IG = f0_IG

            if self.pd.dtype == float:
                f_IG = f_IG.view(float)
                G1 *= 2
                G2 *= 2

            gemm(1.0 / self.pd.gd.dv, f_IG, c_xI, 1.0, a_xG[:, G1:G2])

    def integrate(self, a_xG, c_axi=None, q=-1):
        c_xI = np.zeros(a_xG.shape[:-1] + (self.nI,), self.pd.dtype)

        b_xI = c_xI.reshape((np.prod(c_xI.shape[:-1], dtype=int), self.nI))
        a_xG = a_xG.reshape((-1, a_xG.shape[-1]))

        alpha = 1.0 / self.pd.gd.N_c.prod()
        if self.pd.dtype == float:
            alpha *= 2
            a_xG = a_xG.view(float)

        if c_axi is None:
            c_axi = self.dict(a_xG.shape[:-1])

        x = 0.0
        for G1, G2 in self.block(q):
            f_IG = self.expand(q, G1, G2)
            if self.pd.dtype == float:
                if G1 == 0:
                    f_IG[:, 0] *= 0.5
                f_IG = f_IG.view(float)
                G1 *= 2
                G2 *= 2

            gemm(alpha, f_IG, a_xG[:, G1:G2], x, b_xI, 'c')
            x = 1.0

        for a, I1, I2 in self.indices:
            c_axi[a][:] = self.eikR_qa[q][a] * c_xI[..., I1:I2]

        return c_axi

    def derivative(self, a_xG, c_axiv, q=-1):
        c_vxI = np.zeros((3,) + a_xG.shape[:-1] + (self.nI,), self.pd.dtype)
        b_vxI = c_vxI.reshape((3, np.prod(c_vxI.shape[1:-1], dtype=int),
                               self.nI))
        a_xG = a_xG.reshape((-1, a_xG.shape[-1])).view(self.pd.dtype)

        alpha = 1.0 / self.pd.gd.N_c.prod()

        K_v = self.pd.K_qv[q]

        x = 0.0
        for G1, G2 in self.block(q):
            f_IG = self.expand(q, G1, G2)
            G_Gv = self.pd.G_Qv[self.pd.Q_qG[q][G1:G2]]
            if self.pd.dtype == float:
                for v in range(3):
                    gemm(2 * alpha,
                         (f_IG * 1.0j * G_Gv[:, v]).view(float),
                         a_xG[:, 2 * G1:2 * G2],
                         x, b_vxI[v], 'c')
            else:
                for v in range(3):
                    gemm(-alpha,
                         f_IG * (G_Gv[:, v] + K_v[v]),
                         a_xG[:, G1:G2],
                         x, b_vxI[v], 'c')
            x = 1.0

        for v in range(3):
            if self.pd.dtype == float:
                for a, I1, I2 in self.indices:
                    c_axiv[a][..., v] = c_vxI[v, ..., I1:I2]
            else:
                for a, I1, I2 in self.indices:
                    c_axiv[a][..., v] = (1.0j * self.eikR_qa[q][a] *
                                         c_vxI[v, ..., I1:I2])

    def stress_tensor_contribution(self, a_xG, c_axi=1.0, q=-1):
        cache = {}
        for a, j, i1, i2, I1, I2 in self:
            spline = self.spline_aj[a][j]
            if spline not in cache:
                s = ft(spline)
                G_G = self.pd.G2_qG[q]**0.5
                f_G = []
                dfdGoG_G = []
                for G in G_G:
                    f, dfdG = s.get_value_and_derivative(G)
                    if G < 1e-10:
                        G = 1.0
                    f_G.append(f)
                    dfdGoG_G.append(dfdG / G)
                f_G = np.array(f_G)
                dfdGoG_G = np.array(dfdGoG_G)
                cache[spline] = (f_G, dfdGoG_G)
            else:
                f_G, dfdGoG_G = cache[spline]

        if isinstance(c_axi, float):
            c_axi = dict((a, c_axi) for a in range(len(self.pos_av)))

        G0_Gv = self.pd.get_reciprocal_vectors(q=q)

        stress_vv = np.zeros((3, 3))
        for G1, G2 in self.block(q):
            G_Gv = G0_Gv[G1:G2]
            aa_xG = a_xG[..., G1:G2]
            for v1 in range(3):
                for v2 in range(3):
                    stress_vv[v1, v2] += self._stress_tensor_contribution(
                        v1, v2, cache, G1, G2, G_Gv, aa_xG, c_axi, q)

        return stress_vv

    def _stress_tensor_contribution(self, v1, v2, cache, G1, G2,
                                    G_Gv, a_xG, c_axi, q):
        f_IG = np.empty((self.nI, G2 - G1), complex)
        K_v = self.pd.K_qv[q]
        for a, j, i1, i2, I1, I2 in self:
            l = self.lf_aj[a][j][0]
            spline = self.spline_aj[a][j]
            f_G, dfdGoG_G = cache[spline]

            emiGR_G = np.exp(-1j * np.dot(G_Gv, self.pos_av[a]))
            f_IG[I1:I2] = (emiGR_G * (-1.0j)**l *
                           np.exp(1j * np.dot(K_v, self.pos_av[a])) * (
                               dfdGoG_G[G1:G2] * G_Gv[:, v1] * G_Gv[:, v2] *
                               self.Y_qLG[q][l**2:(l + 1)**2, G1:G2] +
                               f_G[G1:G2] * G_Gv[:, v1] *
                               [nablarlYL(L, G_Gv.T)[v2]
                                for L in range(l**2, (l + 1)**2)]))

        c_xI = np.zeros(a_xG.shape[:-1] + (self.nI,), self.pd.dtype)

        b_xI = c_xI.reshape((np.prod(c_xI.shape[:-1], dtype=int), self.nI))
        a_xG = a_xG.reshape((-1, a_xG.shape[-1]))

        alpha = 1.0 / self.pd.gd.N_c.prod()
        if self.pd.dtype == float:
            alpha *= 2
            if G1 == 0:
                f_IG[:, 0] *= 0.5
            f_IG = f_IG.view(float)
            a_xG = a_xG.copy().view(float)

        gemm(alpha, f_IG, a_xG, 0.0, b_xI, 'c')

        stress = 0.0
        for a, I1, I2 in self.indices:
            stress -= self.eikR_qa[q][a] * (c_axi[a] * c_xI[..., I1:I2]).sum()
        return stress.real


class PseudoCoreKineticEnergyDensityLFC(PWLFC):
    def add(self, tauct_R):
        tauct_R += self.pd.ifft(1.0 / self.pd.gd.dv * self.expand(-1).sum(0))

    def derivative(self, dedtaut_R, dF_aiv):
        PWLFC.derivative(self, self.pd.fft(dedtaut_R), dF_aiv)


class ReciprocalSpaceDensity(Density):
    def __init__(self, gd, finegd, nspins, charge, collinear=True):
        Density.__init__(self, gd, finegd, nspins, charge, collinear)

        self.ecut2 = 0.5 * pi**2 / (self.gd.h_cv**2).sum(1).max() * 0.9999
        self.pd2 = PWDescriptor(self.ecut2, self.gd)
        self.ecut3 = 0.5 * pi**2 / (self.finegd.h_cv**2).sum(1).max() * 0.9999
        self.pd3 = PWDescriptor(self.ecut3, self.finegd)

        self.G3_G = self.pd2.map(self.pd3)

    def initialize(self, setups, timer, magmom_av, hund):
        Density.initialize(self, setups, timer, magmom_av, hund)

        spline_aj = []
        for setup in setups:
            if setup.nct is None:
                spline_aj.append([])
            else:
                spline_aj.append([setup.nct])
        self.nct = PWLFC(spline_aj, self.pd2)

        self.ghat = PWLFC([setup.ghat_l for setup in setups], self.pd3)

    def set_positions(self, spos_ac, atom_partition):
        Density.set_positions(self, spos_ac, atom_partition)
        self.nct_q = self.pd2.zeros()
        self.nct.add(self.nct_q, 1.0 / self.nspins)
        self.nct_G = self.pd2.ifft(self.nct_q)

    def interpolate_pseudo_density(self, comp_charge=None):
        """Interpolate pseudo density to fine grid."""
        if comp_charge is None:
            comp_charge = self.calculate_multipole_moments()

        if self.nt_sg is None:
            self.nt_sg = self.finegd.empty(self.nspins * self.ncomp**2)
            self.nt_sQ = self.pd2.empty(self.nspins * self.ncomp**2)

        for nt_G, nt_Q, nt_g in zip(self.nt_sG, self.nt_sQ, self.nt_sg):
            nt_g[:], nt_Q[:] = self.pd2.interpolate(nt_G, self.pd3)

    def interpolate(self, in_xR, out_xR=None):
        """Interpolate array(s)."""
        if out_xR is None:
            out_xR = self.finegd.empty(in_xR.shape[:-3])

        a_xR = in_xR.reshape((-1,) + in_xR.shape[-3:])
        b_xR = out_xR.reshape((-1,) + out_xR.shape[-3:])

        for in_R, out_R in zip(a_xR, b_xR):
            out_R[:] = self.pd2.interpolate(in_R, self.pd3)[0]

        return out_xR

    def calculate_pseudo_charge(self):
        self.nt_Q = self.nt_sQ[:self.nspins].sum(axis=0)
        self.rhot_q = self.pd3.zeros()
        self.rhot_q[self.G3_G] = self.nt_Q * 8
        self.ghat.add(self.rhot_q, self.Q_aL)
        self.rhot_q[0] = 0.0

    def get_pseudo_core_kinetic_energy_density_lfc(self):
        return PseudoCoreKineticEnergyDensityLFC(
            [[setup.tauct] for setup in self.setups], self.pd2)

    def calculate_dipole_moment(self):
        if np.__version__ < '1.6.0':
            raise NotImplementedError
        pd = self.pd3
        N_c = pd.tmp_Q.shape

        m0_q, m1_q, m2_q = [i_G == 0
                            for i_G in np.unravel_index(pd.Q_qG[0], N_c)]
        rhot_q = self.rhot_q.imag
        rhot_cs = [rhot_q[m1_q & m2_q],
                   rhot_q[m0_q & m2_q],
                   rhot_q[m0_q & m1_q]]
        d_c = [np.dot(rhot_s[1:], 1.0 / np.arange(1, len(rhot_s)))
               for rhot_s in rhot_cs]
        return -np.dot(d_c, pd.gd.cell_cv) / pi * pd.gd.dv


class ReciprocalSpaceHamiltonian(Hamiltonian):
    def __init__(self, gd, finegd, pd2, pd3, nspins, setups, timer, xc,
                 world, kptband_comm, vext=None, collinear=True):
        Hamiltonian.__init__(self, gd, finegd, nspins, setups, timer, xc,
                             world, kptband_comm, vext, collinear)

        self.vbar = PWLFC([[setup.vbar] for setup in setups], pd2)
        self.pd2 = pd2
        self.pd3 = pd3

        class PS:
            def initialize(self):
                pass

            def get_stencil(self):
                return '????'

            def estimate_memory(self, mem):
                pass

        self.poisson = PS()
        self.npoisson = 0

    def summary(self, fd):
        Hamiltonian.summary(self, fd)
        fd.write('Interpolation: FFT\n')
        fd.write('Poisson solver: FFT\n')

    def set_positions(self, spos_ac, atom_partition):
        Hamiltonian.set_positions(self, spos_ac, atom_partition)
        self.vbar_Q = self.pd2.zeros()
        self.vbar.add(self.vbar_Q)

    def update_pseudo_potential(self, density):
        self.ebar = self.pd2.integrate(self.vbar_Q, density.nt_sQ.sum(0))

        self.timer.start('Poisson')
        # npoisson is the number of iterations:
        #self.npoisson = 0
        self.vHt_q = 4 * pi * density.rhot_q
        self.vHt_q[1:] /= self.pd3.G2_qG[0][1:]
        self.epot = 0.5 * self.pd3.integrate(self.vHt_q, density.rhot_q)
        self.timer.stop('Poisson')

        self.vt_Q = self.vbar_Q + self.vHt_q[density.G3_G] / 8
        self.vt_sG[:] = self.pd2.ifft(self.vt_Q)

        self.timer.start('XC 3D grid')
        vxct_sg = self.finegd.zeros(self.nspins)
        self.exc = self.xc.calculate(self.finegd, density.nt_sg, vxct_sg)

        for vt_G, vxct_g in zip(self.vt_sG, vxct_sg):
            vxc_G, vxc_Q = self.pd3.restrict(vxct_g, self.pd2)
            vt_G += vxc_G
            self.vt_Q += vxc_Q / self.nspins
        self.timer.stop('XC 3D grid')

        eext = 0.0

        return self.epot, self.ebar, eext, self.exc

    def calculate_atomic_hamiltonians(self, density):
        W_aL = {}
        for a in density.D_asp:
            W_aL[a] = np.empty((self.setups[a].lmax + 1)**2)
        density.ghat.integrate(self.vHt_q, W_aL)
        return W_aL

    def calculate_kinetic_energy(self, density):
        ekin = 0.0
        for vt_G, nt_G in zip(self.vt_sG, density.nt_sG):
            ekin -= self.gd.integrate(vt_G, nt_G)
        ekin += self.gd.integrate(self.vt_sG, density.nct_G).sum()
        return ekin

    def restrict(self, in_xR, out_xR=None):
        """Restrict array."""
        if out_xR is None:
            out_xR = self.gd.empty(in_xR.shape[:-3])

        a_xR = in_xR.reshape((-1,) + in_xR.shape[-3:])
        b_xR = out_xR.reshape((-1,) + out_xR.shape[-3:])

        for in_R, out_R in zip(a_xR, b_xR):
            out_R[:] = self.pd3.restrict(in_R, self.pd2)[0]

        return out_xR

    def calculate_forces2(self, dens, ghat_aLv, nct_av, vbar_av):
        dens.ghat.derivative(self.vHt_q, ghat_aLv)
        dens.nct.derivative(self.vt_Q, nct_av)
        self.vbar.derivative(dens.nt_sQ.sum(0), vbar_av)<|MERGE_RESOLUTION|>--- conflicted
+++ resolved
@@ -716,12 +716,8 @@
 
     @timer('Full diag')
     def diagonalize_full_hamiltonian(self, ham, atoms, occupations, txt,
-<<<<<<< HEAD
-                                     nbands=None, scalapack=None):
-=======
                                      nbands=None, scalapack=None,
                                      expert=False):
->>>>>>> 7988be2a
         assert self.dtype == complex
 
         if nbands is None:
@@ -783,15 +779,11 @@
             eps_n = np.empty(npw)
 
             with self.timer('Diagonalize'):
-<<<<<<< HEAD
-                md2.general_diagonalize_dc(H_GG, S_GG, psit_nG, eps_n)
-=======
                 if not scalapack:
                     md2.general_diagonalize_dc(H_GG, S_GG, psit_nG, eps_n,
                                                iu=iu)
                 else:
                     md2.general_diagonalize_dc(H_GG, S_GG, psit_nG, eps_n)
->>>>>>> 7988be2a
             del H_GG, S_GG
 
             kpt.eps_n = eps_n[myslice].copy()
