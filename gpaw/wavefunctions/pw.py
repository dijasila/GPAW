# -*- coding: utf-8 -*-
from __future__ import division
import numbers
from math import pi
from math import factorial as fac

import numpy as np
from ase.units import Ha, Bohr
from ase.utils.timing import timer

import gpaw.fftw as fftw
from gpaw import dry_run
from gpaw.arraydict import ArrayDict
from gpaw.band_descriptor import BandDescriptor
from gpaw.blacs import BlacsGrid, BlacsDescriptor, Redistributor
from gpaw.density import Density
from gpaw.lfc import BaseLFC
from gpaw.lcao.overlap import fbt
from gpaw.hamiltonian import Hamiltonian
from gpaw.matrix_descriptor import MatrixDescriptor
from gpaw.spherical_harmonics import Y, nablarlYL
from gpaw.spline import Spline
from gpaw.utilities import unpack
from gpaw.utilities.blas import rk, r2k, axpy, mmm
from gpaw.utilities.progressbar import ProgressBar
from gpaw.wavefunctions.fdpw import FDPWWaveFunctions
from gpaw.wavefunctions.mode import Mode
from gpaw.wavefunctions.arrays import PlaneWaveExpansionWaveFunctions
import _gpaw


def pad(array, N):
    """Pad 1-d ndarray with zeros up to length N."""
    if array is None:
        return None
    n = len(array)
    if n == N:
        return array
    b = np.empty(N, complex)
    b[:n] = array
    b[n:] = 0
    return b


class PW(Mode):
    name = 'pw'

    def __init__(self, ecut=340, fftwflags=fftw.MEASURE, cell=None,
                 gammacentered=False,
                 pulay_stress=None, dedecut=None,
                 force_complex_dtype=False):
        """Plane-wave basis mode.

        ecut: float
            Plane-wave cutoff in eV.
        gammacentered: bool
            Center the grid of chosen plane waves around the
            gamma point or q/k-vector
        dedecut: float or None or 'estimate'
            Estimate of derivative of total energy with respect to
            plane-wave cutoff.  Used to calculate pulay_stress.
        pulay_stress: float or None
            Pulay-stress correction.
        fftwflags: int
            Flags for making an FFTW plan.  There are 4 possibilities
            (default is MEASURE)::

                from gpaw.fftw import ESTIMATE, MEASURE, PATIENT, EXHAUSTIVE

        cell: 3x3 ndarray
            Use this unit cell to chose the planewaves.

        Only one of dedecut and pulay_stress can be used.
        """

        self.gammacentered = gammacentered
        self.ecut = ecut / Ha
        # Don't do expensive planning in dry-run mode:
        self.fftwflags = fftwflags if not dry_run else fftw.MEASURE
        self.dedecut = dedecut
        self.pulay_stress = (None
                             if pulay_stress is None
                             else pulay_stress * Bohr**3 / Ha)

        assert pulay_stress is None or dedecut is None

        if cell is None:
            self.cell_cv = None
        else:
            self.cell_cv = cell / Bohr

        Mode.__init__(self, force_complex_dtype)

    def __call__(self, parallel, initksl, gd, **kwargs):
        dedepsilon = 0.0
        volume = abs(np.linalg.det(gd.cell_cv))

        if self.cell_cv is None:
            ecut = self.ecut
        else:
            volume0 = abs(np.linalg.det(self.cell_cv))
            ecut = self.ecut * (volume0 / volume)**(2 / 3.0)

        if self.pulay_stress is not None:
            dedepsilon = self.pulay_stress * volume
        elif self.dedecut is not None:
            if self.dedecut == 'estimate':
                dedepsilon = 'estimate'
            else:
                dedepsilon = self.dedecut * 2 / 3 * ecut

        wfs = PWWaveFunctions(ecut, self.gammacentered,
                              self.fftwflags, dedepsilon,
                              parallel, initksl, gd=gd,
                              **kwargs)

        return wfs

    def todict(self):
        dct = Mode.todict(self)
        dct['ecut'] = self.ecut * Ha
        dct['gammacentered'] = self.gammacentered

        if self.cell_cv is not None:
            dct['cell'] = self.cell_cv * Bohr
        if self.pulay_stress is not None:
            dct['pulay_stress'] = self.pulay_stress * Ha / Bohr**3
        if self.dedecut is not None:
            dct['dedecut'] = self.dedecut
        return dct


class PWDescriptor:
    ndim = 1  # all 3d G-vectors are stored in a 1d ndarray

    def __init__(self, ecut, gd, dtype=None, kd=None,
                 fftwflags=fftw.MEASURE, gammacentered=False):

        assert gd.pbc_c.all()

        self.gd = gd
        self.fftwflags = fftwflags

        N_c = gd.N_c
        self.comm = gd.comm

        ecutmax = 0.5 * pi**2 / (self.gd.h_cv**2).sum(1).max()

        if ecut is None:
            ecut = ecutmax * 0.9999
        else:
            if ecut > ecutmax:
                raise ValueError(
                    'You have a weird unit cell!  '
                    'Try to use the maximally reduced Niggli cell.  '
                    'See the ase.build.niggli_reduce() function.')

        self.ecut = ecut

        if dtype is None:
            if kd is None or kd.gamma:
                dtype = float
            else:
                dtype = complex
        self.dtype = dtype
        self.gammacentered = gammacentered

        if dtype == float:
            Nr_c = N_c.copy()
            Nr_c[2] = N_c[2] // 2 + 1
            i_Qc = np.indices(Nr_c).transpose((1, 2, 3, 0))
            i_Qc[..., :2] += N_c[:2] // 2
            i_Qc[..., :2] %= N_c[:2]
            i_Qc[..., :2] -= N_c[:2] // 2
            self.tmp_Q = fftw.empty(Nr_c, complex)
            self.tmp_R = self.tmp_Q.view(float)[:, :, :N_c[2]]
        else:
            i_Qc = np.indices(N_c).transpose((1, 2, 3, 0))
            i_Qc += N_c // 2
            i_Qc %= N_c
            i_Qc -= N_c // 2
            self.tmp_Q = fftw.empty(N_c, complex)
            self.tmp_R = self.tmp_Q

        self.fftplan = fftw.FFTPlan(self.tmp_R, self.tmp_Q, -1, fftwflags)
        self.ifftplan = fftw.FFTPlan(self.tmp_Q, self.tmp_R, 1, fftwflags)

        # Calculate reciprocal lattice vectors:
        B_cv = 2.0 * pi * gd.icell_cv
        i_Qc.shape = (-1, 3)
        self.G_Qv = np.dot(i_Qc, B_cv)

        self.kd = kd
        if kd is None:
            self.K_qv = np.zeros((1, 3))
            self.only_one_k_point = True
        else:
            self.K_qv = np.dot(kd.ibzk_qc, B_cv)
            self.only_one_k_point = (kd.nbzkpts == 1)

        # Map from vectors inside sphere to fft grid:
        self.Q_qG = []
        G2_qG = []
        Q_Q = np.arange(len(i_Qc), dtype=np.int32)

        self.ng_q = []
        for q, K_v in enumerate(self.K_qv):
            G2_Q = ((self.G_Qv + K_v)**2).sum(axis=1)
            if gammacentered:
                mask_Q = ((self.G_Qv**2).sum(axis=1) <= 2 * ecut)
            else:
                mask_Q = (G2_Q <= 2 * ecut)

            if self.dtype == float:
                mask_Q &= ((i_Qc[:, 2] > 0) |
                           (i_Qc[:, 1] > 0) |
                           ((i_Qc[:, 0] >= 0) & (i_Qc[:, 1] == 0)))
            Q_G = Q_Q[mask_Q]
            self.Q_qG.append(Q_G)
            G2_qG.append(G2_Q[Q_G])
            ng = len(Q_G)
            self.ng_q.append(ng)

        self.ngmin = min(self.ng_q)
        self.ngmax = max(self.ng_q)

        if kd is not None:
            self.ngmin = kd.comm.min(self.ngmin)
            self.ngmax = kd.comm.max(self.ngmax)

        # Distribute things:
        S = gd.comm.size
        self.maxmyng = (self.ngmax + S - 1) // S
        ng1 = gd.comm.rank * self.maxmyng
        ng2 = ng1 + self.maxmyng
        assert ng1 <= self.ngmin

        self.G2_qG = []
        self.myQ_qG = []
        self.myng_q = []
        for q, G2_G in enumerate(G2_qG):
            self.G2_qG.append(G2_G[ng1:ng2].copy())
            myQ_G = self.Q_qG[q][ng1:ng2]
            self.myQ_qG.append(myQ_G)
            self.myng_q.append(len(myQ_G))

        if S > 1:
            self.tmp_G = np.empty(self.maxmyng * S, complex)
        else:
            self.tmp_G = None

    def get_reciprocal_vectors(self, q=0, add_q=True):
        """Returns reciprocal lattice vectors plus q, G + q,
        in xyz coordinates."""

        if add_q:
            q_v = self.K_qv[q]
            return self.G_Qv[self.myQ_qG[q]] + q_v
        return self.G_Qv[self.myQ_qG[q]]

    def __getstate__(self):
        return (self.ecut, self.gd, self.dtype, self.kd, self.fftwflags)

    def __setstate__(self, state):
        self.__init__(*state)

    def estimate_memory(self, mem):
        nbytes = (self.tmp_R.nbytes +
                  self.G_Qv.nbytes +
                  len(self.K_qv) * (self.ngmax * 4 +
                                    self.maxmyng * (8 + 4)))
        mem.subnode('Arrays', nbytes)

    def bytecount(self, dtype=float):
        return self.ngmax * 16

<<<<<<< HEAD
    def zeros(self, x=(), dtype=None, q=-1, cuda=False):
=======
    def zeros(self, x=(), dtype=None, q=None):
        """Return zeroed array.

        The shape of the array will be x + (ng,) where ng is the number
        of G-vectors for on this core.  Different k-points will have
        different values for ng.  Therefore, the q index must be given,
        unless we are describibg a real-valued function."""

>>>>>>> b6e9cdbe
        a_xG = self.empty(x, dtype, q)
        a_xG.fill(0.0)
        return a_xG

<<<<<<< HEAD
    def empty(self, x=(), dtype=None, q=-1, cuda=False):
=======
    def empty(self, x=(), dtype=None, q=None):
        """Return empty array."""
>>>>>>> b6e9cdbe
        if dtype is not None:
            assert dtype == self.dtype
        if isinstance(x, numbers.Integral):
            x = (x,)
        if q is None:
            assert self.only_one_k_point
            q = 0
        shape = x + (self.myng_q[q],)
        return np.empty(shape, complex)

    def fft(self, f_R, q=None, Q_G=None, local=False):
        """Fast Fourier transform.

        Returns c(G) for G<Gc::

                   --      -iG.R
            c(G) = > f(R) e
                   --
                   R

        If local=True, all cores will do an FFT without any
        collect/scatter.
        """

        if local:
            self.tmp_R[:] = f_R
        else:
            self.gd.collect(f_R, self.tmp_R)

        if self.gd.comm.rank == 0 or local:
            self.fftplan.execute()
            if Q_G is None:
                q = q or 0
                Q_G = self.Q_qG[q]
            f_G = self.tmp_Q.ravel()[Q_G]
            if local:
                return f_G
        else:
            f_G = None

        return self.scatter(f_G, q)

    def ifft(self, c_G, q=None, local=False, safe=True):
        """Inverse fast Fourier transform.

        Returns::

                   1 --        iG.R
            f(R) = - > c(G) e
                   N --
                     G

        If local=True, all cores will do an iFFT without any
        gather/distribute.
        """
        q = q or 0
        if not local:
            c_G = self.gather(c_G, q)
        comm = self.gd.comm
        scale = 1.0 / self.tmp_R.size
        if comm.rank == 0 or local:
            # Same as:
            #
            #    self.tmp_Q[:] = 0.0
            #    self.tmp_Q.ravel()[self.Q_qG[q]] = scale * c_G
            #
            # but much faster:
            _gpaw.pw_insert(c_G, self.Q_qG[q], scale, self.tmp_Q)
            if self.dtype == float:
                t = self.tmp_Q[:, :, 0]
                n, m = self.gd.N_c[:2] // 2 - 1
                t[0, -m:] = t[0, m:0:-1].conj()
                t[n:0:-1, -m:] = t[-n:, m:0:-1].conj()
                t[-n:, -m:] = t[n:0:-1, m:0:-1].conj()
                t[-n:, 0] = t[n:0:-1, 0].conj()
            self.ifftplan.execute()
        if comm.size == 1 or local:
            if safe:
                return self.tmp_R.copy()
            return self.tmp_R
        return self.gd.distribute(self.tmp_R)

    def scatter(self, a_G, q=None):
        """Scatter coefficients from master to all cores."""
        comm = self.gd.comm
        if comm.size == 1:
            return a_G

        mya_G = np.empty(self.maxmyng, complex)
        comm.scatter(pad(a_G, self.maxmyng * comm.size), mya_G, 0)
        return mya_G[:self.myng_q[q or 0]]

    def gather(self, a_G, q=None):
        """Gather coefficients on master."""
        comm = self.gd.comm

        if comm.size == 1:
            return a_G

        mya_G = pad(a_G, self.maxmyng)
        if comm.rank == 0:
            a_G = self.tmp_G
        else:
            a_G = None
        comm.gather(mya_G, 0, a_G)
        if comm.rank == 0:
            return a_G[:self.ng_q[q or 0]]

    def alltoall1(self, a_rG, q):
        """Gather coefficients from a_rG[r] on rank r.

        On rank r, an array of all G-vector coefficients will be returned.
        These will be gathers from a_rG[r] on all the cores.
        """
        comm = self.gd.comm
        if comm.size == 1:
            return a_rG[0]
        N = len(a_rG)
        ng = self.ng_q[q]
        ssize_r = np.zeros(comm.size, int)
        ssize_r[:N] = self.myng_q[q]
        soffset_r = np.arange(comm.size) * self.myng_q[q]
        soffset_r[N:] = 0
        rsize_r = np.zeros(comm.size, int)
        if comm.rank < N:
            rsize_r[:-1] = self.maxmyng
            rsize_r[-1] = ng - self.maxmyng * (comm.size - 1)
        roffset_r = np.arange(0, ng, self.maxmyng)
        b_G = self.tmp_G[:ng]
        comm.alltoallv(a_rG, ssize_r, soffset_r, b_G, rsize_r, roffset_r)
        if comm.rank < N:
            return b_G

    def alltoall2(self, a_G, q, b_rG):
        """Scatter all coefs. from rank r to B_rG[r] on other cores."""
        comm = self.gd.comm
        if comm.size == 1:
            b_rG[0] += a_G
            return
        N = len(b_rG)
        ng = self.ng_q[q]
        rsize_r = np.zeros(comm.size, int)
        rsize_r[:N] = self.myng_q[q]
        roffset_r = np.arange(comm.size) * self.myng_q[q]
        roffset_r[N:] = 0
        ssize_r = np.zeros(comm.size, int)
        if comm.rank < N:
            ssize_r[:-1] = self.maxmyng
            ssize_r[-1] = ng - self.maxmyng * (comm.size - 1)
        soffset_r = np.arange(0, ng, self.maxmyng)
        tmp_rG = self.tmp_G[:b_rG.size].reshape(b_rG.shape)
        comm.alltoallv(a_G, ssize_r, soffset_r, tmp_rG, rsize_r, roffset_r)
        b_rG += tmp_rG

    def integrate(self, a_xg, b_yg=None,
                  global_integral=True, hermitian=False):
        """Integrate function(s) over domain.

        a_xg: ndarray
            Function(s) to be integrated.
        b_yg: ndarray
            If present, integrate a_xg.conj() * b_yg.
        global_integral: bool
            If the array(s) are distributed over several domains, then the
            total sum will be returned.  To get the local contribution
            only, use global_integral=False.
        hermitian: bool
            Result is hermitian.
        """

        if b_yg is None:
            # Only one array:
            assert self.dtype == float and self.gd.comm.size == 1
            return a_xg[..., 0].real * self.gd.dv

        A_xg = a_xg.reshape((-1, a_xg.shape[-1]))
        B_yg = b_yg.reshape((-1, b_yg.shape[-1]))

        alpha = self.gd.dv / self.gd.N_c.prod()

        if self.dtype == float:
            alpha *= 2
            A_xg = A_xg.view(float)
            B_yg = B_yg.view(float)

        result_yx = np.zeros((len(B_yg), len(A_xg)), self.dtype)

        if a_xg is b_yg:
            rk(alpha, A_xg, 0.0, result_yx)
        elif hermitian:
            r2k(0.5 * alpha, A_xg, B_yg, 0.0, result_yx)
        else:
            mmm(alpha, B_yg, 'N', A_xg, 'C', 0.0, result_yx)

        if self.dtype == float and self.gd.comm.rank == 0:
            correction_yx = np.outer(B_yg[:, 0], A_xg[:, 0])
            if hermitian:
                result_yx -= 0.25 * alpha * (correction_yx + correction_yx.T)
            else:
                result_yx -= 0.5 * alpha * correction_yx

        xshape = a_xg.shape[:-1]
        yshape = b_yg.shape[:-1]
        result = result_yx.T.reshape(xshape + yshape)

        if result.ndim == 0:
            if global_integral:
                return self.gd.comm.sum(result.item())
            return result.item()
        else:
            assert global_integral or self.gd.comm.size == 1
            self.gd.comm.sum(result.T)
            return result

    def interpolate(self, a_R, pd):
        self.gd.collect(a_R, self.tmp_R[:])

        if self.gd.comm.rank == 0:
            self.fftplan.execute()

            a_Q = self.tmp_Q
            b_Q = pd.tmp_Q

            e0, e1, e2 = 1 - self.gd.N_c % 2  # even or odd size
            a0, a1, a2 = pd.gd.N_c // 2 - self.gd.N_c // 2
            b0, b1, b2 = self.gd.N_c + (a0, a1, a2)

            if self.dtype == float:
                b2 = (b2 - a2) // 2 + 1
                a2 = 0
                axes = (0, 1)
            else:
                axes = (0, 1, 2)

            b_Q[:] = 0.0
            b_Q[a0:b0, a1:b1, a2:b2] = np.fft.fftshift(a_Q, axes=axes)

            if e0:
                b_Q[a0, a1:b1, a2:b2] *= 0.5
                b_Q[b0, a1:b1, a2:b2] = b_Q[a0, a1:b1, a2:b2]
                b0 += 1
            if e1:
                b_Q[a0:b0, a1, a2:b2] *= 0.5
                b_Q[a0:b0, b1, a2:b2] = b_Q[a0:b0, a1, a2:b2]
                b1 += 1
            if self.dtype == complex:
                if e2:
                    b_Q[a0:b0, a1:b1, a2] *= 0.5
                    b_Q[a0:b0, a1:b1, b2] = b_Q[a0:b0, a1:b1, a2]
            else:
                if e2:
                    b_Q[a0:b0, a1:b1, b2 - 1] *= 0.5

            b_Q[:] = np.fft.ifftshift(b_Q, axes=axes)
            pd.ifftplan.execute()

            a_G = a_Q.ravel()[self.Q_qG[0]]
        else:
            a_G = None

        return (pd.gd.distribute(pd.tmp_R) * (1.0 / self.tmp_R.size),
                self.scatter(a_G))

    def restrict(self, a_R, pd):
        self.gd.collect(a_R, self.tmp_R[:])

        if self.gd.comm.rank == 0:
            a_Q = pd.tmp_Q
            b_Q = self.tmp_Q

            e0, e1, e2 = 1 - pd.gd.N_c % 2  # even or odd size
            a0, a1, a2 = self.gd.N_c // 2 - pd.gd.N_c // 2
            b0, b1, b2 = pd.gd.N_c // 2 + self.gd.N_c // 2 + 1

            if self.dtype == float:
                b2 = pd.gd.N_c[2] // 2 + 1
                a2 = 0
                axes = (0, 1)
            else:
                axes = (0, 1, 2)

            self.fftplan.execute()
            b_Q[:] = np.fft.fftshift(b_Q, axes=axes)

            if e0:
                b_Q[a0, a1:b1, a2:b2] += b_Q[b0 - 1, a1:b1, a2:b2]
                b_Q[a0, a1:b1, a2:b2] *= 0.5
                b0 -= 1
            if e1:
                b_Q[a0:b0, a1, a2:b2] += b_Q[a0:b0, b1 - 1, a2:b2]
                b_Q[a0:b0, a1, a2:b2] *= 0.5
                b1 -= 1
            if self.dtype == complex and e2:
                b_Q[a0:b0, a1:b1, a2] += b_Q[a0:b0, a1:b1, b2 - 1]
                b_Q[a0:b0, a1:b1, a2] *= 0.5
                b2 -= 1

            a_Q[:] = b_Q[a0:b0, a1:b1, a2:b2]
            a_Q[:] = np.fft.ifftshift(a_Q, axes=axes)
            a_G = a_Q.ravel()[pd.Q_qG[0]] / 8
            pd.ifftplan.execute()
        else:
            a_G = None

        return (pd.gd.distribute(pd.tmp_R) * (1.0 / self.tmp_R.size),
                pd.scatter(a_G))


class PWMapping:
    def __init__(self, pd1, pd2):
        """Mapping from pd1 to pd2."""
        N_c = np.array(pd1.tmp_Q.shape)
        N2_c = pd2.tmp_Q.shape
        Q1_G = pd1.Q_qG[0]
        Q1_Gc = np.empty((len(Q1_G), 3), int)
        Q1_Gc[:, 0], r_G = divmod(Q1_G, N_c[1] * N_c[2])
        Q1_Gc.T[1:] = divmod(r_G, N_c[2])
        if pd1.dtype == float:
            C = 2
        else:
            C = 3
        Q1_Gc[:, :C] += N_c[:C] // 2
        Q1_Gc[:, :C] %= N_c[:C]
        Q1_Gc[:, :C] -= N_c[:C] // 2
        Q1_Gc[:, :C] %= N2_c[:C]
        Q2_G = Q1_Gc[:, 2] + N2_c[2] * (Q1_Gc[:, 1] + N2_c[1] * Q1_Gc[:, 0])
        G2_Q = np.empty(N2_c, int).ravel()
        G2_Q[:] = -1
        G2_Q[pd2.myQ_qG[0]] = np.arange(pd2.myng_q[0])
        G2_G1 = G2_Q[Q2_G]

        if pd1.gd.comm.size == 1:
            self.G2_G1 = G2_G1
            self.G1 = None
        else:
            mask_G1 = (G2_G1 != -1)
            self.G2_G1 = G2_G1[mask_G1]
            self.G1 = np.arange(pd1.ngmax)[mask_G1]

        self.pd1 = pd1
        self.pd2 = pd2

    def add_to1(self, a_G1, b_G2):
        """Do a += b * scale, where a is on pd1 and b on pd2."""
        scale = self.pd1.tmp_R.size / self.pd2.tmp_R.size

        if self.pd1.gd.comm.size == 1:
            a_G1 += b_G2[self.G2_G1] * scale
            return

        b_G1 = self.pd1.tmp_G
        b_G1[:] = 0.0
        b_G1[self.G1] = b_G2[self.G2_G1]
        self.pd1.gd.comm.sum(b_G1)
        ng1 = self.pd1.gd.comm.rank * self.pd1.maxmyng
        ng2 = ng1 + self.pd1.myng_q[0]
        a_G1 += b_G1[ng1:ng2] * scale

    def add_to2(self, a_G2, b_G1):
        """Do a += b * scale, where a is on pd2 and b on pd1."""
        myb_G1 = b_G1 * (self.pd2.tmp_R.size / self.pd1.tmp_R.size)
        if self.pd1.gd.comm.size == 1:
            a_G2[self.G2_G1] += myb_G1
            return

        b_G1 = self.pd1.tmp_G
        self.pd1.gd.comm.all_gather(pad(myb_G1, self.pd1.maxmyng), b_G1)
        a_G2[self.G2_G1] += b_G1[self.G1]


def count_reciprocal_vectors(ecut, gd, q_c):
    assert gd.comm.size == 1
    N_c = gd.N_c
    i_Qc = np.indices(N_c).transpose((1, 2, 3, 0))
    i_Qc += N_c // 2
    i_Qc %= N_c
    i_Qc -= N_c // 2

    B_cv = 2.0 * pi * gd.icell_cv
    i_Qc.shape = (-1, 3)
    Gpq_Qv = np.dot(i_Qc, B_cv) + np.dot(q_c, B_cv)

    G2_Q = (Gpq_Qv**2).sum(axis=1)
    return (G2_Q <= 2 * ecut).sum()


class Preconditioner:
    """Preconditioner for KS equation.

    From:

      Teter, Payne and Allen, Phys. Rev. B 40, 12255 (1989)

    as modified by:

      Kresse and Furthmüller, Phys. Rev. B 54, 11169 (1996)
    """

    def __init__(self, G2_qG, pd):
        self.G2_qG = G2_qG
        self.pd = pd

    def calculate_kinetic_energy(self, psit_xG, kpt):
        if psit_xG.ndim == 1:
            return self.calculate_kinetic_energy(psit_xG[np.newaxis], kpt)[0]
        G2_G = self.G2_qG[kpt.q]
        return np.array([self.pd.integrate(0.5 * G2_G * psit_G, psit_G).real
                         for psit_G in psit_xG])

    def __call__(self, R_xG, kpt, ekin_x, out=None):
        if out is None:
            out = np.empty_like(R_xG)
        G2_G = self.G2_qG[kpt.q]
        if R_xG.ndim == 1:
            _gpaw.pw_precond(G2_G, R_xG, ekin_x, out)
        else:
            for PR_G, R_G, ekin in zip(out, R_xG, ekin_x):
                _gpaw.pw_precond(G2_G, R_G, ekin, PR_G)
        return out


class NonCollinearPreconditioner(Preconditioner):
    def calculate_kinetic_energy(self, psit_xsG, kpt):
        shape = psit_xsG.shape
        ekin_xs = Preconditioner.calculate_kinetic_energy(
            self, psit_xsG.reshape((-1, shape[-1])), kpt)
        return ekin_xs.reshape(shape[:-1]).sum(-1)

    def __call__(self, R_sG, kpt, ekin, out=None):
        return Preconditioner.__call__(self, R_sG, kpt, [ekin, ekin], out)


class PWWaveFunctions(FDPWWaveFunctions):
    mode = 'pw'

    def __init__(self, ecut, gammacentered, fftwflags, dedepsilon,
                 parallel, initksl,
                 reuse_wfs_method, collinear,
                 gd, nvalence, setups, bd, dtype,
                 world, kd, kptband_comm, timer):
        self.ecut = ecut
        self.gammacentered = gammacentered
        self.fftwflags = fftwflags
        self.dedepsilon = dedepsilon  # Pulay correction for stress tensor

        self.ng_k = None  # number of G-vectors for all IBZ k-points

        FDPWWaveFunctions.__init__(self, parallel, initksl,
                                   reuse_wfs_method=reuse_wfs_method,
                                   collinear=collinear,
                                   gd=gd, nvalence=nvalence, setups=setups,
                                   bd=bd, dtype=dtype, world=world, kd=kd,
                                   kptband_comm=kptband_comm, timer=timer)

<<<<<<< HEAD
        self.orthoksl.gd = self.pd
        self.matrixoperator = MatrixOperator(self.orthoksl)

    def empty(self, n=(), global_array=False, realspace=False,
              q=-1, cuda=False):
=======
    def empty(self, n=(), global_array=False, realspace=False, q=None):
        if isinstance(n, numbers.Integral):
            n = (n,)
>>>>>>> b6e9cdbe
        if realspace:
            return self.gd.empty(n, self.dtype, global_array)
        elif global_array:
            return np.zeros(n + (self.pd.ngmax,), complex)
        elif q is None:
            return np.zeros(n + (self.pd.maxmyng,), complex)
        else:
            return self.pd.empty(n, self.dtype, q)

    def integrate(self, a_xg, b_yg=None, global_integral=True):
        return self.pd.integrate(a_xg, b_yg, global_integral)

    def bytes_per_wave_function(self):
        return 16 * self.pd.ngmax

    def set_setups(self, setups):
        self.timer.start('PWDescriptor')
        self.pd = PWDescriptor(self.ecut, self.gd, self.dtype, self.kd,
                               self.fftwflags, self.gammacentered)
        self.timer.stop('PWDescriptor')

        # Build array of number of plane wave coefficiants for all k-points
        # in the IBZ:
        self.ng_k = np.zeros(self.kd.nibzkpts, dtype=int)
        for kpt in self.kpt_u:
            if kpt.s != 1:  # avoid double counting (only sum over s=0 or None)
                self.ng_k[kpt.k] = len(self.pd.Q_qG[kpt.q])
        self.kd.comm.sum(self.ng_k)

        self.pt = PWLFC([setup.pt_j for setup in setups], self.pd)

        FDPWWaveFunctions.set_setups(self, setups)

        if self.dedepsilon == 'estimate':
            dedecut = self.setups.estimate_dedecut(self.ecut)
            self.dedepsilon = dedecut * 2 / 3 * self.ecut

    def get_pseudo_partial_waves(self):
        return PWLFC([setup.get_partial_waves_for_atomic_orbitals()
                      for setup in self.setups], self.pd)

    def __str__(self):
        s = 'Wave functions: Plane wave expansion\n'
        s += '  Cutoff energy: %.3f eV\n' % (self.pd.ecut * Ha)

        if self.dtype == float:
            s += ('  Number of coefficients: %d (reduced to %d)\n' %
                  (self.pd.ngmax * 2 - 1, self.pd.ngmax))
        else:
            s += ('  Number of coefficients (min, max): %d, %d\n' %
                  (self.pd.ngmin, self.pd.ngmax))

        stress = self.dedepsilon / self.gd.volume * Ha / Bohr**3
        dedecut = 1.5 * self.dedepsilon / self.ecut
        s += ('  Pulay-stress correction: {:.6f} eV/Ang^3 '
              '(de/decut={:.6f})\n'.format(stress, dedecut))

        if fftw.FFTPlan is fftw.NumpyFFTPlan:
            s += "  Using Numpy's FFT\n"
        else:
            s += '  Using FFTW library\n'
        return s + FDPWWaveFunctions.__str__(self)

    def make_preconditioner(self, block=1):
        if self.collinear:
            return Preconditioner(self.pd.G2_qG, self.pd)
        return NonCollinearPreconditioner(self.pd.G2_qG, self.pd)

    @timer('Apply H')
    def apply_pseudo_hamiltonian(self, kpt, ham, psit_xG, Htpsit_xG):
        """Apply the pseudo Hamiltonian i.e. without PAW corrections."""
        if not self.collinear:
            self.apply_pseudo_hamiltonian_nc(kpt, ham, psit_xG, Htpsit_xG)
            return

        N = len(psit_xG)
        S = self.gd.comm.size

        vt_R = self.gd.collect(ham.vt_sG[kpt.s], broadcast=True)
        Q_G = self.pd.Q_qG[kpt.q]
        T_G = 0.5 * self.pd.G2_qG[kpt.q]

        for n1 in range(0, N, S):
            n2 = min(n1 + S, N)
            psit_G = self.pd.alltoall1(psit_xG[n1:n2], kpt.q)
            with self.timer('HMM T'):
                np.multiply(T_G, psit_xG[n1:n2], Htpsit_xG[n1:n2])
            if psit_G is not None:
                psit_R = self.pd.ifft(psit_G, kpt.q, local=True, safe=False)
                psit_R *= vt_R
                self.pd.fftplan.execute()
                vtpsit_G = self.pd.tmp_Q.ravel()[Q_G]
            else:
                vtpsit_G = self.pd.tmp_G
            self.pd.alltoall2(vtpsit_G, kpt.q, Htpsit_xG[n1:n2])

        ham.xc.apply_orbital_dependent_hamiltonian(
            kpt, psit_xG, Htpsit_xG, ham.dH_asp)

    def apply_pseudo_hamiltonian_nc(self, kpt, ham, psit_xG, Htpsit_xG):
        Htpsit_xG[:] = 0.5 * self.pd.G2_qG[kpt.q] * psit_xG
        v, x, y, z = ham.vt_xG
        iy = y * 1j
        for psit_sG, Htpsit_sG in zip(psit_xG, Htpsit_xG):
            a = self.pd.ifft(psit_sG[0], kpt.q)
            b = self.pd.ifft(psit_sG[1], kpt.q)
            Htpsit_sG[0] += self.pd.fft(a * (v + z) + b * (x - iy), kpt.q)
            Htpsit_sG[1] += self.pd.fft(a * (x + iy) + b * (v - z), kpt.q)

    def add_orbital_density(self, nt_G, kpt, n):
        axpy(1.0, abs(self.pd.ifft(kpt.psit_nG[n], kpt.q))**2, nt_G)

    def add_to_density_from_k_point_with_occupation(self, nt_xR, kpt, f_n):
        if not self.collinear:
            self.add_to_density_from_k_point_with_occupation_nc(
                nt_xR, kpt, f_n)
            return

        comm = self.gd.comm

        nt_R = self.gd.zeros(global_array=True)

        for n1 in range(0, self.bd.mynbands, comm.size):
            n2 = min(n1 + comm.size, self.bd.mynbands)
            psit_G = self.pd.alltoall1(kpt.psit.array[n1:n2], kpt.q)
            if psit_G is not None:
                f = f_n[n1 + comm.rank]
                psit_R = self.pd.ifft(psit_G, kpt.q, local=True, safe=False)
                # Same as nt_R += f * abs(psit_R)**2, but much faster:
                _gpaw.add_to_density(f, psit_R, nt_R)

        comm.sum(nt_R)
        nt_R = self.gd.distribute(nt_R)
        nt_xR[kpt.s] += nt_R

    def add_to_density_from_k_point_with_occupation_nc(self, nt_xR, kpt, f_n):
        for f, psit_sG in zip(f_n, kpt.psit.array):
            p1 = self.pd.ifft(psit_sG[0], kpt.q)
            p2 = self.pd.ifft(psit_sG[1], kpt.q)
            p11 = p1.real**2 + p1.imag**2
            p22 = p2.real**2 + p2.imag**2
            p12 = p1.conj() * p2
            nt_xR[0] += f * (p11 + p22)
            nt_xR[1] += 2 * f * p12.real
            nt_xR[2] += 2 * f * p12.imag
            nt_xR[3] += f * (p11 - p22)

    def calculate_kinetic_energy_density(self):
        if self.kpt_u[0].f_n is None:
            return None

        taut_sR = self.gd.zeros(self.nspins)
        for kpt in self.kpt_u:
            G_Gv = self.pd.get_reciprocal_vectors(q=kpt.q)
            for f, psit_G in zip(kpt.f_n, kpt.psit_nG):
                for v in range(3):
                    taut_sR[kpt.s] += 0.5 * f * abs(
                        self.pd.ifft(1j * G_Gv[:, v] * psit_G, kpt.q))**2

        self.kptband_comm.sum(taut_sR)
        return taut_sR

    def apply_mgga_orbital_dependent_hamiltonian(self, kpt, psit_xG,
                                                 Htpsit_xG, dH_asp,
                                                 dedtaut_R):
        G_Gv = self.pd.get_reciprocal_vectors(q=kpt.q)
        for psit_G, Htpsit_G in zip(psit_xG, Htpsit_xG):
            for v in range(3):
                a_R = self.pd.ifft(1j * G_Gv[:, v] * psit_G, kpt.q)
                axpy(-0.5, 1j * G_Gv[:, v] *
                     self.pd.fft(dedtaut_R * a_R, kpt.q),
                     Htpsit_G)

    def _get_wave_function_array(self, u, n, realspace=True, periodic=False):
        kpt = self.kpt_u[u]
        psit_G = kpt.psit_nG[n]

        if realspace:
            psit_R = self.pd.ifft(psit_G, kpt.q)
            if self.kd.gamma or periodic:
                return psit_R

            k_c = self.kd.ibzk_kc[kpt.k]
            eikr_R = self.gd.plane_wave(k_c)
            return psit_R * eikr_R

        return psit_G

    def get_wave_function_array(self, n, k, s, realspace=True,
                                cut=True, periodic=False):
        kpt_rank, u = self.kd.get_rank_and_index(s, k)
        band_rank, myn = self.bd.who_has(n)

        rank = self.world.rank
        if (self.kd.comm.rank == kpt_rank and
            self.bd.comm.rank == band_rank):
            psit_G = self._get_wave_function_array(u, myn, realspace, periodic)

            if realspace:
                psit_G = self.gd.collect(psit_G)
            else:
                assert not cut
                tmp_G = self.pd.gather(psit_G, self.mykpts[u].q)
                if tmp_G is not None:
                    ng = self.pd.ngmax
                    if self.collinear:
                        psit_G = np.zeros(ng, complex)
                    else:
                        psit_G = np.zeros((2, ng), complex)
                    psit_G[..., :tmp_G.shape[-1]] = tmp_G

            if rank == 0:
                return psit_G

            # Domain master send this to the global master
            if self.gd.comm.rank == 0:
                self.world.ssend(psit_G, 0, 1398)

        if rank == 0:
            # allocate full wave function and receive
            shape = () if self.collinear else (2,)
            psit_G = self.empty(shape, global_array=True,
                                realspace=realspace)
            # XXX this will fail when using non-standard nesting
            # of communicators.
            world_rank = (kpt_rank * self.gd.comm.size *
                          self.bd.comm.size +
                          band_rank * self.gd.comm.size)
            self.world.receive(psit_G, world_rank, 1398)
            return psit_G

        # We return a number instead of None on all the slaves.  Most of
        # the time the return value will be ignored on the slaves, but
        # in some cases it will be multiplied by some other number and
        # then ignored.  Allowing for this will simplify some code here
        # and there.
        return np.nan

    def write(self, writer, write_wave_functions=False):
        FDPWWaveFunctions.write(self, writer)

        if not write_wave_functions:
            return

        if self.collinear:
            shape = (self.nspins,
                     self.kd.nibzkpts, self.bd.nbands, self.pd.ngmax)
        else:
            shape = (self.kd.nibzkpts, self.bd.nbands, 2, self.pd.ngmax)

        writer.add_array('coefficients', shape, complex)

        c = Bohr**-1.5
        for s in range(self.nspins):
            for k in range(self.kd.nibzkpts):
                for n in range(self.bd.nbands):
                    psit_G = self.get_wave_function_array(n, k, s,
                                                          realspace=False,
                                                          cut=False)
                    writer.fill(psit_G * c)

        writer.add_array('indices', (self.kd.nibzkpts, self.pd.ngmax),
                         np.int32)

        if self.bd.comm.rank > 0:
            return

        Q_G = np.empty(self.pd.ngmax, np.int32)
        kk = 0
        for r in range(self.kd.comm.size):
            for q, ks in enumerate(self.kd.get_indices(r)):
                s, k = divmod(ks, self.kd.nibzkpts)
                ng = self.ng_k[k]
                if s == 1:
                    return
                if r == self.kd.comm.rank:
                    Q_G[:ng] = self.pd.Q_qG[q]
                    if r > 0:
                        self.kd.comm.send(Q_G, 0)
                if self.kd.comm.rank == 0:
                    if r > 0:
                        self.kd.comm.receive(Q_G, r)
                    Q_G[ng:] = -1
                    writer.fill(Q_G)
                    assert k == kk
                    kk += 1

    def read(self, reader):
        FDPWWaveFunctions.read(self, reader)

        if 'coefficients' not in reader.wave_functions:
            return

        Q_kG = reader.wave_functions.indices
        for kpt in self.kpt_u:
            if kpt.s == 0:
                Q_G = Q_kG[kpt.k]
                ng = self.ng_k[kpt.k]
                assert (Q_G[:ng] == self.pd.Q_qG[kpt.q]).all()
                assert (Q_G[ng:] == -1).all()

        c = reader.bohr**1.5
        if reader.version < 0:
            c = 1  # old gpw file
        for kpt in self.mykpts:
            ng = self.ng_k[kpt.k]
            index = (kpt.s, kpt.k) if self.collinear else (kpt.k,)
            psit_nG = reader.wave_functions.proxy('coefficients', *index)
            psit_nG.scale = c
            psit_nG.length_of_last_dimension = ng

            kpt.psit = PlaneWaveExpansionWaveFunctions(
                self.bd.nbands, self.pd, self.dtype, psit_nG,
                kpt=kpt.q, dist=(self.bd.comm, self.bd.comm.size),
                spin=kpt.s, collinear=self.collinear)

        if self.world.size > 1:
            # Read to memory:
            for kpt in self.kpt_u:
                kpt.psit.read_from_file()

    def hs(self, ham, q=-1, s=0, md=None):
        npw = len(self.pd.Q_qG[q])
        N = self.pd.tmp_R.size

        if md is None:
            H_GG = np.zeros((npw, npw), complex)
            S_GG = np.zeros((npw, npw), complex)
            G1 = 0
            G2 = npw
        else:
            H_GG = md.zeros(dtype=complex)
            S_GG = md.zeros(dtype=complex)
            if S_GG.size == 0:
                return H_GG, S_GG
            G1, G2 = next(md.my_blocks(S_GG))[:2]

        H_GG.ravel()[G1::npw + 1] = (0.5 * self.pd.gd.dv / N *
                                     self.pd.G2_qG[q][G1:G2])
        for G in range(G1, G2):
            x_G = self.pd.zeros(q=q)
            x_G[G] = 1.0
            H_GG[G - G1] += (self.pd.gd.dv / N *
                             self.pd.fft(ham.vt_sG[s] *
                                         self.pd.ifft(x_G, q), q))

        S_GG.ravel()[G1::npw + 1] = self.pd.gd.dv / N

        f_GI = self.pt.expand(q)
        nI = f_GI.shape[1]
        dH_II = np.zeros((nI, nI))
        dS_II = np.zeros((nI, nI))
        I1 = 0
        for a in self.pt.my_atom_indices:
            dH_ii = unpack(ham.dH_asp[a][s])
            dS_ii = self.setups[a].dO_ii
            I2 = I1 + len(dS_ii)
            dH_II[I1:I2, I1:I2] = dH_ii / N**2
            dS_II[I1:I2, I1:I2] = dS_ii / N**2
            I1 = I2

        H_GG += np.dot(f_GI[G1:G2].conj(), np.dot(dH_II, f_GI.T))
        S_GG += np.dot(f_GI[G1:G2].conj(), np.dot(dS_II, f_GI.T))

        return H_GG, S_GG

    @timer('Full diag')
    def diagonalize_full_hamiltonian(self, ham, atoms, occupations, log,
                                     nbands=None, ecut=None, scalapack=None,
                                     expert=False):

        if self.dtype != complex:
            raise ValueError(
                'Please use mode=PW(..., force_complex_dtype=True)')

        if self.gd.comm.size > 1:
            raise ValueError(
                "Please use mode=PW(..., parallel={'domain': 1})")

        S = self.bd.comm.size

        if nbands is None and ecut is None:
            nbands = self.pd.ngmin // S * S
        elif nbands is None:
            ecut /= Ha
            vol = abs(np.linalg.det(self.gd.cell_cv))
            nbands = int(vol * ecut**1.5 * 2**0.5 / 3 / pi**2)

        if nbands % S != 0:
            nbands += S - nbands % S

        assert nbands <= self.pd.ngmin

        if expert:
            iu = nbands
        else:
            iu = None

        self.bd = bd = BandDescriptor(nbands, self.bd.comm)

        log('Diagonalizing full Hamiltonian ({} lowest bands)'.format(nbands))
        log('Matrix size (min, max): {}, {}'.format(self.pd.ngmin,
                                                    self.pd.ngmax))
        mem = 3 * self.pd.ngmax**2 * 16 / S / 1024**2
        log('Approximate memory used per core to store H_GG, S_GG: {:.3f} MB'
            .format(mem))
        log('Notice: Up to twice the amount of memory might be allocated\n'
            'during diagonalization algorithm.')
        log('The least memory is required when the parallelization is purely\n'
            'over states (bands) and not k-points, set '
            "GPAW(..., parallel={'kpt': 1}, ...).")

        if S > 1:
            if isinstance(scalapack, (list, tuple)):
                nprow, npcol, b = scalapack
            else:
                nprow = int(round(S**0.5))
                while S % nprow != 0:
                    nprow -= 1
                npcol = S // nprow
                b = 64
            log('ScaLapack grid: {}x{},'.format(nprow, npcol),
                'block-size:', b)
            bg = BlacsGrid(bd.comm, S, 1)
            bg2 = BlacsGrid(bd.comm, nprow, npcol)
            scalapack = True
        else:
            nprow = npcol = 1
            scalapack = False

        self.set_positions(atoms.get_scaled_positions())
        self.mykpts[0].P = None
        self.allocate_arrays_for_projections(self.pt.my_atom_indices)

        myslice = bd.get_slice()

        pb = ProgressBar(log.fd)
        nkpt = len(self.kpt_u)

        for u, kpt in enumerate(self.kpt_u):
            pb.update(u / nkpt)
            npw = len(self.pd.Q_qG[kpt.q])
            if scalapack:
                mynpw = -(-npw // S)
                md = BlacsDescriptor(bg, npw, npw, mynpw, npw)
                md2 = BlacsDescriptor(bg2, npw, npw, b, b)
            else:
                md = md2 = MatrixDescriptor(npw, npw)

            with self.timer('Build H and S'):
                H_GG, S_GG = self.hs(ham, kpt.q, kpt.s, md)

            if scalapack:
                r = Redistributor(bd.comm, md, md2)
                H_GG = r.redistribute(H_GG)
                S_GG = r.redistribute(S_GG)

            psit_nG = md2.empty(dtype=complex)
            eps_n = np.empty(npw)

            with self.timer('Diagonalize'):
                if not scalapack:
                    md2.general_diagonalize_dc(H_GG, S_GG, psit_nG, eps_n,
                                               iu=iu)
                else:
                    md2.general_diagonalize_dc(H_GG, S_GG, psit_nG, eps_n)
            del H_GG, S_GG

            kpt.eps_n = eps_n[myslice].copy()

            if scalapack:
                md3 = BlacsDescriptor(bg, npw, npw, bd.maxmynbands, npw)
                r = Redistributor(bd.comm, md2, md3)
                psit_nG = r.redistribute(psit_nG)

            kpt.psit = PlaneWaveExpansionWaveFunctions(
                self.bd.nbands, self.pd, self.dtype,
                psit_nG[:bd.mynbands].copy(),
                kpt=kpt.q, dist=(self.bd.comm, self.bd.comm.size),
                spin=kpt.s, collinear=self.collinear)
            del psit_nG

            with self.timer('Projections'):
                self.pt.integrate(kpt.psit_nG, kpt.P_ani, kpt.q)

            kpt.f_n = None

        pb.finish()

        occupations.calculate(self)

        return nbands

    def initialize_from_lcao_coefficients(self, basis_functions):
        psit_nR = self.gd.empty(1, self.dtype)

        for kpt in self.mykpts:
            if self.kd.gamma:
                emikr_R = 1.0
            else:
                k_c = self.kd.ibzk_kc[kpt.k]
                emikr_R = self.gd.plane_wave(-k_c)
            kpt.psit = PlaneWaveExpansionWaveFunctions(
                self.bd.nbands, self.pd, self.dtype, kpt=kpt.q,
                dist=(self.bd.comm, -1, 1),
                spin=kpt.s, collinear=self.collinear)
            psit_nG = kpt.psit.array
            for n, psit_G in enumerate(psit_nG.reshape((-1,
                                                        psit_nG.shape[-1]))):
                psit_nR[:] = 0.0
                basis_functions.lcao_to_grid(kpt.C_nM[n:n + 1], psit_nR, kpt.q)
                psit_G[:] = self.pd.fft(psit_nR[0] * emikr_R, kpt.q)

            kpt.C_nM = None

    def random_wave_functions(self, mynao):
        rs = np.random.RandomState(self.world.rank)
        for kpt in self.kpt_u:
            if kpt.psit is None:
                kpt.psit = PlaneWaveExpansionWaveFunctions(
                    self.bd.nbands, self.pd, self.dtype, kpt=kpt.q,
                    dist=(self.bd.comm, -1, 1),
                    spin=kpt.s, collinear=self.collinear)

            array = kpt.psit.array[mynao:]
            weight_G = 1.0 / (1.0 + self.pd.G2_qG[kpt.q])
            array.real = rs.uniform(-1, 1, array.shape) * weight_G
            array.imag = rs.uniform(-1, 1, array.shape) * weight_G

    def estimate_memory(self, mem):
        FDPWWaveFunctions.estimate_memory(self, mem)
        self.pd.estimate_memory(mem.subnode('PW-descriptor'))

    def get_kinetic_stress(self):
        sigma_vv = np.zeros((3, 3), dtype=complex)
        pd = self.pd
        dOmega = pd.gd.dv / pd.gd.N_c.prod()
        if pd.dtype == float:
            dOmega *= 2
        K_qv = self.pd.K_qv
        for kpt in self.kpt_u:
            G_Gv = pd.get_reciprocal_vectors(q=kpt.q, add_q=False)
            psit2_G = 0.0
            for n, f in enumerate(kpt.f_n):
                psit2_G += f * np.abs(kpt.psit_nG[n])**2
            for alpha in range(3):
                Ga_G = G_Gv[:, alpha] + K_qv[kpt.q, alpha]
                for beta in range(3):
                    Gb_G = G_Gv[:, beta] + K_qv[kpt.q, beta]
                    sigma_vv[alpha, beta] += (psit2_G * Ga_G * Gb_G).sum()

        sigma_vv *= -dOmega
        self.world.sum(sigma_vv)
        return sigma_vv


def ft(spline):
    l = spline.get_angular_momentum_number()
    rc = 50.0
    N = 2**10
    assert spline.get_cutoff() <= rc

    dr = rc / N
    r_r = np.arange(N) * dr
    dk = pi / 2 / rc
    k_q = np.arange(2 * N) * dk
    f_r = spline.map(r_r) * (4 * pi)

    f_q = fbt(l, f_r, r_r, k_q)
    f_q[1:] /= k_q[1:]**(2 * l + 1)
    f_q[0] = (np.dot(f_r, r_r**(2 + 2 * l)) *
              dr * 2**l * fac(l) / fac(2 * l + 1))

    return Spline(l, k_q[-1], f_q)


class PWLFC(BaseLFC):
    def __init__(self, spline_aj, pd, blocksize=5000, comm=None):
        """Reciprocal-space plane-wave localized function collection.

        spline_aj: list of list of spline objects
            Splines.
        pd: PWDescriptor
            Plane-wave descriptor object.
        blocksize: int
            Block-size to use when looping over G-vectors.  Use None for
            doing all G-vectors in one big block.
        comm: communicator
            Communicator for operations that support parallelization
            over planewaves (only integrate so far)."""

        self.pd = pd
        self.spline_aj = spline_aj

        self.dtype = pd.dtype

        self.initialized = False

        # These will be filled in later:
        self.Y_qGL = []
        self.emiGR_qGa = []
        self.f_qGs = []
        self.l_s = None
        self.a_J = None
        self.s_J = None
        self.lmax = None

        if blocksize is not None:
            if pd.ngmax <= blocksize:
                # No need to block G-vectors
                blocksize = None
        self.blocksize = blocksize

        # These are set later in set_potitions():
        self.eikR_qa = None
        self.my_atom_indices = None
        self.my_indices = None
        self.pos_av = None
        self.nI = None

        if comm is None:
            comm = pd.gd.comm
        else:
            assert False
        self.comm = comm

    def initialize(self):
        """Initialize position-independent stuff."""
        if self.initialized:
            return

        splines = {}
        for spline_j in self.spline_aj:
            for spline in spline_j:
                if spline not in splines:
                    splines[spline] = len(splines)
        nsplines = len(splines)

        nJ = sum(len(spline_j) for spline_j in self.spline_aj)

        self.f_qGs = [np.empty((mynG, nsplines)) for mynG in self.pd.myng_q]
        self.l_s = np.empty(nsplines, np.int32)
        self.a_J = np.empty(nJ, np.int32)
        self.s_J = np.empty(nJ, np.int32)

        # Fourier transform radial functions:
        J = 0
        done = set()
        for a, spline_j in enumerate(self.spline_aj):
            for spline in spline_j:
                s = splines[spline]  # get spline index
                if spline not in done:
                    f = ft(spline)
                    for f_Gs, G2_G in zip(self.f_qGs, self.pd.G2_qG):
                        G_G = G2_G**0.5
                        f_Gs[:, s] = f.map(G_G)
                    self.l_s[s] = spline.get_angular_momentum_number()
                    done.add(spline)
                self.a_J[J] = a
                self.s_J[J] = s
                J += 1

        # self.lmax = max(self.l_s, default=-1)  # needs Python 3.4
        self.lmax = max(self.l_s) if len(self.l_s) > 0 else -1

        # Spherical harmonics:
        for q, K_v in enumerate(self.pd.K_qv):
            G_Gv = self.pd.get_reciprocal_vectors(q=q)
            Y_GL = np.empty((len(G_Gv), (self.lmax + 1)**2))
            for L in range((self.lmax + 1)**2):
                Y_GL[:, L] = Y(L, *G_Gv.T)
            self.Y_qGL.append(Y_GL)

        self.initialized = True

    def estimate_memory(self, mem):
        splines = set()
        lmax = -1
        for spline_j in self.spline_aj:
            for spline in spline_j:
                splines.add(spline)
                l = spline.get_angular_momentum_number()
                lmax = max(lmax, l)
        nbytes = ((len(splines) + (lmax + 1)**2) *
                  sum(G2_G.nbytes for G2_G in self.pd.G2_qG))
        mem.subnode('Arrays', nbytes)

    def get_function_count(self, a):
        return sum(2 * spline.get_angular_momentum_number() + 1
                   for spline in self.spline_aj[a])

    def set_positions(self, spos_ac, atom_partition=None):
        self.initialize()
        kd = self.pd.kd
        if kd is None or kd.gamma:
            self.eikR_qa = np.ones((1, len(spos_ac)))
        else:
            self.eikR_qa = np.exp(2j * pi * np.dot(kd.ibzk_qc, spos_ac.T))

        self.pos_av = np.dot(spos_ac, self.pd.gd.cell_cv)

        del self.emiGR_qGa[:]
        G_Qv = self.pd.G_Qv
        for Q_G in self.pd.myQ_qG:
            GR_Ga = np.dot(G_Qv[Q_G], self.pos_av.T)
            self.emiGR_qGa.append(np.exp(-1j * GR_Ga))

        if atom_partition is None:
            assert self.comm.size == 1
            rank_a = np.zeros(len(spos_ac), int)
        else:
            rank_a = atom_partition.rank_a

        self.my_atom_indices = []
        self.my_indices = []
        I1 = 0
        for a, rank in enumerate(rank_a):
            I2 = I1 + self.get_function_count(a)
            if rank == self.comm.rank:
                self.my_atom_indices.append(a)
                self.my_indices.append((a, I1, I2))
            I1 = I2
        self.nI = I1

    def expand(self, q=-1, G1=0, G2=None, cc=False):
        """Expand functions in plane-waves.

        q: int
            k-point index.
        G1: int
            Start G-vector index.
        G2: int
            End G-vector index.
        cc: bool
            Complex conjugate.
        """
        if G2 is None:
            G2 = self.Y_qGL[q].shape[0]

        emiGR_Ga = self.emiGR_qGa[q][G1:G2]
        f_Gs = self.f_qGs[q][G1:G2]
        Y_GL = self.Y_qGL[q][G1:G2]

        if self.pd.dtype == complex:
            f_GI = np.empty((G2 - G1, self.nI), complex)
        else:
            # Special layout because BLAS does not have real-complex
            # multiplications.  f_GI(G,I) layout:
            #
            #    real(G1, 0),   real(G1, 1),   ...
            #    imag(G1, 0),   imag(G1, 1),   ...
            #    real(G1+1, 0), real(G1+1, 1), ...
            #    imag(G1+1, 0), imag(G1+1, 1), ...
            #    ...

            f_GI = np.empty((2 * (G2 - G1), self.nI))

        if True:
            # Fast C-code:
            _gpaw.pwlfc_expand(f_Gs, emiGR_Ga, Y_GL,
                               self.l_s, self.a_J, self.s_J,
                               cc, f_GI)
            return f_GI

        # Equivalent slow Python code:
        f_GI = np.empty((G2 - G1, self.nI), complex)
        I1 = 0
        for J, (a, s) in enumerate(zip(self.a_J, self.s_J)):
            l = self.l_s[s]
            I2 = I1 + 2 * l + 1
            f_GI[:, I1:I2] = (f_Gs[:, s] *
                              emiGR_Ga[:, a] *
                              Y_GL[:, l**2:(l + 1)**2].T *
                              (-1.0j)**l).T
            I1 = I2
        if cc:
            f_GI = f_GI.conj()
        if self.pd.dtype == float:
            f_GI = f_GI.T.copy().view(float).T.copy()

        return f_GI

    def block(self, q=-1, ensure_same_number_of_blocks=False):
        nG = self.Y_qGL[q].shape[0]
        B = self.blocksize
        if B:
            G1 = 0
            while G1 < nG:
                G2 = min(G1 + B, nG)
                yield G1, G2
                G1 = G2
            if ensure_same_number_of_blocks:
                # Make sure we yield the same number of times:
                nb = (self.pd.maxmyng + B - 1) // B
                mynb = (nG + B - 1) // B
                if mynb < nb:
                    yield nG, nG  # empty block
        else:
            yield 0, nG

    def add(self, a_xG, c_axi=1.0, q=-1, f0_IG=None):
        c_xI = np.empty(a_xG.shape[:-1] + (self.nI,), self.pd.dtype)

        if isinstance(c_axi, float):
            assert q == -1 and a_xG.ndim == 1
            c_xI[:] = c_axi
        else:
            if self.comm.size != 1:
                c_xI[:] = 0.0
            for a, I1, I2 in self.my_indices:
                c_xI[..., I1:I2] = c_axi[a] * self.eikR_qa[q][a].conj()
            if self.comm.size != 1:
                self.comm.sum(c_xI)

        c_xI = c_xI.reshape((np.prod(c_xI.shape[:-1], dtype=int), self.nI))
        a_xG = a_xG.reshape((-1, a_xG.shape[-1])).view(self.pd.dtype)

        for G1, G2 in self.block(q):
            if f0_IG is None:
                f_GI = self.expand(q, G1, G2, cc=False)
            else:
                1 / 0
                # f_IG = f0_IG

            if self.pd.dtype == float:
                # f_IG = f_IG.view(float)
                G1 *= 2
                G2 *= 2

            mmm(1.0 / self.pd.gd.dv, c_xI, 'N', f_GI, 'T',
                1.0, a_xG[:, G1:G2])

    def integrate(self, a_xG, c_axi=None, q=-1):
        c_xI = np.zeros(a_xG.shape[:-1] + (self.nI,), self.pd.dtype)

        b_xI = c_xI.reshape((np.prod(c_xI.shape[:-1], dtype=int), self.nI))
        a_xG = a_xG.reshape((-1, a_xG.shape[-1]))

        alpha = 1.0 / self.pd.gd.N_c.prod()
        if self.pd.dtype == float:
            alpha *= 2
            a_xG = a_xG.view(float)

        if c_axi is None:
            c_axi = self.dict(a_xG.shape[:-1])

        x = 0.0
        for G1, G2 in self.block(q):
            f_GI = self.expand(q, G1, G2, cc=self.pd.dtype == complex)
            if self.pd.dtype == float:
                if G1 == 0 and self.comm.rank == 0:
                    f_GI[0] *= 0.5
                G1 *= 2
                G2 *= 2
            mmm(alpha, a_xG[:, G1:G2], 'N', f_GI, 'N', x, b_xI)
            x = 1.0

        self.comm.sum(b_xI)
        for a, I1, I2 in self.my_indices:
            c_axi[a][:] = self.eikR_qa[q][a] * c_xI[..., I1:I2]

        return c_axi

    def matrix_elements(self, psit, out):
        P_ani = {a: P_in.T for a, P_in in out.items()}
        self.integrate(psit.array, P_ani, psit.kpt)

    def derivative(self, a_xG, c_axiv, q=-1):
        c_vxI = np.zeros((3,) + a_xG.shape[:-1] + (self.nI,), self.pd.dtype)
        b_vxI = c_vxI.reshape((3, np.prod(c_vxI.shape[1:-1], dtype=int),
                               self.nI))
        a_xG = a_xG.reshape((-1, a_xG.shape[-1])).view(self.pd.dtype)

        alpha = 1.0 / self.pd.gd.N_c.prod()

        K_v = self.pd.K_qv[q]

        x = 0.0
        for G1, G2 in self.block(q):
            f_GI = self.expand(q, G1, G2, cc=True)
            G_Gv = self.pd.G_Qv[self.pd.myQ_qG[q][G1:G2]]
            if self.pd.dtype == float:
                d_GI = np.empty_like(f_GI)
                for v in range(3):
                    d_GI[::2] = f_GI[1::2] * G_Gv[:, v, np.newaxis]
                    d_GI[1::2] = f_GI[::2] * G_Gv[:, v, np.newaxis]
                    mmm(2 * alpha,
                        a_xG[:, 2 * G1:2 * G2], 'N',
                        d_GI, 'N',
                        x, b_vxI[v])
            else:
                for v in range(3):
                    mmm(-alpha,
                        a_xG[:, G1:G2], 'N',
                        f_GI * (G_Gv[:, v] + K_v[v])[:, np.newaxis], 'N',
                        x, b_vxI[v])
            x = 1.0

        self.comm.sum(c_vxI)

        for v in range(3):
            if self.pd.dtype == float:
                for a, I1, I2 in self.my_indices:
                    c_axiv[a][..., v] = c_vxI[v, ..., I1:I2]
            else:
                for a, I1, I2 in self.my_indices:
                    c_axiv[a][..., v] = (1.0j * self.eikR_qa[q][a] *
                                         c_vxI[v, ..., I1:I2])

    def stress_tensor_contribution(self, a_xG, c_axi=1.0, q=-1):
        cache = {}
        things = []
        I1 = 0
        lmax = 0
        for a, spline_j in enumerate(self.spline_aj):
            for spline in spline_j:
                if spline not in cache:
                    s = ft(spline)
                    G_G = self.pd.G2_qG[q]**0.5
                    f_G = []
                    dfdGoG_G = []
                    for G in G_G:
                        f, dfdG = s.get_value_and_derivative(G)
                        if G < 1e-10:
                            G = 1.0
                        f_G.append(f)
                        dfdGoG_G.append(dfdG / G)
                    f_G = np.array(f_G)
                    dfdGoG_G = np.array(dfdGoG_G)
                    cache[spline] = (f_G, dfdGoG_G)
                else:
                    f_G, dfdGoG_G = cache[spline]
                l = spline.l
                lmax = max(l, lmax)
                I2 = I1 + 2 * l + 1
                things.append((a, l, I1, I2, f_G, dfdGoG_G))
                I1 = I2

        if isinstance(c_axi, float):
            c_axi = dict((a, c_axi) for a in range(len(self.pos_av)))

        G0_Gv = self.pd.get_reciprocal_vectors(q=q)

        stress_vv = np.zeros((3, 3))
        for G1, G2 in self.block(q, ensure_same_number_of_blocks=True):
            G_Gv = G0_Gv[G1:G2]
            Z_LvG = np.array([nablarlYL(L, G_Gv.T)
                              for L in range((lmax + 1)**2)])
            aa_xG = a_xG[..., G1:G2]
            for v1 in range(3):
                for v2 in range(3):
                    stress_vv[v1, v2] += self._stress_tensor_contribution(
                        v1, v2, things, G1, G2, G_Gv, aa_xG, c_axi, q, Z_LvG)

        self.comm.sum(stress_vv)

        return stress_vv

    def _stress_tensor_contribution(self, v1, v2, things, G1, G2,
                                    G_Gv, a_xG, c_axi, q, Z_LvG):
        f_IG = np.empty((self.nI, G2 - G1), complex)
        emiGR_Ga = self.emiGR_qGa[q][G1:G2]
        Y_LG = self.Y_qGL[q].T
        for a, l, I1, I2, f_G, dfdGoG_G in things:
            L1 = l**2
            L2 = (l + 1)**2
            f_IG[I1:I2] = (emiGR_Ga[:, a] * (-1.0j)**l *
                           (dfdGoG_G[G1:G2] * G_Gv[:, v1] * G_Gv[:, v2] *
                            Y_LG[L1:L2, G1:G2] +
                            f_G[G1:G2] * G_Gv[:, v1] * Z_LvG[L1:L2, v2]))

        c_xI = np.zeros(a_xG.shape[:-1] + (self.nI,), self.pd.dtype)

        x = np.prod(c_xI.shape[:-1], dtype=int)
        b_xI = c_xI.reshape((x, self.nI))
        a_xG = a_xG.reshape((x, a_xG.shape[-1]))

        alpha = 1.0 / self.pd.gd.N_c.prod()
        if self.pd.dtype == float:
            alpha *= 2
            if G1 == 0 and self.pd.gd.comm.rank == 0:
                f_IG[:, 0] *= 0.5
            f_IG = f_IG.view(float)
            a_xG = a_xG.copy().view(float)

        mmm(alpha, a_xG, 'N', f_IG, 'C', 0.0, b_xI)
        self.comm.sum(b_xI)

        stress = 0.0
        for a, I1, I2 in self.my_indices:
            stress -= self.eikR_qa[q][a] * (c_axi[a] * c_xI[..., I1:I2]).sum()
        return stress.real


class PseudoCoreKineticEnergyDensityLFC(PWLFC):
    def add(self, tauct_R):
        tauct_R += self.pd.ifft(1.0 / self.pd.gd.dv *
                                self.expand().sum(1).view(complex))

    def derivative(self, dedtaut_R, dF_aiv):
        PWLFC.derivative(self, self.pd.fft(dedtaut_R), dF_aiv)


class ReciprocalSpaceDensity(Density):
    def __init__(self, gd, finegd, nspins, collinear, charge, redistributor,
                 background_charge=None):
        Density.__init__(self, gd, finegd, nspins, collinear, charge,
                         redistributor=redistributor,
                         background_charge=background_charge)

        self.pd2 = PWDescriptor(None, gd)
        self.pd3 = PWDescriptor(None, finegd)

        self.map23 = PWMapping(self.pd2, self.pd3)

        self.nct_q = None
        self.nt_Q = None
        self.rhot_q = None

    def initialize(self, setups, timer, magmom_av, hund):
        Density.initialize(self, setups, timer, magmom_av, hund)

        spline_aj = []
        for setup in setups:
            if setup.nct is None:
                spline_aj.append([])
            else:
                spline_aj.append([setup.nct])
        self.nct = PWLFC(spline_aj, self.pd2)

        self.ghat = PWLFC([setup.ghat_l for setup in setups], self.pd3,
                          )  # blocksize=256, comm=self.xc_redistributor.comm)

    def set_positions(self, spos_ac, atom_partition):
        Density.set_positions(self, spos_ac, atom_partition)
        self.nct_q = self.pd2.zeros()
        self.nct.add(self.nct_q, 1.0 / self.nspins)
        self.nct_G = self.pd2.ifft(self.nct_q)

    def interpolate_pseudo_density(self, comp_charge=None):
        """Interpolate pseudo density to fine grid."""
        if comp_charge is None:
            comp_charge, _Q_aL = self.calculate_multipole_moments()

        if self.nt_xg is None:
            self.nt_xg = self.finegd.empty(self.ncomponents)
            self.nt_sg = self.nt_xg[:self.nspins]
            self.nt_vg = self.nt_xg[self.nspins:]
            self.nt_Q = self.pd2.empty()

        self.nt_Q[:] = 0.0

        x = 0
        for nt_G, nt_g in zip(self.nt_xG, self.nt_xg):
            nt_g[:], nt_Q = self.pd2.interpolate(nt_G, self.pd3)
            if x < self.nspins:
                self.nt_Q += nt_Q
            x += 1

    def interpolate(self, in_xR, out_xR=None):
        """Interpolate array(s)."""
        if out_xR is None:
            out_xR = self.finegd.empty(in_xR.shape[:-3])

        a_xR = in_xR.reshape((-1,) + in_xR.shape[-3:])
        b_xR = out_xR.reshape((-1,) + out_xR.shape[-3:])

        for in_R, out_R in zip(a_xR, b_xR):
            out_R[:] = self.pd2.interpolate(in_R, self.pd3)[0]

        return out_xR

    distribute_and_interpolate = interpolate

    def calculate_pseudo_charge(self):
        self.rhot_q = self.pd3.zeros()
        Q_aL = self.Q.calculate(self.D_asp)
        self.ghat.add(self.rhot_q, Q_aL)
        self.map23.add_to2(self.rhot_q, self.nt_Q)
        self.background_charge.add_fourier_space_charge_to(self.pd3,
                                                           self.rhot_q)
        if self.gd.comm.rank == 0:
            self.rhot_q[0] = 0.0

    def get_pseudo_core_kinetic_energy_density_lfc(self):
        return PseudoCoreKineticEnergyDensityLFC(
            [[setup.tauct] for setup in self.setups], self.pd2)

    def calculate_dipole_moment(self):
        pd = self.pd3
        N_c = pd.tmp_Q.shape

        m0_q, m1_q, m2_q = [i_G == 0
                            for i_G in np.unravel_index(pd.Q_qG[0], N_c)]
        rhot_q = self.pd3.gather(self.rhot_q)
        if pd.comm.rank == 0:
            irhot_q = rhot_q.imag
            rhot_cs = [irhot_q[m1_q & m2_q],
                       irhot_q[m0_q & m2_q],
                       irhot_q[m0_q & m1_q]]
            d_c = [np.dot(rhot_s[1:], 1.0 / np.arange(1, len(rhot_s)))
                   for rhot_s in rhot_cs]
            d_v = -np.dot(d_c, pd.gd.cell_cv) / pi * pd.gd.dv
        else:
            d_v = np.empty(3)
        pd.comm.broadcast(d_v, 0)
        return d_v


class ReciprocalSpacePoissonSolver:
    def __init__(self, pd, realpbc_c):
        self.pd = pd
        self.realpbc_c = realpbc_c
        self.G2_q = pd.G2_qG[0]
        if pd.gd.comm.rank == 0:
            # Avoid division by zero:
            self.G2_q[0] = 1.0

    def initialize(self):
        pass

    def get_stencil(self):
        return '????'

    def estimate_memory(self, mem):
        pass

    def todict(self):
        return {}

    def solve(self, vHt_q, dens):
        vHt_q[:] = 4 * pi * dens.rhot_q
        vHt_q /= self.G2_q


def integrate(pd, a, b):
    """Shortcut for integrals without calling pd.gd.comm.sum()."""
    return pd.integrate(a, b, global_integral=False)


class ReciprocalSpaceHamiltonian(Hamiltonian):
    def __init__(self, gd, finegd, pd2, pd3, nspins, collinear,
                 setups, timer, xc, world, xc_redistributor,
                 vext=None,
                 psolver=None, redistributor=None, realpbc_c=None):

        assert redistributor is not None  # XXX should not be like this
        Hamiltonian.__init__(self, gd, finegd, nspins, collinear, setups,
                             timer, xc, world, vext=vext,
                             redistributor=redistributor)

        self.vbar = PWLFC([[setup.vbar] for setup in setups], pd2)
        self.pd2 = pd2
        self.pd3 = pd3
        self.xc_redistributor = xc_redistributor

        self.vHt_q = pd3.empty()

        if psolver is None:
            psolver = ReciprocalSpacePoissonSolver(pd3, realpbc_c)
        elif isinstance(psolver, dict):
            direction = psolver['dipolelayer']
            assert len(psolver) == 1
            from gpaw.dipole_correction import DipoleCorrection
            psolver = DipoleCorrection(
                ReciprocalSpacePoissonSolver(pd3, realpbc_c), direction)
        self.poisson = psolver
        self.npoisson = 0

        self.vbar_Q = None
        self.vt_Q = None
        self.estress = None

    @property
    def xc_gd(self):
        if self.xc_redistributor is None:
            return self.finegd
        return self.xc_redistributor.aux_gd

    def set_positions(self, spos_ac, atom_partition):
        Hamiltonian.set_positions(self, spos_ac, atom_partition)
        self.vbar_Q = self.pd2.zeros()
        self.vbar.add(self.vbar_Q)

    def update_pseudo_potential(self, dens):
        ebar = integrate(self.pd2, self.vbar_Q, dens.nt_Q)
        with self.timer('Poisson'):
            self.poisson.solve(self.vHt_q, dens)
            epot = 0.5 * integrate(self.pd3, self.vHt_q, dens.rhot_q)

        if self.vext is None:
            v_q = self.vHt_q
            eext = 0.0
        else:
            v_q = self.vext.get_potentialq(self.finegd, self.pd3).copy()
            eext = integrate(self.pd3, v_q, dens.rhot_q)
            v_q += self.vHt_q

        self.vt_Q = self.vbar_Q.copy()
        dens.map23.add_to1(self.vt_Q, v_q)

        self.vt_sG[:] = self.pd2.ifft(self.vt_Q)

        self.timer.start('XC 3D grid')

        nt_xg = dens.nt_xg

        # If we have a redistributor, we want to do the
        # good old distribute-calculate-collect:
        redist = self.xc_redistributor
        if redist is not None:
            nt_xg = redist.distribute(nt_xg)

        vxct_xg = np.zeros_like(nt_xg)
        exc = self.xc.calculate(self.xc_gd, nt_xg, vxct_xg)
        exc /= self.finegd.comm.size
        if redist is not None:
            vxct_xg = redist.collect(vxct_xg)

        x = 0
        for vt_G, vxct_g in zip(self.vt_xG, vxct_xg):
            vxc_G, vxc_Q = self.pd3.restrict(vxct_g, self.pd2)
            if x < self.nspins:
                vt_G += vxc_G
                self.vt_Q += vxc_Q / self.nspins
            else:
                vt_G[:] = vxc_G
            x += 1

        self.timer.stop('XC 3D grid')

        energies = np.array([epot, ebar, eext, exc])
        self.estress = self.gd.comm.sum(epot + ebar)
        return energies

    def calculate_atomic_hamiltonians(self, density):
        def getshape(a):
            return sum(2 * l + 1
                       for l, _ in enumerate(self.setups[a].ghat_l)),
        W_aL = ArrayDict(self.atomdist.aux_partition, getshape, float)

        if self.vext:
            vext_q = self.vext.get_potentialq(self.finegd, self.pd3)
            density.ghat.integrate(self.vHt_q + vext_q, W_aL)
        else:
            density.ghat.integrate(self.vHt_q, W_aL)

        return self.atomdist.to_work(self.atomdist.from_aux(W_aL))

    def calculate_kinetic_energy(self, density):
        ekin = 0.0
        for vt_G, nt_G in zip(self.vt_xG, density.nt_xG):
            ekin -= integrate(self.gd, vt_G, nt_G)
        ekin += integrate(self.gd, self.vt_sG, density.nct_G).sum()
        return ekin

    def restrict(self, in_xR, out_xR=None):
        """Restrict array."""
        if out_xR is None:
            out_xR = self.gd.empty(in_xR.shape[:-3])

        a_xR = in_xR.reshape((-1,) + in_xR.shape[-3:])
        b_xR = out_xR.reshape((-1,) + out_xR.shape[-3:])

        for in_R, out_R in zip(a_xR, b_xR):
            out_R[:] = self.pd3.restrict(in_R, self.pd2)[0]

        return out_xR

    restrict_and_collect = restrict

    def calculate_forces2(self, dens, ghat_aLv, nct_av, vbar_av):
        if self.vext:
            vext_q = self.vext.get_potentialq(self.finegd, self.pd3)
            dens.ghat.derivative(self.vHt_q + vext_q, ghat_aLv)
        else:
            dens.ghat.derivative(self.vHt_q, ghat_aLv)
        dens.nct.derivative(self.vt_Q, nct_av)
        self.vbar.derivative(dens.nt_Q, vbar_av)

    def get_electrostatic_potential(self, dens):
        self.poisson.solve(self.vHt_q, dens)
        return self.pd3.ifft(self.vHt_q)<|MERGE_RESOLUTION|>--- conflicted
+++ resolved
@@ -274,10 +274,7 @@
     def bytecount(self, dtype=float):
         return self.ngmax * 16
 
-<<<<<<< HEAD
-    def zeros(self, x=(), dtype=None, q=-1, cuda=False):
-=======
-    def zeros(self, x=(), dtype=None, q=None):
+    def zeros(self, x=(), dtype=None, q=None, cuda=False):
         """Return zeroed array.
 
         The shape of the array will be x + (ng,) where ng is the number
@@ -285,17 +282,12 @@
         different values for ng.  Therefore, the q index must be given,
         unless we are describibg a real-valued function."""
 
->>>>>>> b6e9cdbe
         a_xG = self.empty(x, dtype, q)
         a_xG.fill(0.0)
         return a_xG
 
-<<<<<<< HEAD
-    def empty(self, x=(), dtype=None, q=-1, cuda=False):
-=======
-    def empty(self, x=(), dtype=None, q=None):
+    def empty(self, x=(), dtype=None, q=None, cuda=False):
         """Return empty array."""
->>>>>>> b6e9cdbe
         if dtype is not None:
             assert dtype == self.dtype
         if isinstance(x, numbers.Integral):
@@ -750,17 +742,10 @@
                                    bd=bd, dtype=dtype, world=world, kd=kd,
                                    kptband_comm=kptband_comm, timer=timer)
 
-<<<<<<< HEAD
-        self.orthoksl.gd = self.pd
-        self.matrixoperator = MatrixOperator(self.orthoksl)
-
-    def empty(self, n=(), global_array=False, realspace=False,
-              q=-1, cuda=False):
-=======
-    def empty(self, n=(), global_array=False, realspace=False, q=None):
+    def empty(self, n=(), global_array=False, realspace=False, q=None,
+              cuda=False):
         if isinstance(n, numbers.Integral):
             n = (n,)
->>>>>>> b6e9cdbe
         if realspace:
             return self.gd.empty(n, self.dtype, global_array)
         elif global_array:
