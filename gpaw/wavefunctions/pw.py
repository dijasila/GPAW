# -*- coding: utf-8 -*-
from __future__ import print_function, division
import numbers
from math import pi
from math import factorial as fac
from distutils.version import LooseVersion

import numpy as np
import ase.units as units
from ase.utils.timing import timer

import gpaw.fftw as fftw
from gpaw.band_descriptor import BandDescriptor
from gpaw.blacs import BlacsGrid, BlacsDescriptor, Redistributor
from gpaw.density import Density
from gpaw.hs_operators import MatrixOperator
from gpaw.lfc import BaseLFC
from gpaw.lcao.overlap import fbt
from gpaw.hamiltonian import Hamiltonian
from gpaw.matrix_descriptor import MatrixDescriptor
from gpaw.spherical_harmonics import Y, nablarlYL
from gpaw.spline import Spline
from gpaw.utilities import unpack
from gpaw.utilities.blas import rk, r2k, gemv, gemm, axpy
from gpaw.utilities.progressbar import ProgressBar
from gpaw.wavefunctions.fdpw import FDPWWaveFunctions
from gpaw.wavefunctions.mode import Mode


class PW(Mode):
    name = 'pw'

    def __init__(self, ecut=340, fftwflags=fftw.ESTIMATE, cell=None,
                 force_complex_dtype=False):
        """Plane-wave basis mode.

        ecut: float
            Plane-wave cutoff in eV.
        fftwflags: int
            Flags for making FFTW plan (default is ESTIMATE).
        cell: 3x3 ndarray
            Use this unit cell to chose the planewaves."""

        self.ecut = ecut / units.Hartree
        self.fftwflags = fftwflags

        if cell is None:
            self.cell_cv = None
        else:
            self.cell_cv = cell / units.Bohr

        Mode.__init__(self, force_complex_dtype)

    def __call__(self, diagksl, orthoksl, initksl, gd, *args, **kwargs):
        if self.cell_cv is None:
            ecut = self.ecut
        else:
            volume = abs(np.linalg.det(gd.cell_cv))
            volume0 = abs(np.linalg.det(self.cell_cv))
            ecut = self.ecut * (volume0 / volume)**(2 / 3.0)

        wfs = PWWaveFunctions(ecut, self.fftwflags,
                              diagksl, orthoksl, initksl, gd, *args,
                              **kwargs)
        return wfs

    def todict(self):
        dct = Mode.todict(self)
        dct['ecut'] = self.ecut * units.Hartree
        if self.cell_cv is not None:
            dct['cell'] = self.cell_cv * units.Bohr
        return dct


class PWDescriptor:
    ndim = 1  # all 3d G-vectors are stored in a 1d ndarray

    def __init__(self, ecut, gd, dtype=None, kd=None,
                 fftwflags=fftw.ESTIMATE):

        assert gd.pbc_c.all()
        assert gd.comm.size == 1

        self.gd = gd
        self.fftwflags = fftwflags

        N_c = gd.N_c
        self.comm = gd.comm

        ecutmax = 0.5 * pi**2 / (self.gd.h_cv**2).sum(1).max()

        if ecut is None:
            ecut = ecutmax * 0.9999
        else:
            if ecut > ecutmax:
                raise ValueError(
                    'You have a weird unit cell!  '
                    'Try to use the maximally reduced Niggli cell.  '
                    'See the ase.build.niggli_reduce() function.')

        self.ecut = ecut

        if dtype is None:
            if kd is None or kd.gamma:
                dtype = float
            else:
                dtype = complex
        self.dtype = dtype

        if dtype == float:
            Nr_c = N_c.copy()
            Nr_c[2] = N_c[2] // 2 + 1
            i_Qc = np.indices(Nr_c).transpose((1, 2, 3, 0))
            i_Qc[..., :2] += N_c[:2] // 2
            i_Qc[..., :2] %= N_c[:2]
            i_Qc[..., :2] -= N_c[:2] // 2
            self.tmp_Q = fftw.empty(Nr_c, complex)
            self.tmp_R = self.tmp_Q.view(float)[:, :, :N_c[2]]
        else:
            i_Qc = np.indices(N_c).transpose((1, 2, 3, 0))
            i_Qc += N_c // 2
            i_Qc %= N_c
            i_Qc -= N_c // 2
            self.tmp_Q = fftw.empty(N_c, complex)
            self.tmp_R = self.tmp_Q

        self.nbytes = self.tmp_R.nbytes

        self.fftplan = fftw.FFTPlan(self.tmp_R, self.tmp_Q, -1, fftwflags)
        self.ifftplan = fftw.FFTPlan(self.tmp_Q, self.tmp_R, 1, fftwflags)

        # Calculate reciprocal lattice vectors:
        B_cv = 2.0 * pi * gd.icell_cv
        i_Qc.shape = (-1, 3)
        self.G_Qv = np.dot(i_Qc, B_cv)
        self.nbytes += self.G_Qv.nbytes

        self.kd = kd
        if kd is None:
            self.K_qv = np.zeros((1, 3))
        else:
            self.K_qv = np.dot(kd.ibzk_qc, B_cv)

        # Map from vectors inside sphere to fft grid:
        self.Q_qG = []
        self.G2_qG = []
        Q_Q = np.arange(len(i_Qc), dtype=np.int32)

        self.ngmin = 100000000
        self.ngmax = 0
        for q, K_v in enumerate(self.K_qv):
            G2_Q = ((self.G_Qv + K_v)**2).sum(axis=1)
            mask_Q = (G2_Q <= 2 * ecut)
            if self.dtype == float:
                mask_Q &= ((i_Qc[:, 2] > 0) |
                           (i_Qc[:, 1] > 0) |
                           ((i_Qc[:, 0] >= 0) & (i_Qc[:, 1] == 0)))
            Q_G = Q_Q[mask_Q]
            self.Q_qG.append(Q_G)
            self.G2_qG.append(G2_Q[Q_G])
            ng = len(Q_G)
            self.ngmin = min(ng, self.ngmin)
            self.ngmax = max(ng, self.ngmax)
            self.nbytes += Q_G.nbytes + self.G2_qG[q].nbytes

        if kd is not None:
            self.ngmin = kd.comm.min(self.ngmin)
            self.ngmax = kd.comm.max(self.ngmax)

        self.n_c = np.array([self.ngmax])  # used by hs_operators.py XXX

    def get_reciprocal_vectors(self, q=0, add_q=True):
        """ Returns reciprocal lattice vectors plus q, G + q,
        in xyz coordinates.
        """

        assert q < len(self.K_qv), ('Choose a q-index belonging to ' +
                                    'the irreducible Brillouin zone.')
        q_v = self.K_qv[q]

        if add_q:
            G_Gv = self.G_Qv[self.Q_qG[q]] + q_v
        else:
            G_Gv = self.G_Qv[self.Q_qG[q]]

        return G_Gv

    def __getstate__(self):
        return (self.ecut, self.gd, self.dtype, self.kd, self.fftwflags)

    def __setstate__(self, state):
        self.__init__(*state)

    def estimate_memory(self, mem):
        mem.subnode('Arrays', self.nbytes)

    def bytecount(self, dtype=float):
        return self.ngmax * 16

    def zeros(self, x=(), dtype=None, q=-1):
        a_xG = self.empty(x, dtype, q)
        a_xG.fill(0.0)
        return a_xG

    def empty(self, x=(), dtype=None, q=-1):
        if dtype is not None:
            assert dtype == self.dtype
        if isinstance(x, numbers.Integral):
            x = (x,)
        if q == -1:
            shape = x + (self.ngmax,)
        else:
            shape = x + self.Q_qG[q].shape
        return np.empty(shape, complex)

    def fft(self, f_R, q=-1, Q_G=None):
        """Fast Fourier transform.

        Returns c(G) for G<Gc::

                   __
                  \        -iG.R
            c(G) = ) f(R) e
                  /__
                   R
        """

        self.tmp_R[:] = f_R

        self.fftplan.execute()
        if Q_G is None:
            Q_G = self.Q_qG[q]
        return self.tmp_Q.ravel()[Q_G]

    def ifft(self, c_G, q=-1):
        """Inverse fast Fourier transform.

        Returns::

                      __
                   1 \        iG.R
            f(R) = -  ) c(G) e
                   N /__
                      G
        """

        self.tmp_Q[:] = 0.0
        self.tmp_Q.ravel()[self.Q_qG[q]] = c_G
        if self.dtype == float:
            t = self.tmp_Q[:, :, 0]
            n, m = self.gd.N_c[:2] // 2 - 1
            t[0, -m:] = t[0, m:0:-1].conj()
            t[n:0:-1, -m:] = t[-n:, m:0:-1].conj()
            t[-n:, -m:] = t[n:0:-1, m:0:-1].conj()
            t[-n:, 0] = t[n:0:-1, 0].conj()
        self.ifftplan.execute()
        return self.tmp_R * (1.0 / self.tmp_R.size)

    def integrate(self, a_xg, b_yg=None,
                  global_integral=True, hermitian=False,
                  _transposed_result=None):
        """Integrate function(s) over domain.

        a_xg: ndarray
            Function(s) to be integrated.
        b_yg: ndarray
            If present, integrate a_xg.conj() * b_yg.
        global_integral: bool
            If the array(s) are distributed over several domains, then the
            total sum will be returned.  To get the local contribution
            only, use global_integral=False.
        hermitian: bool
            Result is hermitian.
        _transposed_result: ndarray
            Long story.  Don't use this unless you are a method of the
            MatrixOperator class ..."""

        if b_yg is None:
            # Only one array:
            assert self.dtype == float
            return a_xg[..., 0].real * self.gd.dv

        A_xg = a_xg.reshape((-1, a_xg.shape[-1]))
        B_yg = b_yg.reshape((-1, b_yg.shape[-1]))

        alpha = self.gd.dv / self.gd.N_c.prod()

        if self.dtype == float:
            alpha *= 2
            A_xg = A_xg.view(float)
            B_yg = B_yg.view(float)

        if _transposed_result is None:
            result_yx = np.zeros((len(B_yg), len(A_xg)), self.dtype)
        else:
            result_yx = _transposed_result

        if a_xg is b_yg:
            rk(alpha, A_xg, 0.0, result_yx)
        elif hermitian:
            r2k(0.5 * alpha, A_xg, B_yg, 0.0, result_yx)
        else:
            gemm(alpha, A_xg, B_yg, 0.0, result_yx, 'c')

        if self.dtype == float:
            correction_yx = np.outer(B_yg[:, 0], A_xg[:, 0])
            if hermitian:
                result_yx -= 0.25 * alpha * (correction_yx + correction_yx.T)
            else:
                result_yx -= 0.5 * alpha * correction_yx

        xshape = a_xg.shape[:-1]
        yshape = b_yg.shape[:-1]
        result = result_yx.T.reshape(xshape + yshape)

        if result.ndim == 0:
            return result.item()
        else:
            return result

    def interpolate(self, a_R, pd, q=-1):
        a_Q = self.tmp_Q
        b_Q = pd.tmp_Q

        e0, e1, e2 = 1 - self.gd.N_c % 2  # even or odd size
        a0, a1, a2 = pd.gd.N_c // 2 - self.gd.N_c // 2
        b0, b1, b2 = self.gd.N_c + (a0, a1, a2)

        if self.dtype == float:
            b2 = (b2 - a2) // 2 + 1
            a2 = 0
            axes = (0, 1)
        else:
            axes = (0, 1, 2)

        self.tmp_R[:] = a_R
        self.fftplan.execute()
        b_Q[:] = 0.0
        b_Q[a0:b0, a1:b1, a2:b2] = np.fft.fftshift(a_Q, axes=axes)

        if e0:
            b_Q[a0, a1:b1, a2:b2] *= 0.5
            b_Q[b0, a1:b1, a2:b2] = b_Q[a0, a1:b1, a2:b2]
            b0 += 1
        if e1:
            b_Q[a0:b0, a1, a2:b2] *= 0.5
            b_Q[a0:b0, b1, a2:b2] = b_Q[a0:b0, a1, a2:b2]
            b1 += 1
        if self.dtype == complex:
            if e2:
                b_Q[a0:b0, a1:b1, a2] *= 0.5
                b_Q[a0:b0, a1:b1, b2] = b_Q[a0:b0, a1:b1, a2]
        else:
            if e2:
                b_Q[a0:b0, a1:b1, b2 - 1] *= 0.5

        b_Q[:] = np.fft.ifftshift(b_Q, axes=axes)
        pd.ifftplan.execute()
        return pd.tmp_R * (1.0 / self.tmp_R.size), a_Q.ravel()[self.Q_qG[q]]

    def restrict(self, a_R, pd, q=-1):
        a_Q = pd.tmp_Q
        b_Q = self.tmp_Q

        e0, e1, e2 = 1 - pd.gd.N_c % 2  # even or odd size
        a0, a1, a2 = self.gd.N_c // 2 - pd.gd.N_c // 2
        b0, b1, b2 = pd.gd.N_c // 2 + self.gd.N_c // 2 + 1

        if self.dtype == float:
            b2 = pd.gd.N_c[2] // 2 + 1
            a2 = 0
            axes = (0, 1)
        else:
            axes = (0, 1, 2)

        self.tmp_R[:] = a_R
        self.fftplan.execute()
        b_Q[:] = np.fft.fftshift(b_Q, axes=axes)

        if e0:
            b_Q[a0, a1:b1, a2:b2] += b_Q[b0 - 1, a1:b1, a2:b2]
            b_Q[a0, a1:b1, a2:b2] *= 0.5
            b0 -= 1
        if e1:
            b_Q[a0:b0, a1, a2:b2] += b_Q[a0:b0, b1 - 1, a2:b2]
            b_Q[a0:b0, a1, a2:b2] *= 0.5
            b1 -= 1
        if self.dtype == complex and e2:
            b_Q[a0:b0, a1:b1, a2] += b_Q[a0:b0, a1:b1, b2 - 1]
            b_Q[a0:b0, a1:b1, a2] *= 0.5
            b2 -= 1

        a_Q[:] = b_Q[a0:b0, a1:b1, a2:b2]
        a_Q[:] = np.fft.ifftshift(a_Q, axes=axes)
        a_G = a_Q.ravel()[pd.Q_qG[q]] / 8
        pd.ifftplan.execute()
        return pd.tmp_R * (1.0 / self.tmp_R.size), a_G

    def map(self, pd, q=-1):
        N_c = np.array(self.tmp_Q.shape)
        N3_c = pd.tmp_Q.shape
        Q2_G = self.Q_qG[q]
        Q2_Gc = np.empty((len(Q2_G), 3), int)
        Q2_Gc[:, 0], r_G = divmod(Q2_G, N_c[1] * N_c[2])
        Q2_Gc.T[1:] = divmod(r_G, N_c[2])
        if self.dtype == float:
            C = 2
        else:
            C = 3
        Q2_Gc[:, :C] += N_c[:C] // 2
        Q2_Gc[:, :C] %= N_c[:C]
        Q2_Gc[:, :C] -= N_c[:C] // 2
        Q2_Gc[:, :C] %= N3_c[:C]
        Q3_G = Q2_Gc[:, 2] + N3_c[2] * (Q2_Gc[:, 1] + N3_c[1] * Q2_Gc[:, 0])
        G3_Q = np.empty(N3_c, int).ravel()
        G3_Q[pd.Q_qG[q]] = np.arange(len(pd.Q_qG[q]))
        return G3_Q[Q3_G]

    def gemm(self, alpha, psit_nG, C_mn, beta, newpsit_mG):
        """Helper function for MatrixOperator class."""
        if self.dtype == float:
            psit_nG = psit_nG.view(float)
            newpsit_mG = newpsit_mG.view(float)
        gemm(alpha, psit_nG, C_mn, beta, newpsit_mG)

    def gemv(self, alpha, psit_nG, C_n, beta, newpsit_G, trans='t'):
        """Helper function for CG eigensolver."""
        if self.dtype == float:
            psit_nG = psit_nG.view(float)
            newpsit_G = newpsit_G.view(float)
        gemv(alpha, psit_nG, C_n, beta, newpsit_G, trans)


def count_reciprocal_vectors(ecut, gd, q_c):
    N_c = gd.N_c
    i_Qc = np.indices(N_c).transpose((1, 2, 3, 0))
    i_Qc += N_c // 2
    i_Qc %= N_c
    i_Qc -= N_c // 2

    B_cv = 2.0 * pi * gd.icell_cv
    i_Qc.shape = (-1, 3)
    Gpq_Qv = np.dot(i_Qc, B_cv) + np.dot(q_c, B_cv)

    G2_Q = (Gpq_Qv**2).sum(axis=1)
    return (G2_Q <= 2 * ecut).sum()


class Preconditioner:
    """Preconditioner for KS equation.

    From:

      Teter, Payne and Allen, Phys. Rev. B 40, 12255 (1989)

    as modified by:

      Kresse and Furthmüller, Phys. Rev. B 54, 11169 (1996)
    """

    def __init__(self, G2_qG, pd):
        self.G2_qG = G2_qG
        self.pd = pd

    def calculate_kinetic_energy(self, psit_xG, kpt):
        G2_G = self.G2_qG[kpt.q]
        return [self.pd.integrate(0.5 * G2_G * psit_G, psit_G)
                for psit_G in psit_xG]

    def __call__(self, R_xG, kpt, ekin_x):
        G2_G = self.G2_qG[kpt.q]
        PR_xG = np.empty_like(R_xG)
        for PR_G, R_G, ekin in zip(PR_xG, R_xG, ekin_x):
            x_G = 1 / ekin / 3 * G2_G
            a_G = 27.0 + x_G * (18.0 + x_G * (12.0 + x_G * 8.0))
            PR_G[:] = 4.0 / 3 / ekin * R_G * a_G / (a_G + 16.0 * x_G**4)
        return -PR_xG


class PWWaveFunctions(FDPWWaveFunctions):
    mode = 'pw'

    def __init__(self, ecut, fftwflags,
                 diagksl, orthoksl, initksl,
                 gd, nvalence, setups, bd, dtype,
                 world, kd, kptband_comm, timer):
        self.ecut = ecut
        self.fftwflags = fftwflags

        self.ng_k = None  # number of G-vectors for all IBZ k-points

        FDPWWaveFunctions.__init__(self, diagksl, orthoksl, initksl,
                                   gd, nvalence, setups, bd, dtype,
                                   world, kd, kptband_comm, timer)

        self.orthoksl.gd = self.pd
        self.matrixoperator = MatrixOperator(self.orthoksl)

    def empty(self, n=(), global_array=False, realspace=False,
              q=-1):
        if realspace:
            return self.gd.empty(n, self.dtype, global_array)
        else:
            return self.pd.empty(n, self.dtype, q)

    def integrate(self, a_xg, b_yg=None, global_integral=True):
        return self.pd.integrate(a_xg, b_yg, global_integral)

    def bytes_per_wave_function(self):
        return 16 * self.pd.ngmax

    def set_setups(self, setups):
        self.timer.start('PWDescriptor')
        self.pd = PWDescriptor(self.ecut, self.gd, self.dtype, self.kd,
                               self.fftwflags)
        self.timer.stop('PWDescriptor')

        # Build array of number of plane wave coefficiants for all k-points
        # in the IBZ:
        self.ng_k = np.zeros(self.kd.nibzkpts, dtype=int)
        for kpt in self.kpt_u:
            if kpt.s == 0:
                self.ng_k[kpt.k] = len(self.pd.Q_qG[kpt.q])
        self.kd.comm.sum(self.ng_k)

        self.pt = PWLFC([setup.pt_j for setup in setups], self.pd)

        FDPWWaveFunctions.set_setups(self, setups)

    def __str__(self):
        s = 'Wave functions: Plane wave expansion\n'
        s += '  Cutoff energy: %.3f eV\n' % (self.pd.ecut * units.Hartree)
        if self.dtype == float:
            s += ('  Number of coefficients: %d (reduced to %d)\n' %
                  (self.pd.ngmax * 2 - 1, self.pd.ngmax))
        else:
            s += ('  Number of coefficients (min, max): %d, %d\n' %
                  (self.pd.ngmin, self.pd.ngmax))
        if fftw.FFTPlan is fftw.NumpyFFTPlan:
            s += "  Using Numpy's FFT\n"
        else:
            s += '  Using FFTW library\n'
        return s + FDPWWaveFunctions.__str__(self)

    def make_preconditioner(self, block=1):
        return Preconditioner(self.pd.G2_qG, self.pd)

    def apply_pseudo_hamiltonian(self, kpt, ham, psit_xG, Htpsit_xG):
        """Apply the non-pseudo Hamiltonian i.e. without PAW corrections."""
        Htpsit_xG[:] = 0.5 * self.pd.G2_qG[kpt.q] * psit_xG
        for psit_G, Htpsit_G in zip(psit_xG, Htpsit_xG):
            psit_R = self.pd.ifft(psit_G, kpt.q)
            Htpsit_G += self.pd.fft(psit_R * ham.vt_sG[kpt.s], kpt.q)
        ham.xc.apply_orbital_dependent_hamiltonian(
            kpt, psit_xG, Htpsit_xG, ham.dH_asp)

    def add_orbital_density(self, nt_G, kpt, n):
        axpy(1.0, abs(self.pd.ifft(kpt.psit_nG[n], kpt.q))**2, nt_G)

    def add_to_density_from_k_point_with_occupation(self, nt_sR, kpt, f_n):
        nt_R = nt_sR[kpt.s]
        for f, psit_G in zip(f_n, kpt.psit_nG):
            nt_R += f * abs(self.pd.ifft(psit_G, kpt.q))**2

    def calculate_kinetic_energy_density(self):
        if self.kpt_u[0].f_n is None:
            return None

        taut_sR = self.gd.zeros(self.nspins)
        for kpt in self.kpt_u:
            G_Gv = self.pd.get_reciprocal_vectors(q=kpt.q)
            for f, psit_G in zip(kpt.f_n, kpt.psit_nG):
                for v in range(3):
                    taut_sR[kpt.s] += 0.5 * f * abs(
                        self.pd.ifft(1j * G_Gv[:, v] * psit_G, kpt.q))**2

        self.kptband_comm.sum(taut_sR)
        return taut_sR

    def apply_mgga_orbital_dependent_hamiltonian(self, kpt, psit_xG,
                                                 Htpsit_xG, dH_asp,
                                                 dedtaut_R):
        G_Gv = self.pd.get_reciprocal_vectors(q=kpt.q)
        for psit_G, Htpsit_G in zip(psit_xG, Htpsit_xG):
            for v in range(3):
                a_R = self.pd.ifft(1j * G_Gv[:, v] * psit_G, kpt.q)
                axpy(-0.5, 1j * G_Gv[:, v] *
                     self.pd.fft(dedtaut_R * a_R, kpt.q),
                     Htpsit_G)

    def _get_wave_function_array(self, u, n, realspace=True, periodic=False):
        psit_G = self.kpt_u[u].psit_nG[n]

        if not realspace:
            zeropadded_G = np.zeros(self.pd.ngmax, complex)
            zeropadded_G[:len(psit_G)] = psit_G
            return zeropadded_G

        kpt = self.kpt_u[u]
        if self.kd.gamma or periodic:
            return self.pd.ifft(psit_G, kpt.q)

        k_c = self.kd.ibzk_kc[kpt.k]
        eikr_R = self.gd.plane_wave(k_c)
        return self.pd.ifft(psit_G, kpt.q) * eikr_R

    def get_wave_function_array(self, n, k, s, realspace=True,
                                cut=True, periodic=False):
        psit_G = FDPWWaveFunctions.get_wave_function_array(self, n, k, s,
                                                           realspace, periodic)
        if cut and psit_G is not None and not realspace:
            psit_G = psit_G[:self.ng_k[k]].copy()

        return psit_G

    def write(self, writer, write_wave_functions=False):
        FDPWWaveFunctions.write(self, writer)

        if not write_wave_functions:
            return

        writer.add_array(
            'coefficients',
            (self.nspins, self.kd.nibzkpts, self.bd.nbands, self.pd.ngmax),
            complex)

        c = units.Bohr**-1.5
        for s in range(self.nspins):
            for k in range(self.kd.nibzkpts):
                for n in range(self.bd.nbands):
                    psit_G = self.get_wave_function_array(n, k, s,
                                                          realspace=False,
                                                          cut=False)
                    writer.fill(psit_G * c)

        writer.add_array('indices', (self.kd.nibzkpts, self.pd.ngmax),
                         np.int32)

        if self.bd.comm.rank > 0:
            return

        Q_G = np.empty(self.pd.ngmax, np.int32)
        kk = 0
        for r in range(self.kd.comm.size):
            for q, ks in enumerate(self.kd.get_indices(r)):
                s, k = divmod(ks, self.kd.nibzkpts)
                ng = self.ng_k[k]
                if s == 1:
                    return
                if r == self.kd.comm.rank:
                    Q_G[:ng] = self.pd.Q_qG[q]
                    if r > 0:
                        self.kd.comm.send(Q_G, 0)
                if self.kd.comm.rank == 0:
                    if r > 0:
                        self.kd.comm.receive(Q_G, r)
                    Q_G[ng:] = -1
                    writer.fill(Q_G)
                    assert k == kk
                    kk += 1

    def read(self, reader):
        FDPWWaveFunctions.read(self, reader)

        if 'coefficients' not in reader.wave_functions:
            return

        Q_kG = reader.wave_functions.indices
        for kpt in self.kpt_u:
            if kpt.s == 0:
                Q_G = Q_kG[kpt.k]
                ng = self.ng_k[kpt.k]
                assert (Q_G[:ng] == self.pd.Q_qG[kpt.q]).all()
                assert (Q_G[ng:] == -1).all()

        c = reader.bohr**1.5
        if reader.version < 0:
            c = 1  # old gpw file
        for kpt in self.kpt_u:
            ng = self.ng_k[kpt.k]
            kpt.psit_nG = reader.wave_functions.proxy('coefficients',
                                                      kpt.s, kpt.k)
            kpt.psit_nG.scale = c
            kpt.psit_nG.length_of_last_dimension = ng

        if self.world.size == 1:
            return

        # Read to memory:
        for kpt in self.kpt_u:
            psit_nG = kpt.psit_nG
            kpt.psit_nG = self.empty(self.bd.mynbands, q=kpt.q)
            ng = self.ng_k[kpt.k]
            for myn, psit_G in enumerate(kpt.psit_nG):
                n = self.bd.global_index(myn)
                # XXX number of bands could have been rounded up!
                if n < len(psit_nG):
                    psit_G[:] = psit_nG[n]

    def hs(self, ham, q=-1, s=0, md=None):
        npw = len(self.pd.Q_qG[q])
        N = self.pd.tmp_R.size

        if md is None:
            H_GG = np.zeros((npw, npw), complex)
            S_GG = np.zeros((npw, npw), complex)
            G1 = 0
            G2 = npw
        else:
            H_GG = md.zeros(dtype=complex)
            S_GG = md.zeros(dtype=complex)
            if S_GG.size == 0:
                return H_GG, S_GG
            G1, G2 = next(md.my_blocks(S_GG))[:2]

        H_GG.ravel()[G1::npw + 1] = (0.5 * self.pd.gd.dv / N *
                                     self.pd.G2_qG[q][G1:G2])

        for G in range(G1, G2):
            x_G = self.pd.zeros(q=q)
            x_G[G] = 1.0
            H_GG[G - G1] += (self.pd.gd.dv / N *
                             self.pd.fft(ham.vt_sG[s] *
                                         self.pd.ifft(x_G, q), q))

        S_GG.ravel()[G1::npw + 1] = self.pd.gd.dv / N

        f_IG = self.pt.expand(q)
        nI = len(f_IG)
        dH_II = np.zeros((nI, nI))
        dS_II = np.zeros((nI, nI))
        I1 = 0
        for a in self.pt.my_atom_indices:
            dH_ii = unpack(ham.dH_asp[a][s])
            dS_ii = self.setups[a].dO_ii
            I2 = I1 + len(dS_ii)
            dH_II[I1:I2, I1:I2] = dH_ii / N**2
            dS_II[I1:I2, I1:I2] = dS_ii / N**2
            I1 = I2

        H_GG += np.dot(f_IG.T[G1:G2].conj(), np.dot(dH_II, f_IG))
        S_GG += np.dot(f_IG.T[G1:G2].conj(), np.dot(dS_II, f_IG))

        return H_GG, S_GG

    @timer('Full diag')
    def diagonalize_full_hamiltonian(self, ham, atoms, occupations, log,
                                     nbands=None, ecut=None, scalapack=None,
                                     expert=False):

        if self.dtype != complex:
            raise ValueError('Your wavefunctions are not complex as '
                             'required by the PW diagonalization routine.\n'
                             'Please supply GPAW(..., dtype=complex, ...) '
                             'as an argument to the calculator to enforce '
                             'complex wavefunctions.')

        S = self.bd.comm.size

        if nbands is None and ecut is None:
            nbands = self.pd.ngmin // S * S
        elif nbands is None:
            ecut /= units.Hartree
            vol = abs(np.linalg.det(self.gd.cell_cv))
            nbands = int(vol * ecut**1.5 * 2**0.5 / 3 / pi**2)

        if nbands % S != 0:
            nbands += S - nbands % S

        assert nbands <= self.pd.ngmin

        if expert:
            iu = nbands
        else:
            iu = None

        self.bd = bd = BandDescriptor(nbands, self.bd.comm)

        log('Diagonalizing full Hamiltonian ({0} lowest bands)'.format(nbands))
        log('Matrix size (min, max): {0}, {1}'.format(self.pd.ngmin,
                                                      self.pd.ngmax))
<<<<<<< HEAD
        mem = 3 * self.pd.ngmax**2 * 16 / S / 1024**2
        log('Approximate memory usage per core: {0:.3f} MB'.format(mem))
        if S > 1:
=======
        mem = 3 * self.pd.ngmax**2 * 16 / bd.comm.size / 1024**2
        log('Approximate memory used per core to store H_GG, S_GG: {0:.3f} MB'
            .format(mem))
        log('Notice: Up to twice the amount of memory might be allocated\n'
            'during diagonalization algorithm.')
        log('The least memory is required when the parallelization is purely\n'
            'over states (bands) and not k-points, set '
            "GPAW(..., parallel={'kpt': 1}, ...).")

        if bd.comm.size > 1:
>>>>>>> 8ba8a754
            if isinstance(scalapack, (list, tuple)):
                nprow, npcol, b = scalapack
            else:
                nprow = int(round(S**0.5))
                while S % nprow != 0:
                    nprow -= 1
                npcol = S // nprow
                b = 64
            log('ScaLapack grid: {0}x{1},'.format(nprow, npcol),
                'block-size:', b)
            bg = BlacsGrid(bd.comm, S, 1)
            bg2 = BlacsGrid(bd.comm, nprow, npcol)
            scalapack = True
        else:
            nprow = npcol = 1
            scalapack = False

        self.set_positions(atoms.get_scaled_positions())
        self.kpt_u[0].P_ani = None
        self.allocate_arrays_for_projections(self.pt.my_atom_indices)

        myslice = bd.get_slice()

        pb = ProgressBar(log.fd)
        nkpt = len(self.kpt_u)

        for u, kpt in enumerate(self.kpt_u):
            pb.update(u / nkpt)
            npw = len(self.pd.Q_qG[kpt.q])
            if scalapack:
                mynpw = -(-npw // S)
                md = BlacsDescriptor(bg, npw, npw, mynpw, npw)
                md2 = BlacsDescriptor(bg2, npw, npw, b, b)
            else:
                md = md2 = MatrixDescriptor(npw, npw)

            with self.timer('Build H and S'):
                H_GG, S_GG = self.hs(ham, kpt.q, kpt.s, md)

            if scalapack:
                r = Redistributor(bd.comm, md, md2)
                H_GG = r.redistribute(H_GG)
                S_GG = r.redistribute(S_GG)

            psit_nG = md2.empty(dtype=complex)
            eps_n = np.empty(npw)

            with self.timer('Diagonalize'):
                if not scalapack:
                    md2.general_diagonalize_dc(H_GG, S_GG, psit_nG, eps_n,
                                               iu=iu)
                else:
                    md2.general_diagonalize_dc(H_GG, S_GG, psit_nG, eps_n)
            del H_GG, S_GG

            kpt.eps_n = eps_n[myslice].copy()

            if scalapack:
                md3 = BlacsDescriptor(bg, npw, npw, bd.mynbands, npw)
                r = Redistributor(bd.comm, md2, md3)
                psit_nG = r.redistribute(psit_nG)

            kpt.psit_nG = psit_nG[:bd.mynbands].copy()
            del psit_nG

            with self.timer('Projections'):
                self.pt.integrate(kpt.psit_nG, kpt.P_ani, kpt.q)

            kpt.f_n = None

        pb.finish()

        occupations.calculate(self)

        return nbands

    def initialize_from_lcao_coefficients(self, basis_functions, mynbands):
        N_c = self.gd.N_c

        psit_nR = self.gd.empty(mynbands, self.dtype)

        for kpt in self.kpt_u:
            if self.kd.gamma:
                emikr_R = 1.0
            else:
                k_c = self.kd.ibzk_kc[kpt.k]
                emikr_R = np.exp(-2j * pi *
                                 np.dot(np.indices(N_c).T, k_c / N_c).T)

            psit_nR[:] = 0.0
            basis_functions.lcao_to_grid(kpt.C_nM, psit_nR, kpt.q)
            kpt.C_nM = None

            kpt.psit_nG = self.pd.empty(self.bd.mynbands, q=kpt.q)
            for n in range(mynbands):
                kpt.psit_nG[n] = self.pd.fft(psit_nR[n] * emikr_R, kpt.q)

    def random_wave_functions(self, mynao):
        rs = np.random.RandomState(self.world.rank)
        for kpt in self.kpt_u:
            psit_nG = kpt.psit_nG[mynao:]
            weight_G = 1.0 / (1.0 + self.pd.G2_qG[kpt.q])
            psit_nG.real = rs.uniform(-1, 1, psit_nG.shape) * weight_G
            psit_nG.imag = rs.uniform(-1, 1, psit_nG.shape) * weight_G

    def estimate_memory(self, mem):
        FDPWWaveFunctions.estimate_memory(self, mem)
        self.pd.estimate_memory(mem.subnode('PW-descriptor'))

    def get_kinetic_stress(self):
        sigma_vv = np.zeros((3, 3), dtype=complex)
        pd = self.pd
        dOmega = pd.gd.dv / pd.gd.N_c.prod()
        if pd.dtype == float:
            dOmega *= 2
        K_qv = self.pd.K_qv
        for kpt in self.kpt_u:
            G_Gv = pd.get_reciprocal_vectors(q=kpt.q, add_q=False)
            psit2_G = 0.0
            for n, f in enumerate(kpt.f_n):
                psit2_G += f * np.abs(kpt.psit_nG[n])**2
            for alpha in range(3):
                Ga_G = G_Gv[:, alpha] + K_qv[kpt.q, alpha]
                for beta in range(3):
                    Gb_G = G_Gv[:, beta] + K_qv[kpt.q, beta]
                    sigma_vv[alpha, beta] += (psit2_G * Ga_G * Gb_G).sum()

        sigma_vv *= -dOmega

        self.bd.comm.sum(sigma_vv)
        self.kd.comm.sum(sigma_vv)
        return sigma_vv


def ft(spline):
    l = spline.get_angular_momentum_number()
    rc = 50.0
    N = 2**10
    assert spline.get_cutoff() <= rc

    dr = rc / N
    r_r = np.arange(N) * dr
    dk = pi / 2 / rc
    k_q = np.arange(2 * N) * dk
    f_r = spline.map(r_r) * (4 * pi)

    f_q = fbt(l, f_r, r_r, k_q)
    f_q[1:] /= k_q[1:]**(2 * l + 1)
    f_q[0] = (np.dot(f_r, r_r**(2 + 2 * l)) *
              dr * 2**l * fac(l) / fac(2 * l + 1))

    return Spline(l, k_q[-1], f_q)


class PWLFC(BaseLFC):
    def __init__(self, spline_aj, pd, blocksize=5000, comm=None):
        """Reciprocal-space plane-wave localized function collection.

        spline_aj: list of list of spline objects
            Splines.
        pd: PWDescriptor
            Plane-wave descriptor object.
        blocksize: int
            Block-size to use when looping over G-vectors.  Use None for
            doing all G-vectors in one big block.
        comm: communicator
            Communicator for operations that support parallelization
            over planewaves (only integrate so far)."""

        self.pd = pd
        self.spline_aj = spline_aj

        self.dtype = pd.dtype

        self.initialized = False

        # These will be filled in later:
        self.lf_aj = []
        self.Y_qLG = []

        if blocksize is not None:
            if pd.ngmax <= blocksize:
                # No need to block G-vectors
                blocksize = None
        self.blocksize = blocksize

        # These are set later in set_potitions():
        self.eikR_qa = None
        self.my_atom_indices = None
        self.indices = None
        self.pos_av = None
        self.nI = None

        if comm is None:
            comm = pd.gd.comm
        self.comm = comm

    def initialize(self):
        if self.initialized:
            return

        cache = {}
        lmax = -1

        # Fourier transform radial functions:
        for a, spline_j in enumerate(self.spline_aj):
            self.lf_aj.append([])
            for spline in spline_j:
                l = spline.get_angular_momentum_number()
                if spline not in cache:
                    f = ft(spline)
                    f_qG = []
                    for G2_G in self.pd.G2_qG:
                        G_G = G2_G**0.5
                        f_qG.append(f.map(G_G))
                    cache[spline] = f_qG
                else:
                    f_qG = cache[spline]
                self.lf_aj[a].append((l, f_qG))
                lmax = max(lmax, l)

        # Spherical harmonics:
        for q, K_v in enumerate(self.pd.K_qv):
            G_Gv = self.pd.get_reciprocal_vectors(q=q)
            Y_LG = np.empty(((lmax + 1)**2, len(G_Gv)))
            for L in range((lmax + 1)**2):
                Y_LG[L] = Y(L, *G_Gv.T)
            self.Y_qLG.append(Y_LG)

        self.initialized = True

    def estimate_memory(self, mem):
        splines = set()
        lmax = -1
        for spline_j in self.spline_aj:
            for spline in spline_j:
                splines.add(spline)
                l = spline.get_angular_momentum_number()
                lmax = max(lmax, l)
        nbytes = ((len(splines) + (lmax + 1)**2) *
                  sum(G2_G.nbytes for G2_G in self.pd.G2_qG))
        mem.subnode('Arrays', nbytes)

    def get_function_count(self, a):
        return sum(2 * l + 1 for l, f_qG in self.lf_aj[a])

    def __iter__(self):
        I1 = 0
        for a in self.my_atom_indices:
            j = 0
            i1 = 0
            for l, f_qG in self.lf_aj[a]:
                i2 = i1 + 2 * l + 1
                I2 = I1 + 2 * l + 1
                yield a, j, i1, i2, I1, I2
                i1 = i2
                I1 = I2
                j += 1

    def set_positions(self, spos_ac):
        self.initialize()
        kd = self.pd.kd
        if kd is None or kd.gamma:
            self.eikR_qa = np.ones((1, len(spos_ac)))
        else:
            self.eikR_qa = np.exp(2j * pi * np.dot(kd.ibzk_qc, spos_ac.T))

        self.pos_av = np.dot(spos_ac, self.pd.gd.cell_cv)

        self.my_atom_indices = np.arange(len(spos_ac))
        self.indices = []
        I1 = 0
        for a in self.my_atom_indices:
            I2 = I1 + self.get_function_count(a)
            self.indices.append((a, I1, I2))
            I1 = I2
        self.nI = I1

    def expand(self, q=-1, G1=0, G2=None):
        if G2 is None:
            G2 = self.Y_qLG[q].shape[1]
        f_IG = np.empty((self.nI, G2 - G1), complex)
        emiGR_Ga = np.exp(-1j * np.dot(self.pd.G_Qv[self.pd.Q_qG[q][G1:G2]],
                                       self.pos_av.T))
        for a, j, i1, i2, I1, I2 in self:
            l, f_qG = self.lf_aj[a][j]
            f_IG[I1:I2] = (emiGR_Ga[:, a] * f_qG[q][G1:G2] * (-1.0j)**l *
                           self.Y_qLG[q][l**2:(l + 1)**2, G1:G2])
        return f_IG

    def block(self, q=-1, serial=True):
        nG = self.Y_qLG[q].shape[1]
        iblock = 0
        if self.blocksize:
            G1 = 0
            while G1 < nG:
                G2 = min(G1 + self.blocksize, nG)
                if serial or iblock % self.comm.size == self.comm.rank:
                    yield G1, G2
                iblock += 1
                G1 = G2
        else:
            yield 0, nG

    def add(self, a_xG, c_axi=1.0, q=-1, f0_IG=None):
        if isinstance(c_axi, float):
            assert q == -1, a_xG.dims == 1
            a_xG += (c_axi / self.pd.gd.dv) * self.expand(-1).sum(0)
            return

        c_xI = np.empty(a_xG.shape[:-1] + (self.nI,), self.pd.dtype)
        for a, I1, I2 in self.indices:
            c_xI[..., I1:I2] = c_axi[a] * self.eikR_qa[q][a].conj()
        c_xI = c_xI.reshape((np.prod(c_xI.shape[:-1], dtype=int), self.nI))

        a_xG = a_xG.reshape((-1, a_xG.shape[-1])).view(self.pd.dtype)

        for G1, G2 in self.block(q):
            if f0_IG is None:
                f_IG = self.expand(q, G1, G2)
            else:
                f_IG = f0_IG

            if self.pd.dtype == float:
                f_IG = f_IG.view(float)
                G1 *= 2
                G2 *= 2

            gemm(1.0 / self.pd.gd.dv, f_IG, c_xI, 1.0, a_xG[:, G1:G2])

    def integrate(self, a_xG, c_axi=None, q=-1):
        c_xI = np.zeros(a_xG.shape[:-1] + (self.nI,), self.pd.dtype)

        b_xI = c_xI.reshape((np.prod(c_xI.shape[:-1], dtype=int), self.nI))
        a_xG = a_xG.reshape((-1, a_xG.shape[-1]))

        alpha = 1.0 / self.pd.gd.N_c.prod()
        if self.pd.dtype == float:
            alpha *= 2
            a_xG = a_xG.view(float)

        if c_axi is None:
            c_axi = self.dict(a_xG.shape[:-1])

        for G1, G2 in self.block(q, serial=False):
            if G1 > 0:
                x = 1.0
            else:
                x = 0.0
            f_IG = self.expand(q, G1, G2)
            if self.pd.dtype == float:
                if G1 == 0:
                    f_IG[:, 0] *= 0.5
                f_IG = f_IG.view(float)
                G1 *= 2
                G2 *= 2

            gemm(alpha, f_IG, a_xG[:, G1:G2], x, b_xI, 'c')
        self.comm.sum(b_xI)

        for a, I1, I2 in self.indices:
            c_axi[a][:] = self.eikR_qa[q][a] * c_xI[..., I1:I2]

        return c_axi

    def derivative(self, a_xG, c_axiv, q=-1):
        c_vxI = np.zeros((3,) + a_xG.shape[:-1] + (self.nI,), self.pd.dtype)
        b_vxI = c_vxI.reshape((3, np.prod(c_vxI.shape[1:-1], dtype=int),
                               self.nI))
        a_xG = a_xG.reshape((-1, a_xG.shape[-1])).view(self.pd.dtype)

        alpha = 1.0 / self.pd.gd.N_c.prod()

        K_v = self.pd.K_qv[q]

        x = 0.0
        for G1, G2 in self.block(q):
            f_IG = self.expand(q, G1, G2)
            G_Gv = self.pd.G_Qv[self.pd.Q_qG[q][G1:G2]]
            if self.pd.dtype == float:
                for v in range(3):
                    gemm(2 * alpha,
                         (f_IG * 1.0j * G_Gv[:, v]).view(float),
                         a_xG[:, 2 * G1:2 * G2],
                         x, b_vxI[v], 'c')
            else:
                for v in range(3):
                    gemm(-alpha,
                         f_IG * (G_Gv[:, v] + K_v[v]),
                         a_xG[:, G1:G2],
                         x, b_vxI[v], 'c')
            x = 1.0

        for v in range(3):
            if self.pd.dtype == float:
                for a, I1, I2 in self.indices:
                    c_axiv[a][..., v] = c_vxI[v, ..., I1:I2]
            else:
                for a, I1, I2 in self.indices:
                    c_axiv[a][..., v] = (1.0j * self.eikR_qa[q][a] *
                                         c_vxI[v, ..., I1:I2])

    def stress_tensor_contribution(self, a_xG, c_axi=1.0, q=-1):
        cache = {}
        for a, j, i1, i2, I1, I2 in self:
            spline = self.spline_aj[a][j]
            if spline not in cache:
                s = ft(spline)
                G_G = self.pd.G2_qG[q]**0.5
                f_G = []
                dfdGoG_G = []
                for G in G_G:
                    f, dfdG = s.get_value_and_derivative(G)
                    if G < 1e-10:
                        G = 1.0
                    f_G.append(f)
                    dfdGoG_G.append(dfdG / G)
                f_G = np.array(f_G)
                dfdGoG_G = np.array(dfdGoG_G)
                cache[spline] = (f_G, dfdGoG_G)
            else:
                f_G, dfdGoG_G = cache[spline]

        if isinstance(c_axi, float):
            c_axi = dict((a, c_axi) for a in range(len(self.pos_av)))

        G0_Gv = self.pd.get_reciprocal_vectors(q=q)

        stress_vv = np.zeros((3, 3))
        for G1, G2 in self.block(q):
            G_Gv = G0_Gv[G1:G2]
            aa_xG = a_xG[..., G1:G2]
            for v1 in range(3):
                for v2 in range(3):
                    stress_vv[v1, v2] += self._stress_tensor_contribution(
                        v1, v2, cache, G1, G2, G_Gv, aa_xG, c_axi, q)

        return stress_vv

    def _stress_tensor_contribution(self, v1, v2, cache, G1, G2,
                                    G_Gv, a_xG, c_axi, q):
        f_IG = np.empty((self.nI, G2 - G1), complex)
        K_v = self.pd.K_qv[q]
        for a, j, i1, i2, I1, I2 in self:
            l = self.lf_aj[a][j][0]
            spline = self.spline_aj[a][j]
            f_G, dfdGoG_G = cache[spline]

            emiGR_G = np.exp(-1j * np.dot(G_Gv, self.pos_av[a]))
            f_IG[I1:I2] = (emiGR_G * (-1.0j)**l *
                           np.exp(1j * np.dot(K_v, self.pos_av[a])) * (
                               dfdGoG_G[G1:G2] * G_Gv[:, v1] * G_Gv[:, v2] *
                               self.Y_qLG[q][l**2:(l + 1)**2, G1:G2] +
                               f_G[G1:G2] * G_Gv[:, v1] *
                               [nablarlYL(L, G_Gv.T)[v2]
                                for L in range(l**2, (l + 1)**2)]))

        c_xI = np.zeros(a_xG.shape[:-1] + (self.nI,), self.pd.dtype)

        b_xI = c_xI.reshape((np.prod(c_xI.shape[:-1], dtype=int), self.nI))
        a_xG = a_xG.reshape((-1, a_xG.shape[-1]))

        alpha = 1.0 / self.pd.gd.N_c.prod()
        if self.pd.dtype == float:
            alpha *= 2
            if G1 == 0:
                f_IG[:, 0] *= 0.5
            f_IG = f_IG.view(float)
            a_xG = a_xG.copy().view(float)

        gemm(alpha, f_IG, a_xG, 0.0, b_xI, 'c')

        stress = 0.0
        for a, I1, I2 in self.indices:
            stress -= self.eikR_qa[q][a] * (c_axi[a] * c_xI[..., I1:I2]).sum()
        return stress.real


class PseudoCoreKineticEnergyDensityLFC(PWLFC):
    def add(self, tauct_R):
        tauct_R += self.pd.ifft(1.0 / self.pd.gd.dv * self.expand(-1).sum(0))

    def derivative(self, dedtaut_R, dF_aiv):
        PWLFC.derivative(self, self.pd.fft(dedtaut_R), dF_aiv)


class ReciprocalSpaceDensity(Density):
    def __init__(self, gd, finegd, nspins, charge, redistributor,
                 background_charge=None):
        assert gd.comm.size == 1
        serial_finegd = finegd.new_descriptor(comm=gd.comm)

        from gpaw.utilities.grid import GridRedistributor
        noredist = GridRedistributor(redistributor.comm,
                                     redistributor.broadcast_comm, gd, gd)
        Density.__init__(self, gd, serial_finegd, nspins, charge,
                         redistributor=noredist,
                         background_charge=background_charge)

        self.pd2 = PWDescriptor(None, gd)
        self.pd3 = PWDescriptor(None, serial_finegd)

        self.G3_G = self.pd2.map(self.pd3)

        self.xc_redistributor = GridRedistributor(redistributor.comm,
                                                  redistributor.comm,
                                                  serial_finegd, finegd)

    def initialize(self, setups, timer, magmom_av, hund):
        Density.initialize(self, setups, timer, magmom_av, hund)

        spline_aj = []
        for setup in setups:
            if setup.nct is None:
                spline_aj.append([])
            else:
                spline_aj.append([setup.nct])
        self.nct = PWLFC(spline_aj, self.pd2)

        self.ghat = PWLFC([setup.ghat_l for setup in setups], self.pd3,
                          blocksize=256, comm=self.xc_redistributor.comm)

    def set_positions(self, spos_ac, atom_partition):
        Density.set_positions(self, spos_ac, atom_partition)
        self.nct_q = self.pd2.zeros()
        self.nct.add(self.nct_q, 1.0 / self.nspins)
        self.nct_G = self.pd2.ifft(self.nct_q)

    def interpolate_pseudo_density(self, comp_charge=None):
        """Interpolate pseudo density to fine grid."""
        if comp_charge is None:
            comp_charge = self.calculate_multipole_moments()

        if self.nt_sg is None:
            self.nt_sg = self.finegd.empty(self.nspins)
            self.nt_sQ = self.pd2.empty(self.nspins)

        for nt_G, nt_Q, nt_g in zip(self.nt_sG, self.nt_sQ, self.nt_sg):
            nt_g[:], nt_Q[:] = self.pd2.interpolate(nt_G, self.pd3)

    def interpolate(self, in_xR, out_xR=None):
        """Interpolate array(s)."""
        if out_xR is None:
            out_xR = self.finegd.empty(in_xR.shape[:-3])

        a_xR = in_xR.reshape((-1,) + in_xR.shape[-3:])
        b_xR = out_xR.reshape((-1,) + out_xR.shape[-3:])

        for in_R, out_R in zip(a_xR, b_xR):
            out_R[:] = self.pd2.interpolate(in_R, self.pd3)[0]

        return out_xR

    distribute_and_interpolate = interpolate

    def calculate_pseudo_charge(self):
        self.nt_Q = self.nt_sQ.sum(axis=0)
        self.rhot_q = self.pd3.zeros()
        self.rhot_q[self.G3_G] = self.nt_Q * 8
        self.ghat.add(self.rhot_q, self.Q_aL)
        self.background_charge.add_fourier_space_charge_to(self.pd3,
                                                           self.rhot_q)
        self.rhot_q[0] = 0.0

    def get_pseudo_core_kinetic_energy_density_lfc(self):
        return PseudoCoreKineticEnergyDensityLFC(
            [[setup.tauct] for setup in self.setups], self.pd2)

    def calculate_dipole_moment(self):
        if LooseVersion(np.__version__) < '1.6.0':
            raise NotImplementedError
        pd = self.pd3
        N_c = pd.tmp_Q.shape

        m0_q, m1_q, m2_q = [i_G == 0
                            for i_G in np.unravel_index(pd.Q_qG[0], N_c)]
        rhot_q = self.rhot_q.imag
        rhot_cs = [rhot_q[m1_q & m2_q],
                   rhot_q[m0_q & m2_q],
                   rhot_q[m0_q & m1_q]]
        d_c = [np.dot(rhot_s[1:], 1.0 / np.arange(1, len(rhot_s)))
               for rhot_s in rhot_cs]
        return -np.dot(d_c, pd.gd.cell_cv) / pi * pd.gd.dv


class ReciprocalSpacePoissonSolver:
    def __init__(self, pd, realpbc_c):
        self.pd = pd
        self.realpbc_c = realpbc_c
        self.G2_q = pd.G2_qG[0][1:]

    def initialize(self):
        pass

    def get_stencil(self):
        return '????'

    def estimate_memory(self, mem):
        pass

    def todict(self):
        return {}

    def solve(self, vHt_q, dens):
        vHt_q[:] = 4 * pi * dens.rhot_q
        vHt_q[1:] /= self.G2_q


class ReciprocalSpaceHamiltonian(Hamiltonian):
    def __init__(self, gd, finegd, pd2, pd3, nspins, setups, timer, xc,
                 world, vext=None,
                 psolver=None, redistributor=None, realpbc_c=None):

        assert gd.comm.size == 1
        assert finegd.comm.size == 1
        assert redistributor is not None  # XXX should not be like this
        Hamiltonian.__init__(self, gd, finegd, nspins, setups,
                             timer, xc, world, vext=vext,
                             redistributor=redistributor)

        self.vbar = PWLFC([[setup.vbar] for setup in setups], pd2)
        self.pd2 = pd2
        self.pd3 = pd3

        self.vHt_q = pd3.empty()

        if psolver is None:
            psolver = ReciprocalSpacePoissonSolver(pd3, realpbc_c)
        elif isinstance(psolver, dict):
            direction = psolver['dipolelayer']
            assert len(psolver) == 1
            from gpaw.dipole_correction import DipoleCorrection
            psolver = DipoleCorrection(
                ReciprocalSpacePoissonSolver(pd3, realpbc_c), direction)
        self.poisson = psolver
        self.npoisson = 0

    def set_positions(self, spos_ac, atom_partition):
        Hamiltonian.set_positions(self, spos_ac, atom_partition)
        self.vbar_Q = self.pd2.zeros()
        self.vbar.add(self.vbar_Q)

    def update_pseudo_potential(self, dens):
        self.ebar = self.pd2.integrate(self.vbar_Q, dens.nt_sQ.sum(0))

        with self.timer('Poisson'):
            self.poisson.solve(self.vHt_q, dens)
            self.epot = 0.5 * self.pd3.integrate(self.vHt_q, dens.rhot_q)

        self.vt_Q = self.vbar_Q + self.vHt_q[dens.G3_G] / 8
        self.vt_sG[:] = self.pd2.ifft(self.vt_Q)

        self.timer.start('XC 3D grid')
        nt_dist_sg = dens.xc_redistributor.distribute(dens.nt_sg)
        vxct_dist_sg = dens.xc_redistributor.aux_gd.zeros(self.nspins)
        self.exc = self.xc.calculate(dens.xc_redistributor.aux_gd,
                                     nt_dist_sg, vxct_dist_sg)
        vxct_sg = dens.xc_redistributor.collect(vxct_dist_sg)

        for vt_G, vxct_g in zip(self.vt_sG, vxct_sg):
            vxc_G, vxc_Q = self.pd3.restrict(vxct_g, self.pd2)
            vt_G += vxc_G
            self.vt_Q += vxc_Q / self.nspins
        self.timer.stop('XC 3D grid')

        eext = 0.0

        return np.array([self.epot, self.ebar, eext, self.exc])

    def calculate_atomic_hamiltonians(self, density):
        W_aL = {}
        for a in density.D_asp:
            W_aL[a] = np.empty((self.setups[a].lmax + 1)**2)
        density.ghat.integrate(self.vHt_q, W_aL)
        return W_aL

    def calculate_kinetic_energy(self, density):
        ekin = 0.0
        for vt_G, nt_G in zip(self.vt_sG, density.nt_sG):
            ekin -= self.gd.integrate(vt_G, nt_G)
        ekin += self.gd.integrate(self.vt_sG, density.nct_G).sum()
        return ekin

    def restrict(self, in_xR, out_xR=None):
        """Restrict array."""
        if out_xR is None:
            out_xR = self.gd.empty(in_xR.shape[:-3])

        a_xR = in_xR.reshape((-1,) + in_xR.shape[-3:])
        b_xR = out_xR.reshape((-1,) + out_xR.shape[-3:])

        for in_R, out_R in zip(a_xR, b_xR):
            out_R[:] = self.pd3.restrict(in_R, self.pd2)[0]

        return out_xR

    restrict_and_collect = restrict

    def calculate_forces2(self, dens, ghat_aLv, nct_av, vbar_av):
        dens.ghat.derivative(self.vHt_q, ghat_aLv)
        dens.nct.derivative(self.vt_Q, nct_av)
        self.vbar.derivative(dens.nt_sQ.sum(0), vbar_av)

    def get_electrostatic_potential(self, dens):
        self.poisson.solve(self.vHt_q, dens)
        return self.pd3.ifft(self.vHt_q)<|MERGE_RESOLUTION|>--- conflicted
+++ resolved
@@ -779,12 +779,7 @@
         log('Diagonalizing full Hamiltonian ({0} lowest bands)'.format(nbands))
         log('Matrix size (min, max): {0}, {1}'.format(self.pd.ngmin,
                                                       self.pd.ngmax))
-<<<<<<< HEAD
         mem = 3 * self.pd.ngmax**2 * 16 / S / 1024**2
-        log('Approximate memory usage per core: {0:.3f} MB'.format(mem))
-        if S > 1:
-=======
-        mem = 3 * self.pd.ngmax**2 * 16 / bd.comm.size / 1024**2
         log('Approximate memory used per core to store H_GG, S_GG: {0:.3f} MB'
             .format(mem))
         log('Notice: Up to twice the amount of memory might be allocated\n'
@@ -793,8 +788,7 @@
             'over states (bands) and not k-points, set '
             "GPAW(..., parallel={'kpt': 1}, ...).")
 
-        if bd.comm.size > 1:
->>>>>>> 8ba8a754
+        if S > 1:
             if isinstance(scalapack, (list, tuple)):
                 nprow, npcol, b = scalapack
             else:
