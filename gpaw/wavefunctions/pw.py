--- conflicted
+++ resolved
@@ -1,18 +1,19 @@
-# -*- coding: utf-8 -*-
 import numbers
 from math import factorial as fac
 from math import pi
 
+import numpy as np
+from ase.units import Bohr, Ha
+from ase.utils.timing import timer
+
 import _gpaw
 import gpaw
 import gpaw.fftw as fftw
-import numpy as np
-from ase.units import Bohr, Ha
-from ase.utils.timing import timer
 from gpaw.arraydict import ArrayDict
 from gpaw.band_descriptor import BandDescriptor
 from gpaw.blacs import BlacsDescriptor, BlacsGrid, Redistributor
 from gpaw.density import Density
+from gpaw.external import NoExternalPotential
 from gpaw.hamiltonian import Hamiltonian
 from gpaw.lcao.overlap import fbt
 from gpaw.lfc import BaseLFC
@@ -26,12 +27,6 @@
 from gpaw.wavefunctions.arrays import PlaneWaveExpansionWaveFunctions
 from gpaw.wavefunctions.fdpw import FDPWWaveFunctions
 from gpaw.wavefunctions.mode import Mode
-<<<<<<< HEAD
-from gpaw.wavefunctions.arrays import PlaneWaveExpansionWaveFunctions
-from gpaw.external import NoExternalPotential
-import _gpaw
-=======
->>>>>>> 91a99e58
 
 
 def pad(array, N):
