--- conflicted
+++ resolved
@@ -216,18 +216,13 @@
         self.kd.symmetry.check(spos_ac)
         self.spos_ac = spos_ac
 
-    def allocate_arrays_for_projections(self, my_atom_indices):
+    def allocate_arrays_for_projections(self, my_atom_indices):  # XXX unused
         if not self.positions_set and self.mykpts[0].P is not None:
             # Projections have been read from file - don't delete them!
             pass
         else:
             nproj_a = [setup.ni for setup in self.setups]
-<<<<<<< HEAD
-            for kpt in self.kpt_u:
-=======
-            rank_a = self.atom_partition.rank_a
             for kpt in self.mykpts:
->>>>>>> 30ca38aa
                 kpt.P = Projections(
                     self.bd.nbands, nproj_a,
                     self.atom_partition,
