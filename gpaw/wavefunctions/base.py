import numpy as np
from ase.units import Hartree

from gpaw.projections import Projections
from gpaw.utilities import pack, unpack2
from gpaw.utilities.blas import gemm, axpy
from gpaw.utilities.partition import AtomPartition


class WaveFunctions:
    """...

    setups:
        List of setup objects.
    symmetry:
        Symmetry object.
    kpt_u:
        List of **k**-point objects.
    nbands: int
        Number of bands.
    nspins: int
        Number of spins.
    dtype: dtype
        Data type of wave functions (float or complex).
    bzk_kc: ndarray
        Scaled **k**-points used for sampling the whole
        Brillouin zone - values scaled to [-0.5, 0.5).
    ibzk_kc: ndarray
        Scaled **k**-points in the irreducible part of the
        Brillouin zone.
    weight_k: ndarray
        Weights of the **k**-points in the irreducible part
        of the Brillouin zone (summing up to 1).
    kpt_comm:
        MPI-communicator for parallelization over **k**-points.
    """

    def __init__(self, gd, nvalence, setups, bd, dtype, collinear,
                 world, kd, kptband_comm, timer):
        self.gd = gd
        self.nspins = kd.nspins
        self.collinear = collinear
        self.nvalence = nvalence
        self.bd = bd
        self.dtype = dtype
        assert dtype == float or dtype == complex
        self.world = world
        self.kd = kd
        self.kptband_comm = kptband_comm
        self.timer = timer
        self.atom_partition = None

        self.mykpts = kd.create_k_points(self.gd, collinear)

        self.eigensolver = None
        self.positions_set = False
        self.spos_ac = None

        self.set_setups(setups)

    @property
    def kpt_u(self):
        """Old name."""
        return self.mykpts

    def summary(self, log):
        log(eigenvalue_string(self))

    def set_setups(self, setups):
        self.setups = setups

    def set_eigensolver(self, eigensolver):
        self.eigensolver = eigensolver

    def add_realspace_orbital_to_density(self, nt_G, psit_G):
        if psit_G.dtype == float:
            axpy(1.0, psit_G**2, nt_G)
        else:
            assert psit_G.dtype == complex
            axpy(1.0, psit_G.real**2, nt_G)
            axpy(1.0, psit_G.imag**2, nt_G)

    def add_orbital_density(self, nt_G, kpt, n):
        self.add_realspace_orbital_to_density(nt_G, kpt.psit_nG[n])

    def calculate_density_contribution(self, nt_sG):
        """Calculate contribution to pseudo density from wave functions.

        Array entries are written to (not added to)."""
        nt_sG.fill(0.0)
        for kpt in self.kpt_u:
            self.add_to_density_from_k_point(nt_sG, kpt)
        self.kptband_comm.sum(nt_sG)

        self.timer.start('Symmetrize density')
        for nt_G in nt_sG:
            self.kd.symmetry.symmetrize(nt_G, self.gd)
        self.timer.stop('Symmetrize density')

    def add_to_density_from_k_point(self, nt_sG, kpt):
        self.add_to_density_from_k_point_with_occupation(nt_sG, kpt, kpt.f_n)

    def get_orbital_density_matrix(self, a, kpt, n):
        """Add the nth band density from kpt to density matrix D_sp"""
        ni = self.setups[a].ni
        D_sii = np.zeros((self.nspins, ni, ni))
        P_i = kpt.P_ani[a][n]
        D_sii[kpt.s] += np.outer(P_i.conj(), P_i).real
        D_sp = [pack(D_ii) for D_ii in D_sii]
        return D_sp

    def calculate_atomic_density_matrices_k_point(self, D_sii, kpt, a, f_n):
        if kpt.rho_MM is not None:
            P_Mi = self.P_aqMi[a][kpt.q]
            rhoP_Mi = np.zeros_like(P_Mi)
            D_ii = np.zeros(D_sii[kpt.s].shape, kpt.rho_MM.dtype)
            gemm(1.0, P_Mi, kpt.rho_MM, 0.0, rhoP_Mi)
            gemm(1.0, rhoP_Mi, P_Mi.T.conj().copy(), 0.0, D_ii)
            D_sii[kpt.s] += D_ii.real
        else:
            if self.collinear:
                P_ni = kpt.P[a]
                D_sii[kpt.s] += np.dot(P_ni.T.conj() * f_n, P_ni).real
            else:
                P_nsi = kpt.P[a]
                D_ssii = np.einsum('nsi,n,nzj->szij',
                                   P_nsi.conj(), f_n, P_nsi)
                D_sii[0] += (D_ssii[0, 0] + D_ssii[1, 1]).real
                D_sii[1] += 2 * D_ssii[0, 1].real
                D_sii[2] += 2 * D_ssii[0, 1].imag
                D_sii[3] += (D_ssii[0, 0] - D_ssii[1, 1]).real

        if hasattr(kpt, 'c_on'):
            for ne, c_n in zip(kpt.ne_o, kpt.c_on):
                d_nn = ne * np.outer(c_n.conj(), c_n)
                D_sii[kpt.s] += np.dot(P_ni.T.conj(), np.dot(d_nn, P_ni)).real

    def calculate_atomic_density_matrices(self, D_asp):
        """Calculate atomic density matrices from projections."""
        f_un = [kpt.f_n for kpt in self.kpt_u]
        self.calculate_atomic_density_matrices_with_occupation(D_asp, f_un)

    def calculate_atomic_density_matrices_with_occupation(self, D_asp, f_un):
        """Calculate atomic density matrices from projections with
        custom occupation f_un."""

        # Parameter check (if user accidentally passes f_n instead of f_un)
        if f_un[0] is not None:  # special case for transport calculations...
            assert isinstance(f_un[0], np.ndarray)
        # Varying f_n used in calculation of response part of GLLB-potential
        for a, D_sp in D_asp.items():
            ni = self.setups[a].ni
            D_sii = np.zeros((len(D_sp), ni, ni))
            for f_n, kpt in zip(f_un, self.kpt_u):
                self.calculate_atomic_density_matrices_k_point(D_sii, kpt, a,
                                                               f_n)
            D_sp[:] = [pack(D_ii) for D_ii in D_sii]
            self.kptband_comm.sum(D_sp)

        self.symmetrize_atomic_density_matrices(D_asp)

    def symmetrize_atomic_density_matrices(self, D_asp):
        if len(self.kd.symmetry.op_scc) == 0:
            return

        a_sa = self.kd.symmetry.a_sa
        D_asp.redistribute(self.atom_partition.as_serial())
        for s in range(self.nspins):
            D_aii = [unpack2(D_asp[a][s])
                     for a in range(len(D_asp))]
            for a, D_ii in enumerate(D_aii):
                setup = self.setups[a]
                D_asp[a][s] = pack(setup.symmetrize(a, D_aii, a_sa))
        D_asp.redistribute(self.atom_partition)

    def set_positions(self, spos_ac, atom_partition=None):
        self.positions_set = False
        # rank_a = self.gd.get_ranks_from_positions(spos_ac)
        # atom_partition = AtomPartition(self.gd.comm, rank_a)
        # XXX pass AtomPartition around instead of spos_ac?
        # All the classes passing around spos_ac end up needing the ranks
        # anyway.

        if atom_partition is None:
            rank_a = self.gd.get_ranks_from_positions(spos_ac)
            atom_partition = AtomPartition(self.gd.comm, rank_a)

        if self.atom_partition is not None and self.kpt_u[0].P_ani is not None:
            with self.timer('Redistribute'):
                for kpt in self.mykpts:
                    assert self.atom_partition == kpt.P.atom_partition
                    kpt.P = kpt.P.redist(atom_partition)
                    assert atom_partition == kpt.P.atom_partition

        self.atom_partition = atom_partition
        self.kd.symmetry.check(spos_ac)
        self.spos_ac = spos_ac

    def allocate_arrays_for_projections(self, my_atom_indices):  # XXX unused
        if not self.positions_set and self.mykpts[0].P is not None:
            # Projections have been read from file - don't delete them!
            pass
        else:
            nproj_a = [setup.ni for setup in self.setups]
            for kpt in self.mykpts:
                kpt.P = Projections(
                    self.bd.nbands, nproj_a,
                    self.atom_partition,
                    self.bd.comm,
                    collinear=self.collinear, spin=kpt.s, dtype=self.dtype)

    def collect_eigenvalues(self, k, s):
        return self.collect_array('eps_n', k, s)

    def collect_occupations(self, k, s):
        return self.collect_array('f_n', k, s)

    def collect_array(self, name, k, s, subset=None):
        """Helper method for collect_eigenvalues and collect_occupations.

        For the parallel case find the rank in kpt_comm that contains
        the (k,s) pair, for this rank, collect on the corresponding
        domain a full array on the domain master and send this to the
        global master."""

        kpt_u = self.kpt_u
        kpt_rank, u = self.kd.get_rank_and_index(s, k)
        if self.kd.comm.rank == kpt_rank:
            a_nx = getattr(kpt_u[u], name)

            if subset is not None:
                a_nx = a_nx[subset]

            # Domain master send this to the global master
            if self.gd.comm.rank == 0:
                if self.bd.comm.size == 1:
                    if kpt_rank == 0:
                        return a_nx
                    else:
                        self.kd.comm.ssend(a_nx, 0, 1301)
                else:
                    b_nx = self.bd.collect(a_nx)
                    if self.bd.comm.rank == 0:
                        if kpt_rank == 0:
                            return b_nx
                        else:
                            self.kd.comm.ssend(b_nx, 0, 1301)

        elif self.world.rank == 0 and kpt_rank != 0:
            # Only used to determine shape and dtype of receiving buffer:
            a_nx = getattr(kpt_u[0], name)

            if subset is not None:
                a_nx = a_nx[subset]

            b_nx = np.zeros((self.bd.nbands,) + a_nx.shape[1:],
                            dtype=a_nx.dtype)
            self.kd.comm.receive(b_nx, kpt_rank, 1301)
            return b_nx

        return np.zeros(0)  # see comment in get_wave_function_array() method

    def collect_auxiliary(self, value, k, s, shape=1, dtype=float):
        """Helper method for collecting band-independent scalars/arrays.

        For the parallel case find the rank in kpt_comm that contains
        the (k,s) pair, for this rank, collect on the corresponding
        domain a full array on the domain master and send this to the
        global master."""

        kpt_u = self.kpt_u
        kpt_rank, u = self.kd.get_rank_and_index(s, k)

        if self.kd.comm.rank == kpt_rank:
            if isinstance(value, str):
                a_o = getattr(kpt_u[u], value)
            else:
                a_o = value[u]  # assumed list

            # Make sure data is a mutable object
            a_o = np.asarray(a_o)

            if a_o.dtype is not dtype:
                a_o = a_o.astype(dtype)

            # Domain master send this to the global master
            if self.gd.comm.rank == 0:
                if kpt_rank == 0:
                    return a_o
                else:
                    self.kd.comm.send(a_o, 0, 1302)

        elif self.world.rank == 0 and kpt_rank != 0:
            b_o = np.zeros(shape, dtype=dtype)
            self.kd.comm.receive(b_o, kpt_rank, 1302)
            return b_o

    def collect_projections(self, k, s):
        """Helper method for collecting projector overlaps across domains.

        For the parallel case find the rank in kpt_comm that contains
        the (k,s) pair, for this rank, send to the global master."""

        kpt_rank, u = self.kd.get_rank_and_index(s, k)

        if self.kd.comm.rank == kpt_rank:
            kpt = self.mykpts[u]
            P_nI = kpt.P.collect()
            if self.world.rank == 0:
                return P_nI
            if P_nI is not None:
                self.kd.comm.send(np.ascontiguousarray(P_nI), 0)
        if self.world.rank == 0:
            nproj = sum(setup.ni for setup in self.setups)
            P_nI = np.empty((self.bd.nbands, nproj), self.dtype)
            self.kd.comm.receive(P_nI, kpt_rank)
            return P_nI

    def get_wave_function_array(self, n, k, s, realspace=True, periodic=False):
        """Return pseudo-wave-function array on master.

        n: int
            Global band index.
        k: int
            Global IBZ k-point index.
        s: int
            Spin index (0 or 1).
        realspace: bool
            Transform plane wave or LCAO expansion coefficients to real-space.

        For the parallel case find the ranks in kd.comm and bd.comm
        that contains to (n, k, s), and collect on the corresponding
        domain a full array on the domain master and send this to the
        global master."""

        kpt_rank, u = self.kd.get_rank_and_index(s, k)
        band_rank, myn = self.bd.who_has(n)

        rank = self.world.rank

        if (self.kd.comm.rank == kpt_rank and
            self.bd.comm.rank == band_rank):
            psit_G = self._get_wave_function_array(u, myn, realspace, periodic)

            if realspace:
                psit_G = self.gd.collect(psit_G)

            if rank == 0:
                return psit_G

            # Domain master send this to the global master
            if self.gd.comm.rank == 0:
                self.world.ssend(psit_G, 0, 1398)

        if rank == 0:
            # allocate full wave function and receive
            psit_G = self.empty(global_array=True,
                                realspace=realspace)
            # XXX this will fail when using non-standard nesting
            # of communicators.
            world_rank = (kpt_rank * self.gd.comm.size *
                          self.bd.comm.size +
                          band_rank * self.gd.comm.size)
            self.world.receive(psit_G, world_rank, 1398)
            return psit_G

        # We return a number instead of None on all the slaves.  Most of
        # the time the return value will be ignored on the slaves, but
        # in some cases it will be multiplied by some other number and
        # then ignored.  Allowing for this will simplify some code here
        # and there.
        return np.nan

    def get_homo_lumo(self, spin=None):
        """Return HOMO and LUMO eigenvalues."""
        if spin is None:
            if self.nspins == 1:
                return self.get_homo_lumo(0)
            h0, l0 = self.get_homo_lumo(0)
            h1, l1 = self.get_homo_lumo(1)
            return np.array([max(h0, h1), min(l0, l1)])

        n = self.nvalence // 2
        band_rank, myn = self.bd.who_has(n - 1)
        homo = -np.inf
        if self.bd.comm.rank == band_rank:
            for kpt in self.kpt_u:
                if kpt.s == spin:
                    homo = max(kpt.eps_n[myn], homo)
        homo = self.world.max(homo)

        lumo = np.inf
        if n < self.bd.nbands:  # there are not enough bands for LUMO
            band_rank, myn = self.bd.who_has(n)
            if self.bd.comm.rank == band_rank:
                for kpt in self.kpt_u:
                    if kpt.s == spin:
                        lumo = min(kpt.eps_n[myn], lumo)
            lumo = self.world.min(lumo)

        return np.array([homo, lumo])

    def write(self, writer):
        writer.write(version=1, ha=Hartree)
        writer.write(kpts=self.kd)
        self.write_projections(writer)
        self.write_eigenvalues(writer)
        self.write_occupations(writer)

    def write_projections(self, writer):
        nproj = sum(setup.ni for setup in self.setups)
        writer.add_array(
            'projections',
            (self.nspins, self.kd.nibzkpts, self.bd.nbands, nproj),
            self.dtype)
        for s in range(self.nspins):
            for k in range(self.kd.nibzkpts):
                P_nI = self.collect_projections(k, s)
                writer.fill(P_nI)

    def write_eigenvalues(self, writer):
        shape = (self.nspins, self.kd.nibzkpts, self.bd.nbands)
        writer.add_array('eigenvalues', shape)
        for s in range(self.nspins):
            for k in range(self.kd.nibzkpts):
                writer.fill(self.collect_eigenvalues(k, s) * Hartree)

    def write_occupations(self, writer):
        shape = (self.nspins, self.kd.nibzkpts, self.bd.nbands)
        writer.add_array('occupations', shape)
        for s in range(self.nspins):
            for k in range(self.kd.nibzkpts):
                # Scale occupation numbers when writing:
                # XXX fix this in the code also ...
                weight = self.kd.weight_k[k] * 2 / self.nspins
                writer.fill(self.collect_occupations(k, s) / weight)

    def read(self, reader):
        r = reader.wave_functions
<<<<<<< HEAD
        # Backward compatibility:
        # Take parameters from main reader
        if 'ha' not in r:
            r.ha = reader.ha
        if 'version' not in r:
            r.version = reader.version
        self.read_projections(r)
        self.read_eigenvalues(r, r.version == 0)
        self.read_occupations(r, r.version == 0)

    def read_projections(self, reader):
        nslice = self.bd.get_slice()
        for u, kpt in enumerate(self.kpt_u):
            if self.gd.comm.rank == 0:
                P_nI = reader.proxy('projections', kpt.s, kpt.k)[:]
            I1 = 0
            kpt.P_ani = {}
            for a, setup in enumerate(self.setups):
                I2 = I1 + setup.ni
                if self.gd.comm.rank == 0:
                    kpt.P_ani[a] = np.array(P_nI[nslice, I1:I2], self.dtype)
                I1 = I2
=======
        nproj_a = [setup.ni for setup in self.setups]
        atom_partition = AtomPartition(self.gd.comm,
                                       np.zeros(len(nproj_a), int))
        for u, kpt in enumerate(self.kpt_u):
            eps_n = r.proxy('eigenvalues', kpt.s, kpt.k)[nslice]
            f_n = r.proxy('occupations', kpt.s, kpt.k)[nslice]
            x = self.bd.mynbands - len(f_n)  # missing bands?
            if x > 0:
                # Working on a real fix to this parallelization problem ...
                f_n = np.pad(f_n, (0, x), 'constant')
                eps_n = np.pad(eps_n, (0, x), 'constant')
            if reader.version > 0:
                f_n *= kpt.weight  # skip for old tar-files gpw's
                eps_n /= reader.ha
            kpt.eps_n = eps_n
            kpt.f_n = f_n
            kpt.P = Projections(
                self.bd.nbands, nproj_a,
                atom_partition, self.bd.comm,
                collinear=self.collinear, spin=kpt.s, dtype=self.dtype)
            if self.gd.comm.rank == 0:
                P_nI = r.proxy('projections', kpt.s, kpt.k)[nslice]
                kpt.P.matrix.array[:] = P_nI
>>>>>>> 37ff5ece

    def read_eigenvalues(self, reader, old=False):
        nslice = self.bd.get_slice()
        for u, kpt in enumerate(self.kpt_u):
            eps_n = reader.proxy('eigenvalues', kpt.s, kpt.k)[nslice]
            x = self.bd.mynbands - len(eps_n)  # missing bands?
            if x > 0:
                # Working on a real fix to this parallelization problem ...
                eps_n = np.pad(eps_n, (0, x), 'constant')
            if not old:  # skip for old tar-files gpw's
                eps_n /= reader.ha
            kpt.eps_n = eps_n

    def read_occupations(self, reader, old=False):
        nslice = self.bd.get_slice()
        for u, kpt in enumerate(self.kpt_u):
            f_n = reader.proxy('occupations', kpt.s, kpt.k)[nslice]
            x = self.bd.mynbands - len(f_n)  # missing bands?
            if x > 0:
                # Working on a real fix to this parallelization problem ...
                f_n = np.pad(f_n, (0, x), 'constant')
            if not old:  # skip for old tar-files gpw's
                f_n *= kpt.weight
            kpt.f_n = f_n


def eigenvalue_string(wfs, comment=' '):
    """Write eigenvalues and occupation numbers into a string.

    The parameter comment can be used to comment out non-numers,
    for example to escape it for gnuplot.
    """

    tokens = []

    def add(*line):
        for token in line:
            tokens.append(token)
        tokens.append('\n')

    def eigs(k, s):
        eps_n = wfs.collect_eigenvalues(k, s)
        return eps_n * Hartree

    occs = wfs.collect_occupations

    if len(wfs.kd.ibzk_kc) == 1:
        if wfs.nspins == 1:
            add(comment, 'Band  Eigenvalues  Occupancy')
            eps_n = eigs(0, 0)
            f_n = occs(0, 0)
            if wfs.world.rank == 0:
                for n in range(wfs.bd.nbands):
                    add('%5d  %11.5f  %9.5f' % (n, eps_n[n], f_n[n]))
        else:
            add(comment, '                  Up                     Down')
            add(comment, 'Band  Eigenvalues  Occupancy  Eigenvalues  '
                'Occupancy')
            epsa_n = eigs(0, 0)
            epsb_n = eigs(0, 1)
            fa_n = occs(0, 0)
            fb_n = occs(0, 1)
            if wfs.world.rank == 0:
                for n in range(wfs.bd.nbands):
                    add('%5d  %11.5f  %9.5f  %11.5f  %9.5f' %
                        (n, epsa_n[n], fa_n[n], epsb_n[n], fb_n[n]))
        return ''.join(tokens)

    if len(wfs.kd.ibzk_kc) > 2:
        add('Warning: Showing only first 2 kpts')
        print_range = 2
    else:
        add('Showing all kpts')
        print_range = len(wfs.kd.ibzk_kc)

    if wfs.nvalence / 2. > 2:
        m = int(wfs.nvalence / 2. - 2)
    else:
        m = 0
    if wfs.bd.nbands - wfs.nvalence / 2. > 2:
        j = int(wfs.nvalence / 2. + 2)
    else:
        j = int(wfs.bd.nbands)

    if wfs.nspins == 1:
        add(comment, 'Kpt  Band  Eigenvalues  Occupancy')
        for i in range(print_range):
            eps_n = eigs(i, 0)
            f_n = occs(i, 0)
            if wfs.world.rank == 0:
                for n in range(m, j):
                    add('%3i %5d  %11.5f  %9.5f' % (i, n, eps_n[n], f_n[n]))
                add()
    else:
        add(comment, '                     Up                     Down')
        add(comment, 'Kpt  Band  Eigenvalues  Occupancy  Eigenvalues  '
            'Occupancy')

        for i in range(print_range):
            epsa_n = eigs(i, 0)
            epsb_n = eigs(i, 1)
            fa_n = occs(i, 0)
            fb_n = occs(i, 1)
            if wfs.world.rank == 0:
                for n in range(m, j):
                    add('%3i %5d  %11.5f  %9.5f  %11.5f  %9.5f' %
                        (i, n, epsa_n[n], fa_n[n], epsb_n[n], fb_n[n]))
                add()
    return ''.join(tokens)<|MERGE_RESOLUTION|>--- conflicted
+++ resolved
@@ -437,7 +437,6 @@
 
     def read(self, reader):
         r = reader.wave_functions
-<<<<<<< HEAD
         # Backward compatibility:
         # Take parameters from main reader
         if 'ha' not in r:
@@ -450,41 +449,17 @@
 
     def read_projections(self, reader):
         nslice = self.bd.get_slice()
-        for u, kpt in enumerate(self.kpt_u):
-            if self.gd.comm.rank == 0:
-                P_nI = reader.proxy('projections', kpt.s, kpt.k)[:]
-            I1 = 0
-            kpt.P_ani = {}
-            for a, setup in enumerate(self.setups):
-                I2 = I1 + setup.ni
-                if self.gd.comm.rank == 0:
-                    kpt.P_ani[a] = np.array(P_nI[nslice, I1:I2], self.dtype)
-                I1 = I2
-=======
         nproj_a = [setup.ni for setup in self.setups]
         atom_partition = AtomPartition(self.gd.comm,
                                        np.zeros(len(nproj_a), int))
         for u, kpt in enumerate(self.kpt_u):
-            eps_n = r.proxy('eigenvalues', kpt.s, kpt.k)[nslice]
-            f_n = r.proxy('occupations', kpt.s, kpt.k)[nslice]
-            x = self.bd.mynbands - len(f_n)  # missing bands?
-            if x > 0:
-                # Working on a real fix to this parallelization problem ...
-                f_n = np.pad(f_n, (0, x), 'constant')
-                eps_n = np.pad(eps_n, (0, x), 'constant')
-            if reader.version > 0:
-                f_n *= kpt.weight  # skip for old tar-files gpw's
-                eps_n /= reader.ha
-            kpt.eps_n = eps_n
-            kpt.f_n = f_n
             kpt.P = Projections(
                 self.bd.nbands, nproj_a,
                 atom_partition, self.bd.comm,
                 collinear=self.collinear, spin=kpt.s, dtype=self.dtype)
             if self.gd.comm.rank == 0:
-                P_nI = r.proxy('projections', kpt.s, kpt.k)[nslice]
+                P_nI = reader.proxy('projections', kpt.s, kpt.k)[nslice]
                 kpt.P.matrix.array[:] = P_nI
->>>>>>> 37ff5ece
 
     def read_eigenvalues(self, reader, old=False):
         nslice = self.bd.get_slice()
