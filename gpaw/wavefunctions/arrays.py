--- conflicted
+++ resolved
@@ -194,13 +194,8 @@
 
 
 class PlaneWaveExpansionWaveFunctions(ArrayWaveFunctions):
-<<<<<<< HEAD
-    def __init__(self, nbands, pd, dtype=None, data=None, kpt=None, dist=None,
+    def __init__(self, nbands, pd, dtype=None, data=None, kpt=0, dist=None,
                  spin=0, collinear=True, cuda=False):
-=======
-    def __init__(self, nbands, pd, dtype=None, data=None, kpt=0, dist=None,
-                 spin=0, collinear=True):
->>>>>>> b65d1b47
         ng = ng0 = pd.myng_q[kpt]
         if data is not None:
             assert data.dtype == complex
