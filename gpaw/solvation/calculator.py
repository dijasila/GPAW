--- conflicted
+++ resolved
@@ -1,11 +1,7 @@
-<<<<<<< HEAD
+from ase.units import Bohr, Hartree
+
 from gpaw.calculator import GPAW
-=======
-from ase.units import Hartree, Bohr
-
-from gpaw import GPAW
 from gpaw.io import Reader
->>>>>>> dcda66b4
 from gpaw.solvation.hamiltonian import SolvationRealSpaceHamiltonian
 
 
