--- conflicted
+++ resolved
@@ -194,27 +194,14 @@
                     fixed * del_g_del_r_vg[v],
                     global_integral=False)
 
-<<<<<<< HEAD
-    def get_energy(self, e_entropy, wfs):
-        RealSpaceHamiltonian.get_energy(self, e_entropy, wfs)
+    def get_energy(self, e_entropy, wfs, kin_en_using_band=True):
+        RealSpaceHamiltonian.get_energy(self, e_entropy, wfs,
+                                        kin_en_using_band)
         # The total energy calculated by the parent class includes the
         # solvent electrostatic contributions but not the interaction
         # energies. We add those here and store the electrostatic energies.
         self.e_el_free = self.e_total_free
         self.e_el_extrapolated = self.e_total_extrapolated
-=======
-    def get_energy(self, e_entropy, wfs, kin_en_using_band=True):
-        e_band = wfs.calculate_band_energy()
-        if kin_en_using_band:
-            self.e_kinetic = self.e_kinetic0 + e_band
-        else:
-            self.e_kinetic = self.e_kinetic0
-        self.e_entropy = e_entropy
-        self.e_el_free = (
-            self.e_kinetic + self.e_coulomb + self.e_external + self.e_zero +
-            self.e_xc + self.e_entropy)
-        e_total_free = self.e_el_free
->>>>>>> a814411c
         for ia in self.interactions:
             self.e_total_free += getattr(self, 'e_' + ia.subscript)
         self.e_total_extrapolated = (self.e_total_free +
