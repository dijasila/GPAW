--- conflicted
+++ resolved
@@ -186,9 +186,8 @@
                     fixed * del_g_del_r_vg[v],
                     global_integral=False)
 
-<<<<<<< HEAD
-    def get_energy(self, occ):
-        RealSpaceHamiltonian.get_energy(self, occ)
+    def get_energy(self, e_entropy, wfs):
+        RealSpaceHamiltonian.get_energy(self, e_entropy, wfs)
         # The total energy calculated by the parent class includes the
         # solvent electrostatic contributions but not the interaction
         # energies. We add those here and store the electrostatic energies.
@@ -196,27 +195,8 @@
         self.e_el_extrapolated = self.e_total_extrapolated
         for ia in self.interactions:
             self.e_total_free += getattr(self, 'e_' + ia.subscript)
-        self.e_total_extrapolated = occ.extrapolate_energy_to_zero_width(
-            self.e_total_free)
-=======
-    def get_energy(self, e_entropy, wfs):
-        e_band = wfs.calculate_band_energy()
-        self.e_kinetic = self.e_kinetic0 + e_band
-        self.e_entropy = e_entropy
-        self.e_el_free = (
-            self.e_kinetic + self.e_coulomb + self.e_external + self.e_zero +
-            self.e_xc + self.e_entropy)
-        e_total_free = self.e_el_free
-        for ia in self.interactions:
-            e_total_free += getattr(self, 'e_' + ia.subscript)
-        self.e_total_free = e_total_free
-        self.e_total_extrapolated = (
-            self.e_total_free +
+        self.e_total_extrapolated = (self.e_total_free +
             wfs.occupations.extrapolate_factor * e_entropy)
-        self.e_el_extrapolated = (
-            self.e_el_free +
-            wfs.occupations.extrapolate_factor * e_entropy)
->>>>>>> 67f024c5
         return self.e_total_free
 
     def grad_squared(self, x):
