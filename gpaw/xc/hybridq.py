 # Copyright (C) 2010  CAMd
# Please see the accompanying LICENSE file for further information.

"""This module provides all the classes and functions associated with the
evaluation of exact exchange with k-point sampling."""

from math import pi, sqrt
import sys
import numpy as np
from ase import Atoms
from ase.units import Ha
from time import ctime

from gpaw.xc import XC
from gpaw.xc.kernel import XCNull
from gpaw.xc.functional import XCFunctional
from gpaw.utilities import hartree, pack, unpack2, packed_index, devnull
from gpaw.lfc import LFC
from gpaw.wavefunctions.pw import PWDescriptor
from gpaw.kpt_descriptor import KPointDescriptor
from gpaw.kpoint import KPoint as KPoint0
from gpaw.mpi import world, rank

class KPoint:
    def __init__(self, kd, kpt=None):
        """Helper class for parallelizing over k-points.

        Placeholder for wave functions, occupation numbers,
        projections, and global k-point index."""
        
        self.kd = kd
        
        if kpt is not None:
            
            self.psit_nG = kpt.psit_nG
            self.f_n = kpt.f_n / kpt.weight / kd.nbzkpts * 2 / kd.nspins
            self.weight = 1. / kd.nbzkpts * 2 / kd.nspins
            self.eps_n = kpt.eps_n
            self.P_ani = kpt.P_ani
            self.k = kpt.k
            self.s = kpt.s
            
        self.requests = []
        
    def next(self):
        """Create empty object.

        Data will be received from other processor."""
        
        kpt = KPoint(self.kd)

        # intialize array for receiving:
        kpt.psit_nG = np.empty_like(self.psit_nG)
        kpt.f_n = np.empty_like(self.f_n)

        # Total number of projector functions:
        I = sum([P_ni.shape[1] for P_ni in self.P_ani.values()])
        
        kpt.P_In = np.empty((I, len(kpt.f_n)), complex)

        kpt.P_ani = {}
        I1 = 0
        for a, P_ni in self.P_ani.items():
            I2 = I1 + P_ni.shape[1]
            kpt.P_ani[a] = kpt.P_In[I1:I2].T
            I1 = I2

        kpt.k = (self.k + 1) % self.kd.nibzkpts
        kpt.s = self.s
        
        return kpt
        
    def start_sending(self, rank):
        P_In = np.concatenate([P_ni.T for P_ni in self.P_ani.values()])
        self.requests += [
            self.kd.comm.send(self.psit_nG, rank, block=False, tag=1),
            self.kd.comm.send(self.f_n, rank, block=False, tag=2),
            self.kd.comm.send(P_In, rank, block=False, tag=3)]
        
    def start_receiving(self, rank):
        self.requests += [
            self.kd.comm.receive(self.psit_nG, rank, block=False, tag=1),
            self.kd.comm.receive(self.f_n, rank, block=False, tag=2),
            self.kd.comm.receive(self.P_In, rank, block=False, tag=3)]
        
    def wait(self):
        self.kd.comm.waitall(self.requests)
        self.requests = []
        

class HybridXC(XCFunctional):
    orbital_dependent = True
    def __init__(self, name, hybrid=None, xc=None, finegrid=False,
                 alpha=None, skip_gamma=False, acdf=True,
                 qsym=True, txt=None, ecut=None):
        """Mix standard functionals with exact exchange.

        name: str
            Name of hybrid functional.
        hybrid: float
            Fraction of exact exchange.
        xc: str or XCFunctional object
            Standard DFT functional with scaled down exchange.
        finegrid: boolean
            Use fine grid for energy functional evaluations?
        """

        if name == 'EXX':
            assert hybrid is None and xc is None
            hybrid = 1.0
            xc = XC(XCNull())
        elif name == 'PBE0':
            assert hybrid is None and xc is None
            hybrid = 0.25
            xc = XC('HYB_GGA_XC_PBEH')
        elif name == 'B3LYP':
            assert hybrid is None and xc is None
            hybrid = 0.2
            xc = XC('HYB_GGA_XC_B3LYP')
            
        if isinstance(xc, str):
            xc = XC(xc)

        self.hybrid = hybrid
        self.xc = xc
        self.type = xc.type
        self.alpha = alpha
        self.qsym = qsym
        self.skip_gamma = skip_gamma
        self.acdf = acdf
        self.exx = None
        self.ecut = ecut
        if txt is None:
            if rank == 0:
                #self.txt = devnull
                self.txt = sys.stdout
            else:
                sys.stdout = devnull
                self.txt = devnull
        else:
            assert type(txt) is str
            from ase.parallel import paropen
            self.txt = paropen(txt, 'w')

        XCFunctional.__init__(self, name)
        
    def get_setup_name(self):
        return 'PBE'

    def calculate_radial(self, rgd, n_sLg, Y_L, v_sg,
                         dndr_sLg=None, rnablaY_Lv=None,
                         tau_sg=None, dedtau_sg=None):
        return self.xc.calculate_radial(rgd, n_sLg, Y_L, v_sg,
                                        dndr_sLg, rnablaY_Lv)

    def calculate_paw_correction(self, setup, D_sp, dEdD_sp=None,
                                 addcoredensity=True, a=None):
        return self.xc.calculate_paw_correction(setup, D_sp, dEdD_sp,
                                 addcoredensity, a)
    
    def initialize(self, density, hamiltonian, wfs, occupations):
        self.xc.initialize(density, hamiltonian, wfs, occupations)
        self.nspins = wfs.nspins
        self.setups = wfs.setups
        self.density = density
        self.kpt_u = wfs.kpt_u
        
        self.gd = density.gd
        self.kd = wfs.kd
        self.bd = wfs.bd

        N_c = self.gd.N_c
        N = self.gd.N_c.prod()
        vol = self.gd.dv * N
        
        if self.alpha is None:
            # XXX ?
            self.alpha = 6 * vol**(2 / 3.0) / pi**2
            
        self.gamma = (vol / (2 * pi)**2 * sqrt(pi / self.alpha) *
                      self.kd.nbzkpts)

        if self.ecut is None:
            self.ecut = 0.5 * pi**2 / (self.gd.h_cv**2).sum(1).max()

        assert self.kd.N_c is not None
        n = self.kd.N_c * 2 - 1
        bzk_kc = np.indices(n).transpose((1, 2, 3, 0))
        bzk_kc.shape = (-1, 3)
        bzk_kc -= self.kd.N_c - 1
        self.bzk_kc = bzk_kc.astype(float) / self.kd.N_c

        self.bzq_qc = self.kd.get_bz_q_points()
        if self.qsym:
            op_scc = self.kd.symmetry.op_scc
            self.ibzq_qc = self.kd.get_ibz_q_points(self.bzq_qc,
                                                    op_scc)[0]
            self.q_weights = self.kd.q_weights * len(self.bzq_qc)
        else:
            self.ibzq_qc = self.bzq_qc
            self.q_weights = np.ones(len(self.bzq_qc))
            
        self.pwd = PWDescriptor(self.ecut, self.gd, self.bzk_kc)

        n = 0
        for k_c, Gpk2_G in zip(self.bzk_kc[:], self.pwd.G2_qG):
            if (k_c > -0.5).all() and (k_c <= 0.5).all(): #XXX???
                if k_c.any():
                    self.gamma -= np.dot(np.exp(-self.alpha * Gpk2_G),
                                         Gpk2_G**-1)
                else:
                    self.gamma -= np.dot(np.exp(-self.alpha * Gpk2_G[1:]),
                                         Gpk2_G[1:]**-1)
                n += 1
                
        assert n == self.kd.N_c.prod()

        self.pwd = PWDescriptor(self.ecut, self.gd, self.ibzq_qc)

        self.ghat = LFC(self.gd,
                        [setup.ghat_l for setup in density.setups],
                        KPointDescriptor(self.bzk_kc), dtype=complex)

<<<<<<< HEAD
=======
        self.ghat.set_k_points(self.bzq_qc)
        
>>>>>>> 94668bab
        self.interpolator = density.interpolator
        self.print_initialization(hamiltonian.xc.name)

 
    def set_positions(self, spos_ac):
        self.ghat.set_positions(spos_ac)
        self.spos_ac = spos_ac

    def calculate(self, gd, n_sg, v_sg=None, e_g=None):
        # Normal XC contribution:
        exc = self.xc.calculate(gd, n_sg, v_sg, e_g)

        # Add EXX contribution:
        return exc + self.exx

    def calculate_exx(self):
        """Non-selfconsistent calculation."""
        kd = self.kd
        K = len(kd.bzk_kc)
        W = world.size // self.nspins
        parallel = (W > 1)
        self.exx = 0.0
        self.exx_kq = np.zeros((K, len(self.ibzq_qc)), float)
                
        for s in range(self.nspins):
            ibz_kpts = [KPoint(kd, kpt)
                        for kpt in self.kpt_u if kpt.s == s]
            for ik, kpt in enumerate(kd.bzk_kc):
                print >> self.txt, 'K %s %s ...' % (ik, kpt)
                for iq, q in enumerate(self.ibzq_qc):
                    kpq = kd.find_k_plus_q(q, kpts_k=[ik])
                    self.apply(ibz_kpts[kd.bz2ibz_k[ik]],
                               ibz_kpts[kd.bz2ibz_k[kpq[0]]],
                               ik, kpq[0], iq)

        self.exx = world.sum(self.exx)
        paw = self.calculate_exx_paw_correction()
        self.exx += paw
        exx_q = np.sum(self.exx_kq, 0)
        print >> self.txt
        print >> self.txt, '--------------------------------------------'
        print >> self.txt
        print >> self.txt, 'Contributions: q         w        E_q (eV)' 
        for q in range(len(exx_q)):
            print >> self.txt, '[%1.3f %1.3f %1.3f]    %1.3f   %s' % (self.ibzq_qc[q][0], self.ibzq_qc[q][1], self.ibzq_qc[q][2], self.q_weights[q]/len(self.bzq_qc), exx_q[q]/self.q_weights[q]*len(self.bzq_qc)*Ha)
        print >> self.txt, 'PAW correction: %s eV' % (paw*Ha)
        print >> self.txt
        print >> self.txt, 'E_EXX = %s eV' % (self.exx*Ha)
        print >> self.txt
        print >> self.txt, 'Calculation completed at:  ', ctime()
        print >> self.txt
        print >> self.txt, '------------------------------------------------------'
        print >> self.txt
         
    def apply(self, kpt1, kpt2, ik1, ik2, iq):
        k1_c = self.kd.bzk_kc[ik1]
        k2_c = self.kd.bzk_kc[ik2]
        q = self.ibzq_qc[iq]

        if self.qsym:
            for i, q in enumerate(self.bzq_qc):
                if abs(q - self.ibzq_qc[iq]).max() < 1e-9:
                    bzq_index = i
                    break    
        else:
            bzq_index = iq
        
        N_c = self.gd.N_c
        eikr_R = np.exp(-2j * pi * np.dot(np.indices(N_c).T, q / N_c).T)

        Gamma = abs(q).max() < 1e-9
        if Gamma and self.skip_gamma:
            return

        Gpk2_G = self.pwd.G2_qG[iq]
        if Gamma:
            Gpk2_G = Gpk2_G.copy()
            Gpk2_G[0] = 1.0 / self.gamma

        N = N_c.prod()
        vol = self.gd.dv * N
        nspins = self.nspins

        fcut = 1e-10
        
        for n1, psit1_R in enumerate(kpt1.psit_nG):
            f1 = kpt1.f_n[n1]
            for n2, psit2_R in enumerate(kpt2.psit_nG):
                if self.acdf:
                    f2 = (self.q_weights[iq] * kpt2.weight
                          * (1 - np.sign(kpt2.eps_n[n2] - kpt1.eps_n[n1])))
                else:
                    f2 = kpt2.f_n[n2] * self.q_weights[iq]
                if abs(f1) < fcut or abs(f2) < fcut:
                    continue

                nt_R = self.calculate_pair_density(n1, n2, kpt1, kpt2, ik1, ik2, bzq_index)
                nt_G = self.pwd.fft(nt_R * eikr_R) / N
                vt_G = nt_G.copy()
                vt_G *= -pi * vol / Gpk2_G
                e = np.vdot(nt_G, vt_G).real * nspins * self.hybrid
                self.exx += f1 * f2 * e
                self.exx_kq[ik1,iq] += f1*f2*e

        
    def calculate_exx_paw_correction(self):
        exx = 0
        deg = 2 // self.nspins  # spin degeneracy
        for a, D_sp in self.density.D_asp.items():
            setup = self.setups[a]
            for D_p in D_sp:
                D_ii = unpack2(D_p)
                ni = len(D_ii)

                for i1 in range(ni):
                    for i2 in range(ni):
                        A = 0.0
                        for i3 in range(ni):
                            p13 = packed_index(i1, i3, ni)
                            for i4 in range(ni):
                                p24 = packed_index(i2, i4, ni)
                                A += setup.M_pp[p13, p24] * D_ii[i3, i4]
                        p12 = packed_index(i1, i2, ni)
                        exx -= self.hybrid / deg * D_ii[i1, i2] * A

                if setup.X_p is not None:
                    exx -= self.hybrid * np.dot(D_p, setup.X_p)
            exx += self.hybrid * setup.ExxC
        return exx
    
    def calculate_pair_density(self, n1, n2, kpt1, kpt2, ik1, ik2, bzq_index):
        psit1_G = self.kd.transform_wave_function(kpt1.psit_nG[n1], ik1)
        psit2_G = self.kd.transform_wave_function(kpt2.psit_nG[n2], ik2)
        nt_G = psit1_G.conj() * psit2_G

        s1 = self.kd.sym_k[ik1]
        s2 = self.kd.sym_k[ik2]
        t1 = self.kd.time_reversal_k[ik1]
        t2 = self.kd.time_reversal_k[ik2]
        k1_c = self.kd.ibzk_kc[kpt1.k]
        k2_c = self.kd.ibzk_kc[kpt2.k]

        Q_aL = {}
        for a in kpt1.P_ani.keys():
            P1_i = kpt1.P_ani[a][n1]
            P2_i = kpt2.P_ani[a][n2]
            
            b1 = self.kd.symmetry.a_sa[s1, a]
            b2 = self.kd.symmetry.a_sa[s2, a]
            S1_c = (np.dot(self.spos_ac[a], self.kd.symmetry.op_scc[s1]) -
                   self.spos_ac[b1])
            S2_c = (np.dot(self.spos_ac[a], self.kd.symmetry.op_scc[s2]) -
                   self.spos_ac[b2])
            assert abs(S1_c.round() - S1_c).max() < 1e-13
            assert abs(S2_c.round() - S2_c).max() < 1e-13
            x1 = np.exp(2j * pi * np.dot(k1_c, S1_c))
            x2 = np.exp(2j * pi * np.dot(k2_c, S2_c))
            P1_i = np.dot(self.setups[a].R_sii[s1], kpt1.P_ani[b1][n1]) * x1
            P2_i = np.dot(self.setups[a].R_sii[s2], kpt2.P_ani[b2][n2]) * x2
            if t1:
                P1_i = P1_i.conj()
            if t2:
                P2_i = P2_i.conj()

            D_ii = np.outer(P1_i.conj(), P2_i)

            D_p = pack(D_ii)
            Q_aL[a] = np.dot(D_p, self.setups[a].Delta_pL)

        self.ghat.add(nt_G, Q_aL, bzq_index)
        return nt_G

    def print_initialization(self, xc):
        print >> self.txt, '------------------------------------------------------'
        print >> self.txt, 'Non-self-consistent HF correlation energy'
        print >> self.txt, '------------------------------------------------------'
        print >> self.txt, 'Started at:  ', ctime()
        print >> self.txt
        print >> self.txt, 'Ground state XC functional     :   %s' % xc
        print >> self.txt, 'Valence electrons              :   %s' % self.setups.nvalence
        print >> self.txt, 'Number of Spins                :   %s' % self.nspins
        print >> self.txt, 'Plane wave cutoff energy       :   %4.1f eV' % (self.ecut*Ha)
        print >> self.txt, 'Gamma q-point excluded         :   %s' % self.skip_gamma
        if not self.skip_gamma:
            print >> self.txt, 'Alpha parameter                :   %s' % self.alpha
            print >> self.txt, 'Gamma parameter                :   %3.3f' % self.gamma
        print >> self.txt, 'ACDF method                    :   %s' % self.acdf
        print >> self.txt, 'Number of k-points             :   %s' % len(self.kd.bzk_kc)
        print >> self.txt, 'Number of Irreducible k-points :   %s' % len(self.kd.ibzk_kc)
        print >> self.txt, 'Number of q-points             :   %s' % len(self.bzq_qc)
        if not self.qsym:
            print >> self.txt, 'q-point symmetry               :   %s' % self.qsym
        else:
            print >> self.txt, 'Number of Irreducible q-points :   %s' % len(self.ibzq_qc)

        print >> self.txt
        for q, weight in zip(self.ibzq_qc, self.q_weights):
            print >> self.txt, 'q: [%1.3f %1.3f %1.3f] - weight: %1.3f'%(q[0],q[1],q[2],
                                                                         weight/len(self.bzq_qc))
        print >> self.txt
        print >> self.txt, '------------------------------------------------------'
        print >> self.txt, '------------------------------------------------------'
        print >> self.txt
        print >> self.txt, 'Looping over k-points in the full Brillouin zone'
        print >> self.txt<|MERGE_RESOLUTION|>--- conflicted
+++ resolved
@@ -221,11 +221,6 @@
                         [setup.ghat_l for setup in density.setups],
                         KPointDescriptor(self.bzk_kc), dtype=complex)
 
-<<<<<<< HEAD
-=======
-        self.ghat.set_k_points(self.bzq_qc)
-        
->>>>>>> 94668bab
         self.interpolator = density.interpolator
         self.print_initialization(hamiltonian.xc.name)
 
