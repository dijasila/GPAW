# Copyright (C) 2010  CAMd
# Please see the accompanying LICENSE file for further information.

"""This module provides all the classes and functions associated with the
evaluation of exact exchange with k-point sampling."""

from time import time
from math import pi, sqrt

import numpy as np
from ase.utils import prnt
from ase.units import Hartree
from ase.dft.kpoints import monkhorst_pack

import gpaw.mpi as mpi
import gpaw.fftw as fftw
from gpaw.xc.hybrid import HybridXCBase
from gpaw.kpt_descriptor import KPointDescriptor
from gpaw.wavefunctions.pw import PWDescriptor, PWLFC
<<<<<<< HEAD
from gpaw.utilities import pack, unpack2, packed_index, logfile, erf, unpack
import _gpaw
from gpaw.response.cuda import BaseCuda, sizeofdata, sizeofint, sizeofdouble
=======
from gpaw.utilities import pack, unpack2, packed_index, logfile, erf
from gpaw.utilities.ewald import madelung
from gpaw.utilities.timing import Timer
>>>>>>> 30e9e5b7


class HybridXC(HybridXCBase):
    orbital_dependent = True

    def __init__(self, name, hybrid=None, xc=None,
                 alpha=None, 
                 gamma_point=1,
                 method='standard',
                 bandstructure=False,
                 logfilename='-', bands=None,
                 fcut=1e-10,
                 molecule=False,
                 world=None,
                 cuda=False, sync=False):
        """Mix standard functionals with exact exchange.

        name: str
            Name of functional: EXX, PBE0, HSE03, HSE06
        hybrid: float
            Fraction of exact exchange.
        xc: str or XCFunctional object
            Standard DFT functional with scaled down exchange.
        method: str
            Use 'standard' standard formula and 'acdf for
            adiabatic-connection dissipation fluctuation formula.
        alpha: float
            XXX describe
        gamma_point: bool
            0: Skip k2-k1=0 interactions.
            1: Use the alpha method.
            2: Integrate the gamma point.
        bandstructure: bool
            Calculate bandstructure instead of just the total energy.
        bands: list of int
            List of bands to calculate bandstructure for.  Default is
            all bands.
        molecule: bool
            Decouple electrostatic interactions between periodically
            repeated images.
        fcut: float
            Threshold for empty band.
        """

        self.alpha = alpha
        self.fcut = fcut

        self.gamma_point = gamma_point
        self.method = method
        self.bandstructure = bandstructure
        self.bands = bands

        self.fd = logfilename
        self.write_timing_information = True

        HybridXCBase.__init__(self, name, hybrid, xc)

        # EXX energies:
        self.exx = None  # total
        self.evv = None  # valence-valence (pseudo part)
        self.evvacdf = None  # valence-valence (pseudo part)
        self.devv = None  # valence-valence (PAW correction)
        self.evc = None  # valence-core
        self.ecc = None  # core-core

        self.exx_skn = None  # bandstructure

        self.qlatest = None

        if world is None:
            world = mpi.world
        self.world = world

        self.molecule = molecule
<<<<<<< HEAD
        self.cuda = cuda
        self.sync = sync

=======
        
        self.timer = Timer()
>>>>>>> 30e9e5b7

    def log(self, *args, **kwargs):
        prnt(file=self.fd, *args, **kwargs)
        self.fd.flush()

    def calculate_radial(self, rgd, n_sLg, Y_L, v_sg,
                         dndr_sLg=None, rnablaY_Lv=None,
                         tau_sg=None, dedtau_sg=None):
        return self.xc.calculate_radial(rgd, n_sLg, Y_L, v_sg,
                                        dndr_sLg, rnablaY_Lv)
    
    def calculate_paw_correction(self, setup, D_sp, dEdD_sp=None,
                                 addcoredensity=True, a=None):
        return self.xc.calculate_paw_correction(setup, D_sp, dEdD_sp,
                                 addcoredensity, a)
    
    def initialize(self, dens, ham, wfs, occupations):
        assert wfs.bd.comm.size == 1

        self.xc.initialize(dens, ham, wfs, occupations)

        self.dens = dens
        self.wfs = wfs

        # Make a k-point descriptor that is not distributed
        # (self.kd.comm is serial_comm):
        self.kd = wfs.kd.copy()

        self.fd = logfile(self.fd, self.world.rank)

        wfs.initialize_wave_functions_from_restart_file()

    def set_positions(self, spos_ac):
        self.spos_ac = spos_ac

    def calculate(self, gd, n_sg, v_sg=None, e_g=None):
        # Normal XC contribution:
        exc = self.xc.calculate(gd, n_sg, v_sg, e_g)

        # Add EXX contribution:
        return exc + self.exx * self.hybrid

    def calculate_exx(self):
        """Non-selfconsistent calculation."""

        self.timer.start('EXX')
        self.timer.start('Initialization')
        
        kd = self.kd
        wfs = self.wfs

        from gpaw.response.timing import Timer
        from time import time
        self.timer = Timer()

        t0 = time()
        if fftw.FFTPlan is fftw.NumpyFFTPlan:
            self.log('NOT USING FFTW !!')

        self.log('Spins:', self.wfs.nspins)

        W = max(1, self.wfs.kd.comm.size // self.wfs.nspins)
        # Are the k-points distributed?
        kparallel = (W > 1)

        # Find number of occupied bands:
        self.nocc_sk = np.zeros((self.wfs.nspins, kd.nibzkpts), int)
        for kpt in self.wfs.kpt_u:
            for n, f in enumerate(kpt.f_n):
                if abs(f) < self.fcut:
                    self.nocc_sk[kpt.s, kpt.k] = n
                    break
            else:
                self.nocc_sk[kpt.s, kpt.k] = self.wfs.bd.nbands
        self.wfs.kd.comm.sum(self.nocc_sk)

        noccmin = self.nocc_sk.min()
        noccmax = self.nocc_sk.max()
        self.log('Number of occupied bands (min, max): %d, %d' %
                 (noccmin, noccmax))
        
        self.log('Number of valence electrons:', self.wfs.setups.nvalence)

        if self.bandstructure:
            self.log('Calculating eigenvalue shifts.')

            # allocate array for eigenvalue shifts:
            self.exx_skn = np.zeros((self.wfs.nspins,
                                     kd.nibzkpts,
                                     self.wfs.bd.nbands))

            if self.bands is None:
                noccmax = self.wfs.bd.nbands
            else:
                noccmax = max(max(self.bands) + 1, noccmax)

        N_c = self.kd.N_c

        vol = wfs.gd.dv * wfs.gd.N_c.prod()
        if self.alpha is None:
            alpha = 6 * vol**(2 / 3.0) / pi**2
        else:
            alpha = self.alpha
        if self.gamma_point == 1:
            self.gamma = self.calculate_gamma(vol, alpha)
        else:
            kcell_cv = wfs.gd.cell_cv.copy()
            kcell_cv[0] *= N_c[0]
            kcell_cv[1] *= N_c[1]
            kcell_cv[2] *= N_c[2]
            #qvol = (2*np.pi)**3 / vol / N_c.prod()
            #self.gamma = 4*np.pi * (3*qvol / (4*np.pi))**(1/3.) / qvol
            self.gamma = madelung(kcell_cv) * vol * N_c.prod() / (4*np.pi)

        self.log('Value of alpha parameter: %.3f Bohr^2' % alpha)
        self.log('Value of gamma parameter: %.3f Bohr^2' % self.gamma)
            
        # Construct all possible q=k2-k1 vectors:
        i_qc = np.indices(N_c * 2 - 1).transpose((1, 2, 3, 0)).reshape((-1, 3))
        self.bzq_qc = (i_qc - N_c + 1.0) / N_c
        self.q0 = ((N_c * 2 - 1).prod() - 1) // 2  # index of q=(0,0,0)
        assert not self.bzq_qc[self.q0].any()

        # Count number of pairs for each q-vector:
        self.npairs_q = np.zeros(len(self.bzq_qc), int)
        maxn1 = 0
        for s in range(kd.nspins):
            for k1 in range(kd.nibzkpts):
                for k2 in range(kd.nibzkpts):
                    for K2, q, n1_n, n2 in self.indices(s, k1, k2):
                        self.npairs_q[q] += len(n1_n)

        self.npairs0 = self.npairs_q.sum()  # total number of pairs

        self.log('Number of pairs:', self.npairs0)

        # Distribute q-vectors to Q processors:
        Q = self.world.size // self.wfs.kd.comm.size
        myrank = self.world.rank // self.wfs.kd.comm.size
        rank = 0
        N = 0
        myq = []
        nq = 0
        for q, n in enumerate(self.npairs_q):
            if n > 0:
                nq += 1
                if rank == myrank:
                    myq.append(q)
            N += n
            if N >= (rank + 1.0) * self.npairs0 / Q:
                rank += 1

        assert len(myq) > 0, 'Too few q-vectors for too many processes!'
        self.bzq_qc = self.bzq_qc[myq]
        try:
            self.q0 = myq.index(self.q0)
        except ValueError:
            self.q0 = None

        self.log('%d x %d x %d k-points' % tuple(self.kd.N_c))
        self.log('Distributing %d IBZ k-points over %d process(es).' %
                 (kd.nibzkpts, self.wfs.kd.comm.size))
        self.log('Distributing %d q-vectors over %d process(es).' % (nq, Q))

        # q-point descriptor for my q-vectors:
        qd = KPointDescriptor(self.bzq_qc)


        if self.cuda:
            cu = BaseCuda()
#            cu.paw_init(wfs, self.spos_ac)
            cu.exx_init(wfs)
            self.cu = cu
        else:
            self.cu = cu = None
            
        # Plane-wave descriptor for all wave-functions:
        self.pd = PWDescriptor(wfs.pd.ecut, wfs.gd,
                               dtype=wfs.pd.dtype, kd=kd, cuda=cu)

        # Plane-wave descriptor pair-densities:
        self.pd2 = PWDescriptor(self.dens.pd2.ecut, self.dens.gd,
                                dtype=wfs.dtype, kd=qd, cuda=cu)

        self.log('Cutoff energies:')
        self.log('    Wave functions:       %10.3f eV' %
                 (self.pd.ecut * Hartree))
        self.log('    Density:              %10.3f eV' %
                 (self.pd2.ecut * Hartree))

        # Calculate 1/|G+q|^2 with special treatment of |G+q|=0:
        G2_qG = self.pd2.G2_qG
        if self.q0 is None:
            if self.omega is None:
                self.iG2_qG = [1.0 / G2_G for G2_G in G2_qG]
            else:
                self.iG2_qG = [(1.0 / G2_G *
                                (1 - np.exp(-G2_G / (4 * self.omega**2))))
                               for G2_G in G2_qG]
        else:
            G2_qG[self.q0][0] = 117.0  # avoid division by zero
            if self.omega is None:
                self.iG2_qG = [1.0 / G2_G for G2_G in G2_qG]
                self.iG2_qG[self.q0][0] = self.gamma
            else:
                self.iG2_qG = [(1.0 / G2_G *
                                (1 - np.exp(-G2_G / (4 * self.omega**2))))
                               for G2_G in G2_qG]
                self.iG2_qG[self.q0][0] = 1 / (4 * self.omega**2)
            G2_qG[self.q0][0] = 0.0  # restore correct value

        # Compensation charges:
        self.ghat = PWLFC([setup.ghat_l for setup in wfs.setups], self.pd2)
        self.ghat.set_positions(self.spos_ac)

        if self.molecule:
            self.initialize_gaussian()
            self.log('Value of beta parameter: %.3f 1/Bohr^2' % self.beta)
<<<<<<< HEAD

        print 'Init time:', time() - t0
=======
            
        self.timer.stop('Initialization')
>>>>>>> 30e9e5b7
        
        # Ready ... set ... go:
        self.t0 = time()
        self.npairs = 0
        self.evv = 0.0
        self.evvacdf = 0.0
        for s in range(self.wfs.nspins):
            kpt1_q = [KPoint(self.wfs, noccmax).initialize(kpt)
                      for kpt in self.wfs.kpt_u if kpt.s == s]
            kpt2_q = kpt1_q[:]

            if len(kpt1_q) == 0:
                # No s-spins on this CPU:
                continue

            # Send and receive ranks:
            srank = self.wfs.kd.get_rank_and_index(
                s, (kpt1_q[0].k - 1) % kd.nibzkpts)[0]
            rrank = self.wfs.kd.get_rank_and_index(
                s, (kpt1_q[-1].k + 1) % kd.nibzkpts)[0]

            # Shift k-points kd.nibzkpts - 1 times:
            for i in range(kd.nibzkpts):
                if i < kd.nibzkpts - 1:
                    if kparallel:
                        kpt = kpt2_q[-1].next(self.wfs)
                        kpt.start_receiving(rrank)
                        kpt2_q[0].start_sending(srank)
                    else:
                        kpt = kpt2_q[0]

                self.timer.start('Calculate')
                for kpt1, kpt2 in zip(kpt1_q, kpt2_q):
                    # Loop over all k-points that k2 can be mapped to:
                    for K2, q, n1_n, n2 in self.indices(s, kpt1.k, kpt2.k):
                        print '\n', s, i, kpt1, K2, time() - self.t0, self.timer.get_tot_timing()
                        for key in self.timer.timers.keys():
                            print '%15s'%(key), self.timer.get_timing(key)
                        self.apply(K2, q, kpt1, kpt2, n1_n, n2)
                self.timer.stop('Calculate')

                if i < kd.nibzkpts - 1:
                    self.timer.start('Wait')
                    if kparallel:
                        kpt.wait()
                        kpt2_q[0].wait()
                    self.timer.stop('Wait')
                    kpt2_q.pop(0)
                    kpt2_q.append(kpt)

        self.evv = self.world.sum(self.evv)
        self.evvacdf = self.world.sum(self.evvacdf)
        self.calculate_exx_paw_correction()
        
        if self.method == 'standard':
            self.exx = self.evv + self.devv + self.evc + self.ecc
        elif self.method == 'acdf':
            self.exx = self.evvacdf + self.devv + self.evc + self.ecc
        else:
            1 / 0

        self.log('Exact exchange energy:')
        for txt, e in [
            ('core-core', self.ecc),
            ('valence-core', self.evc),
            ('valence-valence (pseudo, acdf)', self.evvacdf),
            ('valence-valence (pseudo, standard)', self.evv),
            ('valence-valence (correction)', self.devv),
            ('total (%s)' % self.method, self.exx)]:
            self.log('    %-36s %14.6f eV' % (txt + ':', e * Hartree))

        self.log('Total time: %10.3f seconds' % (time() - self.t0))

        self.npairs = self.world.sum(self.npairs)
        assert self.npairs == self.npairs0
        
        self.timer.stop('EXX')
        self.timer.write(self.fd)

    def calculate_gamma(self, vol, alpha):
        if self.molecule:
            return 0.0

        N_c = self.kd.N_c
        offset_c = (N_c + 1) % 2 * 0.5 / N_c
        bzq_qc = monkhorst_pack(N_c) + offset_c
        qd = KPointDescriptor(bzq_qc)
        pd = PWDescriptor(self.wfs.pd.ecut, self.wfs.gd, kd=qd)
        gamma = (vol / (2 * pi)**2 * sqrt(pi / alpha) *
                 self.kd.nbzkpts)
        for G2_G in pd.G2_qG:
            if G2_G[0] < 1e-7:
                G2_G = G2_G[1:]
            gamma -= np.dot(np.exp(-alpha * G2_G), G2_G**-1)
        return gamma

    def indices(self, s, k1, k2):
        """Generator for (K2, q, n1, n2) indices for (k1, k2) pair.

        s: int
            Spin index.
        k1: int
            Index of k-point in the IBZ.
        k2: int
            Index of k-point in the IBZ.

        Returns (K, q, n1_n, n2), where K then index of the k-point in
        the BZ that k2 is mapped to, q is the index of the q-vector
        between K and k1, and n1_n is a list of bands that should be
        combined with band n2."""

        for K, k in enumerate(self.kd.bz2ibz_k):
            if k == k2:
                for K, q, n1_n, n2 in self._indices(s, k1, k2, K):
                    yield K, q, n1_n, n2
            
    def _indices(self, s, k1, k2, K2):
        k1_c = self.kd.ibzk_kc[k1]
        k2_c = self.kd.bzk_kc[K2]
        q_c = k2_c - k1_c
        q = abs(self.bzq_qc - q_c).sum(1).argmin()
        if abs(self.bzq_qc[q] - q_c).sum() > 1e-7:
            return

        if self.gamma_point == 0 and q == self.q0:
            return

        nocc1 = self.nocc_sk[s, k1]
        nocc2 = self.nocc_sk[s, k2]

        # Is k2 in the IBZ?
        is_ibz2 = (self.kd.ibz2bz_k[k2] == K2)

        for n2 in range(self.wfs.bd.nbands):
            # Find range of n1's (from n1a to n1b-1):
            if is_ibz2:
                # We get this combination twice, so let's only do half:
                if k1 >= k2:
                    n1a = n2
                else:
                    n1a = n2 + 1
            else:
                n1a = 0

            n1b = self.wfs.bd.nbands

            if self.bandstructure:
                if n2 >= nocc2:
                    n1b = min(n1b, nocc1)
            else:
                if n2 >= nocc2:
                    break
                n1b = min(n1b, nocc1)

            if self.bands is not None:
                assert self.bandstructure
                n1_n = []
                for n1 in range(n1a, n1b):
                    if (n1 in self.bands and n2 < nocc2 or
                        is_ibz2 and n2 in self.bands and n1 < nocc1):
                        n1_n.append(n1)
                n1_n = np.array(n1_n)
            else:
                n1_n = np.arange(n1a, n1b)

            if len(n1_n) == 0:
                continue

            yield K2, q, n1_n, n2

    def apply(self, K2, q, kpt1, kpt2, n1_n, n2):

        k20_c = self.kd.ibzk_kc[kpt2.k]
        k2_c = self.kd.bzk_kc[K2]

<<<<<<< HEAD
        if self.sync: self.timer.start('eikr') 
        if not self.cuda:
            if k2_c.any():
                eik2r_R = self.wfs.gd.plane_wave(k2_c)
                eik20r_R = self.wfs.gd.plane_wave(k20_c)
            else:
                eik2r_R = 1.0
                eik20r_R = 1.0
=======
        if k2_c.any():
            self.timer.start('Initialize plane waves')
            eik2r_R = self.wfs.gd.plane_wave(k2_c)
            eik20r_R = self.wfs.gd.plane_wave(k20_c)
            self.timer.stop('Initialize plane waves')
>>>>>>> 30e9e5b7
        else:
            eik2r_R = eik20r_R = None
        if self.sync: self.timer.end('eikr')
        
        w1 = self.kd.weight_k[kpt1.k]
        w2 = self.kd.weight_k[kpt2.k]

        # Is k2 in the 1. BZ?
        is_ibz2 = (self.kd.ibz2bz_k[kpt2.k] == K2)

        e_n = self.calculate_interaction(n1_n, n2, kpt1, kpt2, q, K2,
                                         eik20r_R, eik2r_R,
                                         is_ibz2)

        if self.sync: self.timer.start('other_k') 
        e_n *= 1.0 / self.kd.nbzkpts / self.wfs.nspins

        if q == self.q0:
            e_n[n1_n == n2] *= 0.5

        f1_n = kpt1.f_n[n1_n]
        eps1_n = kpt1.eps_n[n1_n]
        f2 = kpt2.f_n[n2]
        eps2 = kpt2.eps_n[n2]

        s_n = np.sign(eps2 - eps1_n)

        evv = (f1_n * f2 * e_n).sum()
        evvacdf = 0.5 * (f1_n * (1 - s_n) * e_n +
                         f2 * (1 + s_n) * e_n).sum()
        self.evv += evv * w1
        self.evvacdf += evvacdf * w1
        if is_ibz2:
            self.evv += evv * w2
            self.evvacdf += evvacdf * w2
        if self.sync: self.timer.end('other_k') 
        
        if self.bandstructure:
            x = self.wfs.nspins
            self.exx_skn[kpt1.s, kpt1.k, n1_n] += x * f2 * e_n
            if is_ibz2:
                self.exx_skn[kpt2.s, kpt2.k, n2] += x * np.dot(f1_n, e_n)

    def calculate_interaction(self, n1_n, n2, kpt1, kpt2, q, k,
                              eik20r_R, eik2r_R, is_ibz2):
        """Calculate Coulomb interactions.

        For all n1 in the n1_n list, calculate interaction with n2."""
        cu = self.cu
        # number of plane waves:
        ng1 = self.wfs.ng_k[kpt1.k]
        ng2 = self.wfs.ng_k[kpt2.k]

        if self.sync: self.timer.start('get_trans_wfs') 
        # Transform to real space and apply symmetry operation:
        self.timer.start('IFFT1')
        if is_ibz2:
            if not self.cuda:
                u2_R = self.pd.ifft(kpt2.psit_nG[n2, : ng2], kpt2.k)
            else:
                self.pd.cuifft(kpt2.psit_nG[n2, : ng2], kpt2.k, cu.u2_R)
        else:
<<<<<<< HEAD
            if not self.cuda:
                psit2_R = self.pd.ifft(kpt2.psit_nG[n2, : ng2], kpt2.k) * eik20r_R
                u2_R = self.kd.transform_wave_function(psit2_R, k) / eik2r_R
            else:
                self.pd.cuifft(kpt2.psit_nG[n2, : ng2], kpt2.k, cu.tmp_R)
                self.kd.cuda_transform_wfs(cu.tmp_R, cu.u2_R, k, cu.nG, cu.op_cc, cu.dk_c)
                
        if self.sync: self.timer.end('get_trans_wfs') 
=======
            psit2_R = self.pd.ifft(kpt2.psit_nG[n2, : ng2], kpt2.k) * eik20r_R
            self.timer.start('Symmetry transform')
            u2_R = self.kd.transform_wave_function(psit2_R, k) / eik2r_R
            self.timer.stop()
        self.timer.stop()
>>>>>>> 30e9e5b7

        if self.sync: self.timer.start('pair_density') 
        # Calculate pair densities:
        nt_nG = self.pd2.zeros(len(n1_n), q=q)
        ncoef = len(nt_nG[0])
        status, dev_G = _gpaw.cuMalloc(ncoef*sizeofdata)
        for n1, nt_G in zip(n1_n, nt_nG):
<<<<<<< HEAD
            if not self.cuda:
                u1_R = self.pd.ifft(kpt1.psit_nG[n1, :ng1], kpt1.k)
                nt_R = u1_R.conj() * u2_R
                nt_G[:] = self.pd2.fft(nt_R, q)
            else:
                self.pd.cuifft(kpt1.psit_nG[n1, : ng1], kpt1.k, cu.u1_R)
                _gpaw.cuMulc(cu.u1_R, cu.u2_R, cu.u1_R, cu.nG[0]*cu.nG[1]*cu.nG[2])
                
                self.pd2.cufft(cu.u1_R, q, dev_G, ncoef)
                _gpaw.cuGetVector(ncoef,sizeofdata,dev_G,1, nt_G, 1)
        _gpaw.cuFree(dev_G)
            
        if self.sync: self.timer.end('pair_density') 
=======
            self.timer.start('IFFT2')
            u1_R = self.pd.ifft(kpt1.psit_nG[n1, :ng1], kpt1.k)
            self.timer.stop()
            nt_R = u1_R.conj() * u2_R
            self.timer.start('FFT')
            nt_G[:] = self.pd2.fft(nt_R, q)
            self.timer.stop()
>>>>>>> 30e9e5b7
        
        s = self.kd.sym_k[k]
        time_reversal = self.kd.time_reversal_k[k]
        k2_c = self.kd.ibzk_kc[kpt2.k]
<<<<<<< HEAD
        
        if self.sync: self.timer.start('paw') 
        if 1:#not self.cuda:
            Q_anL = {}  # coefficients for shape functions
            for a, P1_ni in kpt1.P_ani.items():
                P1_ni = P1_ni[n1_n]
    
                if is_ibz2:
                    P2_i = kpt2.P_ani[a][n2]
                else:
                    b = self.kd.symmetry.a_sa[s, a]
                    S_c = (np.dot(self.spos_ac[a], self.kd.symmetry.op_scc[s]) -
                           self.spos_ac[b])
                    assert abs(S_c.round() - S_c).max() < 1e-5
                    if self.ghat.dtype == complex:
                        x = np.exp(2j * pi * np.dot(k2_c, S_c))
                    else:
                        x = 1.0
    
                    P2_i = np.dot(self.wfs.setups[a].R_sii[s],
                                  kpt2.P_ani[b][n2]) * x
                    if time_reversal:
                        P2_i = P2_i.conj()
                
                D_np = []
                for P1_i in P1_ni:
                    D_ii = np.outer(P1_i.conj(), P2_i)
                    D_np.append(pack(D_ii))
                Q_anL[a] = np.dot(D_np, self.wfs.setups[a].Delta_pL)
        else:
            Q_anL = {}  # coefficients for shape functions
            # get P2_ai
            P2_ai = {}
=======

        self.timer.start('Compensation charges')
        Q_anL = {}  # coefficients for shape functions
        for a, P1_ni in kpt1.P_ani.items():
            P1_ni = P1_ni[n1_n]

>>>>>>> 30e9e5b7
            if is_ibz2:
                for a in range(len(kpt2.P_ani)):
                    P2_ai[a] = kpt2.P_ani[a][n2]
                    _gpaw.cuSetVector(len(P2_ai[a]),sizeofdata,P2_ai[a],1,cu.P_P2_ai[a],1)
            else:
<<<<<<< HEAD
                for a in range(len(kpt2.P_ani)):
                    P2_ai[a] = kpt2.P_ani[a][n2]
                    Ni = len(P2_ai[a])
                    _gpaw.cuSetVector(Ni,sizeofdata,P2_ai[a],1,cu.P_P2_ani[a]+n2*Ni*sizeofdata,1)

                cu.get_P_ai(cu.P_P2_ani, cu.P_P2_ai, cu.P2_ani, cu.P2_ai, 
                                           kpt2.P_ani, time_reversal, s, kpt2.k, n2)

            for a, P1_ni in kpt1.P_ani.items():
                P1_ni = P1_ni[n1_n]
                D_np = []
                Q_anL[a] = np.zeros((len(n1_n), cu.host_nL_a[a]), dtype=complex)
                for inn, P1_i in enumerate(P1_ni):
                    Ni = len(P1_i)
                    _gpaw.cuSetVector(Ni,sizeofdata,P1_i,1,cu.P_P1_ai[a],1)
                    _gpaw.cugemm(cu.handle,1.0, cu.P_P2_ai[a], cu.P_P1_ai[a], 0.0, cu.P_P_ap[a], \
                                                     Ni, Ni, 1, Ni, Ni, Ni, 2, 0) # transb(Hermitian), transa
                    _gpaw.cuZgemv(cu.handle,cu.host_nL_a[a],Ni*Ni,1.0,cu.P_Delta_apL[a],
                                  cu.host_nL_a[a],cu.P_P_ap[a],1,0.0,cu.P_Q_aL[a], 1, 0)
                    _gpaw.cuGetVector(cu.host_nL_a[a],sizeofdata,cu.P_Q_aL[a],1, Q_anL[a][inn,:], 1)


        if q != self.qlatest:
            self.f_IG = self.ghat.expand(q)
            self.qlatest = q
        if self.sync: self.timer.end('paw')
=======
                b = self.kd.symmetry.a_sa[s, a]
                S_c = (np.dot(self.spos_ac[a], self.kd.symmetry.op_scc[s]) -
                       self.spos_ac[b])
                assert abs(S_c.round() - S_c).max() < 1e-5
                if self.ghat.dtype == complex:
                    x = np.exp(2j * pi * np.dot(k2_c, S_c))
                else:
                    x = 1.0
                P2_i = np.dot(self.wfs.setups[a].R_sii[s],
                              kpt2.P_ani[b][n2]) * x
                if time_reversal:
                    P2_i = P2_i.conj()

            D_np = []
            for P1_i in P1_ni:
                D_ii = np.outer(P1_i.conj(), P2_i)
                D_np.append(pack(D_ii))
            Q_anL[a] = np.dot(D_np, self.wfs.setups[a].Delta_pL)
            
        self.timer.start('Expand')
        if q != self.qlatest:
            self.f_IG = self.ghat.expand(q)
            self.qlatest = q
        self.timer.stop('Expand')
>>>>>>> 30e9e5b7

        if self.sync: self.timer.start('ghat_add') 
        # Add compensation charges:
        self.ghat.add(nt_nG, Q_anL, q, self.f_IG)
<<<<<<< HEAD
        if self.sync: self.timer.end('ghat_add') 
=======
        self.timer.stop('Compensation charges')
>>>>>>> 30e9e5b7


        if self.sync: self.timer.start('pair_others') 
        if self.molecule and n2 in n1_n:
            nn = (n1_n == n2).nonzero()[0][0]
            nt_nG[nn] -= self.ngauss_G
        else:
            nn = None
            
        iG2_G = self.iG2_qG[q]
        if self.sync: self.timer.end('pair_others')

        if self.sync: self.timer.start('e_n') 
        # Calculate energies:
        e_n = np.empty(len(n1_n))
        for n, nt_G in enumerate(nt_nG):
            e_n[n] = -4 * pi * np.real(self.pd2.integrate(nt_G, nt_G * iG2_G))
            self.npairs += 1

        if nn is not None:
            e_n[nn] -= 2 * (self.pd2.integrate(nt_nG[nn], self.vgauss_G) +
                            (self.beta / 2 / pi)**0.5)

        if self.sync: self.timer.end('e_n')
        
        if self.write_timing_information:
            t = (time() - self.t0) / len(n1_n)
            self.log('Time for first pair-density: %10.3f seconds' % t)
            self.log('Estimated total time:        %10.3f seconds' %
                     (t * self.npairs0 / self.world.size))
            self.write_timing_information = False

        return e_n

    def calculate_exx_paw_correction(self):
        self.timer.start('PAW correction')
        self.devv = 0.0
        self.evc = 0.0
        self.ecc = 0.0
                         
        deg = 2 // self.wfs.nspins  # spin degeneracy
        for a, D_sp in self.dens.D_asp.items():
            setup = self.wfs.setups[a]
            for D_p in D_sp:
                D_ii = unpack2(D_p)
                ni = len(D_ii)

                for i1 in range(ni):
                    for i2 in range(ni):
                        A = 0.0
                        for i3 in range(ni):
                            p13 = packed_index(i1, i3, ni)
                            for i4 in range(ni):
                                p24 = packed_index(i2, i4, ni)
                                A += setup.M_pp[p13, p24] * D_ii[i3, i4]
                        self.devv -= D_ii[i1, i2] * A / deg

                self.evc -= np.dot(D_p, setup.X_p)
            self.ecc += setup.ExxC

        if not self.bandstructure:
            self.timer.stop('PAW correction')
            return

        Q = self.world.size // self.wfs.kd.comm.size
        self.exx_skn *= Q
        for kpt in self.wfs.kpt_u:
            for a, D_sp in self.dens.D_asp.items():
                setup = self.wfs.setups[a]
                for D_p in D_sp:
                    D_ii = unpack2(D_p)
                    ni = len(D_ii)
                    P_ni = kpt.P_ani[a]
                    for i1 in range(ni):
                        for i2 in range(ni):
                            A = 0.0
                            for i3 in range(ni):
                                p13 = packed_index(i1, i3, ni)
                                for i4 in range(ni):
                                    p24 = packed_index(i2, i4, ni)
                                    A += setup.M_pp[p13, p24] * D_ii[i3, i4]
                            self.exx_skn[kpt.s, kpt.k] -= \
                                (A * P_ni[:, i1].conj() * P_ni[:, i2]).real
                            p12 = packed_index(i1, i2, ni)
                            self.exx_skn[kpt.s, kpt.k] -= \
                                (P_ni[:, i1].conj() * setup.X_p[p12] *
                                 P_ni[:, i2]).real / self.wfs.nspins

        self.world.sum(self.exx_skn)
        self.exx_skn *= self.hybrid / Q
        self.timer.stop('PAW correction')
    
    def initialize_gaussian(self):
        """Calculate gaussian compensation charge and its potential.

        Used to decouple electrostatic interactions between
        periodically repeated images for molecular calculations.

        Charge containing one electron::

            (beta/pi)^(3/2)*exp(-beta*r^2),

        its Fourier transform::

            exp(-G^2/(4*beta)),

        and its potential::

            erf(beta^0.5*r)/r.
        """

        gd = self.wfs.gd

        # Set exponent of exp-function to -19 on the boundary:
        self.beta = 4 * 19 * (gd.icell_cv**2).sum(1).max()

        # Calculate gaussian:
        G_Gv = self.pd2.G_Qv[self.pd2.Q_qG[0]]
        G2_G = self.pd2.G2_qG[0]
        C_v = gd.cell_cv.sum(0) / 2  # center of cell
        self.ngauss_G = np.exp(-1.0 / (4 * self.beta) * G2_G +
                                1j * np.dot(G_Gv, C_v)) / gd.dv

        # Calculate potential from gaussian:
        R_Rv = gd.get_grid_point_coordinates().transpose((1, 2, 3, 0))
        r_R = ((R_Rv - C_v)**2).sum(3)**0.5
        if (gd.N_c % 2 == 0).all():
            r_R[tuple(gd.N_c // 2)] = 1.0  # avoid dividing by zero
        v_R = erf(self.beta**0.5 * r_R) / r_R
        if (gd.N_c % 2 == 0).all():
            v_R[tuple(gd.N_c // 2)] = (4 * self.beta / pi)**0.5
        self.vgauss_G = self.pd2.fft(v_R)

        # Compare self-interaction to analytic result:
        assert abs(0.5 * self.pd2.integrate(self.ngauss_G, self.vgauss_G) -
                   (self.beta / 2 / pi)**0.5) < 1e-6


class KPoint:
    def __init__(self, wfs, nbands):
        """Helper class for parallelizing over k-points.

        Placeholder for wave functions, occupation numbers, eigenvalues,
        projections, spin index and global k-point index."""
        
        self.kd = wfs.kd
        self.ng_k = wfs.ng_k

        # Array large enough to hold wave functions from all k-points:
        self.psit_nG = wfs.pd.empty(nbands)

        self.requests = []

    def initialize(self, kpt):
        ng = self.ng_k[kpt.k]
        nbands = len(self.psit_nG)
        self.psit_nG[:, :ng] = kpt.psit_nG[:nbands]
        self.f_n = kpt.f_n / kpt.weight  # will be in the range [0,1]
        self.eps_n = kpt.eps_n
        self.P_ani = kpt.P_ani
        self.k = kpt.k
        self.s = kpt.s

        return self

    def next(self, wfs):
        """Create empty object.

        Data will be received from another process."""
        
        nbands = len(self.psit_nG)
        kpt = KPoint(wfs, nbands)

        # Allocate arrays for receiving:
        kpt.f_n = wfs.bd.empty()
        kpt.eps_n = wfs.bd.empty()

        # Total number of projector functions:
        I = sum([P_ni.shape[1] for P_ni in self.P_ani.values()])
        
        kpt.P_nI = np.empty((wfs.bd.nbands, I), wfs.dtype)

        kpt.P_ani = {}
        I1 = 0
        assert self.P_ani.keys() == range(len(self.P_ani))  # ???
        for a, P_ni in self.P_ani.items():
            I2 = I1 + P_ni.shape[1]
            kpt.P_ani[a] = kpt.P_nI[:, I1:I2]
            I1 = I2

        kpt.k = (self.k + 1) % self.kd.nibzkpts
        kpt.s = self.s
        
        return kpt
        
    def start_sending(self, rank):
        assert self.P_ani.keys() == range(len(self.P_ani))  # ???
        P_nI = np.hstack([P_ni for P_ni in self.P_ani.values()])
        P_nI = np.ascontiguousarray(P_nI)
        self.requests += [
            self.kd.comm.send(self.psit_nG, rank, block=False, tag=1),
            self.kd.comm.send(self.f_n, rank, block=False, tag=2),
            self.kd.comm.send(self.eps_n, rank, block=False, tag=3),
            self.kd.comm.send(P_nI, rank, block=False, tag=4)]
        
    def start_receiving(self, rank):
        self.requests += [
            self.kd.comm.receive(self.psit_nG, rank, block=False, tag=1),
            self.kd.comm.receive(self.f_n, rank, block=False, tag=2),
            self.kd.comm.receive(self.eps_n, rank, block=False, tag=3),
            self.kd.comm.receive(self.P_nI, rank, block=False, tag=4)]
    
    def wait(self):
        self.kd.comm.waitall(self.requests)
        self.requests = []<|MERGE_RESOLUTION|>--- conflicted
+++ resolved
@@ -17,16 +17,11 @@
 from gpaw.xc.hybrid import HybridXCBase
 from gpaw.kpt_descriptor import KPointDescriptor
 from gpaw.wavefunctions.pw import PWDescriptor, PWLFC
-<<<<<<< HEAD
 from gpaw.utilities import pack, unpack2, packed_index, logfile, erf, unpack
 import _gpaw
 from gpaw.response.cuda import BaseCuda, sizeofdata, sizeofint, sizeofdouble
-=======
-from gpaw.utilities import pack, unpack2, packed_index, logfile, erf
 from gpaw.utilities.ewald import madelung
 from gpaw.utilities.timing import Timer
->>>>>>> 30e9e5b7
-
 
 class HybridXC(HybridXCBase):
     orbital_dependent = True
@@ -100,14 +95,10 @@
         self.world = world
 
         self.molecule = molecule
-<<<<<<< HEAD
         self.cuda = cuda
         self.sync = sync
-
-=======
-        
         self.timer = Timer()
->>>>>>> 30e9e5b7
+
 
     def log(self, *args, **kwargs):
         prnt(file=self.fd, *args, **kwargs)
@@ -159,8 +150,6 @@
         kd = self.kd
         wfs = self.wfs
 
-        from gpaw.response.timing import Timer
-        from time import time
         self.timer = Timer()
 
         t0 = time()
@@ -326,13 +315,10 @@
         if self.molecule:
             self.initialize_gaussian()
             self.log('Value of beta parameter: %.3f 1/Bohr^2' % self.beta)
-<<<<<<< HEAD
 
         print 'Init time:', time() - t0
-=======
-            
+        
         self.timer.stop('Initialization')
->>>>>>> 30e9e5b7
         
         # Ready ... set ... go:
         self.t0 = time()
@@ -508,7 +494,6 @@
         k20_c = self.kd.ibzk_kc[kpt2.k]
         k2_c = self.kd.bzk_kc[K2]
 
-<<<<<<< HEAD
         if self.sync: self.timer.start('eikr') 
         if not self.cuda:
             if k2_c.any():
@@ -517,13 +502,7 @@
             else:
                 eik2r_R = 1.0
                 eik20r_R = 1.0
-=======
-        if k2_c.any():
-            self.timer.start('Initialize plane waves')
-            eik2r_R = self.wfs.gd.plane_wave(k2_c)
-            eik20r_R = self.wfs.gd.plane_wave(k20_c)
             self.timer.stop('Initialize plane waves')
->>>>>>> 30e9e5b7
         else:
             eik2r_R = eik20r_R = None
         if self.sync: self.timer.end('eikr')
@@ -586,7 +565,6 @@
             else:
                 self.pd.cuifft(kpt2.psit_nG[n2, : ng2], kpt2.k, cu.u2_R)
         else:
-<<<<<<< HEAD
             if not self.cuda:
                 psit2_R = self.pd.ifft(kpt2.psit_nG[n2, : ng2], kpt2.k) * eik20r_R
                 u2_R = self.kd.transform_wave_function(psit2_R, k) / eik2r_R
@@ -595,13 +573,6 @@
                 self.kd.cuda_transform_wfs(cu.tmp_R, cu.u2_R, k, cu.nG, cu.op_cc, cu.dk_c)
                 
         if self.sync: self.timer.end('get_trans_wfs') 
-=======
-            psit2_R = self.pd.ifft(kpt2.psit_nG[n2, : ng2], kpt2.k) * eik20r_R
-            self.timer.start('Symmetry transform')
-            u2_R = self.kd.transform_wave_function(psit2_R, k) / eik2r_R
-            self.timer.stop()
-        self.timer.stop()
->>>>>>> 30e9e5b7
 
         if self.sync: self.timer.start('pair_density') 
         # Calculate pair densities:
@@ -609,7 +580,6 @@
         ncoef = len(nt_nG[0])
         status, dev_G = _gpaw.cuMalloc(ncoef*sizeofdata)
         for n1, nt_G in zip(n1_n, nt_nG):
-<<<<<<< HEAD
             if not self.cuda:
                 u1_R = self.pd.ifft(kpt1.psit_nG[n1, :ng1], kpt1.k)
                 nt_R = u1_R.conj() * u2_R
@@ -623,20 +593,10 @@
         _gpaw.cuFree(dev_G)
             
         if self.sync: self.timer.end('pair_density') 
-=======
-            self.timer.start('IFFT2')
-            u1_R = self.pd.ifft(kpt1.psit_nG[n1, :ng1], kpt1.k)
-            self.timer.stop()
-            nt_R = u1_R.conj() * u2_R
-            self.timer.start('FFT')
-            nt_G[:] = self.pd2.fft(nt_R, q)
-            self.timer.stop()
->>>>>>> 30e9e5b7
         
         s = self.kd.sym_k[k]
         time_reversal = self.kd.time_reversal_k[k]
         k2_c = self.kd.ibzk_kc[kpt2.k]
-<<<<<<< HEAD
         
         if self.sync: self.timer.start('paw') 
         if 1:#not self.cuda:
@@ -670,20 +630,12 @@
             Q_anL = {}  # coefficients for shape functions
             # get P2_ai
             P2_ai = {}
-=======
-
-        self.timer.start('Compensation charges')
-        Q_anL = {}  # coefficients for shape functions
-        for a, P1_ni in kpt1.P_ani.items():
-            P1_ni = P1_ni[n1_n]
-
->>>>>>> 30e9e5b7
+
             if is_ibz2:
                 for a in range(len(kpt2.P_ani)):
                     P2_ai[a] = kpt2.P_ani[a][n2]
                     _gpaw.cuSetVector(len(P2_ai[a]),sizeofdata,P2_ai[a],1,cu.P_P2_ai[a],1)
             else:
-<<<<<<< HEAD
                 for a in range(len(kpt2.P_ani)):
                     P2_ai[a] = kpt2.P_ani[a][n2]
                     Ni = len(P2_ai[a])
@@ -706,46 +658,16 @@
                     _gpaw.cuGetVector(cu.host_nL_a[a],sizeofdata,cu.P_Q_aL[a],1, Q_anL[a][inn,:], 1)
 
 
+        self.timer.start('Expand')
         if q != self.qlatest:
             self.f_IG = self.ghat.expand(q)
             self.qlatest = q
         if self.sync: self.timer.end('paw')
-=======
-                b = self.kd.symmetry.a_sa[s, a]
-                S_c = (np.dot(self.spos_ac[a], self.kd.symmetry.op_scc[s]) -
-                       self.spos_ac[b])
-                assert abs(S_c.round() - S_c).max() < 1e-5
-                if self.ghat.dtype == complex:
-                    x = np.exp(2j * pi * np.dot(k2_c, S_c))
-                else:
-                    x = 1.0
-                P2_i = np.dot(self.wfs.setups[a].R_sii[s],
-                              kpt2.P_ani[b][n2]) * x
-                if time_reversal:
-                    P2_i = P2_i.conj()
-
-            D_np = []
-            for P1_i in P1_ni:
-                D_ii = np.outer(P1_i.conj(), P2_i)
-                D_np.append(pack(D_ii))
-            Q_anL[a] = np.dot(D_np, self.wfs.setups[a].Delta_pL)
-            
-        self.timer.start('Expand')
-        if q != self.qlatest:
-            self.f_IG = self.ghat.expand(q)
-            self.qlatest = q
-        self.timer.stop('Expand')
->>>>>>> 30e9e5b7
 
         if self.sync: self.timer.start('ghat_add') 
         # Add compensation charges:
         self.ghat.add(nt_nG, Q_anL, q, self.f_IG)
-<<<<<<< HEAD
         if self.sync: self.timer.end('ghat_add') 
-=======
-        self.timer.stop('Compensation charges')
->>>>>>> 30e9e5b7
-
 
         if self.sync: self.timer.start('pair_others') 
         if self.molecule and n2 in n1_n:
