--- conflicted
+++ resolved
@@ -40,13 +40,6 @@
         """
 
         if parameters is None:
-<<<<<<< HEAD
-            # LDA exchange
-            t = [1.0, 0.0]
-            coefs = [1.0]
-            orders = [0.0]
-            parameters = np.append(t, np.append(orders, coefs))
-=======
             parameters = (
                 [4.0, 0.0] + list(range(30)) +
                 [1.516501714304992365356, 0.441353209874497942611,
@@ -64,7 +57,6 @@
                  -0.000005231775398304339, -0.000423957047149510404,
                  0.000375019067938866537, 0.000021149381251344578,
                  -0.000190491156503997170, 0.000073843624209823442])
->>>>>>> 7988be2a
         else:
             assert len(parameters) > 2
             assert np.mod(len(parameters), 2) == 0
@@ -310,13 +302,8 @@
             from gpaw.xc.kernel import XCNull
             xc_null = XC(XCNull())
             self.e0 = self.e_dft + self.calc.get_xc_difference(xc_null)
-<<<<<<< HEAD
-        isinstance(self.e_dft, FloatType)
-        isinstance(self.e0, FloatType)
-=======
         assert isinstance(self.e_dft, float)
         assert isinstance(self.e0, float)
->>>>>>> 7988be2a
 
     def mbeef_exchange_energy_contribs(self):
         """Legendre polynomial exchange contributions to mBEEF Etot"""
