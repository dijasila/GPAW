--- conflicted
+++ resolved
@@ -131,16 +131,7 @@
                     self.context.print('Calculating %s kernel starting from '
                                        'q point %s \n' % (self.xc, q_empty))
 
-<<<<<<< HEAD
-                    kernelkwargs.update(l_l=self.l_l,
-                                        q_empty=q_empty)
-
-                    if self.fxckernel.linear_kernel:
-                        kernelkwargs.update(l_l=None)
-
-=======
                     kernelkwargs.update(q_empty=q_empty)
->>>>>>> 0495f4b0
                     kernel = KernelWave(**kernelkwargs)
 
                 else:
@@ -359,12 +350,6 @@
                 # Unfortunately here we have a radically different shape,
                 # so we'll struggle to handle the arrays similarly.
                 # All other cases have fv_GG
-
-<<<<<<< HEAD
-            elif self.fxckernel.linear_kernel:
-                fv_lGG = read('fhxc_sGsG')[np.newaxis, :, :]
-=======
->>>>>>> 0495f4b0
             else:
                 fv_GG = read('fhxc_sGsG')
 
@@ -381,26 +366,9 @@
             for iw, chi0_sGG in enumerate(np.swapaxes(chi0_swGG, 0, 1)):
                 chi0v = get_chi0v(chi0_sGG, cut_G, G_G)
 
-<<<<<<< HEAD
-                if not self.fxckernel.linear_kernel:
-                    il = 0
-                    energy = 0.0
-                    for l, weight in zip(self.l_l, self.weight_l):
-                        chiv = np.linalg.solve(
-                            np.eye(nG) - chi0v @ fv_lGG[il],
-                            chi0v).real
-                        energy -= np.trace(chiv) * weight
-                        il += 1
-
-                    energy += np.trace(chi0v.real)
-                    e_w.append(energy)
-
-                else:
-=======
                 if True:
                     # linear kernel case.
                     # TODO: Un-indent when review is over.
->>>>>>> 0495f4b0
 
                     # Coupling constant integration
                     # for long-range part
