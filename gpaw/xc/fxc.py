--- conflicted
+++ resolved
@@ -631,16 +631,7 @@
                 fv_spincorr_GG[np.diag_indices(nG)] *= 0.5
 
             # Write to disk
-<<<<<<< HEAD
-            if mpi.rank == 0:
-=======
             if self.context.world.rank == 0:
-
-                w = ulm.open(
-                    'fhxc_%s_%s_%s_%s.ulm' %
-                    (self.tag, self.xc, self.ecut, iq), 'w')
-
->>>>>>> dd85ab38
                 if calc_spincorr:
                     # Form the block matrix kernel
                     fv_full_2G2G = np.empty((2 * nG, 2 * nG), dtype=complex)
@@ -949,14 +940,7 @@
             self.context.world.sum(fhxc_sGsG)
             fhxc_sGsG /= vol
 
-<<<<<<< HEAD
-            if mpi.rank == 0:
-=======
             if self.context.world.rank == 0:
-                w = ulm.open(
-                    'fhxc_%s_%s_%s_%s.ulm' %
-                    (self.tag, self.xc, self.ecut, iq), 'w')
->>>>>>> dd85ab38
                 if nR > 1:  # add Hartree kernel evaluated in PW basis
                     Gq2_G = self.pd.G2_qG[iq]
                     if (q == 0).all():
@@ -964,14 +948,8 @@
                         Gq2_G[0] = 1.
                     vq_G = 4 * np.pi / Gq2_G
                     fhxc_sGsG += np.tile(np.eye(npw) * vq_G, (ns, ns))
-<<<<<<< HEAD
                 self.cache.handle(iq).write(fhxc_sGsG)
-            mpi.world.barrier()
-=======
-                w.write(fhxc_sGsG=fhxc_sGsG)
-                w.close()
             self.context.world.barrier()
->>>>>>> dd85ab38
         self.context.print('')
 
     def calculate_local_kernel(self):
@@ -1018,19 +996,9 @@
             vq_G = 4 * np.pi / Gq2_G
             fhxc_sGsG += np.tile(np.eye(npw) * vq_G, (ns, ns))
 
-<<<<<<< HEAD
-            if mpi.rank == 0:
+            if self.context.world.rank == 0:
                 self.cache.handle(iq).write(fhxc_sGsG)
-            mpi.world.barrier()
-=======
-            if self.context.world.rank == 0:
-                w = ulm.open(
-                    'fhxc_%s_%s_%s_%s.ulm' %
-                    (self.tag, self.xc, self.ecut, iq), 'w')
-                w.write(fhxc_sGsG=fhxc_sGsG)
-                w.close()
             self.context.world.barrier()
->>>>>>> dd85ab38
         self.context.print('')
 
     def get_fxc_g(self, n_g, index=None):
