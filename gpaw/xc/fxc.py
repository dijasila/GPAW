import os
from time import time

import ase.io.ulm as ulm
import numpy as np
from ase.units import Ha
from gpaw.response import timer
from scipy.special import p_roots, sici


import gpaw.mpi as mpi
from gpaw.blacs import BlacsGrid, Redistributor
from gpaw.fd_operators import Gradient
from gpaw.kpt_descriptor import KPointDescriptor
from gpaw.pw.descriptor import PWDescriptor
from gpaw.utilities.blas import axpy, gemmdot
from gpaw.xc.rpa import RPACorrelation
from gpaw.heg import HEG
from gpaw.xc.fxc_kernels import (
    get_fHxc_Gr, get_pbe_fxc, get_fspinHxc_Gr_rALDA, get_fspinHxc_Gr_rAPBE)


def get_chi0v(chi0_sGG, cut_G, G_G):
    if cut_G is not None:
        chi0_sGG = chi0_sGG.take(cut_G, 1).take(cut_G, 2)
    nG = chi0_sGG.shape[-1]
    chi0v = np.zeros((nG, nG), dtype=complex)
    for chi0_GG in chi0_sGG:
        chi0v += chi0_GG / G_G / G_G[:, np.newaxis]
    chi0v *= 4 * np.pi
    return chi0v


class FXCCorrelation:
    def __init__(self,
                 calc,
                 xc='RPA',
                 nlambda=8,
                 frequencies=None,
                 weights=None,
                 density_cut=1.e-6,
                 unit_cells=None,
                 tag=None,
                 range_rc=1.0,
                 avg_scheme=None,
                 Eg=None,
                 *,
                 ecut,
                 **kwargs):

        self.ecut = ecut
        if isinstance(ecut, (float, int)):
            self.ecut_max = ecut
        else:
            self.ecut_max = max(ecut)

        self.rpa = RPACorrelation(
            calc,
            xc=xc,
            nlambda=nlambda,
            frequencies=frequencies,
            weights=weights,
            calculate_q=self.calculate_q_fxc,
            ecut=self.ecut,
            **kwargs)

        self.gs = self.rpa.gs
        self.context = self.rpa.context

        self.l_l, self.weight_l = p_roots(nlambda)
        self.l_l = (self.l_l + 1.0) * 0.5
        self.weight_l *= 0.5
        self.xc = xc
        self.density_cut = density_cut
        if unit_cells is None:
            unit_cells = self.gs.kd.N_c
        self.unit_cells = unit_cells
        self.range_rc = range_rc  # Range separation parameter in Bohr

        if Eg is not None:
            Eg /= Ha
        self.Eg = Eg  # Band gap in eV

        self.xcflags = XCFlags(self.xc)
        if self.xcflags.bandgap_dependent != (self.Eg is not None):
            raise RuntimeError(
                'Gap must be provided with and only with '
                f'the gap dependent functionals {self.xcflags._gapped}.')
        self.avg_scheme = self.xcflags.choose_avg_scheme(avg_scheme)

        if tag is None:

            tag = self.gs.atoms.get_chemical_formula(mode='hill')

            if self.avg_scheme is not None:

                tag += '_' + self.avg_scheme

        self.tag = tag

        self.omega_w = self.rpa.omega_w
        self.ibzq_qc = self.rpa.ibzq_qc
        self.nblocks = self.rpa.nblocks
        self.weight_w = self.rpa.weight_w

    @property
    def blockcomm(self):
        # Cannot be aliased as attribute
        # because rpa gets blockcomm during calculate
        return self.rpa.blockcomm

    @timer('FXC')
    def calculate(self, *, nbands=None):
        if self.xc not in ('RPA', 'range_RPA'):
            # kernel not required for RPA/range_sep RPA

            # Find the first q vector to calculate kernel for
            # (density averaging scheme always calculates all q points anyway)

            q_empty = None

            for iq in reversed(range(len(self.ibzq_qc))):

                if not os.path.isfile('fhxc_%s_%s_%s_%s.ulm' %
                                      (self.tag, self.xc, self.ecut_max, iq)):
                    q_empty = iq

            kernelkwargs = dict(
                gs=self.gs,
                xc=self.xc,
                ibzq_qc=self.ibzq_qc,
                ecut=self.ecut_max,
                tag=self.tag,
                context=self.context)

            if q_empty is not None:

                if self.avg_scheme == 'wavevector':

                    self.context.print('Calculating %s kernel starting from '
                                       'q point %s \n' % (self.xc, q_empty))

                    kernelkwargs.update(l_l=self.l_l,
                                        q_empty=q_empty,
                                        omega_w=self.omega_w,
                                        Eg=self.Eg)

                    if self.xcflags.linear_kernel:
                        kernelkwargs.update(l_l=None, omega_w=None)
                    elif not self.xcflags.dyn_kernel:
                        kernelkwargs.update(omega_w=None)

                    kernel = KernelWave(**kernelkwargs)

                else:
                    kernel = KernelDens(**kernelkwargs,
                                        unit_cells=self.unit_cells,
                                        density_cut=self.density_cut)

                kernel.calculate_fhxc()
                del kernel

            else:
                self.context.print('%s kernel already calculated\n' %
                                   self.xc)

        if self.xc in ('range_RPA', 'range_rALDA'):

            shortrange = range_separated(self.gs, self.context, self.omega_w,
                                         self.weight_w, self.l_l,
                                         self.weight_l, self.range_rc, self.xc)

            self.shortrange = shortrange.calculate()

        if self.gs.nspins == 1:
            spin = False
        else:
            spin = True

        e = self.rpa.calculate(spin=spin, nbands=nbands)

        return e

    @timer('Chi0(q)')
    def calculate_q_fxc(self, chi0calc, chi0_s, m1, m2, cut_G):
        for s, chi0 in enumerate(chi0_s):
            chi0calc.update_chi0(chi0,
                                 m1,
                                 m2, [s])
        self.context.print('E_c(q) = ', end='', flush=False)

        pd = chi0.pd
        nw = chi0.nw
        mynw = nw // self.nblocks
        assert nw % self.nblocks == 0
        nspins = len(chi0_s)
        nG = pd.ngmax
        chi0_swGG = np.empty((nspins, mynw, nG, nG), complex)
        for chi0_wGG, chi0 in zip(chi0_swGG, chi0_s):
            chi0_wGG[:] = chi0.copy_array_with_distribution('wGG')
        if self.nblocks > 1:
            chi0_swGG = np.swapaxes(chi0_swGG, 2, 3)

        if not pd.kd.gamma:
            e = self.calculate_energy_fxc(pd, chi0_swGG, cut_G)
            self.context.print('%.3f eV' % (e * Ha))
        else:
            W1 = self.blockcomm.rank * mynw
            W2 = W1 + mynw
            e = 0.0
            for v in range(3):
                for chi0_wGG, chi0 in zip(chi0_swGG, chi0_s):
                    chi0_wGG[:, 0] = chi0.chi0_WxvG[W1:W2, 0, v]
                    chi0_wGG[:, :, 0] = chi0.chi0_WxvG[W1:W2, 1, v]
                    chi0_wGG[:, 0, 0] = chi0.chi0_Wvv[W1:W2, v, v]
                ev = self.calculate_energy_fxc(pd, chi0_swGG, cut_G)
                e += ev
                self.context.print('%.3f' % (ev * Ha), end='', flush=False)
                if v < 2:
                    self.context.print('/', end='', flush=False)
                else:
                    self.context.print('eV')
            e /= 3

        return e

    def calculate_energy_contribution(self, chi0v_sGsG, fv, nG):
        """Calculate contribution to energy from a single frequency point.

        The RPA correlation energy is the integral over all frequencies
        from 0 to infinity of this expression."""

        e = 0.0
        assert len(chi0v_sGsG) % nG == 0
        ns = len(chi0v_sGsG) // nG

        for l, weight in zip(self.l_l, self.weight_l):
            chiv = np.linalg.solve(
                np.eye(nG * ns) - l * np.dot(chi0v_sGsG, fv),
                chi0v_sGsG).real  # this is SO slow
            for s1 in range(ns):
                for s2 in range(ns):
                    m1 = s1 * nG
                    n1 = (s1 + 1) * nG
                    m2 = s2 * nG
                    n2 = (s2 + 1) * nG
                    chiv_s1s2 = chiv[m1:n1, m2:n2]
                    e -= np.trace(chiv_s1s2) * weight

        e += np.trace(chi0v_sGsG.real)
        return e

    @timer('Energy')
    def calculate_energy_fxc(self, pd, chi0_swGG, cut_G):
        """Evaluate correlation energy from chi0 and the kernel fhxc"""

        ibzq2_q = [
            np.dot(self.ibzq_qc[i] - pd.kd.bzk_kc[0],
                   self.ibzq_qc[i] - pd.kd.bzk_kc[0])
            for i in range(len(self.ibzq_qc))
        ]

        qi = np.argsort(ibzq2_q)[0]

        G_G = pd.G2_qG[0]**0.5  # |G+q|

        if cut_G is not None:
            G_G = G_G[cut_G]

        nG = len(G_G)
        ns = len(chi0_swGG)

        # There are three options to calculate the
        # energy depending on kernel and/or averaging scheme.

        # Option (1) - Spin-polarized form of kernel exists
        #              e.g. rALDA, rAPBE.
        #              Then, solve block diagonal form of Dyson
        #              equation (dimensions (ns*nG) * (ns*nG))
        #              (note this does not necessarily mean that
        #              the calculation is spin-polarized!)

        if self.xcflags.spin_kernel:
            with ulm.open('fhxc_%s_%s_%s_%s.ulm' %
                          (self.tag, self.xc, self.ecut_max, qi)) as r:
                fv = r.fhxc_sGsG

            if cut_G is not None:
                cut_sG = np.tile(cut_G, ns)
                cut_sG[len(cut_G):] += len(fv) // ns
                fv = fv.take(cut_sG, 0).take(cut_sG, 1)

            # the spin-polarized kernel constructed from wavevector average
            # is already multiplied by |q+G| |q+G'|/4pi, and doesn't require
            # special treatment of the head and wings.  However not true for
            # density average:

            if self.avg_scheme == 'density':
                for s1 in range(ns):
                    for s2 in range(ns):
                        m1 = s1 * nG
                        n1 = (s1 + 1) * nG
                        m2 = s2 * nG
                        n2 = (s2 + 1) * nG
                        fv[m1:n1,
                           m2:n2] *= (G_G * G_G[:, np.newaxis] / (4 * np.pi))

                        if np.prod(self.unit_cells) > 1 and pd.kd.gamma:
                            fv[m1, m2:n2] = 0.0
                            fv[m1:n1, m2] = 0.0
                            fv[m1, m2] = 1.0

            if pd.kd.gamma:
                G_G[0] = 1.0

            e_w = []

            # Loop over frequencies
            for chi0_sGG in np.swapaxes(chi0_swGG, 0, 1):
                if cut_G is not None:
                    chi0_sGG = chi0_sGG.take(cut_G, 1).take(cut_G, 2)
                chi0v_sGsG = np.zeros((ns * nG, ns * nG), dtype=complex)
                for s in range(ns):
                    m = s * nG
                    n = (s + 1) * nG
                    chi0v_sGsG[m:n, m:n] = \
                        chi0_sGG[s] / G_G / G_G[:, np.newaxis]
                chi0v_sGsG *= 4 * np.pi

                del chi0_sGG

                e = self.calculate_energy_contribution(chi0v_sGsG, fv, nG)
                e_w.append(e)

        else:
            # Or, if kernel does not have a spin polarized form,
            #
            # Option (2)  kernel does not scale linearly with lambda,
            #             so we solve nG*nG Dyson equation at each value
            #             of l.  Requires kernel to be constructed
            #             at individual values of lambda
            #
            # Option (3)  Divide correlation energy into
            #             long range part which can be integrated
            #             analytically w.r.t. lambda, and a short
            #             range part which again requires
            #             solving Dyson equation (hence no speedup,
            #             but the maths looks nice and
            #             fits with range-separated RPA)
            #
            #
            # Construct/read kernels

            # What are the rules for whether we should do the
            # cut_G slicing?
            apply_cut_G = self.xc not in {'RPA', 'range_RPA'}

            def read(arrayname):
                key = (self.tag, self.xc, self.ecut_max, qi)
                with ulm.open('fhxc_%s_%s_%s_%s.ulm' % key) as reader:
                    return getattr(reader, arrayname)

            if self.xc == 'RPA':
                fv_lwGG = np.eye(nG)[np.newaxis, np.newaxis, :, :]

            elif self.xc == 'range_RPA':
                fv_diag_G = np.exp(-0.25 * (G_G * self.range_rc)**2.0)
                # Unfortunately here we have a radically different shape,
                # so we'll struggle to handle the arrays similarly.
                # All other cases have fv_lwGG (with some dimensions being 1).

            elif self.xcflags.linear_kernel:
                fv_lwGG = read('fhxc_sGsG')[np.newaxis, np.newaxis, :, :]
            elif not self.xcflags.dyn_kernel:
                # static kernel which does not scale with lambda
                fv_lwGG = read('fhxc_lGG')[:, np.newaxis, :, :]
            else:  # dynamical kernel
                fv_lwGG = read('fhxc_lwGG')

            if apply_cut_G and cut_G is not None:
                fv_lwGG = fv_lwGG.take(cut_G, 2).take(cut_G, 3)

            if pd.kd.gamma:
                G_G[0] = 1.0

            # Loop over frequencies; since the kernel has no spin,
            # we work with spin-summed response function
            e_w = []

            for iw, chi0_sGG in enumerate(np.swapaxes(chi0_swGG, 0, 1)):
                chi0v = get_chi0v(chi0_sGG, cut_G, G_G)

                if not self.xcflags.linear_kernel:
                    il = 0
                    energy = 0.0
                    for l, weight in zip(self.l_l, self.weight_l):

                        if self.xcflags.dyn_kernel:
                            fv_w_index = iw
                        else:
                            fv_w_index = 0

                        chiv = np.linalg.solve(
                            np.eye(nG) - chi0v @ fv_lwGG[il, fv_w_index],
                            chi0v).real
                        energy -= np.trace(chiv) * weight
                        il += 1

                    energy += np.trace(chi0v.real)
                    e_w.append(energy)

                else:

                    # Coupling constant integration
                    # for long-range part
                    # Do this analytically, except for the RPA
                    # simply since the analytical method is already
                    # implemented in rpa.py
                    if self.xc == 'range_RPA':
                        # way faster than np.dot for diagonal kernels
                        chi0v_fv = chi0v * fv_diag_G
                        e_GG = np.eye(nG) - chi0v_fv
                    elif self.xc != 'RPA':
                        assert fv_lwGG.shape[:2] == (1, 1)
                        chi0v_fv = np.dot(chi0v, fv_lwGG[0, 0])
                        e_GG = np.eye(nG) - chi0v_fv

                    if self.xc == 'RPA':
                        # numerical RPA
                        elong = 0.0
                        for l, weight in zip(self.l_l, self.weight_l):
                            assert fv_lwGG.shape[:2] == (1, 1)

                            chiv = np.linalg.solve(
                                np.eye(nG) - l * np.dot(
                                    chi0v, fv_lwGG[0, 0]), chi0v).real

                            elong -= np.trace(chiv) * weight

                        elong += np.trace(chi0v.real)

                    else:
                        # analytic everything else
                        elong = (np.log(np.linalg.det(e_GG)) + nG -
                                 np.trace(e_GG)).real
                    # Numerical integration for short-range part
                    eshort = 0.0
                    if self.xc not in ('RPA', 'range_RPA', 'range_rALDA'):
                        assert fv_lwGG.shape[:2] == (1, 1)
                        fv_GG = fv_lwGG[0, 0]
                        # Subtract Hartree contribution:
                        fxcv = fv_GG - np.eye(nG)

                        for l, weight in zip(self.l_l, self.weight_l):

                            chiv = np.linalg.solve(
                                np.eye(nG) - l * np.dot(chi0v, fv_GG), chi0v)
                            eshort += (np.trace(np.dot(chiv, fxcv)).real *
                                       weight)

                        eshort -= np.trace(np.dot(chi0v, fxcv)).real

                    elif self.xcflags.is_ranged:
                        eshort = (2 * np.pi * self.shortrange /
                                  np.sum(self.weight_w))

                    e = eshort + elong
                    e_w.append(e)

        E_w = np.zeros_like(self.omega_w)
        self.blockcomm.all_gather(np.array(e_w), E_w)
        energy = np.dot(E_w, self.weight_w) / (2 * np.pi)
        return energy


class KernelWave:
    def __init__(self, gs, xc, ibzq_qc, l_l, q_empty, omega_w, Eg, ecut,
                 tag, context):

        self.gs = gs
        self.gd = gs.density.gd
        self.xc = xc
        self.xcflags = XCFlags(xc)
        self.ibzq_qc = ibzq_qc
        self.l_l = l_l
        self.ns = self.gs.nspins
        self.q_empty = q_empty
        self.omega_w = omega_w
        self.Eg = Eg
        self.ecut = ecut
        self.tag = tag
        self.context = context

        if l_l is None:  # -> Kernel is linear in coupling strength
            self.l_l = [1.0]

        # Density grid
        n_sg, finegd = self.gs.all_electron_density(gridrefinement=2)
        self.n_g = n_sg.sum(axis=0).flatten()

        #  For atoms with large vacuum regions
        #  this apparently can take negative values!
        mindens = np.amin(self.n_g)

        if mindens < 0:
            self.context.print('Negative densities found! (magnitude %s)' %
                               np.abs(mindens), flush=False)
            self.context.print('These will be reset to 1E-12 elec/bohr^3)')
            self.n_g[np.where(self.n_g < 0.0)] = 1.0E-12

        r_g = finegd.get_grid_point_coordinates()
        self.x_g = 1.0 * r_g[0].flatten()
        self.y_g = 1.0 * r_g[1].flatten()
        self.z_g = 1.0 * r_g[2].flatten()
        self.gridsize = len(self.x_g)
        assert len(self.n_g) == self.gridsize

        if self.omega_w is not None:
            self.context.print('Calculating dynamical kernel at %s '
                               'frequencies' % len(self.omega_w))

        if self.Eg is not None:
            self.context.print('Band gap of %s eV used to evaluate kernel'
                               % (self.Eg * Ha))

        # Enhancement factor for GGA
        if self.xcflags.is_apbe:
            nf_g = self.gs.hacky_all_electron_density(gridrefinement=4)
            gdf = self.gd.refine().refine()
            grad_v = [Gradient(gdf, v, n=1).apply for v in range(3)]
            gradnf_vg = gdf.empty(3)

            for v in range(3):
                grad_v[v](nf_g, gradnf_vg[v])

            self.s2_g = np.sqrt(np.sum(gradnf_vg[:, ::2, ::2, ::2]**2.0,
                                       0)).flatten()  # |\nabla\rho|
            self.s2_g *= 1.0 / (2.0 * (3.0 * np.pi**2.0)**(1.0 / 3.0) *
                                self.n_g**(4.0 / 3.0))
            # |\nabla\rho|/(2kF\rho) = s
            self.s2_g = self.s2_g**2  # s^2
            assert len(self.n_g) == len(self.s2_g)

            # Now we find all the regions where the
            # APBE kernel wants to be positive, and hack s to = 0,
            # so that we are really using the ALDA kernel
            # at these points
            apbe_g = get_pbe_fxc(self.n_g, self.s2_g)
            poskern_ind = np.where(apbe_g >= 0.0)
            if len(poskern_ind[0]) > 0:
                self.context.print(
                    'The APBE kernel takes positive values at '
                    + '%s grid points out of a total of %s (%3.2f%%).'
                    % (len(poskern_ind[0]), self.gridsize, 100.0 * len(
                        poskern_ind[0]) / self.gridsize), flush=False)
                self.context.print('The ALDA kernel will be used at these '
                                   'points')
                self.s2_g[poskern_ind] = 0.0

    def calculate_fhxc(self):

        self.context.print('Calculating %s kernel at %d eV cutoff'
                           % (self.xc, self.ecut), flush=False)

        for iq, q_c in enumerate(self.ibzq_qc):

            if iq < self.q_empty:  # don't recalculate q vectors
                continue

            thisqd = KPointDescriptor([q_c])
            pd = PWDescriptor(self.ecut / Ha, self.gd, complex, thisqd)

            nG = pd.ngmax
            G_G = pd.G2_qG[0]**0.5  # |G+q|
            Gv_G = pd.get_reciprocal_vectors(q=0, add_q=False)
            # G as a vector (note we are at a specific q point here so set q=0)

            # Distribute G vectors among processors
            # Later we calculate for iG' > iG,
            # so stagger allocation in order to balance load
            local_Gvec_grid_size = nG // mpi.world.size
            my_Gints = (mpi.world.rank + np.arange(
                0, local_Gvec_grid_size * mpi.world.size, mpi.world.size))

            if (mpi.world.rank + (local_Gvec_grid_size) * mpi.world.size) < nG:
                my_Gints = np.append(
                    my_Gints,
                    [mpi.world.rank + local_Gvec_grid_size * mpi.world.size])

            my_Gv_G = Gv_G[my_Gints]

            # XXX Should this be if self.ns == 2 and self.xcflags.spin_kernel?
            calc_spincorr = (self.ns == 2) and (self.xc == 'rALDA'
                                                or self.xc == 'rAPBE')

            if calc_spincorr:
                assert len(self.l_l) == 1

                # Form spin-dependent kernel according to
                # PRB 88, 115131 (2013) equation 20
                # (note typo, should be \tilde{f^rALDA})
                # spincorr is just the ALDA exchange kernel
                # with a step function (\equiv \tilde{f^rALDA})
                # fHxc^{up up}     = fHxc^{down down} = fv_nospin + fv_spincorr
                # fHxc^{up down}   = fHxc^{down up}   = fv_nospin - fv_spincorr
                fv_spincorr_GG = np.zeros((nG, nG), dtype=complex)

            if self.omega_w is None:
                # Confusing, but None has a special meaning when passed to
                # wherever it is that we pass it.
                omega_w = [None]
            else:
                omega_w = list(self.omega_w)

            nw = len(omega_w)

            fv_nospin_lwGG = np.zeros((len(self.l_l), nw, nG, nG),
                                      dtype=complex)

            for il, l in enumerate(self.l_l):  # loop over coupling constant
                for iG, Gv in zip(my_Gints, my_Gv_G):  # loop over G vecs

                    # For all kernels except JGM we
                    # treat head and wings analytically
                    if G_G[iG] > 1.0E-5 or self.xc == 'JGMs':

                        # Symmetrised |q+G||q+G'|, where iG' >= iG
                        mod_Gpq = np.sqrt(G_G[iG] * G_G[iG:])

                        # Phase factor \vec{G}-\vec{G'}
                        deltaGv = Gv - Gv_G[iG:]

                        if (self.xc in ('rALDA', 'range_rALDA', 'rALDAns')):

                            # rALDA trick: the Hartree-XC kernel is exactly
                            # zero for densities below rho_min =
                            # min_Gpq^3/(24*pi^2),
                            # so we don't need to include these contributions
                            # in the Fourier transform

                            min_Gpq = np.amin(mod_Gpq)
                            rho_min = min_Gpq**3.0 / (24.0 * np.pi**2.0)
                            small_ind = np.where(self.n_g >= rho_min)

                        elif self.xcflags.is_apbe:

                            # rAPBE trick: the Hartree-XC kernel
                            # is exactly zero at grid points where
                            # min_Gpq > cutoff wavevector

                            min_Gpq = np.amin(mod_Gpq)
                            small_ind = np.where(min_Gpq <= np.sqrt(
                                -4.0 * np.pi /
                                get_pbe_fxc(self.n_g, self.s2_g)))

                        else:

                            small_ind = np.arange(self.gridsize)

                        phase_Gpq = np.exp(
                            -1.0j *
                            (deltaGv[:, 0, np.newaxis] * self.x_g[small_ind] +
                             deltaGv[:, 1, np.newaxis] * self.y_g[small_ind] +
                             deltaGv[:, 2, np.newaxis] * self.z_g[small_ind]))

                        def scaled_fHxc(w, spincorr, l):
                            return self.get_scaled_fHxc_q(
                                q=mod_Gpq,
                                sel_points=small_ind,
                                Gphase=phase_Gpq,
                                l=l,
                                spincorr=spincorr,
                                w=w)

                        for iw, w in enumerate(omega_w):
                            fv_nospin_lwGG[il, iw, iG, iG:] = scaled_fHxc(
                                w, spincorr=False, l=l)

                        if calc_spincorr:
                            fv_spincorr_GG[iG, iG:] = scaled_fHxc(
                                w=None, spincorr=True, l=1.0)
                    else:
                        # head and wings of q=0 are dominated by
                        # 1/q^2 divergence of scaled Coulomb interaction

                        assert iG == 0

                        fv_nospin_lwGG[il, :, 0, 0] = l
                        fv_nospin_lwGG[il, :, 0, 1:] = 0.0

                        if calc_spincorr:
                            fv_spincorr_GG[0, :] = 0.0

                    # End loop over G vectors

                mpi.world.sum(fv_nospin_lwGG[il])

                for iw in range(len(omega_w)):
                    # We've only got half the matrix here,
                    # so add the hermitian conjugate:
                    fv_nospin_lwGG[il, iw] += np.conj(fv_nospin_lwGG[il, iw].T)
                    # but now the diagonal's been doubled,
                    # so we multiply these elements by 0.5
                    fv_nospin_lwGG[il, iw][np.diag_indices(nG)] *= 0.5

                # End of loop over coupling constant

            if calc_spincorr:
                mpi.world.sum(fv_spincorr_GG)
                fv_spincorr_GG += np.conj(fv_spincorr_GG.T)
                fv_spincorr_GG[np.diag_indices(nG)] *= 0.5

            # Write to disk
            if mpi.rank == 0:

                w = ulm.open(
                    'fhxc_%s_%s_%s_%s.ulm' %
                    (self.tag, self.xc, self.ecut, iq), 'w')

                if calc_spincorr:
                    # Form the block matrix kernel
                    fv_full_2G2G = np.empty((2 * nG, 2 * nG), dtype=complex)
                    assert nw == 1
                    fv_nospin_GG = fv_nospin_lwGG[0, 0]
                    fv_full_2G2G[:nG, :nG] = fv_nospin_GG + fv_spincorr_GG
                    fv_full_2G2G[:nG, nG:] = fv_nospin_GG - fv_spincorr_GG
                    fv_full_2G2G[nG:, :nG] = fv_nospin_GG - fv_spincorr_GG
                    fv_full_2G2G[nG:, nG:] = fv_nospin_GG + fv_spincorr_GG
                    w.write(fhxc_sGsG=fv_full_2G2G)

                elif len(self.l_l) == 1:
                    assert nw == 1
                    w.write(fhxc_sGsG=fv_nospin_lwGG[0, 0])

                elif self.omega_w is None:
                    assert nw == 1
                    w.write(fhxc_lGG=fv_nospin_lwGG[:, 0, :, :])

                else:
                    w.write(fhxc_lwGG=fv_nospin_lwGG)
                w.close()

            self.context.print('q point %s complete' % iq)

            mpi.world.barrier()

    def get_scaled_fHxc_q(self, q, sel_points, Gphase, l, spincorr, w):
        # Given a coupling constant l, construct the Hartree-XC
        # kernel in q space a la Lein, Gross and Perdew,
        # Phys. Rev. B 61, 13431 (2000):
        #
        # f_{Hxc}^\lambda(q,\omega,r_s) = \frac{4\pi \lambda }{q^2}  +
        # \frac{1}{\lambda} f_{xc}(q/\lambda,\omega/\lambda^2,\lambda r_s)
        #
        # divided by the unscaled Coulomb interaction!!
        #
        # i.e. this subroutine returns f_{Hxc}^\lambda(q,\omega,r_s)
        #                              *  \frac{q^2}{4\pi}
        # = \lambda * [\frac{(q/lambda)^2}{4\pi}
        #              f_{Hxc}(q/\lambda,\omega/\lambda^2,\lambda r_s)]
        # = \lambda * [1/scaled_coulomb * fHxc computed with scaled quantities]

        # Apply scaling
        rho = self.n_g[sel_points]

        # GGA enhancement factor s is lambda independent,
        # but we might want to truncate it
        if self.xcflags.is_apbe:
            s2_g = self.s2_g[sel_points]
        else:
            s2_g = None

        scaled_q = q / l
        scaled_rho = rho / l**3.0
        scaled_rs = (3.0 / (4.0 * np.pi * scaled_rho))**(1.0 / 3.0
                                                         )  # Wigner radius
        if w is not None:
            scaled_w = w / (l**2.0)
        else:
            scaled_w = None

        if self.Eg is not None:
            scaled_Eg = self.Eg / (l**1.5)
        else:
            scaled_Eg = None

        if not spincorr:
            scaled_kernel = l * self.get_fHxc_q(scaled_rs, scaled_q, Gphase,
                                                s2_g, scaled_w, scaled_Eg)
        else:
            scaled_kernel = l * self.get_spinfHxc_q(scaled_rs, scaled_q,
                                                    Gphase, s2_g)

        return scaled_kernel

    def get_fHxc_q(self, rs, q, Gphase, s2_g, w, scaled_Eg):
        # Construct fHxc(q,G,:), divided by scaled Coulomb interaction

        heg = HEG(rs)
        qF = heg.qF

<<<<<<< HEAD
        fHxc_Gr = get_fHxc_Gr(self.xc, rs, q, qF, s2_g, w, scaled_Eg)
=======
        if self.xc in ('rALDA', 'rALDAns', 'range_rALDA'):
            # rALDA (exchange only) kernel
            # Olsen and Thygesen, Phys. Rev. B 88, 115131 (2013)
            # ALDA up to 2*qF, -vc for q >2qF (such that fHxc vanishes)

            rxalda_A = 0.25
            rxalda_qcut = qF * np.sqrt(1.0 / rxalda_A)

            # construct fHxc(k,r)
            fHxc_Gr = (0.5 + 0.0j) * (
                (1.0 + np.sign(rxalda_qcut - q[:, np.newaxis])) *
                (1.0 + (-1.0) * rxalda_A * (q[:, np.newaxis] / qF)**2.0))

        elif self.xc == 'rALDAc':
            # rALDA exchange+correlation kernel
            # Olsen and Thygesen, Phys. Rev. B 88, 115131 (2013)
            # Cutoff wavevector ensures kernel is continuous

            rxcalda_A = self.get_heg_A(rs)
            rxcalda_qcut = qF * np.sqrt(1.0 / rxcalda_A)

            # construct fHxc(k,r)
            fHxc_Gr = (0.5 + 0.0j) * (
                (1.0 + np.sign(rxcalda_qcut - q[:, np.newaxis])) *
                (1.0 + (-1.0) * rxcalda_A * (q[:, np.newaxis] / qF)**2.0))

        elif self.xcflags.is_apbe:

            # Olsen and Thygesen, Phys. Rev. Lett. 112, 203001 (2014)
            # Exchange only part of the PBE XC kernel, neglecting the terms
            # arising from the variation of the density gradient
            # i.e. second functional derivative
            # d2/drho^2 -> \partial^2/\partial rho^2 at fixed \nabla \rho

            fxc_PBE = self.get_PBE_fxc(pbe_rho=3.0 / (4.0 * np.pi * rs**3.0),
                                       pbe_s2_g=s2_g)
            rxapbe_qcut = np.sqrt(-4.0 * np.pi / fxc_PBE)

            fHxc_Gr = (0.5 + 0.0j) * (
                (1.0 + np.sign(rxapbe_qcut - q[:, np.newaxis])) *
                (1.0 + fxc_PBE / (4.0 * np.pi) * (q[:, np.newaxis])**2.0))

        elif self.xc == 'CP':
            # Constantin & Pitarke, Phys. Rev. B 75, 245127 (2007)
            # equation 4, omega = 0
            # and equation 9 [note that fxc(q=0) = fxc^ALDA = -4piA/qf^2]
            # The simplest, static error-function kernel.
            # Produces correct q = 0 limit, but not q->oo

            cp_kappa = self.get_heg_A(rs) / (qF**2.0)
            fHxc_Gr = (1.0 + 0.0j) * np.exp(-cp_kappa * q[:, np.newaxis]**2.0)

        elif self.xc == 'CP_dyn':
            # CP kernel with frequency dependence

            cp_A = self.get_heg_A(rs)
            cp_D = self.get_heg_D(rs)
            cp_c = cp_D / cp_A
            cp_a = 6.0 * np.sqrt(cp_c)

            cp_kappa_w = cp_A / (qF**2.0)
            cp_kappa_w *= (1.0 + cp_a * w + cp_c * w**2.0) / (1.0 + w**2.0)

            fHxc_Gr = (1.0 + 0.0j) * np.exp(
                -cp_kappa_w * q[:, np.newaxis]**2.0)

        elif self.xc == 'CDOP' or self.xc == 'CDOPs':
            # Corradini, Del Sole, Onida and Palummo (CDOP),
            # Phys. Rev. B 57, 14569 (1998)
            # Reproduces exact q=0 and q -> oo limits

            cdop_Q = q[:, np.newaxis] / qF
            cdop_A = self.get_heg_A(rs)
            cdop_B = self.get_heg_B(rs)
            if self.xc == 'CDOPs':
                cdop_C = np.zeros(np.shape(cdop_B))
            else:
                cdop_C = self.get_heg_C(rs)
            cdop_g = cdop_B / (cdop_A - cdop_C)
            cdop_alpha = 1.5 / (rs**0.25) * cdop_A / (cdop_B * cdop_g)
            cdop_beta = 1.2 / (cdop_B * cdop_g)

            fHxc_Gr = -cdop_C * cdop_Q**2.0 * (1.0 + 0.0j)
            fHxc_Gr += -cdop_B * cdop_Q**2.0 * 1.0 / (cdop_g + cdop_Q**2.0)
            fHxc_Gr += -(cdop_alpha * cdop_Q**4.0 *
                         np.exp(-1.0 * cdop_beta * cdop_Q**2.0))

            # Hartree
            fHxc_Gr += 1.0

        elif self.xc == 'JGMs':
            # Trevisanutto et al.,
            # Phys. Rev. B 87, 205143 (2013)
            # equation 4,
            # so-called "jellium with gap" model, but simplified
            # so that it is similar to CP.

            jgm_kappa = self.get_heg_A(rs) / (qF**2.0)
            jgm_n = 3.0 / (4.0 * np.pi * rs**3.0)
            fHxc_Gr = (1.0 +
                       0.0j) * (np.exp(-jgm_kappa * q[:, np.newaxis]**2.0) *
                                np.exp(-scaled_Eg**2.0 /
                                       (4.0 * np.pi * jgm_n)))
>>>>>>> d9d56d5c

        # Integrate over r with phase
        fHxc_Gr *= Gphase
        fHxc_GG = np.sum(fHxc_Gr, 1) / self.gridsize
        return fHxc_GG

    def get_spinfHxc_q(self, rs, q, Gphase, s2_g):
        qF = HEG(rs).qF

        if self.xc == 'rALDA':
            fspinHxc_Gr = get_fspinHxc_Gr_rALDA(qF, q)

        elif self.xc == 'rAPBE':
            fspinHxc_Gr = get_fspinHxc_Gr_rAPBE(rs, q, s2_g)

        fspinHxc_Gr *= Gphase
        fspinHxc_GG = np.sum(fspinHxc_Gr, 1) / self.gridsize
        return fspinHxc_GG


class range_separated:
    def __init__(self, gs, context, frequencies, freqweights, l_l, lweights,
                 range_rc, xc):

        self.gs = gs

        self.context = context
        self.frequencies = frequencies
        self.freqweights = freqweights
        self.l_l = l_l
        self.lweights = lweights
        self.range_rc = range_rc
        self.xc = xc

        self.cutoff_rs = 36.278317

        if self.xc == 'range_RPA':
            self.context.print(
                'Using range-separated RPA approach, with parameter %s Bohr' %
                self.range_rc, flush=False)

        nval_g = self.gs.hacky_all_electron_density(
            gridrefinement=4, skip_core=True).flatten()
        self.dv = self.gs.density.gd.dv / 64.0  # 64 = gridrefinement^3

        density_cut = 3.0 / (4.0 * np.pi * self.cutoff_rs**3.0)
        if (nval_g < 0.0).any():
            self.context.print('Warning, negative densities found! ('
                               'Magnitude %s)' % np.abs(np.amin(nval_g)),
                               flush=False)
            self.context.print('These will be ignored', flush=False)
        if (nval_g < density_cut).any():
            nval_g = nval_g[np.where(nval_g > density_cut)]
            self.context.print(
                'Not calculating correlation energy ',
                'contribution for densities < %3.2e elecs/Bohr ^ 3'
                % density_cut, flush=False)

        densitysum = np.sum(nval_g * self.dv)
        # XXX probably wrong for charged systems
        valence = self.gs.setups.nvalence

        self.context.print('Density integrates to %s electrons' % densitysum,
                           flush=False)

        self.context.print('Renormalized to %s electrons' % valence)

        nval_g *= valence / densitysum
        self.rs_g = (3.0 / (4.0 * np.pi * nval_g))**(1.0 / 3.0)

        self.rsmin = np.amin(self.rs_g)
        self.rsmax = np.amax(self.rs_g)

    def calculate(self):

        self.context.print('Generating tables of electron gas energies...',
                           flush=False)

        table_SR = self.generate_tables()

        self.context.print('...done', flush=False)
        # Now interpolate the table to calculate local density terms
        E_SR = np.sum(np.interp(self.rs_g, table_SR[:, 0],
                                table_SR[:, 1])) * self.dv

        # RPA energy minus long range correlation
        self.context.print('Short range correlation energy/unit cell = '
                           '%5.4f eV \n' % (E_SR * Ha))
        return E_SR

    def generate_tables(self):

        # Finite difference steps for density and k vec
        rs_step = 0.01
        k_step = 0.01

        rs_r = np.arange(self.rsmin - rs_step, self.rsmax + rs_step, rs_step)

        table_SR = np.empty((len(rs_r), 2))
        table_SR[:, 0] = rs_r
        for iR, Rs in enumerate(rs_r):

            qF = HEG(Rs).qF

            q_k = np.arange(k_step, 10.0 * qF, k_step)

            if self.xc == 'range_RPA':
                # Correlation energy per electron, in Hartree, per k
                Eeff_k, Erpa_k = self.RPA_corr_hole(q_k, Rs)
                ESR_k = Erpa_k - Eeff_k
            elif self.xc == 'range_rALDA':
                ESR_k = self.rALDA_corr_hole(q_k, Rs)

            # Integrate over k
            table_SR[iR, 1] = k_step * np.sum(ESR_k)

        return table_SR

    def RPA_corr_hole(self, q, rs):

        # Integrating this quantity over q, gives
        # correlation energy per unit volume
        # calcuated with a Coulomb-like effective
        # interaction, in Hartree
        # = 1/(2\pi) * \sum_{\vec{q}} \int_0^infty ds
        #   * [ ln (1 - v_eff \chi_0) + v_eff \chi_0]
        # = 1/(2\pi) * \int 4 \pi q^2 dq /((2\pi)^3)
        #   * \int_0^infty ds [ ln (1 - v_eff \chi_0) + v_eff \chi_0]
        # = 1/(4\pi^3) * \int q^2 dq  \int_0^infty ds
        #   * [ ln (1 - v_eff \chi_0) + v_eff \chi_0]

        veff = 4.0 * np.pi / (q * q) * np.exp(
            -0.25 * q * q * self.range_rc * self.range_rc)
        vc = 4.0 * np.pi / (q * q)

        # Do the integral over frequency using Gauss-Legendre

        eeff_q = np.zeros(len(q))
        erpa_q = np.zeros(len(q))

        for u, freqweight in zip(self.frequencies, self.freqweights):
            chi0 = HEG(rs).lindhard_function(q, u)

            eff_integrand = np.log(np.ones(len(q)) - veff * chi0) + veff * chi0
            eeff_q += eff_integrand * freqweight

            rpa_integrand = np.log(np.ones(len(q)) - vc * chi0) + vc * chi0
            erpa_q += rpa_integrand * freqweight

        # Per unit volume

        eeff_q *= 1.0 / (4.0 * np.pi**3.0) * q * q
        erpa_q *= 1.0 / (4.0 * np.pi**3.0) * q * q

        return (eeff_q, erpa_q)

    def rALDA_corr_hole(self, q, rs):
        qF = HEG(rs).qF

        veff = 4.0 * np.pi / (q * q) * ((1.0 - 0.25 * q * q /
                                         (qF * qF)) * 0.5 *
                                        (1.0 + np.sign(2.0 * qF - q)))
        fxc = veff - 4.0 * np.pi / (q * q)

        esr_q = np.zeros(len(q))

        for u, freqweight in zip(self.frequencies, self.freqweights):
            chi0 = HEG(rs).lindhard_function(q, u)
            esr_u = np.zeros(len(q))

            for l, lweight in zip(self.l_l, self.lweights):

                chil = chi0 / (1.0 - l * fxc * chi0)
                esr_u += lweight * (-fxc) * (chil - chi0)

            esr_q += freqweight * esr_u

        esr_q *= 1.0 / (4.0 * np.pi**3.0) * q * q
        return esr_q


class KernelDens:
    def __init__(self, gs, xc, ibzq_qc, unit_cells, density_cut, ecut,
                 tag, context):

        self.gs = gs
        self.gd = self.gs.density.gd
        self.xc = xc
        self.ibzq_qc = ibzq_qc
        self.unit_cells = unit_cells
        self.density_cut = density_cut
        self.ecut = ecut
        self.tag = tag
        self.context = context

        self.A_x = -(3 / 4.) * (3 / np.pi)**(1 / 3.)

        self.n_g = self.gs.hacky_all_electron_density(gridrefinement=1)

        if xc[-3:] == 'PBE':
            nf_g = self.gs.hacky_all_electron_density(gridrefinement=2)
            gdf = self.gd.refine()
            grad_v = [Gradient(gdf, v, n=1).apply for v in range(3)]
            gradnf_vg = gdf.empty(3)
            for v in range(3):
                grad_v[v](nf_g, gradnf_vg[v])
            self.gradn_vg = gradnf_vg[:, ::2, ::2, ::2]

        qd = KPointDescriptor(self.ibzq_qc)
        self.pd = PWDescriptor(ecut / Ha, self.gd, complex, qd)

    @timer('FHXC')
    def calculate_fhxc(self):

        self.context.print('Calculating %s kernel at %d eV cutoff' % (
            self.xc, self.ecut))
        if self.xc[0] == 'r':
            self.calculate_rkernel()
        else:
            assert self.xc[0] == 'A'
            self.calculate_local_kernel()

    def calculate_rkernel(self):

        gd = self.gd
        ng_c = gd.N_c
        cell_cv = gd.cell_cv
        icell_cv = 2 * np.pi * np.linalg.inv(cell_cv)
        vol = gd.volume

        ns = self.gs.nspins
        n_g = self.n_g  # density on rough grid

        fx_g = ns * self.get_fxc_g(n_g)  # local exchange kernel
        qc_g = (-4 * np.pi * ns / fx_g)**0.5  # cutoff functional
        flocal_g = qc_g**3 * fx_g / (6 * np.pi**2)  # ren. x-kernel for r=r'
        Vlocal_g = 2 * qc_g / np.pi  # ren. Hartree kernel for r=r'

        ng = np.prod(ng_c)  # number of grid points
        r_vg = gd.get_grid_point_coordinates()
        rx_g = r_vg[0].flatten()
        ry_g = r_vg[1].flatten()
        rz_g = r_vg[2].flatten()

        self.context.print('    %d grid points and %d plane waves at the '
                           'Gamma point' % (ng, self.pd.ngmax), flush=False)

        # Unit cells
        R_Rv = []
        weight_R = []
        nR_v = self.unit_cells
        nR = np.prod(nR_v)
        for i in range(-nR_v[0] + 1, nR_v[0]):
            for j in range(-nR_v[1] + 1, nR_v[1]):
                for h in range(-nR_v[2] + 1, nR_v[2]):
                    R_Rv.append(i * cell_cv[0] + j * cell_cv[1] +
                                h * cell_cv[2])
                    weight_R.append((nR_v[0] - abs(i)) * (nR_v[1] - abs(j)) *
                                    (nR_v[2] - abs(h)) / float(nR))
        if nR > 1:
            # with more than one unit cell only the exchange kernel is
            # calculated on the grid. The bare Coulomb kernel is added
            # in PW basis and Vlocal_g only the exchange part
            dv = self.gs.density.gd.dv
            gc = (3 * dv / 4 / np.pi)**(1 / 3.)
            Vlocal_g -= 2 * np.pi * gc**2 / dv
            self.context.print(
                '    Lattice point sampling: (%s x %s x %s)^2 '
                % (nR_v[0], nR_v[1], nR_v[2]) + ' Reduced to %s lattice points'
                % len(R_Rv), flush=False)

        l_g_size = -(-ng // mpi.world.size)
        l_g_range = range(mpi.world.rank * l_g_size,
                          min((mpi.world.rank + 1) * l_g_size, ng))

        fhxc_qsGr = {}
        for iq in range(len(self.ibzq_qc)):
            fhxc_qsGr[iq] = np.zeros(
                (ns, len(self.pd.G2_qG[iq]), len(l_g_range)), dtype=complex)

        inv_error = np.seterr()
        np.seterr(invalid='ignore')
        np.seterr(divide='ignore')

        t0 = time()
        # Loop over Lattice points
        for i, R_v in enumerate(R_Rv):
            # Loop over r'. f_rr and V_rr are functions of r (dim. as r_vg[0])
            if i == 1:
                self.context.print(
                    '      Finished 1 cell in %s seconds' % int(time() - t0) +
                    ' - estimated %s seconds left' % int((len(R_Rv) - 1) *
                                                         (time() - t0)))
            if len(R_Rv) > 5:
                if (i + 1) % (len(R_Rv) / 5 + 1) == 0:
                    self.context.print(
                        '      Finished %s cells in %s seconds'
                        % (i, int(time() - t0)) + ' - estimated '
                        '%s seconds left' % int((len(R_Rv) - i) * (time() -
                                                                   t0) / i))
            for g in l_g_range:
                rx = rx_g[g] + R_v[0]
                ry = ry_g[g] + R_v[1]
                rz = rz_g[g] + R_v[2]

                # |r-r'-R_i|
                rr = ((r_vg[0] - rx)**2 + (r_vg[1] - ry)**2 +
                      (r_vg[2] - rz)**2)**0.5

                n_av = (n_g + n_g.flatten()[g]) / 2.
                fx_g = ns * self.get_fxc_g(n_av, index=g)
                qc_g = (-4 * np.pi * ns / fx_g)**0.5
                x = qc_g * rr
                osc_x = np.sin(x) - x * np.cos(x)
                f_rr = fx_g * osc_x / (2 * np.pi**2 * rr**3)
                if nR > 1:  # include only exchange part of the kernel here
                    V_rr = (sici(x)[0] * 2 / np.pi - 1) / rr
                else:  # include the full kernel (also hartree part)
                    V_rr = (sici(x)[0] * 2 / np.pi) / rr

                # Terms with r = r'
                if (np.abs(R_v) < 0.001).all():
                    tmp_flat = f_rr.flatten()
                    tmp_flat[g] = flocal_g.flatten()[g]
                    f_rr = tmp_flat.reshape(ng_c)
                    tmp_flat = V_rr.flatten()
                    tmp_flat[g] = Vlocal_g.flatten()[g]
                    V_rr = tmp_flat.reshape(ng_c)
                    del tmp_flat

                f_rr[np.where(n_av < self.density_cut)] = 0.0
                V_rr[np.where(n_av < self.density_cut)] = 0.0

                f_rr *= weight_R[i]
                V_rr *= weight_R[i]

                # r-r'-R_i
                r_r = np.array([r_vg[0] - rx, r_vg[1] - ry, r_vg[2] - rz])

                # Fourier transform of r
                for iq, q in enumerate(self.ibzq_qc):
                    q_v = np.dot(q, icell_cv)
                    e_q = np.exp(-1j * gemmdot(q_v, r_r, beta=0.0))
                    f_q = self.pd.fft((f_rr + V_rr) * e_q, iq) * vol / ng
                    fhxc_qsGr[iq][0, :, g - l_g_range[0]] += f_q
                    if ns == 2:
                        f_q = self.pd.fft(V_rr * e_q, iq) * vol / ng
                        fhxc_qsGr[iq][1, :, g - l_g_range[0]] += f_q

        mpi.world.barrier()

        np.seterr(**inv_error)

        for iq, q in enumerate(self.ibzq_qc):
            npw = len(self.pd.G2_qG[iq])
            fhxc_sGsG = np.zeros((ns * npw, ns * npw), complex)
            l_pw_size = -(-npw // mpi.world.size)  # parallelize over PW below
            l_pw_range = range(mpi.world.rank * l_pw_size,
                               min((mpi.world.rank + 1) * l_pw_size, npw))

            if mpi.world.size > 1:
                # redistribute grid and plane waves in fhxc_qsGr[iq]
                bg1 = BlacsGrid(mpi.world, 1, mpi.world.size)
                bg2 = BlacsGrid(mpi.world, mpi.world.size, 1)
                bd1 = bg1.new_descriptor(npw, ng, npw,
                                         -(-ng // mpi.world.size))
                bd2 = bg2.new_descriptor(npw, ng, -(-npw // mpi.world.size),
                                         ng)

                fhxc_Glr = np.zeros((len(l_pw_range), ng), dtype=complex)
                if ns == 2:
                    Koff_Glr = np.zeros((len(l_pw_range), ng), dtype=complex)

                r = Redistributor(bg1.comm, bd1, bd2)
                r.redistribute(fhxc_qsGr[iq][0], fhxc_Glr, npw, ng)
                if ns == 2:
                    r.redistribute(fhxc_qsGr[iq][1], Koff_Glr, npw, ng)
            else:
                fhxc_Glr = fhxc_qsGr[iq][0]
                if ns == 2:
                    Koff_Glr = fhxc_qsGr[iq][1]

            # Fourier transform of r'
            for iG in range(len(l_pw_range)):
                f_g = fhxc_Glr[iG].reshape(ng_c)
                f_G = self.pd.fft(f_g.conj(), iq) * vol / ng
                fhxc_sGsG[l_pw_range[0] + iG, :npw] = f_G.conj()
                if ns == 2:
                    v_g = Koff_Glr[iG].reshape(ng_c)
                    v_G = self.pd.fft(v_g.conj(), iq) * vol / ng
                    fhxc_sGsG[npw + l_pw_range[0] + iG, :npw] = v_G.conj()

            if ns == 2:  # f_00 = f_11 and f_01 = f_10
                fhxc_sGsG[:npw, npw:] = fhxc_sGsG[npw:, :npw]
                fhxc_sGsG[npw:, npw:] = fhxc_sGsG[:npw, :npw]

            mpi.world.sum(fhxc_sGsG)
            fhxc_sGsG /= vol

            if mpi.rank == 0:
                w = ulm.open(
                    'fhxc_%s_%s_%s_%s.ulm' %
                    (self.tag, self.xc, self.ecut, iq), 'w')
                if nR > 1:  # add Hartree kernel evaluated in PW basis
                    Gq2_G = self.pd.G2_qG[iq]
                    if (q == 0).all():
                        Gq2_G = Gq2_G.copy()
                        Gq2_G[0] = 1.
                    vq_G = 4 * np.pi / Gq2_G
                    fhxc_sGsG += np.tile(np.eye(npw) * vq_G, (ns, ns))
                w.write(fhxc_sGsG=fhxc_sGsG)
                w.close()
            mpi.world.barrier()
        self.context.print('')

    def calculate_local_kernel(self):
        # Standard ALDA exchange kernel
        # Use with care. Results are very difficult to converge
        # Sensitive to density_cut
        ns = self.gs.nspins
        gd = self.gd
        pd = self.pd
        cell_cv = gd.cell_cv
        icell_cv = 2 * np.pi * np.linalg.inv(cell_cv)
        vol = gd.volume

        fxc_sg = ns * self.get_fxc_g(ns * self.n_g)
        fxc_sg[np.where(self.n_g < self.density_cut)] = 0.0

        r_vg = gd.get_grid_point_coordinates()

        for iq in range(len(self.ibzq_qc)):
            Gvec_Gc = np.dot(pd.get_reciprocal_vectors(q=iq, add_q=False),
                             cell_cv / (2 * np.pi))
            npw = len(Gvec_Gc)
            l_pw_size = -(-npw // mpi.world.size)
            l_pw_range = range(mpi.world.rank * l_pw_size,
                               min((mpi.world.rank + 1) * l_pw_size, npw))
            fhxc_sGsG = np.zeros((ns * npw, ns * npw), dtype=complex)
            for s in range(ns):
                for iG in l_pw_range:
                    for jG in range(npw):
                        fxc = fxc_sg[s].copy()
                        dG_c = Gvec_Gc[iG] - Gvec_Gc[jG]
                        dG_v = np.dot(dG_c, icell_cv)
                        dGr_g = gemmdot(dG_v, r_vg, beta=0.0)
                        ft_fxc = gd.integrate(np.exp(-1j * dGr_g) * fxc)
                        fhxc_sGsG[s * npw + iG, s * npw + jG] = ft_fxc

            mpi.world.sum(fhxc_sGsG)
            fhxc_sGsG /= vol

            Gq2_G = self.pd.G2_qG[iq]
            if (self.ibzq_qc[iq] == 0).all():
                Gq2_G[0] = 1.
            vq_G = 4 * np.pi / Gq2_G
            fhxc_sGsG += np.tile(np.eye(npw) * vq_G, (ns, ns))

            if mpi.rank == 0:
                w = ulm.open(
                    'fhxc_%s_%s_%s_%s.ulm' %
                    (self.tag, self.xc, self.ecut, iq), 'w')
                w.write(fhxc_sGsG=fhxc_sGsG)
                w.close()
            mpi.world.barrier()
        self.context.print('')

    def get_fxc_g(self, n_g, index=None):
        if self.xc[-3:] == 'LDA':
            return self.get_lda_g(n_g)
        elif self.xc[-3:] == 'PBE':
            return self.get_pbe_g(n_g, index=index)
        else:
            raise '%s kernel not recognized' % self.xc

    def get_lda_g(self, n_g):
        return (4. / 9.) * self.A_x * n_g**(-2. / 3.)

    def get_pbe_g(self, n_g, index=None):
        if index is None:
            gradn_vg = self.gradn_vg
        else:
            gradn_vg = self.gs.density.gd.empty(3)
            for v in range(3):
                gradn_vg[v] = (self.gradn_vg[v] +
                               self.gradn_vg[v].flatten()[index]) / 2

        kf_g = (3. * np.pi**2 * n_g)**(1 / 3.)
        s2_g = np.zeros_like(n_g)
        for v in range(3):
            axpy(1.0, gradn_vg[v]**2, s2_g)
        s2_g /= 4 * kf_g**2 * n_g**2

        e_g = self.A_x * n_g**(4 / 3.)
        v_g = (4 / 3.) * e_g / n_g
        f_g = (1 / 3.) * v_g / n_g

        kappa = 0.804
        mu = 0.2195149727645171

        denom_g = (1 + mu * s2_g / kappa)
        F_g = 1. + kappa - kappa / denom_g
        Fn_g = -mu / denom_g**2 * 8 * s2_g / (3 * n_g)
        Fnn_g = -11 * Fn_g / (3 * n_g) - 2 * Fn_g**2 / kappa

        fxc_g = f_g * F_g
        fxc_g += 2 * v_g * Fn_g
        fxc_g += e_g * Fnn_g
        return fxc_g


class XCFlags:
    _accepted_flags = {
        'RPA',
        'range_RPA',  # range separated RPA a la Bruneval
        'rALDA',  # renormalized kernels
        'rAPBE',
        'range_rALDA',
        'rALDAns',  # no spin (ns)
        'rAPBEns',
        'rALDAc',  # rALDA + correlation
        'CP',  # Constantin Pitarke
        'CP_dyn',  # Dynamical form of CP
        'CDOP',  # Corradini et al
        'CDOPs',  # CDOP without local term
        'JGMs',  # simplified jellium-with-gap kernel
        'JGMsx',  # simplified jellium-with-gap kernel,
        # constructed with exchange part only
        # so that it scales linearly with l
        'ALDA'}  # standard ALDA

    _spin_kernels = {'rALDA', 'rAPBE', 'ALDA'}

    _linear_kernels = {'rALDAns', 'rAPBEns', 'range_RPA', 'JGMsx', 'RPA',
                       'rALDA', 'rAPBE', 'range_rALDA', 'ALDA'}

    _gapped = {'JGMs', 'JGMsx'}

    def __init__(self, xc):
        if xc not in self._accepted_flags:
            raise RuntimeError('%s kernel not recognized' % self.xc)

        self.xc = xc

    @property
    def spin_kernel(self):
        # rALDA/rAPBE are the only kernels which have spin-dependent forms
        return self.xc in self._spin_kernels

    @property
    def linear_kernel(self):
        # Scales linearly with coupling constant
        return self.xc in self._linear_kernels

    @property
    def dyn_kernel(self):
        return self.xc == 'CP_dyn'

    @property
    def bandgap_dependent(self):
        return self.xc in self._gapped

    @property
    def is_ranged(self):
        return self.xc in {'range_RPA', 'range_rALDA'}

    @property
    def is_apbe(self):
        # If new GGA kernels are added, maybe there should be an
        # is_gga property.
        return self.xc in {'rAPBE', 'rAPBEns'}

    def choose_avg_scheme(self, avg_scheme=None):
        xc = self.xc

        if self.spin_kernel:
            if avg_scheme is None:
                avg_scheme = 'density'
                # Two-point scheme default for rALDA and rAPBE

        if avg_scheme == 'density':
            assert self.spin_kernel, ('Two-point density average '
                                      'only implemented for rALDA and rAPBE')

        elif xc not in ('RPA', 'range_RPA'):
            avg_scheme = 'wavevector'
        else:
            avg_scheme = None

        return avg_scheme<|MERGE_RESOLUTION|>--- conflicted
+++ resolved
@@ -799,113 +799,7 @@
         heg = HEG(rs)
         qF = heg.qF
 
-<<<<<<< HEAD
-        fHxc_Gr = get_fHxc_Gr(self.xc, rs, q, qF, s2_g, w, scaled_Eg)
-=======
-        if self.xc in ('rALDA', 'rALDAns', 'range_rALDA'):
-            # rALDA (exchange only) kernel
-            # Olsen and Thygesen, Phys. Rev. B 88, 115131 (2013)
-            # ALDA up to 2*qF, -vc for q >2qF (such that fHxc vanishes)
-
-            rxalda_A = 0.25
-            rxalda_qcut = qF * np.sqrt(1.0 / rxalda_A)
-
-            # construct fHxc(k,r)
-            fHxc_Gr = (0.5 + 0.0j) * (
-                (1.0 + np.sign(rxalda_qcut - q[:, np.newaxis])) *
-                (1.0 + (-1.0) * rxalda_A * (q[:, np.newaxis] / qF)**2.0))
-
-        elif self.xc == 'rALDAc':
-            # rALDA exchange+correlation kernel
-            # Olsen and Thygesen, Phys. Rev. B 88, 115131 (2013)
-            # Cutoff wavevector ensures kernel is continuous
-
-            rxcalda_A = self.get_heg_A(rs)
-            rxcalda_qcut = qF * np.sqrt(1.0 / rxcalda_A)
-
-            # construct fHxc(k,r)
-            fHxc_Gr = (0.5 + 0.0j) * (
-                (1.0 + np.sign(rxcalda_qcut - q[:, np.newaxis])) *
-                (1.0 + (-1.0) * rxcalda_A * (q[:, np.newaxis] / qF)**2.0))
-
-        elif self.xcflags.is_apbe:
-
-            # Olsen and Thygesen, Phys. Rev. Lett. 112, 203001 (2014)
-            # Exchange only part of the PBE XC kernel, neglecting the terms
-            # arising from the variation of the density gradient
-            # i.e. second functional derivative
-            # d2/drho^2 -> \partial^2/\partial rho^2 at fixed \nabla \rho
-
-            fxc_PBE = self.get_PBE_fxc(pbe_rho=3.0 / (4.0 * np.pi * rs**3.0),
-                                       pbe_s2_g=s2_g)
-            rxapbe_qcut = np.sqrt(-4.0 * np.pi / fxc_PBE)
-
-            fHxc_Gr = (0.5 + 0.0j) * (
-                (1.0 + np.sign(rxapbe_qcut - q[:, np.newaxis])) *
-                (1.0 + fxc_PBE / (4.0 * np.pi) * (q[:, np.newaxis])**2.0))
-
-        elif self.xc == 'CP':
-            # Constantin & Pitarke, Phys. Rev. B 75, 245127 (2007)
-            # equation 4, omega = 0
-            # and equation 9 [note that fxc(q=0) = fxc^ALDA = -4piA/qf^2]
-            # The simplest, static error-function kernel.
-            # Produces correct q = 0 limit, but not q->oo
-
-            cp_kappa = self.get_heg_A(rs) / (qF**2.0)
-            fHxc_Gr = (1.0 + 0.0j) * np.exp(-cp_kappa * q[:, np.newaxis]**2.0)
-
-        elif self.xc == 'CP_dyn':
-            # CP kernel with frequency dependence
-
-            cp_A = self.get_heg_A(rs)
-            cp_D = self.get_heg_D(rs)
-            cp_c = cp_D / cp_A
-            cp_a = 6.0 * np.sqrt(cp_c)
-
-            cp_kappa_w = cp_A / (qF**2.0)
-            cp_kappa_w *= (1.0 + cp_a * w + cp_c * w**2.0) / (1.0 + w**2.0)
-
-            fHxc_Gr = (1.0 + 0.0j) * np.exp(
-                -cp_kappa_w * q[:, np.newaxis]**2.0)
-
-        elif self.xc == 'CDOP' or self.xc == 'CDOPs':
-            # Corradini, Del Sole, Onida and Palummo (CDOP),
-            # Phys. Rev. B 57, 14569 (1998)
-            # Reproduces exact q=0 and q -> oo limits
-
-            cdop_Q = q[:, np.newaxis] / qF
-            cdop_A = self.get_heg_A(rs)
-            cdop_B = self.get_heg_B(rs)
-            if self.xc == 'CDOPs':
-                cdop_C = np.zeros(np.shape(cdop_B))
-            else:
-                cdop_C = self.get_heg_C(rs)
-            cdop_g = cdop_B / (cdop_A - cdop_C)
-            cdop_alpha = 1.5 / (rs**0.25) * cdop_A / (cdop_B * cdop_g)
-            cdop_beta = 1.2 / (cdop_B * cdop_g)
-
-            fHxc_Gr = -cdop_C * cdop_Q**2.0 * (1.0 + 0.0j)
-            fHxc_Gr += -cdop_B * cdop_Q**2.0 * 1.0 / (cdop_g + cdop_Q**2.0)
-            fHxc_Gr += -(cdop_alpha * cdop_Q**4.0 *
-                         np.exp(-1.0 * cdop_beta * cdop_Q**2.0))
-
-            # Hartree
-            fHxc_Gr += 1.0
-
-        elif self.xc == 'JGMs':
-            # Trevisanutto et al.,
-            # Phys. Rev. B 87, 205143 (2013)
-            # equation 4,
-            # so-called "jellium with gap" model, but simplified
-            # so that it is similar to CP.
-
-            jgm_kappa = self.get_heg_A(rs) / (qF**2.0)
-            jgm_n = 3.0 / (4.0 * np.pi * rs**3.0)
-            fHxc_Gr = (1.0 +
-                       0.0j) * (np.exp(-jgm_kappa * q[:, np.newaxis]**2.0) *
-                                np.exp(-scaled_Eg**2.0 /
-                                       (4.0 * np.pi * jgm_n)))
->>>>>>> d9d56d5c
+        fHxc_Gr = get_fHxc_Gr(self.xcflags, rs, q, qF, s2_g, w, scaled_Eg)
 
         # Integrate over r with phase
         fHxc_Gr *= Gphase
