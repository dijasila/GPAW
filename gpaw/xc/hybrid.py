# Copyright (C) 2003  CAMP
# Please see the accompanying LICENSE file for further information.

"""This module provides all the classes and functions associated with the
evaluation of exact exchange.
"""

from math import exp
import numpy as np
from ase.utils import basestring

from gpaw.atom.configurations import core_states
from gpaw.gaunt import gaunt
from gpaw.lfc import LFC
from gpaw.poisson import PoissonSolver
from gpaw.helmholtz import HelmholtzSolver
from gpaw.transformers import Transformer
from gpaw.utilities import hartree, pack, pack2, unpack, unpack2, packed_index
from gpaw.utilities.blas import gemm
from gpaw.utilities.tools import symmetrize
from gpaw.xc import XC
from gpaw.xc.functional import XCFunctional
from gpaw.xc.kernel import XCNull


class HybridXCBase(XCFunctional):
    orbital_dependent = True
    omega = None

    def __init__(self, name, hybrid=None, xc=None, omega=None):
        """Mix standard functionals with exact exchange.

        name: str
            Name of hybrid functional.
        hybrid: float
            Fraction of exact exchange.
        xc: str or XCFunctional object
            Standard DFT functional with scaled down exchange.
        """

        rsf_functionals = {    # Parameters can also be taken from libxc
            'CAMY_BLYP': {  # Akinaga, Ten-no CPL 462 (2008) 348-351
                'alpha': 0.2,
                'beta': 0.8,
                'omega': 0.44,
                'cam': True,
                'rsf': 'Yukawa',
                'xc': 'HYB_GGA_XC_CAMY_BLYP'
            },
            'CAMY_B3LYP': {  # Seth, Ziegler JCTC 8 (2012) 901-907
                'alpha': 0.19,
                'beta': 0.46,
                'omega': 0.34,
                'cam': True,
                'rsf': 'Yukawa',
                'xc': 'HYB_GGA_XC_CAMY_B3LYP'
            },
            'LCY_BLYP': {  # Seth, Ziegler JCTC 8 (2012) 901-907
                'alpha': 0.0,
                'beta': 1.0,
                'omega': 0.75,
                'cam': False,
                'rsf': 'Yukawa',
                'xc': 'HYB_GGA_XC_LCY_BLYP'
            },
            'LCY_PBE': {  # Seth, Ziegler JCTC 8 (2012) 901-907
                'alpha': 0.0,
                'beta': 1.0,
                'omega': 0.75,
                'cam': False,
                'rsf': 'Yukawa',
                'xc': 'HYB_GGA_XC_LCY_PBE'
            }
        }
        self.omega = None
        self.cam_alpha = None
        self.cam_beta = None
        self.is_cam = False
        self.rsf = None
        if name == 'EXX':
            hybrid = 1.0
            xc = XC(XCNull())
        elif name == 'PBE0':
            hybrid = 0.25
            xc = XC('HYB_GGA_XC_PBEH')
        elif name == 'B3LYP':
            hybrid = 0.2
            xc = XC('HYB_GGA_XC_B3LYP')
        elif name == 'HSE03':
            hybrid = 0.25
            omega = 0.106
            xc = XC('HYB_GGA_XC_HSE03')
        elif name == 'HSE06':
            hybrid = 0.25
            omega = 0.11
            xc = XC('HYB_GGA_XC_HSE06')
        elif name in rsf_functionals:
            rsf_functional = rsf_functionals[name]
            self.cam_alpha = rsf_functional['alpha']
            self.cam_beta = rsf_functional['beta']
            self.omega = rsf_functional['omega']
            self.is_cam = rsf_functional['cam']
            self.rsf = rsf_functional['rsf']
            xc = XC(rsf_functional['xc'])
            hybrid = self.cam_alpha + self.cam_beta

        if isinstance(xc, (basestring, dict)):
            xc = XC(xc)

        self.hybrid = float(hybrid)
        self.xc = xc
        if omega is not None:
            if self.omega is not None and self.omega != omega:
                self.xc.kernel.set_omega(omega)
                # Needed to tune omega for RSF
            self.omega = omega
        XCFunctional.__init__(self, name, xc.type)

    def todict(self):
        return {'name': self.name,
                'hybrid': self.hybrid,
                'xc': self.xc.todict(),
                'omega': self.omega}

    def get_setup_name(self):
        return 'PBE'


class HybridXC(HybridXCBase):
    def __init__(self, name, hybrid=None, xc=None,
                 finegrid=False, unocc=False, omega=None):
        """Mix standard functionals with exact exchange.

        finegrid: boolean
            Use fine grid for energy functional evaluations ?
        unocc: boolean
            Apply vxx also to unoccupied states ?
        omega: float
            RSF mixing parameter ?
        """
        self.finegrid = finegrid
        self.unocc = unocc
<<<<<<< HEAD
        HybridXCBase.__init__(self, name, hybrid, xc, omega=omega)
=======
        HybridXCBase.__init__(self, name, hybrid=hybrid, xc=xc, omega=omega)
>>>>>>> 0f52e269

    def calculate_paw_correction(self, setup, D_sp, dEdD_sp=None,
                                 addcoredensity=True, a=None):
        return self.xc.calculate_paw_correction(setup, D_sp, dEdD_sp,
                                                addcoredensity, a)

    def initialize(self, density, hamiltonian, wfs, occupations):
        assert wfs.kd.gamma
        self.xc.initialize(density, hamiltonian, wfs, occupations)
        self.kpt_comm = wfs.kd.comm
        self.nspins = wfs.nspins
        self.setups = wfs.setups
        self.density = density
        self.kpt_u = wfs.kpt_u
        self.exx_s = np.zeros(self.nspins)
        self.ekin_s = np.zeros(self.nspins)
        self.nocc_s = np.empty(self.nspins, int)

        self.gd = density.gd
        self.redistributor = density.redistributor

        use_charge_center = hamiltonian.poisson.use_charge_center
        # XXX How do we construct a copy of the Poisson solver of the
        # Hamiltonian?  We don't know what class it is, etc., but gd
        # may differ.
        # XXX One might consider using a charged centered compensation
        # charge for the PoissonSolver in the case of EXX as standard
        self.poissonsolver = PoissonSolver(
            eps=1e-11, use_charge_center=use_charge_center)
        # self.poissonsolver = hamiltonian.poisson

        if self.finegrid:
            self.finegd = self.gd.refine()
            # XXX Taking restrictor from Hamiltonian will not work in PW mode,
            # will it?  I think this supports only real-space mode.
            # self.restrictor = hamiltonian.restrictor
            self.restrictor = Transformer(self.finegd, self.gd, 3)
            self.interpolator = Transformer(self.gd, self.finegd, 3)
        else:
            self.finegd = self.gd

        self.ghat = LFC(self.finegd,
                        [setup.ghat_l for setup in density.setups],
                        integral=np.sqrt(4 * np.pi), forces=True)
        self.poissonsolver.set_grid_descriptor(self.finegd)
        if self.rsf == 'Yukawa':
            omega2 = self.omega**2
            self.screened_poissonsolver = HelmholtzSolver(
                k2=-omega2, eps=1e-11, nn=3,
                use_charge_center=use_charge_center)
            self.screened_poissonsolver.set_grid_descriptor(self.finegd)

    def set_positions(self, spos_ac):
        self.ghat.set_positions(spos_ac)

    def calculate(self, gd, n_sg, v_sg=None, e_g=None):
        # Normal XC contribution:
        exc = self.xc.calculate(gd, n_sg, v_sg, e_g)
        # Note that the quantities passed are on the
        # density/Hamiltonian grids!
        # They may be distributed differently from own quantities.
        self.ekin = self.kpt_comm.sum(self.ekin_s.sum())
        return exc + self.kpt_comm.sum(self.exx_s.sum())

    def calculate_exx(self):
        for kpt in self.kpt_u:
            self.apply_orbital_dependent_hamiltonian(kpt, kpt.psit_nG)

    def apply_orbital_dependent_hamiltonian(self, kpt, psit_nG,
                                            Htpsit_nG=None, dH_asp=None):
        if kpt.f_n is None:
            return

        deg = 2 // self.nspins   # Spin degeneracy
        hybrid = self.hybrid
        P_ani = kpt.P_ani
        setups = self.setups
        is_cam = self.is_cam

        vt_g = self.finegd.empty()
        if self.gd is not self.finegd:
            vt_G = self.gd.empty()
        if self.rsf == 'Yukawa':
            y_vt_g = self.finegd.empty()
            # if self.gd is not self.finegd:
            #     y_vt_G = self.gd.empty()

        nocc = int(kpt.f_n.sum()) // (3 - self.nspins)
        if self.unocc:
            nbands = len(kpt.f_n)
        else:
            nbands = nocc
        self.nocc_s[kpt.s] = nocc

        if Htpsit_nG is not None:
            kpt.vt_nG = self.gd.empty(nbands)
            kpt.vxx_ani = {}
            kpt.vxx_anii = {}
            for a, P_ni in P_ani.items():
                I = P_ni.shape[1]
                kpt.vxx_ani[a] = np.zeros((nbands, I))
                kpt.vxx_anii[a] = np.zeros((nbands, I, I))

        exx = 0.0
        ekin = 0.0

        # XXXX nbands can be different numbers on different cpus!
        # That means some will execute the loop and others not.
        # And deadlocks with augment-grids.

        # Determine pseudo-exchange
        for n1 in range(nbands):
            psit1_G = psit_nG[n1]
            f1 = kpt.f_n[n1] / deg
            for n2 in range(n1, nbands):
                psit2_G = psit_nG[n2]
                f2 = kpt.f_n[n2] / deg
                if n1 != n2 and f1 == 0 and f1 == f2:
                    continue    # Don't work on double unocc. bands
                # Double count factor:
                dc = (1 + (n1 != n2)) * deg
                nt_G, rhot_g = self.calculate_pair_density(n1, n2, psit_nG,
                                                           P_ani)
                vt_g[:] = 0.0
                # XXXXX This will go wrong because we are solving the
                # Poisson equation on the distribution of gd, not finegd
                # Or maybe it's fixed now

                self.poissonsolver.solve(vt_g, -rhot_g,
                                         charge=-float(n1 == n2),
                                         eps=1e-12,
                                         zero_initial_phi=True)
                vt_g *= hybrid
                if self.rsf == 'Yukawa':
                    y_vt_g[:] = 0.0
                    self.screened_poissonsolver.solve(
                        y_vt_g, -rhot_g, charge=-float(n1 == n2),
                        eps=1e-12, zero_initial_phi=True)
                    if is_cam:  # Cam like correction
                        y_vt_g *= self.cam_beta
                    else:
                        y_vt_g *= hybrid
                    vt_g -= y_vt_g
                if self.gd is self.finegd:
                    vt_G = vt_g
                else:
                    self.restrictor.apply(vt_g, vt_G)

                # Integrate the potential on fine and coarse grids
                int_fine = self.finegd.integrate(vt_g * rhot_g)
                int_coarse = self.gd.integrate(vt_G * nt_G)
                if self.gd.comm.rank == 0:  # only add to energy on master CPU
                    exx += 0.5 * dc * f1 * f2 * int_fine
                    ekin -= dc * f1 * f2 * int_coarse
                if Htpsit_nG is not None:
                    Htpsit_nG[n1] += f2 * vt_G * psit2_G
                    if n1 == n2:
                        kpt.vt_nG[n1] = f1 * vt_G
                    else:
                        Htpsit_nG[n2] += f1 * vt_G * psit1_G

                    # Update the vxx_uni and vxx_unii vectors of the nuclei,
                    # used to determine the atomic hamiltonian, and the
                    # residuals
                    v_aL = self.ghat.dict()
                    self.ghat.integrate(vt_g, v_aL)
                    for a, v_L in v_aL.items():
                        v_ii = unpack(np.dot(setups[a].Delta_pL, v_L))
                        v_ni = kpt.vxx_ani[a]
                        v_nii = kpt.vxx_anii[a]
                        P_ni = P_ani[a]
                        v_ni[n1] += f2 * np.dot(v_ii, P_ni[n2])
                        if n1 != n2:
                            v_ni[n2] += f1 * np.dot(v_ii, P_ni[n1])
                        else:
                            # XXX Check this:
                            v_nii[n1] = f1 * v_ii

        def calculate_vv(ni, D_ii, M_pp, weight, addme=False):
            """Calculate the local corrections depending on Mpp."""
            dexx = 0
            dekin = 0
            if not addme:
                addsign = -2.0
            else:
                addsign = 2.0
            for i1 in range(ni):
                for i2 in range(ni):
                    A = 0.0
                    for i3 in range(ni):
                        p13 = packed_index(i1, i3, ni)
                        for i4 in range(ni):
                            p24 = packed_index(i2, i4, ni)
                            A += M_pp[p13, p24] * D_ii[i3, i4]
                    p12 = packed_index(i1, i2, ni)
                    if Htpsit_nG is not None:
                        dH_p[p12] += addsign * weight / \
                            deg * A / ((i1 != i2) + 1)
                    dekin += 2 * weight / deg * D_ii[i1, i2] * A
                    dexx -= weight / deg * D_ii[i1, i2] * A
            return (dexx, dekin)

        # Apply the atomic corrections to the energy and the Hamiltonian
        # matrix
        for a, P_ni in P_ani.items():
            setup = setups[a]

            if Htpsit_nG is not None:
                # Add non-trivial corrections the Hamiltonian matrix
                h_nn = symmetrize(np.inner(P_ni[:nbands],
                                           kpt.vxx_ani[a][:nbands]))
                ekin -= np.dot(kpt.f_n[:nbands], h_nn.diagonal())

                dH_p = dH_asp[a][kpt.s]

            # Get atomic density and Hamiltonian matrices
            D_p = self.density.D_asp[a][kpt.s]
            D_ii = unpack2(D_p)
            ni = len(D_ii)

            # Add atomic corrections to the valence-valence exchange energy
            # --
            # >  D   C     D
            # --  ii  iiii  ii
            (dexx, dekin) = calculate_vv(ni, D_ii, setup.M_pp, hybrid)
            ekin += dekin
            exx += dexx
            if self.rsf is not None:
                Mg_pp = setup.calculate_yukawa_interaction(self.omega)
                if is_cam:
                    (dexx, dekin) = calculate_vv(
                        ni, D_ii, Mg_pp, self.cam_beta, addme=True)
                else:
                    (dexx, dekin) = calculate_vv(
                        ni, D_ii, Mg_pp, hybrid, addme=True)
                ekin -= dekin
                exx -= dexx
            # Add valence-core exchange energy
            # --
            # >  X   D
            # --  ii  ii
            if setup.X_p is not None:
                exx -= hybrid * np.dot(D_p, setup.X_p)
                if Htpsit_nG is not None:
                    dH_p -= hybrid * setup.X_p
                    ekin += hybrid * np.dot(D_p, setup.X_p)

                if self.rsf == 'Yukawa' and setup.X_pg is not None:
                    if is_cam:
                        thybrid = self.cam_beta  # 0th order
                    else:
                        thybrid = hybrid
                    exx += thybrid * np.dot(D_p, setup.X_pg)
                    if Htpsit_nG is not None:
                        dH_p += thybrid * setup.X_pg
                        ekin -= thybrid * np.dot(D_p, setup.X_pg)
                elif self.rsf == 'Yukawa' and setup.X_pg is None:
                    thybrid = exp(-3.62e-2 * self.omega)  # educated guess
                    if is_cam:
                        thybrid *= self.cam_beta
                    else:
                        thybrid *= hybrid
                    exx += thybrid * np.dot(D_p, setup.X_p)
                    if Htpsit_nG is not None:
                        dH_p += thybrid * setup.X_p
                        ekin -= thybrid * np.dot(D_p, setup.X_p)
                # Add core-core exchange energy
                if kpt.s == 0:
                    if self.rsf is None or is_cam:
                        if is_cam:
                            exx += self.cam_alpha * setup.ExxC
                        else:
                            exx += hybrid * setup.ExxC

        self.exx_s[kpt.s] = self.gd.comm.sum(exx)
        self.ekin_s[kpt.s] = self.gd.comm.sum(ekin)

    def correct_hamiltonian_matrix(self, kpt, H_nn):
        if not hasattr(kpt, 'vxx_ani'):
            return

        # if self.gd.comm.rank > 0:
        #    H_nn[:] = 0.0

        nocc = self.nocc_s[kpt.s]
        nbands = len(kpt.vt_nG)
        for a, P_ni in kpt.P_ani.items():
            H_nn[:nbands, :nbands] += symmetrize(np.inner(P_ni[:nbands],
                                                          kpt.vxx_ani[a]))
        # self.gd.comm.sum(H_nn)

        if not self.unocc:
            H_nn[:nocc, nocc:] = 0.0
            H_nn[nocc:, :nocc] = 0.0

    def calculate_pair_density(self, n1, n2, psit_nG, P_ani):
        Q_aL = {}
        for a, P_ni in P_ani.items():
            P1_i = P_ni[n1]
            P2_i = P_ni[n2]
            D_ii = np.outer(P1_i, P2_i.conj()).real
            D_p = pack(D_ii)
            Q_aL[a] = np.dot(D_p, self.setups[a].Delta_pL)

        nt_G = psit_nG[n1] * psit_nG[n2]

        if self.finegd is self.gd:
            nt_g = nt_G
        else:
            nt_g = self.finegd.empty()
            self.interpolator.apply(nt_G, nt_g)

        rhot_g = nt_g.copy()
        self.ghat.add(rhot_g, Q_aL)

        return nt_G, rhot_g

    def add_correction(self, kpt, psit_xG, Htpsit_xG, P_axi, c_axi, n_x,
                       calculate_change=False):
        if kpt.f_n is None:
            return

        if self.unocc:
            nocc = len(kpt.vt_nG)
        else:
            nocc = self.nocc_s[kpt.s]

        if calculate_change:
            for x, n in enumerate(n_x):
                if n < nocc:
                    Htpsit_xG[x] += kpt.vt_nG[n] * psit_xG[x]
                    for a, P_xi in P_axi.items():
                        c_axi[a][x] += np.dot(kpt.vxx_anii[a][n], P_xi[x])
        else:
            for a, c_xi in c_axi.items():
                c_xi[:nocc] += kpt.vxx_ani[a][:nocc]

    def rotate(self, kpt, U_nn):
        if kpt.f_n is None:
            return

        U_nn = U_nn.T.copy()
        nocc = self.nocc_s[kpt.s]
        if len(kpt.vt_nG) == nocc:
            U_nn = U_nn[:nocc, :nocc]
        gemm(1.0, kpt.vt_nG.copy(), U_nn, 0.0, kpt.vt_nG)
        for v_ni in kpt.vxx_ani.values():
            gemm(1.0, v_ni.copy(), U_nn, 0.0, v_ni)
        for v_nii in kpt.vxx_anii.values():
            gemm(1.0, v_nii.copy(), U_nn, 0.0, v_nii)


def atomic_exact_exchange(atom, type='all'):
    """Returns the exact exchange energy of the atom defined by the
       instantiated AllElectron object 'atom'
    """
    G_LLL = gaunt(lmax=max(atom.l_j))  # Make gaunt coeff. list
    Nj = len(atom.n_j)  # The total number of orbitals

    # determine relevant states for chosen type of exchange contribution
    if type == 'all':
        nstates = mstates = range(Nj)
    else:
        Njcore = core_states(atom.symbol)  # The number of core orbitals
        if type == 'val-val':
            nstates = mstates = range(Njcore, Nj)
        elif type == 'core-core':
            nstates = mstates = range(Njcore)
        elif type == 'val-core':
            nstates = range(Njcore, Nj)
            mstates = range(Njcore)
        else:
            raise RuntimeError('Unknown type of exchange: ', type)

    # Arrays for storing the potential (times radius)
    vr = np.zeros(atom.N)
    vrl = np.zeros(atom.N)

    # do actual calculation of exchange contribution
    Exx = 0.0
    for j1 in nstates:
        # angular momentum of first state
        l1 = atom.l_j[j1]

        for j2 in mstates:
            # angular momentum of second state
            l2 = atom.l_j[j2]

            # joint occupation number
            f12 = 0.5 * (atom.f_j[j1] / (2. * l1 + 1) *
                         atom.f_j[j2] / (2. * l2 + 1))

            # electron density times radius times length element
            nrdr = atom.u_j[j1] * atom.u_j[j2] * atom.dr
            nrdr[1:] /= atom.r[1:]

            # potential times radius
            vr[:] = 0.0

            # L summation
            for l in range(l1 + l2 + 1):
                # get potential for current l-value
                hartree(l, nrdr, atom.r, vrl)

                # take all m1 m2 and m values of Gaunt matrix of the form
                # G(L1,L2,L) where L = {l,m}
                G2 = G_LLL[l1**2:(l1 + 1)**2,
                           l2**2:(l2 + 1)**2,
                           l**2:(l + 1)**2]**2

                # add to total potential
                vr += vrl * np.sum(G2)

            # add to total exchange the contribution from current two states
            Exx += -.5 * f12 * np.dot(vr, nrdr)

    # double energy if mixed contribution
    if type == 'val-core':
        Exx *= 2.

    # return exchange energy
    return Exx


def constructX(gen, gamma=0):
    """Construct the X_p^a matrix for the given atom.

    The X_p^a matrix describes the valence-core interactions of the
    partial waves.
    """
    # initialize attributes
    uv_j = gen.vu_j    # soft valence states * r:
    lv_j = gen.vl_j    # their repective l quantum numbers
    Nvi = 0
    for l in lv_j:
        Nvi += 2 * l + 1   # total number of valence states (including m)

    # number of core and valence orbitals (j only, i.e. not m-number)
    Njcore = gen.njcore
    Njval = len(lv_j)

    # core states * r:
    uc_j = gen.u_j[:Njcore]
    r, dr, N = gen.r, gen.dr, gen.N
    r2 = r**2

    # potential times radius
    vr = np.zeros(N)

    # initialize X_ii matrix
    X_ii = np.zeros((Nvi, Nvi))

    # make gaunt coeff. list
    lmax = max(gen.l_j[:Njcore] + gen.vl_j)
    G_LLL = gaunt(lmax=lmax)

    # sum over core states
    for jc in range(Njcore):
        lc = gen.l_j[jc]

        # sum over first valence state index
        i1 = 0
        for jv1 in range(Njval):
            lv1 = lv_j[jv1]

            # electron density 1 times radius times length element
            n1c = uv_j[jv1] * uc_j[jc] * dr
            n1c[1:] /= r[1:]

            # sum over second valence state index
            i2 = 0
            for jv2 in range(Njval):
                lv2 = lv_j[jv2]

                # electron density 2
                n2c = uv_j[jv2] * uc_j[jc]
                n2c[1:] /= r2[1:]

                # sum expansion in angular momenta
                for l in range(min(lv1, lv2) + lc + 1):
                    # Int density * potential * r^2 * dr:
                    if gamma == 0:
                        vr = gen.rgd.poisson(n2c, l)
                    else:
                        vr = gen.rgd.yukawa(n2c, l, gamma)
                    nv = np.dot(n1c, vr)

                    # expansion coefficients
                    A_mm = X_ii[i1:i1 + 2 * lv1 + 1, i2:i2 + 2 * lv2 + 1]
                    for mc in range(2 * lc + 1):
                        for m in range(2 * l + 1):
                            G1c = G_LLL[lv1**2:(lv1 + 1)**2,
                                        lc**2 + mc, l**2 + m]
                            G2c = G_LLL[lv2**2:(lv2 + 1)**2,
                                        lc**2 + mc, l**2 + m]
                            A_mm += nv * np.outer(G1c, G2c)
                i2 += 2 * lv2 + 1
            i1 += 2 * lv1 + 1

    # pack X_ii matrix
    X_p = pack2(X_ii)
    return X_p


def H_coulomb_val_core(paw, u=0):
    """Short description here.

    ::

                     core   *    *
             //       --   i(r) k(r') k(r) j (r')
       H   = || drdr' >   ----------------------
        ij   //       --          |r - r'|
                      k
    """
    H_nn = np.zeros((paw.wfs.bd.nbands, paw.wfs.bd.nbands),
                    dtype=paw.wfs.dtype)
    for a, P_ni in paw.wfs.kpt_u[u].P_ani.items():
        X_ii = unpack(paw.wfs.setups[a].X_p)
        H_nn += np.dot(P_ni.conj(), np.dot(X_ii, P_ni.T))
    paw.wfs.gd.comm.sum(H_nn)
    from ase.units import Hartree
    return H_nn * Hartree<|MERGE_RESOLUTION|>--- conflicted
+++ resolved
@@ -140,11 +140,7 @@
         """
         self.finegrid = finegrid
         self.unocc = unocc
-<<<<<<< HEAD
-        HybridXCBase.__init__(self, name, hybrid, xc, omega=omega)
-=======
         HybridXCBase.__init__(self, name, hybrid=hybrid, xc=xc, omega=omega)
->>>>>>> 0f52e269
 
     def calculate_paw_correction(self, setup, D_sp, dEdD_sp=None,
                                  addcoredensity=True, a=None):
