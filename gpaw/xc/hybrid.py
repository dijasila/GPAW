# Copyright (C) 2003  CAMP
# Please see the accompanying LICENSE file for further information.

"""This module provides all the classes and functions associated with the
evaluation of exact exchange.
"""

import numpy as np

from gpaw.xc import XC
from gpaw.xc.kernel import XCNull
from gpaw.xc.functional import XCFunctional
from gpaw.poisson import PoissonSolver
from gpaw.helmholtz import HelmholtzSolver  # for screened poisson
from gpaw.utilities import hartree, pack, pack2, unpack, unpack2, packed_index
from gpaw.utilities.tools import symmetrize
from gpaw.atom.configurations import core_states
from gpaw.lfc import LFC
from gpaw.utilities.blas import gemm
<<<<<<< HEAD
from gpaw.gaunt import make_gaunt
from math import exp
=======
from gpaw.gaunt import gaunt
>>>>>>> 54f11495


class HybridXCBase(XCFunctional):
    orbital_dependent = True

    def __init__(self, name, hybrid=None, xc=None, omega=None):
        """Mix standard functionals with exact exchange.

        name: str
            Name of hybrid functional.
        hybrid: float
            Fraction of exact exchange.
        xc: str or XCFunctional object
            Standard DFT functional with scaled down exchange.
        """

        rsf_functionals = {    # perhaps read from libxc in future
            'CAMY_BLYP': {  # Akinaga, Ten-no CPL 462 (2008) 348-351
                'alpha': 0.2,
                'beta': 0.8,
                'omega': 0.44,
                'cam': True,
                'rsf': 'Yukawa',
                'xc': 'HYB_GGA_XC_CAMY_BLYP'
                },
            'CAMY_B3LYP': {  # Seth, Ziegler JCTC 8 (2012) 901-907
                'alpha': 0.19,
                'beta': 0.46,
                'omega': 0.34,
                'cam': True,
                'rsf': 'Yukawa',
                'xc': 'HYB_GGA_XC_CAMY_B3LYP'
                },
            'LCY_BLYP': {  # Seth, Ziegler JCTC 8 (2012) 901-907
                'alpha': 0.0,
                'beta': 1.0,
                'omega': 0.75,
                'cam': False,
                'rsf': 'Yukawa',
                'xc': 'HYB_GGA_XC_LCY_BLYP'
                },
            'LCY_PBE': {  # Seth, Ziegler JCTC 8 (2012) 901-907
                'alpha': 0.0,
                'beta': 1.0,
                'omega': 0.75,
                'cam': False,
                'rsf': 'Yukawa',
                'xc': 'HYB_GGA_XC_LCY_PBE'
                }
            }
        self.omega = None
        self.cam_alpha = None
        self.cam_beta = None
        self.is_cam = False
        self.rsf = None
        if name == 'EXX':
            assert hybrid is None and xc is None
            hybrid = 1.0
            xc = XC(XCNull())
        elif name == 'PBE0':
            assert hybrid is None and xc is None
            hybrid = 0.25
            xc = XC('HYB_GGA_XC_PBEH')
        elif name == 'B3LYP':
            assert hybrid is None and xc is None
            hybrid = 0.2
            xc = XC('HYB_GGA_XC_B3LYP')
        elif name == 'HSE03':
            assert hybrid is None and xc is None and omega is None
            hybrid = 0.25
            omega = 0.106
            xc = XC('HYB_GGA_XC_HSE03')
        elif name == 'HSE06':
            assert hybrid is None and xc is None and omega is None
            hybrid = 0.25
            omega = 0.11
            xc = XC('HYB_GGA_XC_HSE06')
        elif name in rsf_functionals:
            rsf_functional = rsf_functionals[name]
            self.cam_alpha = rsf_functional['alpha']
            self.cam_beta = rsf_functional['beta']
            self.omega = rsf_functional['omega']
            self.is_cam = rsf_functional['cam']
            self.rsf = rsf_functional['rsf']
            xc = XC(rsf_functional['xc'])
            hybrid = self.cam_alpha + self.cam_beta
        if isinstance(xc, str):
            xc = XC(xc)
        self.hybrid = float(hybrid)
        self.xc = xc
        if omega is not None:
            if self.omega is not None and self.omega != omega:
                self.xc.kernel.set_omega(omega)
                # Needed to tune omega for RSF
            self.omega = omega
        self.type = xc.type
        if self.rsf == 'Yukawa':
            name += '(%s)' % str(self.omega)
        XCFunctional.__init__(self, name)

    def get_setup_name(self):
        return 'PBE'

<<<<<<< HEAD

class HybridXC(HybridXCBase):
    def __init__(self, name, hybrid=None, xc=None,
                 finegrid=False, unocc=False, omega=None,
                 excitation=None, excited=0):
=======
        
class HybridXC(HybridXCBase):
    def __init__(self, name, hybrid=None, xc=None,
                 finegrid=False, unocc=False):
>>>>>>> 54f11495
        """Mix standard functionals with exact exchange.

        finegrid: boolean
            Use fine grid for energy functional evaluations ?
        unocc: boolean
            Apply vxx also to unoccupied states ?
        excitation: string
            Apply vxx suitable for excitations to unocc. states?
            Possible modes:
                singlet: excitations to singlets (-J_ex + 2 K_ex)
                triplet: excitations to triplets (-J_ex)
                average (everything else): average between singlet
                    and triplett excitations (-J_ex + K_ex)
        excited: number
            Band to excite from - counted from HOMO downwards?
        """
        self.finegrid = finegrid
        self.unocc = unocc
        self.excitation = excitation
        self.excited = excited
        HybridXCBase.__init__(self, name, hybrid, xc, omega=omega)
        
    def calculate_paw_correction(self, setup, D_sp, dEdD_sp=None,
                                 addcoredensity=True, a=None):
        return self.xc.calculate_paw_correction(setup, D_sp, dEdD_sp,
                                                addcoredensity, a)
    
    def initialize(self, density, hamiltonian, wfs, occupations):
        assert wfs.kd.gamma
        self.xc.initialize(density, hamiltonian, wfs, occupations)
        self.kpt_comm = wfs.kd.comm
        self.nspins = wfs.nspins
        self.setups = wfs.setups
        self.density = density
        self.kpt_u = wfs.kpt_u
        self.exx_s = np.zeros(self.nspins)
        self.ekin_s = np.zeros(self.nspins)
        self.nocc_s = np.empty(self.nspins, int)
        
        if self.finegrid:
            self.poissonsolver = hamiltonian.poisson
            self.ghat = density.ghat
            self.interpolator = density.interpolator
            self.restrictor = hamiltonian.restrictor
        else:
            self.poissonsolver = PoissonSolver(eps=1e-11)
            self.poissonsolver.set_grid_descriptor(density.gd)
            self.poissonsolver.initialize()
            self.ghat = LFC(density.gd,
                            [setup.ghat_l for setup in density.setups],
                            integral=np.sqrt(4 * np.pi), forces=True)
        self.gd = density.gd
        self.finegd = self.ghat.gd
        if self.rsf == 'Yukawa':
            omega2 = self.omega**2
            self.screened_poissonsolver = HelmholtzSolver(
                                            k2=-omega2, eps=1e-11, nn=3)
            if not self.finegrid:
                self.screened_poissonsolver.set_grid_descriptor(density.gd)
            else:
                self.screened_poissonsolver.set_grid_descriptor(self.ghat.gd)
            self.screened_poissonsolver.initialize()

    def set_positions(self, spos_ac):
        if not self.finegrid:
            self.ghat.set_positions(spos_ac)
    
    def calculate(self, gd, n_sg, v_sg=None, e_g=None):
        # Normal XC contribution:
        exc = self.xc.calculate(gd, n_sg, v_sg, e_g)
        self.ekin = self.kpt_comm.sum(self.ekin_s.sum())
        return exc + self.kpt_comm.sum(self.exx_s.sum())

    def calculate_exx(self):
        for kpt in self.kpt_u:
            self.apply_orbital_dependent_hamiltonian(kpt, kpt.psit_nG)

    def apply_orbital_dependent_hamiltonian(self, kpt, psit_nG,
                                            Htpsit_nG=None, dH_asp=None):
        if kpt.f_n is None:
            return
        
        deg = 2 // self.nspins   # Spin degeneracy
        hybrid = self.hybrid
        
        P_ani = kpt.P_ani
        setups = self.setups
        is_cam = self.is_cam

        vt_g = self.finegd.empty()
        if self.gd is not self.finegd:
            vt_G = self.gd.empty()
        if self.rsf == 'Yukawa':
            y_vt_g = self.finegd.empty()
            if self.gd is not self.finegd:
                y_vt_G = self.gd.empty()

        self.lumo_pot = self.gd.empty()
        nocc = int(kpt.f_n.sum()) // (3 - self.nspins)
        if self.excitation is not None:
            homo = nocc - self.excited - 1  # not my homo
            if self.excitation == 'singlet':
                ex_weight = -1
            elif self.excitation == 'triplet':
                ex_weight = +1
            else:
                ex_weight = 0

        if self.unocc or self.excitation is not None:
            nbands = len(kpt.f_n)
        else:
            nbands = nocc
        self.nocc_s[kpt.s] = nocc

        if Htpsit_nG is not None:
            kpt.vt_nG = self.gd.empty(nbands)
            kpt.vxx_ani = {}
            kpt.vxx_anii = {}
            for a, P_ni in P_ani.items():
                I = P_ni.shape[1]
                kpt.vxx_ani[a] = np.zeros((nbands, I))
                kpt.vxx_anii[a] = np.zeros((nbands, I, I))

        exx = 0.0
        ekin = 0.0

        # Determine pseudo-exchange
        for n1 in range(nbands):
            psit1_G = psit_nG[n1]
            f1 = kpt.f_n[n1] / deg
            for n2 in range(n1, nbands):
                psit2_G = psit_nG[n2]
                f2 = kpt.f_n[n2] / deg
                if n1 != n2 and f1 == 0 and f1 == f2:
                    continue    # Don't work on double unocc. bands
                # Double count factor:
                dc = (1 + (n1 != n2)) * deg
                
                nt_G, rhot_g = self.calculate_pair_density(n1, n2, psit_nG,
                                                           P_ani)
                vt_g[:] = 0.0
<<<<<<< HEAD
                piter = self.poissonsolver.solve(vt_g, -rhot_g,
                                                charge=-float(n1 == n2),
                                                eps=1e-12,
                                                zero_initial_phi=True)
=======
                self.poissonsolver.solve(vt_g, -rhot_g,
                                         charge=-float(n1 == n2),
                                         eps=1e-12,
                                         zero_initial_phi=True)
>>>>>>> 54f11495
                vt_g *= hybrid
                if self.rsf == 'Yukawa':
                    y_vt_g[:] = 0.0
                    yiter = self.screened_poissonsolver.solve(y_vt_g, -rhot_g,
                                                charge=-float(n1 == n2),
                                                eps=1e-12,
                                                zero_initial_phi=True)
                    if is_cam:  # Cam like correction
                        y_vt_g *= self.cam_beta
                    else:
                        y_vt_g *= hybrid
                    vt_g -= y_vt_g

                if self.gd is self.finegd:
                    vt_G = vt_g
                else:
                    self.restrictor.apply(vt_g, vt_G)

                # Integrate the potential on fine and coarse grids
                int_fine = self.finegd.integrate(vt_g * rhot_g)
                int_coarse = self.gd.integrate(vt_G * nt_G)
                if self.gd.comm.rank == 0:  # only add to energy on master CPU
                    exx += 0.5 * dc * f1 * f2 * int_fine
                    ekin -= dc * f1 * f2 * int_coarse
                if Htpsit_nG is not None:
                    Htpsit_nG[n1] += f2 * vt_G * psit2_G
                    if n1 == n2:
                        kpt.vt_nG[n1] = vt_G
                        if self.excitation is not None and n1 == homo:
                            # remove J_k
                            Htpsit_nG[nocc:] += f1 * vt_G * psit_nG[nocc:]
                    else:
                        if self.excitation is None or n1 != homo or n2 < nocc:
                            Htpsit_nG[n2] += f1 * vt_G * psit1_G
                        else:   # "add" K_k
                            Htpsit_nG[n2] += f1 * ex_weight * vt_G * psit1_G

                    # Update the vxx_uni and vxx_unii vectors of the nuclei,
                    # used to determine the atomic hamiltonian, and the
                    # residuals
                    v_aL = self.ghat.dict()
                    self.ghat.integrate(vt_g, v_aL)
                    for a, v_L in v_aL.items():
                        v_ii = unpack(np.dot(setups[a].Delta_pL, v_L))
                        v_ni = kpt.vxx_ani[a]
                        v_nii = kpt.vxx_anii[a]
                        P_ni = P_ani[a]
                        v_ni[n1] += f2 * np.dot(v_ii, P_ni[n2])
                        if n1 != n2:
                            if self.excitation is None or n1 != homo or \
                                    n2 < nocc:
                                v_ni[n2] += f1 * np.dot(v_ii, P_ni[n1])
                            else:
                                v_ni[n2] += f1 * ex_weight * \
                                        np.dot(v_ii, P_ni[n1])
                        else:
                            # XXX Check this:
                            v_nii[n1] = v_ii
                            if self.excitation is not None and n1 == homo:
                                for nuoc in xrange(nocc, nbands):
                                    v_ni[nuoc] += f1 * np.dot(v_ii, P_ni[nuoc])

        def calculate_vv(ni, D_ii, M_pp, weight, addme=False):
            """Calculate the local corrections depending on Mpp."""
            dexx = 0
            dekin = 0
            dHtpsit_nG = 0
            if not addme:
                addsign = -2.0
            else:
                addsign = 2.0
            for i1 in range(ni):
                for i2 in range(ni):
                    A = 0.0
                    for i3 in range(ni):
                        p13 = packed_index(i1, i3, ni)
                        for i4 in range(ni):
                            p24 = packed_index(i2, i4, ni)
                            A += M_pp[p13, p24] * D_ii[i3, i4]
                    p12 = packed_index(i1, i2, ni)
                    if Htpsit_nG is not None:
                        dH_p[p12] += addsign * weight / \
                                deg * A / ((i1 != i2) + 1)
                    dekin += 2 * weight / deg * D_ii[i1, i2] * A
                    dexx -= weight / deg * D_ii[i1, i2] * A
            return (dexx, dekin)

        # Apply the atomic corrections to the energy and the Hamiltonian matrix
        for a, P_ni in P_ani.items():
            setup = setups[a]

            if Htpsit_nG is not None:
                # Add non-trivial corrections the Hamiltonian matrix
                h_nn = symmetrize(np.inner(P_ni[:nbands],
                                           kpt.vxx_ani[a][:nbands]))
                ekin -= np.dot(kpt.f_n[:nbands], h_nn.diagonal())

                dH_p = dH_asp[a][kpt.s]
            
            # Get atomic density and Hamiltonian matrices
            D_p = self.density.D_asp[a][kpt.s]
            D_ii = unpack2(D_p)
            ni = len(D_ii)
            
            # Add atomic corrections to the valence-valence exchange energy
            # --
            # >  D   C     D
            # --  ii  iiii  ii
            (dexx, dekin) = calculate_vv(ni, D_ii, setup.M_pp, hybrid)
            ekin += dekin
            exx += dexx
            if self.rsf is not None:
                Mg_pp = setup.calculate_yukawa_interaction(self.omega)
                if is_cam:
                    (dexx, dekin) = calculate_vv(ni, D_ii, Mg_pp,
                            self.cam_beta, addme=True)
                else:
                    (dexx, dekin) = calculate_vv(ni, D_ii, Mg_pp, hybrid,
                            addme=True)
                ekin -= dekin
                exx -= dexx
            # Add valence-core exchange energy
            # --
            # >  X   D
            # --  ii  ii
            if setup.X_p is not None:
                exx -= hybrid * np.dot(D_p, setup.X_p)
                if Htpsit_nG is not None:
                    dH_p -= hybrid * setup.X_p
                    ekin += hybrid * np.dot(D_p, setup.X_p)

                if self.rsf == 'Yukawa' and setup.X_pg is not None:
                    if is_cam:
                        thybrid = self.cam_beta  # 0th order
                    else:
                        thybrid = hybrid
                    exx += thybrid * np.dot(D_p, setup.X_pg)
                    if Htpsit_nG is not None:
                        dH_p += thybrid * setup.X_pg
                        ekin -= thybrid * np.dot(D_p, setup.X_pg)
                elif self.rsf == 'Yukawa' and setup.X_pg is None:
                    thybrid = exp(-3.62e-2*self.omega)
                    if is_cam:
                        thybrid *= self.cam_beta
                    else:
                        thybrid *= hybrid
                    exx += thybrid * np.dot(D_p, setup.X_p)
                    if Htpsit_nG is not None:
                        dH_p += thybrid * setup.X_p
                        ekin -= thybrid * np.dot(D_p, setup.X_p)

                # Add core-core exchange energy
                if kpt.s == 0:
                    if self.rsf is None or is_cam:
                        if is_cam:
                            exx += self.cam_alpha * setup.ExxC
                        else:
                            exx += hybrid * setup.ExxC

        self.exx_s[kpt.s] = self.gd.comm.sum(exx)
        self.ekin_s[kpt.s] = self.gd.comm.sum(ekin)

    def correct_hamiltonian_matrix(self, kpt, H_nn):
        if not hasattr(kpt, 'vxx_ani'):
            return

        if self.gd.comm.rank > 0:
            H_nn[:] = 0.0
            
        nocc = self.nocc_s[kpt.s]
        nbands = len(kpt.vt_nG)
        for a, P_ni in kpt.P_ani.items():
            H_nn[:nbands, :nbands] += symmetrize(np.inner(P_ni[:nbands],
                                                          kpt.vxx_ani[a]))
        self.gd.comm.sum(H_nn)
        
        if not self.unocc:
            H_nn[:nocc, nocc:] = 0.0  #
            H_nn[nocc:, :nocc] = 0.0  #

    def calculate_pair_density(self, n1, n2, psit_nG, P_ani):
        Q_aL = {}
        for a, P_ni in P_ani.items():
            P1_i = P_ni[n1]
            P2_i = P_ni[n2]
            D_ii = np.outer(P1_i, P2_i.conj()).real
            D_p = pack(D_ii)
            Q_aL[a] = np.dot(D_p, self.setups[a].Delta_pL)
            
        nt_G = psit_nG[n1] * psit_nG[n2]

        if self.finegd is self.gd:
            nt_g = nt_G
        else:
            nt_g = self.finegd.empty()
            self.interpolator.apply(nt_G, nt_g)

        rhot_g = nt_g.copy()
        self.ghat.add(rhot_g, Q_aL)

        return nt_G, rhot_g

    def add_correction(self, kpt, psit_xG, Htpsit_xG, P_axi, c_axi, n_x,
                       calculate_change=False):
        if kpt.f_n is None:
            return

        if self.excitation is not None or self.unocc:
            nbands = len(kpt.vt_nG)
        else:
            nbands = self.nocc_s[kpt.s]
        
        if calculate_change:
            for x, n in enumerate(n_x):
                if n < nbands:
                    Htpsit_xG[x] += kpt.vt_nG[n] * psit_xG[x]
                    for a, P_xi in P_axi.items():
                        c_axi[a][x] += np.dot(kpt.vxx_anii[a][n], P_xi[x])
        else:
            for a, c_xi in c_axi.items():
                c_xi[:nbands] += kpt.vxx_ani[a][:nbands]
        
    def rotate(self, kpt, U_nn):
        if kpt.f_n is None:
            return

        nocc = self.nocc_s[kpt.s]
        if len(kpt.vt_nG) == nocc:
            U_nn = U_nn[:nocc, :nocc]
        gemm(1.0, kpt.vt_nG.copy(), U_nn, 0.0, kpt.vt_nG)
        for v_ni in kpt.vxx_ani.values():
            gemm(1.0, v_ni.copy(), U_nn, 0.0, v_ni)
        for v_nii in kpt.vxx_anii.values():
            gemm(1.0, v_nii.copy(), U_nn, 0.0, v_nii)

        
def atomic_exact_exchange(atom, type='all'):
    """Returns the exact exchange energy of the atom defined by the
       instantiated AllElectron object 'atom'
    """
<<<<<<< HEAD
    gaunt = make_gaunt(lmax=max(atom.l_j))  # Make gaunt coeff. list
    Nj = len(atom.n_j)                      # The total number of orbitals
=======
    G_LLL = gaunt(lmax=max(atom.l_j))  # Make gaunt coeff. list
    Nj = len(atom.n_j)  # The total number of orbitals
>>>>>>> 54f11495

    # determine relevant states for chosen type of exchange contribution
    if type == 'all':
        nstates = mstates = range(Nj)
    else:
<<<<<<< HEAD
        Njcore = core_states(atom.symbol)   # The number of core orbitals
=======
        Njcore = core_states(atom.symbol)  # The number of core orbitals
>>>>>>> 54f11495
        if type == 'val-val':
            nstates = mstates = range(Njcore, Nj)
        elif type == 'core-core':
            nstates = mstates = range(Njcore)
        elif type == 'val-core':
            nstates = range(Njcore, Nj)
            mstates = range(Njcore)
        else:
            raise RuntimeError('Unknown type of exchange: ', type)

    # Arrays for storing the potential (times radius)
    vr = np.zeros(atom.N)
    vrl = np.zeros(atom.N)
    
    # do actual calculation of exchange contribution
    Exx = 0.0
    for j1 in nstates:
        # angular momentum of first state
        l1 = atom.l_j[j1]

        for j2 in mstates:
            # angular momentum of second state
            l2 = atom.l_j[j2]

            # joint occupation number
            f12 = 0.5 * (atom.f_j[j1] / (2. * l1 + 1) *
                         atom.f_j[j2] / (2. * l2 + 1))

            # electron density times radius times length element
            nrdr = atom.u_j[j1] * atom.u_j[j2] * atom.dr
            nrdr[1:] /= atom.r[1:]

            # potential times radius
            vr[:] = 0.0

            # L summation
            for l in range(l1 + l2 + 1):
                # get potential for current l-value
                # TODO: Change this
                hartree(l, nrdr, atom.r, vrl)

                # take all m1 m2 and m values of Gaunt matrix of the form
                # G(L1,L2,L) where L = {l,m}
                G2 = G_LLL[l1**2:(l1 + 1)**2,
                           l2**2:(l2 + 1)**2,
                           l**2:(l + 1)**2]**2

                # add to total potential
                vr += vrl * np.sum(G2)

            # add to total exchange the contribution from current two states
            Exx += -.5 * f12 * np.dot(vr, nrdr)

    # double energy if mixed contribution
    if type == 'val-core':
        Exx *= 2.

    # return exchange energy
    return Exx


def constructX(gen, gamma=0):
    """Construct the X_p^a matrix for the given atom.

    The X_p^a matrix describes the valence-core interactions of the
    partial waves.
    """
    # initialize attributes
    uv_j = gen.vu_j    # soft valence states * r:
    lv_j = gen.vl_j    # their repective l quantum numbers
    Nvi = 0
    for l in lv_j:
        Nvi += 2 * l + 1   # total number of valence states (including m)

    # number of core and valence orbitals (j only, i.e. not m-number)
    Njcore = gen.njcore
    Njval = len(lv_j)

    # core states * r:
    uc_j = gen.u_j[:Njcore]
<<<<<<< HEAD
    r, dr, N, beta = gen.r, gen.dr, gen.N, gen.beta
    r2 = r**2
=======
    r, dr, N = gen.r, gen.dr, gen.N
>>>>>>> 54f11495

    # potential times radius
    vr = np.zeros(N)
        
    # initialize X_ii matrix
    X_ii = np.zeros((Nvi, Nvi))

    # make gaunt coeff. list
    lmax = max(gen.l_j[:Njcore] + gen.vl_j)
    G_LLL = gaunt(lmax=lmax)

    # sum over core states
    for jc in range(Njcore):
        lc = gen.l_j[jc]

        # sum over first valence state index
        i1 = 0
        for jv1 in range(Njval):
            lv1 = lv_j[jv1]

            # electron density 1 times radius times length element
            n1c = uv_j[jv1] * uc_j[jc] * dr
            n1c[1:] /= r[1:]

            # sum over second valence state index
            i2 = 0
            for jv2 in range(Njval):
                lv2 = lv_j[jv2]
                
                # electron density 2
                n2c = uv_j[jv2] * uc_j[jc]
                n2c[1:] /= r2[1:]
            
                # sum expansion in angular momenta
                for l in range(min(lv1, lv2) + lc + 1):
                    # Int density * potential * r^2 * dr:
                    if gamma == 0:
                        vr = gen.rgd.poisson(n2c, l)
                    else:
                        vr = gen.rgd.yukawa(n2c, l, gamma)
                    # hartree(l, n2c, r, vr)
                    nv = np.dot(n1c, vr)
                    
                    # expansion coefficients
                    A_mm = X_ii[i1:i1 + 2 * lv1 + 1, i2:i2 + 2 * lv2 + 1]
                    for mc in range(2 * lc + 1):
                        for m in range(2 * l + 1):
                            G1c = G_LLL[lv1**2:(lv1 + 1)**2,
                                        lc**2 + mc, l**2 + m]
                            G2c = G_LLL[lv2**2:(lv2 + 1)**2,
                                        lc**2 + mc, l**2 + m]
                            A_mm += nv * np.outer(G1c, G2c)
                i2 += 2 * lv2 + 1
            i1 += 2 * lv1 + 1

    # pack X_ii matrix
    X_p = pack2(X_ii)
    return X_p


def H_coulomb_val_core(paw, u=0):
    """Short description here.

    ::

                     core   *    *
             //       --   i(r) k(r') k(r) j (r')
       H   = || drdr' >   ----------------------
        ij   //       --          |r - r'|
                      k
    """
    H_nn = np.zeros((paw.wfs.bd.nbands, paw.wfs.bd.nbands),
<<<<<<< HEAD
            dtype=paw.wfs.dtype)
=======
                    dtype=paw.wfs.dtype)
>>>>>>> 54f11495
    for a, P_ni in paw.wfs.kpt_u[u].P_ani.items():
        X_ii = unpack(paw.wfs.setups[a].X_p)
        H_nn += np.dot(P_ni.conj(), np.dot(X_ii, P_ni.T))
    paw.wfs.gd.comm.sum(H_nn)
    from ase.units import Hartree
    return H_nn * Hartree<|MERGE_RESOLUTION|>--- conflicted
+++ resolved
@@ -17,12 +17,8 @@
 from gpaw.atom.configurations import core_states
 from gpaw.lfc import LFC
 from gpaw.utilities.blas import gemm
-<<<<<<< HEAD
-from gpaw.gaunt import make_gaunt
+from gpaw.gaunt import gaunt
 from math import exp
-=======
-from gpaw.gaunt import gaunt
->>>>>>> 54f11495
 
 
 class HybridXCBase(XCFunctional):
@@ -126,18 +122,11 @@
     def get_setup_name(self):
         return 'PBE'
 
-<<<<<<< HEAD
 
 class HybridXC(HybridXCBase):
     def __init__(self, name, hybrid=None, xc=None,
                  finegrid=False, unocc=False, omega=None,
                  excitation=None, excited=0):
-=======
-        
-class HybridXC(HybridXCBase):
-    def __init__(self, name, hybrid=None, xc=None,
-                 finegrid=False, unocc=False):
->>>>>>> 54f11495
         """Mix standard functionals with exact exchange.
 
         finegrid: boolean
@@ -279,17 +268,10 @@
                 nt_G, rhot_g = self.calculate_pair_density(n1, n2, psit_nG,
                                                            P_ani)
                 vt_g[:] = 0.0
-<<<<<<< HEAD
-                piter = self.poissonsolver.solve(vt_g, -rhot_g,
-                                                charge=-float(n1 == n2),
-                                                eps=1e-12,
-                                                zero_initial_phi=True)
-=======
                 self.poissonsolver.solve(vt_g, -rhot_g,
                                          charge=-float(n1 == n2),
                                          eps=1e-12,
                                          zero_initial_phi=True)
->>>>>>> 54f11495
                 vt_g *= hybrid
                 if self.rsf == 'Yukawa':
                     y_vt_g[:] = 0.0
@@ -530,23 +512,14 @@
     """Returns the exact exchange energy of the atom defined by the
        instantiated AllElectron object 'atom'
     """
-<<<<<<< HEAD
-    gaunt = make_gaunt(lmax=max(atom.l_j))  # Make gaunt coeff. list
-    Nj = len(atom.n_j)                      # The total number of orbitals
-=======
     G_LLL = gaunt(lmax=max(atom.l_j))  # Make gaunt coeff. list
     Nj = len(atom.n_j)  # The total number of orbitals
->>>>>>> 54f11495
 
     # determine relevant states for chosen type of exchange contribution
     if type == 'all':
         nstates = mstates = range(Nj)
     else:
-<<<<<<< HEAD
-        Njcore = core_states(atom.symbol)   # The number of core orbitals
-=======
         Njcore = core_states(atom.symbol)  # The number of core orbitals
->>>>>>> 54f11495
         if type == 'val-val':
             nstates = mstates = range(Njcore, Nj)
         elif type == 'core-core':
@@ -627,12 +600,8 @@
 
     # core states * r:
     uc_j = gen.u_j[:Njcore]
-<<<<<<< HEAD
-    r, dr, N, beta = gen.r, gen.dr, gen.N, gen.beta
+    r, dr, N = gen.r, gen.dr, gen.N
     r2 = r**2
-=======
-    r, dr, N = gen.r, gen.dr, gen.N
->>>>>>> 54f11495
 
     # potential times radius
     vr = np.zeros(N)
@@ -705,11 +674,7 @@
                       k
     """
     H_nn = np.zeros((paw.wfs.bd.nbands, paw.wfs.bd.nbands),
-<<<<<<< HEAD
-            dtype=paw.wfs.dtype)
-=======
                     dtype=paw.wfs.dtype)
->>>>>>> 54f11495
     for a, P_ni in paw.wfs.kpt_u[u].P_ani.items():
         X_ii = unpack(paw.wfs.setups[a].X_p)
         H_nn += np.dot(P_ni.conj(), np.dot(X_ii, P_ni.T))
