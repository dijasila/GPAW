
from math import sqrt, pi

import numpy as np
from ase.units import Ha, Bohr

from gpaw.mpi import world
from gpaw.sphere.lebedev import weight_n
from gpaw.utilities import pack, pack_atomic_matrices, unpack_atomic_matrices
from gpaw.xc.gllb import safe_sqr
from gpaw.xc.gllb.contribution import Contribution

# XXX Work in process
debug = False


def d(*args):
    if debug:
        print(args)


class C_Response(Contribution):
    def __init__(self, nlfunc, weight, coefficients):
        Contribution.__init__(self, nlfunc, weight)
        d('In c_Response __init__', self)
        self.coefficients = coefficients
        self.vt_sg = None
        self.vt_sG = None
        self.nt_sG = None
        self.D_asp = None
        self.Dresp_asp = None
        self.Drespdist_asp = None
        self.just_read = False
        self.damp = 1e-10

    def get_name(self):
        return 'RESPONSE'

    def get_desc(self):
        return ''

    def set_damp(self, damp):
        self.damp = damp

    def set_positions(self, atoms):
        # d('Response::set_positions', len(self.Dresp_asp),
        #   'not doing anything now')
        return

        def get_empty(a):
            ni = self.setups[a].ni
            return np.empty((self.ns, ni * (ni + 1) // 2))

        # atom_partition.redistribute(atom_partition, self.Dresp_asp,
        #                             get_empty)
        # atom_partition.redistribute(atom_partition, self.D_asp, get_empty)

    # Initialize Response functional
    def initialize_1d(self):
        self.ae = self.nlfunc.ae

    # Calcualte the GLLB potential and energy 1d
    def add_xc_potential_and_energy_1d(self, v_g):
        w_i = self.coefficients.get_coefficients_1d()
        u2_j = safe_sqr(self.ae.u_j)
        v_g += self.weight * np.dot(w_i, u2_j) / (
            np.dot(self.ae.f_j, u2_j) + self.damp)
        return 0.0  # Response part does not contribute to energy

    def initialize(self):
        d('In C_response initialize')
        self.gd = self.nlfunc.gd
        self.finegd = self.nlfunc.finegd
        self.wfs = self.nlfunc.wfs
        self.kpt_u = self.wfs.kpt_u
        self.setups = self.wfs.setups
        self.density = self.nlfunc.density
        self.symmetry = self.wfs.kd.symmetry
        self.nspins = self.nlfunc.nspins
        self.nvalence = self.nlfunc.nvalence
        self.kpt_comm = self.wfs.kd.comm
        self.band_comm = self.wfs.bd.comm
        self.grid_comm = self.gd.comm
        if self.Dresp_asp is None:
            assert self.density.D_asp is None
            # if self.density.D_asp is not None:
            #     self.Dresp_asp = self.empty_atomic_matrix()
            #     self.D_asp = self.empty_atomic_matrix()
            #     for a in self.density.D_asp:
            #         self.Dresp_asp[a][:] = 0.0
            #         self.D_asp[a][:] = 0.0
            # XXX Might as well not initialize, as it seems.
            #     self.Drespdist_asp = self.distribute_Dresp_asp(
            #         self.Dresp_asp)
            #     self.Ddist_asp = self.distribute_Dresp_asp(self.D_asp)

            # The response discontinuity is stored here
            self.Dxc_vt_sG = None
            self.Dxc_Dresp_asp = None
            self.Dxc_D_asp = None

    def update_potentials(self, nt_sg):
        d('In update response potential')
        if self.just_read:
            # This is very hackish.
            # Reading GLLB-SC loads all density matrices to all cores.
            # This code first removes them to match density.D_asp.
            # and then further distributes the density matricies for
            # xc-corrections.
            d('Just read')

            Dresp_asp = self.empty_atomic_matrix()
            D_asp = self.empty_atomic_matrix()
            for a in self.density.D_asp:
                Dresp_asp[a][:] = self.Dresp_asp[a]
                D_asp[a][:] = self.D_asp[a]
            self.Dresp_asp = Dresp_asp
            self.D_asp = D_asp

            assert len(self.Dresp_asp) == len(self.density.D_asp)
            self.just_read = False
            self.Drespdist_asp = self.distribute_Dresp_asp(self.Dresp_asp)
            d('Core ', world.rank, 'self.Dresp_asp', self.Dresp_asp.items(),
              'self.Drespdist_asp', self.Drespdist_asp.items())
            self.Ddist_asp = self.distribute_Dresp_asp(self.D_asp)
            return

        # if not self.occupations.ready:
        if self.wfs.fermi_levels is None:
            d('No occupations calculated yet')
            return

        nspins = len(nt_sg)
        w_kn = self.coefficients.get_coefficients_by_kpt(self.kpt_u,
                                                         nspins=nspins)
        f_kn = [kpt.f_n for kpt in self.kpt_u]
        if w_kn is not None:
            self.vt_sG = self.gd.zeros(self.nspins)
            self.nt_sG = self.gd.zeros(self.nspins)

            for kpt, w_n in zip(self.kpt_u, w_kn):
                self.wfs.add_to_density_from_k_point_with_occupation(
                    self.vt_sG, kpt, w_n)
                self.wfs.add_to_density_from_k_point(self.nt_sG, kpt)

            self.wfs.kptband_comm.sum(self.nt_sG)
            self.wfs.kptband_comm.sum(self.vt_sG)

            if self.wfs.kd.symmetry:
                for nt_G, vt_G in zip(self.nt_sG, self.vt_sG):
                    self.symmetry.symmetrize(nt_G, self.gd)
                    self.symmetry.symmetrize(vt_G, self.gd)

            d('response update D_asp', world.rank, self.Dresp_asp.keys(),
              self.D_asp.keys())
            self.wfs.calculate_atomic_density_matrices_with_occupation(
                self.Dresp_asp, w_kn)
            self.Drespdist_asp = self.distribute_Dresp_asp(self.Dresp_asp)
            d('response update Drespdist_asp', world.rank,
              self.Dresp_asp.keys(), self.D_asp.keys())
            self.wfs.calculate_atomic_density_matrices_with_occupation(
                self.D_asp, f_kn)
            self.Ddist_asp = self.distribute_Dresp_asp(self.D_asp)

            self.vt_sG /= self.nt_sG + self.damp

        self.vt_sg = self.finegd.zeros(nspins)
        self.density.distribute_and_interpolate(self.vt_sG, self.vt_sg)

    def calculate_spinpaired(self, e_g, n_g, v_g):
        self.update_potentials([n_g])
        v_g[:] += self.weight * self.vt_sg[0]
        return 0.0

    def calculate_spinpolarized(self, e_g, n_sg, v_sg):
        self.update_potentials(n_sg)
        v_sg += self.weight * self.vt_sg
        return 0.0

    def distribute_Dresp_asp(self, Dresp_asp):
        d('distribute_Dresp_asp')
        return self.density.atomdist.to_work(Dresp_asp)

    def calculate_energy_and_derivatives(self, setup, D_sp, H_sp, a,
                                         addcoredensity=True):
        # Get the XC-correction instance
        c = setup.xc_correction
        ncresp_g = setup.extra_xc_data['core_response'] / self.nspins
        if not addcoredensity:
            ncresp_g[:] = 0.0

        for D_p, dEdD_p, Dresp_p in zip(self.Ddist_asp[a], H_sp,
                                        self.Drespdist_asp[a]):
            D_Lq = np.dot(c.B_pqL.T, D_p)
            n_Lg = np.dot(D_Lq, c.n_qg)  # Construct density
            if addcoredensity:
                n_Lg[0] += c.nc_g * sqrt(4 * pi) / self.nspins
            nt_Lg = np.dot(
                D_Lq, c.nt_qg
            )  # Construct smooth density (_without smooth core density_)

            Dresp_Lq = np.dot(c.B_pqL.T, Dresp_p)
            nresp_Lg = np.dot(Dresp_Lq, c.n_qg)  # Construct 'response density'
            nrespt_Lg = np.dot(
                Dresp_Lq, c.nt_qg
            )  # Construct smooth 'response density' (w/o smooth core)

            for w, Y_L in zip(weight_n, c.Y_nL):
                nt_g = np.dot(Y_L, nt_Lg)
                nrespt_g = np.dot(Y_L, nrespt_Lg)
                x_g = nrespt_g / (nt_g + self.damp)
                dEdD_p -= self.weight * w * np.dot(
                    np.dot(c.B_pqL, Y_L), np.dot(c.nt_qg, x_g * c.rgd.dv_g))

                n_g = np.dot(Y_L, n_Lg)
                nresp_g = np.dot(Y_L, nresp_Lg)
                x_g = (nresp_g + ncresp_g) / (n_g + self.damp)

                dEdD_p += self.weight * w * np.dot(
                    np.dot(c.B_pqL, Y_L), np.dot(c.n_qg, x_g * c.rgd.dv_g))

        return 0.0

    def integrate_sphere(self, a, Dresp_sp, D_sp, Dwf_p, spin=0):
        c = self.nlfunc.setups[a].xc_correction
        Dresp_p, D_p = Dresp_sp[spin], D_sp[spin]
        D_Lq = np.dot(c.B_pqL.T, D_p)
        n_Lg = np.dot(D_Lq, c.n_qg)  # Construct density
        n_Lg[0] += c.nc_g * sqrt(4 * pi) / len(D_sp)
        nt_Lg = np.dot(D_Lq, c.nt_qg
                       )  # Construct smooth density (without smooth core)
        Dresp_Lq = np.dot(c.B_pqL.T, Dresp_p)  # Construct response
        nresp_Lg = np.dot(Dresp_Lq, c.n_qg)  # Construct 'response density'
        nrespt_Lg = np.dot(
            Dresp_Lq, c.nt_qg
        )  # Construct smooth 'response density' (w/o smooth core)
        Dwf_Lq = np.dot(c.B_pqL.T, Dwf_p)  # Construct lumo wf
        nwf_Lg = np.dot(Dwf_Lq, c.n_qg)
        nwft_Lg = np.dot(Dwf_Lq, c.nt_qg)
        E = 0.0
        for w, Y_L in zip(weight_n, c.Y_nL):
            v = np.dot(Y_L, nwft_Lg) * np.dot(Y_L, nrespt_Lg) / (
                np.dot(Y_L, nt_Lg) + self.damp)
            E -= self.weight * w * np.dot(v, c.rgd.dv_g)
            v = np.dot(Y_L, nwf_Lg) * np.dot(Y_L, nresp_Lg) / (
                np.dot(Y_L, n_Lg) + self.damp)
            E += self.weight * w * np.dot(v, c.rgd.dv_g)
        return E

    def add_smooth_xc_potential_and_energy_1d(self, vt_g):
        w_ln = self.coefficients.get_coefficients_1d(smooth=True)
        v_g = np.zeros(self.ae.N)
        n_g = np.zeros(self.ae.N)
        for w_n, f_n, u_n in zip(w_ln, self.ae.f_ln,
                                 self.ae.s_ln):  # For each angular momentum
            u2_n = safe_sqr(u_n)
            v_g += np.dot(w_n, u2_n)
            n_g += np.dot(f_n, u2_n)

        vt_g += self.weight * v_g / (n_g + self.damp)
        return 0.0  # Response part does not contribute to energy

    def calculate_delta_xc(self, homolumo=None):
        if homolumo is None:
            # Calculate band gap
            pass

            # This always happens, so we don't warn.
            # We should perhaps print it as an ordinary message,
            # but we do not have a file here to which to print.
            # import warnings
            # warnings.warn('Calculating KS-gap directly from the k-points, '
            #               'can be inaccurate.')
            # homolumo = self.occupations.get_homo_lumo(self.wfs)

        self.Dxc_Dresp_asp = self.empty_atomic_matrix()
        self.Dxc_D_asp = self.empty_atomic_matrix()
        for a in self.density.D_asp:
            ni = self.setups[a].ni
            self.Dxc_Dresp_asp[a] = np.zeros((self.nlfunc.nspins, ni *
                                              (ni + 1) // 2))
            self.Dxc_D_asp[a] = np.zeros((self.nlfunc.nspins, ni *
                                          (ni + 1) // 2))

        # Calculate new response potential with LUMO reference
        w_kn = self.coefficients.get_coefficients_by_kpt(
            self.kpt_u,
            lumo_perturbation=True,
            homolumo=homolumo,
            nspins=self.nspins)
        f_kn = [kpt.f_n for kpt in self.kpt_u]

        vt_sG = self.gd.zeros(self.nlfunc.nspins)
        nt_sG = self.gd.zeros(self.nlfunc.nspins)
        for kpt, w_n in zip(self.kpt_u, w_kn):
            self.wfs.add_to_density_from_k_point_with_occupation(vt_sG, kpt,
                                                                 w_n)
            self.wfs.add_to_density_from_k_point(nt_sG, kpt)

        self.wfs.kptband_comm.sum(nt_sG)
        self.wfs.kptband_comm.sum(vt_sG)

        if self.wfs.kd.symmetry:
            for nt_G, vt_G in zip(nt_sG, vt_sG):
                self.symmetry.symmetrize(nt_G, self.gd)
                self.symmetry.symmetrize(vt_G, self.gd)

        vt_sG /= nt_sG + self.damp
        self.Dxc_vt_sG = vt_sG.copy()

        self.wfs.calculate_atomic_density_matrices_with_occupation(
            self.Dxc_Dresp_asp, w_kn)
        self.wfs.calculate_atomic_density_matrices_with_occupation(
            self.Dxc_D_asp, f_kn)

    def calculate_delta_xc_perturbation_spin(self, s=0):
        homo, lumo = self.wfs.get_homo_lumo(s)
        Ksgap = lumo - homo

        # Calculate average of lumo reference response potential
        method1_dxc = np.average(self.Dxc_vt_sG[s])
        nt_G = self.gd.empty()

        # Find the lumo-orbital of this spin
        eps_n = self.wfs.kpt_qs[0][s].eps_n
        assert self.wfs.bd.comm.size == 1
        lumo_n = (eps_n < self.wfs.fermi_level).sum()

        gaps = [1000.0]
        for u, kpt in enumerate(self.kpt_u):
            if kpt.s == s:
                nt_G[:] = 0.0
                self.wfs.add_orbital_density(nt_G, kpt, lumo_n)
                E = 0.0
                for a in self.density.D_asp:
                    D_sp = self.Dxc_D_asp[a]
                    Dresp_sp = self.Dxc_Dresp_asp[a]
                    P_ni = kpt.P_ani[a]
                    Dwf_p = pack(np.outer(P_ni[lumo_n].T.conj(),
                                          P_ni[lumo_n]).real)
                    E += self.integrate_sphere(a, Dresp_sp, D_sp, Dwf_p,
                                               spin=s)
                E = self.grid_comm.sum(E)
                E += self.gd.integrate(nt_G * self.Dxc_vt_sG[s])
                E += kpt.eps_n[lumo_n]
                gaps.append(E - lumo)

        method2_dxc = -self.kpt_comm.max(-min(gaps))
<<<<<<< HEAD
        Ksgap *= Hartree
        method1_dxc *= Hartree
        method2_dxc *= Hartree
=======
        Ksgap *= Ha
        method1_dxc *= Ha
        method2_dxc *= Ha
>>>>>>> 6abdea60
        if world.rank != 0:
            return (Ksgap, method2_dxc)

        if 0:  # TODO print properly, not to stdout!
            print()
            print('Delta XC calulation')
            print('-----------------------------------------------')
            print('| Method      |  KS-Gap |  Delta XC |  QP-Gap |')
            print('-----------------------------------------------')
            print('| Averaging   | %7.2f | %9.2f | %7.2f |' %
                  (Ksgap, method1_dxc, Ksgap + method1_dxc))
            print('| Lumo pert.  | %7.2f | %9.2f | %7.2f |' %
                  (Ksgap, method2_dxc, Ksgap + method2_dxc))
            print('-----------------------------------------------')
            print()
        return (Ksgap, method2_dxc)

    def calculate_delta_xc_perturbation(self):
        gaps = []
        for s in range(0, self.nspins):
            gaps.append(self.calculate_delta_xc_perturbation_spin(s))
        if self.nspins == 1:
            return gaps[0]
        else:
            return gaps

    def initialize_from_atomic_orbitals(self, basis_functions):
        # Initialize 'response-density' and density-matrices
        # print('Initializing from atomic orbitals')
        self.Dresp_asp = self.empty_atomic_matrix()

        for a in self.density.D_asp.keys():
            ni = self.setups[a].ni
            self.Dresp_asp[a] = np.zeros((self.nlfunc.nspins, ni *
                                          (ni + 1) // 2))

        self.D_asp = self.empty_atomic_matrix()
        f_asi = {}
        w_asi = {}

        for a in basis_functions.atom_indices:
            if self.setups[a].type == 'ghost':
                w_j = [0.0]
            else:
                w_j = self.setups[a].extra_xc_data['w_j']

            # Basis function coefficients based of response weights
            w_si = self.setups[a].calculate_initial_occupation_numbers(
                0, False,
                charge=0,
                nspins=self.nspins,
                f_j=w_j)
            # Basis function coefficients based on density
            f_si = self.setups[a].calculate_initial_occupation_numbers(
                0, False,
                charge=0,
                nspins=self.nspins)

            if a in basis_functions.my_atom_indices:
                self.Dresp_asp[a] = self.setups[a].initialize_density_matrix(
                    w_si)
                self.D_asp[a] = self.setups[a].initialize_density_matrix(f_si)

            f_asi[a] = f_si
            w_asi[a] = w_si

        self.Drespdist_asp = self.distribute_Dresp_asp(self.Dresp_asp)
        self.Ddist_asp = self.distribute_Dresp_asp(self.D_asp)
        self.nt_sG = self.gd.zeros(self.nspins)
        basis_functions.add_to_density(self.nt_sG, f_asi)
        self.vt_sG = self.gd.zeros(self.nspins)
        basis_functions.add_to_density(self.vt_sG, w_asi)
        # Update vt_sG to correspond atomic response potential. This will be
        # used until occupations and eigenvalues are available.
        self.vt_sG /= self.nt_sG + self.damp
        self.vt_sg = self.finegd.zeros(self.nspins)
        self.density.distribute_and_interpolate(self.vt_sG, self.vt_sg)

    def add_extra_setup_data(self, dict):
        ae = self.ae
        njcore = ae.njcore
        w_ln = self.coefficients.get_coefficients_1d(smooth=True)
        w_j = []
        for w_n in w_ln:
            for w in w_n:
                w_j.append(w)
        dict['w_j'] = w_j

        w_j = self.coefficients.get_coefficients_1d()
        x_g = np.dot(w_j[:njcore], safe_sqr(ae.u_j[:njcore]))
        x_g[1:] /= ae.r[1:] ** 2 * 4 * np.pi
        x_g[0] = x_g[1]
        dict['core_response'] = x_g

        # For debugging purposes
        w_j = self.coefficients.get_coefficients_1d()
        u2_j = safe_sqr(self.ae.u_j)
        v_g = self.weight * np.dot(w_j, u2_j) / (
            np.dot(self.ae.f_j, u2_j) + self.damp)
        v_g[0] = v_g[1]
        dict['all_electron_response'] = v_g

        # Calculate Hardness of spherical atom, for debugging purposes
        l = [np.where(f < 1e-3, e, 1000)
             for f, e in zip(self.ae.f_j, self.ae.e_j)]
        h = [np.where(f > 1e-3, e, -1000)
             for f, e in zip(self.ae.f_j, self.ae.e_j)]
        lumo_e = min(l)
        homo_e = max(h)
        if lumo_e < 999:  # If there is unoccpied orbital
            w_j = self.coefficients.get_coefficients_1d(lumo_perturbation=True)
            v_g = self.weight * np.dot(w_j, u2_j) / (
                np.dot(self.ae.f_j, u2_j) + self.damp)
            e2 = [e + np.dot(u2 * v_g, self.ae.dr)
                  for u2, e in zip(u2_j, self.ae.e_j)]
            lumo_2 = min([np.where(f < 1e-3, e, 1000)
                          for f, e in zip(self.ae.f_j, e2)])
            # print('New lumo eigenvalue:', lumo_2 * 27.2107)
            self.hardness = lumo_2 - homo_e
            # print('Hardness predicted: %10.3f eV' %
            #       (self.hardness * 27.2107))

    def write(self, writer):
        """Writes response specific data to disc.

        During the writing process, the DeltaXC is calculated
        (if not yet calculated).
        """

        if self.Dxc_vt_sG is None:
            self.calculate_delta_xc()

        wfs = self.wfs
        kpt_comm = wfs.kd.comm
        gd = wfs.gd

        nadm = 0
        for setup in wfs.setups:
            ni = setup.ni
            nadm += ni * (ni + 1) // 2

        # Not yet tested for parallerization
        # assert world.size == 1

        shape = (wfs.nspins,) + tuple(gd.get_size_of_global_array())

        # Write the pseudodensity on the coarse grid:
        writer.add_array('gllb_pseudo_response_potential', shape)
        if kpt_comm.rank == 0:
            for vt_G in self.vt_sG:
                writer.fill(gd.collect(vt_G) * Ha)

        writer.add_array('gllb_dxc_pseudo_response_potential', shape)
        if kpt_comm.rank == 0:
            for Dxc_vt_G in self.Dxc_vt_sG:
                writer.fill(gd.collect(Dxc_vt_G) * (Ha / Bohr))

        def pack(X0_asp):
            X_asp = self.wfs.setups.empty_atomic_matrix(
                self.wfs.nspins, self.wfs.atom_partition)
            # XXX some of the provided X0_asp contain strangely duplicated
            # elements.  Take only the minimal set:
            for a in X_asp:
                X_asp[a][:] = X0_asp[a]
            return pack_atomic_matrices(X_asp)

        writer.write(gllb_atomic_density_matrices=pack(self.D_asp))
        writer.write(gllb_atomic_response_matrices=pack(self.Dresp_asp))
        writer.write(gllb_dxc_atomic_density_matrices=pack(self.Dxc_D_asp))
        writer.write(
            gllb_dxc_atomic_response_matrices=pack(self.Dxc_Dresp_asp))

    def empty_atomic_matrix(self):
        return self.setups.empty_atomic_matrix(self.density.nspins,
                                               self.density.atom_partition)

    def read(self, reader):
        r = reader.hamiltonian.xc
        wfs = self.wfs
        domain_comm = wfs.gd.comm

        self.vt_sG = wfs.gd.empty(wfs.nspins)
        self.Dxc_vt_sG = wfs.gd.empty(wfs.nspins)
        d('Reading vt_sG')
        self.gd.distribute(r.gllb_pseudo_response_potential / reader.ha,
                           self.vt_sG)
        d('Reading Dxc_vt_sG')
        self.gd.distribute(r.gllb_dxc_pseudo_response_potential *
                           (reader.bohr / reader.ha), self.Dxc_vt_sG)

        d('Integration over vt_sG',
          domain_comm.sum(np.sum(self.vt_sG.ravel())))
        d('Integration over Dxc_vt_sG',
          domain_comm.sum(np.sum(self.Dxc_vt_sG.ravel())))
        self.vt_sg = self.density.finegd.zeros(wfs.nspins)
        self.density.distribute_and_interpolate(self.vt_sG, self.vt_sg)

        def unpack(D_sP):
            return unpack_atomic_matrices(D_sP, wfs.setups)

        # Read atomic density matrices and non-local part of hamiltonian:
        self.D_asp = unpack(r.gllb_atomic_density_matrices)
        self.Dresp_asp = unpack(r.gllb_atomic_response_matrices)
        self.Dxc_D_asp = unpack(r.gllb_dxc_atomic_density_matrices)
        self.Dxc_Dresp_asp = unpack(r.gllb_dxc_atomic_response_matrices)

        # Dsp and Dresp need to be redistributed
        self.just_read = True

    def heeeeeeeeeeeeeeeeeeeeeeeeeeeeeeeeelp(self, olddens):
        from gpaw.density import redistribute_array
        self.vt_sg = redistribute_array(self.vt_sg,
                                        olddens.finegd, self.finegd,
                                        self.wfs.nspins, self.wfs.kptband_comm)
        self.vt_sG = redistribute_array(self.vt_sG,
                                        olddens.gd, self.gd,
                                        self.wfs.nspins, self.wfs.kptband_comm)
        self.Dxc_vt_sG = redistribute_array(self.Dxc_vt_sG,
                                            olddens.gd, self.gd,
                                            self.wfs.nspins,
                                            self.wfs.kptband_comm)<|MERGE_RESOLUTION|>--- conflicted
+++ resolved
@@ -346,15 +346,9 @@
                 gaps.append(E - lumo)
 
         method2_dxc = -self.kpt_comm.max(-min(gaps))
-<<<<<<< HEAD
-        Ksgap *= Hartree
-        method1_dxc *= Hartree
-        method2_dxc *= Hartree
-=======
         Ksgap *= Ha
         method1_dxc *= Ha
         method2_dxc *= Ha
->>>>>>> 6abdea60
         if world.rank != 0:
             return (Ksgap, method2_dxc)
 
