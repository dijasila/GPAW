--- conflicted
+++ resolved
@@ -202,19 +202,8 @@
 
         self.blockcomm = chi0calc.blockcomm
 
-<<<<<<< HEAD
-        nq = len(self.energy_qi)
-=======
-        if self.truncation == 'wigner-seitz':
-            self.wstc = WignerSeitzTruncatedCoulomb(self.gs.gd.cell_cv,
-                                                    self.gs.kd.N_c)
-            self.context.print(self.wstc.get_description())
-        else:
-            self.wstc = None
-
         energy_qi = []
         nq = len(energy_qi)
->>>>>>> 19ce30fd
 
         self.context.timer.start('RPA')
 
