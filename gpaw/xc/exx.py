--- conflicted
+++ resolved
@@ -77,13 +77,7 @@
 
         context = new_context(txt=txt, world=world, timer=timer)
 
-<<<<<<< HEAD
-        super().__init__(gs=gs, ecut=ecut, context=context)
-=======
-        super().__init__(gs=calc.gs_adapter(),
-                         world=world, fd=fd,
-                         timer=timer)
->>>>>>> 0eb2e963
+        super().__init__(gs=gs, context=context)
 
         def _xc(name):
             return {'name': name, 'stencil': stencil}
