--- conflicted
+++ resolved
@@ -1,21 +1,14 @@
 import numpy as np
-<<<<<<< HEAD
-from gpaw import libraries
-=======
 from gpaw import get_libraries
->>>>>>> b27acd2f
 from gpaw.xc.functional import XCFunctional
 from gpaw.xc.gga import GGA
 from gpaw.xc.lda import LDA
 from gpaw.xc.libxc import LibXC
 from gpaw.xc.mgga import MGGA
 from gpaw.xc.noncollinear import NonCollinearLDAKernel
-<<<<<<< HEAD
-=======
 
 
 libraries = get_libraries()
->>>>>>> b27acd2f
 
 
 def xc_string_to_dict(string):
