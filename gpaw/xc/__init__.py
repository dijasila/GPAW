--- conflicted
+++ resolved
@@ -63,14 +63,10 @@
             except:
                 from gpaw.xc.sic import SIC
                 return SIC(xc=name[:-7])
-<<<<<<< HEAD
-        elif name == 'M06L':
-=======
         elif name in ['TPSS', 'M06-L', 'M06L', 'revTPSS']:
             if name == 'M06L':
                 name = 'M06-L'
                 warnings.warn('Please use M06-L instead of M06L')
->>>>>>> 2c04d500
             from gpaw.xc.kernel import XCKernel
             kernel = XCKernel(name)
         elif name.startswith('old'):
