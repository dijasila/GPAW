from math import sqrt, pi

import numpy as np

from gpaw.xc.gga import GGA
from gpaw.sphere.lebedev import weight_n


class MGGA(GGA):
    orbital_dependent = True

    def __init__(self, kernel):
        """Meta GGA functional."""
        GGA.__init__(self, kernel)

    def set_grid_descriptor(self, gd):
        GGA.set_grid_descriptor(self, gd)

    def get_setup_name(self):
        return 'PBE'

    def initialize(self, density, hamiltonian, wfs, occupations):
        self.wfs = wfs
        self.tauct = density.get_pseudo_core_kinetic_energy_density_lfc()
        self.tauct_G = None
        self.dedtaut_sG = None
        self.restrict_and_collect = hamiltonian.restrict_and_collect
        self.distribute_and_interpolate = density.distribute_and_interpolate

    def set_positions(self, spos_ac):
        self.tauct.set_positions(spos_ac)
        if self.tauct_G is None:
            self.tauct_G = self.wfs.gd.empty()
        self.tauct_G[:] = 0.0
        self.tauct.add(self.tauct_G)

    def calculate_gga(self, e_g, nt_sg, v_sg, sigma_xg, dedsigma_xg):
<<<<<<< HEAD
        nt0_sg = nt_sg.copy()
        nt0_sg[nt0_sg < 1e-10] = np.inf
        tautW_sg = sigma_xg[::2] / 8 / nt0_sg
        
        taut_sG = self.wfs.calculate_kinetic_energy_density()
        
        if taut_sG is None:
            # Initialize with von Weizsaecker kinetic energy density:
            taut_sg = tautW_sg.copy()
=======
        taut_sG = self.wfs.calculate_kinetic_energy_density()
        if taut_sG is None:
            # Initialize with von Weizsaecker kinetic energy density:
            nt0_sg = nt_sg.copy()
            nt0_sg[nt0_sg < 1e-10] = np.inf
            taut_sg = sigma_xg[::2] / 8 / nt0_sg
>>>>>>> 2c04d500
            nspins = self.wfs.nspins
            taut_sG = self.wfs.gd.empty(nspins)
            for taut_G, taut_g in zip(taut_sG, taut_sg):
                self.restrict_and_collect(taut_g, taut_G)
        else:
            taut_sg = np.empty_like(nt_sg)
        
        for taut_G, taut_g in zip(taut_sG, taut_sg):
            taut_G += 1.0 / self.wfs.nspins * self.tauct_G
            self.distribute_and_interpolate(taut_G, taut_g)
<<<<<<< HEAD

        bad = taut_sg < tautW_sg + 1e-11
        taut_sg[bad] = tautW_sg[bad]
=======
            
        # bad = taut_sg < tautW_sg + 1e-11
        # taut_sg[bad] = tautW_sg[bad]
        
        # m = 12.0
        # taut_sg = (taut_sg**m + (tautW_sg / 2)**m)**(1 / m)
>>>>>>> 2c04d500
        
        dedtaut_sg = np.empty_like(nt_sg)
        self.kernel.calculate(e_g, nt_sg, v_sg, sigma_xg, dedsigma_xg,
                              taut_sg, dedtaut_sg)

        self.dedtaut_sG = self.wfs.gd.empty(self.wfs.nspins)
        self.ekin = 0.0
        for s in range(self.wfs.nspins):
            self.restrict_and_collect(dedtaut_sg[s], self.dedtaut_sG[s])
            self.ekin -= self.wfs.gd.integrate(
                self.dedtaut_sG[s] * (taut_sG[s] -
                                      self.tauct_G / self.wfs.nspins))

    def apply_orbital_dependent_hamiltonian(self, kpt, psit_xG,
                                            Htpsit_xG, dH_asp=None):
        self.wfs.apply_mgga_orbital_dependent_hamiltonian(
            kpt, psit_xG,
            Htpsit_xG, dH_asp,
            self.dedtaut_sG[kpt.s])

    def calculate_paw_correction(self, setup, D_sp, dEdD_sp=None,
                                 addcoredensity=True, a=None):
        assert not hasattr(self, 'D_sp')
        self.D_sp = D_sp
        self.n = 0
        self.ae = True
        self.c = setup.xc_correction
        self.dEdD_sp = dEdD_sp

        if self.c.tau_npg is None:
            self.c.tau_npg, self.c.taut_npg = self.initialize_kinetic(self.c)

        E = GGA.calculate_paw_correction(self, setup, D_sp, dEdD_sp,
                                         addcoredensity, a)
        del self.D_sp, self.n, self.ae, self.c, self.dEdD_sp
        #print(E)
        return E

    def calculate_gga_radial(self, e_g, n_sg, v_sg, sigma_xg, dedsigma_xg):
        nspins = len(n_sg)
        if self.ae:
            tau_pg = self.c.tau_npg[self.n]
            tauc_g = self.c.tauc_g / (sqrt(4 * pi) * nspins)
            sign = 1.0
        else:
            tau_pg = self.c.taut_npg[self.n]
            tauc_g = self.c.tauct_g / (sqrt(4 * pi) * nspins)
            sign = -1.0
        tau_sg = np.dot(self.D_sp, tau_pg) + tauc_g
        
<<<<<<< HEAD
        if 0:#not self.ae:
=======
        if 0:  # not self.ae:
>>>>>>> 2c04d500
            m = 12
            for tau_g, n_g, sigma_g in zip(tau_sg, n_sg, sigma_xg[::2]):
                tauw_g = sigma_g / 8 / n_g
                tau_g[:] = (tau_g**m + (tauw_g / 2)**m)**(1.0 / m)
                break
                
        dedtau_sg = np.empty_like(tau_sg)
        self.kernel.calculate(e_g, n_sg, v_sg, sigma_xg, dedsigma_xg,
                              tau_sg, dedtau_sg)
        if self.dEdD_sp is not None:
            self.dEdD_sp += (sign * weight_n[self.n] *
                             np.inner(dedtau_sg * self.c.rgd.dv_g, tau_pg))
        self.n += 1
        if self.n == len(weight_n):
            self.n = 0
            self.ae = False

    def calculate_spherical(self, rgd, n_sg, v_sg):
        raise NotImplementedError

    def add_forces(self, F_av):
        dF_av = self.tauct.dict(derivative=True)
        self.tauct.derivative(self.dedtaut_sG.sum(0), dF_av)
        for a, dF_v in dF_av.items():
            F_av[a] += dF_v[0] / self.wfs.nspins

    def estimate_memory(self, mem):
        bytecount = self.wfs.gd.bytecount()
        mem.subnode('MGGA arrays', (1 + self.wfs.nspins) * bytecount)

    def initialize_kinetic(self, xccorr):
        nii = xccorr.nii
        nn = len(xccorr.rnablaY_nLv)
        ng = len(xccorr.phi_jg[0])

        tau_npg = np.zeros((nn, nii, ng))
        taut_npg = np.zeros((nn, nii, ng))
        self.create_kinetic(xccorr, nn, xccorr.phi_jg, tau_npg)
        self.create_kinetic(xccorr, nn, xccorr.phit_jg, taut_npg)
        return tau_npg, taut_npg

    def create_kinetic(self, x, ny, phi_jg, tau_ypg):
        """Short title here.

        kinetic expression is::

                                             __         __
          tau_s = 1/2 Sum_{i1,i2} D(s,i1,i2) \/phi_i1 . \/phi_i2 +tauc_s

        here the orbital dependent part is calculated::

          __         __
          \/phi_i1 . \/phi_i2 =
                      __    __
                      \/YL1.\/YL2 phi_j1 phi_j2 +YL1 YL2 dphi_j1 dphi_j2
                                                         ------  ------
                                                           dr     dr
          __    __
          \/YL1.\/YL2 [y] = Sum_c A[L1,c,y] A[L2,c,y] / r**2

        """
        nj = len(phi_jg)
        dphidr_jg = np.zeros(np.shape(phi_jg))
        for j in range(nj):
            phi_g = phi_jg[j]
            x.rgd.derivative(phi_g, dphidr_jg[j])

        # Second term:
        for y in range(ny):
            i1 = 0
            p = 0
            Y_L = x.Y_nL[y]
            for j1, l1, L1 in x.jlL:
                for j2, l2, L2 in x.jlL[i1:]:
                    c = Y_L[L1] * Y_L[L2]
                    temp = c * dphidr_jg[j1] * dphidr_jg[j2]
                    tau_ypg[y, p, :] += temp
                    p += 1
                i1 += 1
        # first term
        for y in range(ny):
            i1 = 0
            p = 0
            rnablaY_Lv = x.rnablaY_nLv[y, :x.Lmax]
            Ax_L = rnablaY_Lv[:, 0]
            Ay_L = rnablaY_Lv[:, 1]
            Az_L = rnablaY_Lv[:, 2]
            for j1, l1, L1 in x.jlL:
                for j2, l2, L2 in x.jlL[i1:]:
                    temp = (Ax_L[L1] * Ax_L[L2] + Ay_L[L1] * Ay_L[L2] +
                            Az_L[L1] * Az_L[L2])
                    temp *= phi_jg[j1] * phi_jg[j2]
                    temp[1:] /= x.rgd.r_g[1:]**2
                    temp[0] = temp[1]
                    tau_ypg[y, p, :] += temp
                    p += 1
                i1 += 1
        tau_ypg *= 0.5

        return


class PurePython2DMGGAKernel:
    def __init__(self, name, pars=None):
        self.name = name
        self.pars = pars
        self.type = 'MGGA'
        assert self.pars is not None

    def calculate(self, e_g, n_sg, dedn_sg,
                  sigma_xg, dedsigma_xg,
                  tau_sg, dedtau_sg):

        e_g[:] = 0.
        dedsigma_xg[:] = 0.
        dedtau_sg[:] = 0.

        # spin-paired:
        if len(n_sg) == 1:
            n = n_sg[0]
            n[n < 1e-20] = 1e-40
            sigma = sigma_xg[0]
            sigma[sigma < 1e-20] = 1e-40
            tau = tau_sg[0]
            tau[tau < 1e-20] = 1e-40

            # exchange
            e_x = twodexchange(n, sigma, tau, self.pars)
            e_g[:] += e_x * n

        # spin-polarized:
        else:
            n = n_sg
            n[n < 1e-20] = 1e-40
            sigma = sigma_xg
            sigma[sigma < 1e-20] = 1e-40
            tau = tau_sg
            tau[tau < 1e-20] = 1e-40

            # The spin polarized version is handle using the exact spin scaling
            # Ex[n1, n2] = (Ex[2*n1] + Ex[2*n2])/2
            na = 2.0 * n[0]
            nb = 2.0 * n[1]

            e2na_x = twodexchange(na, 4. * sigma[0], 2. * tau[0], self.pars)
            e2nb_x = twodexchange(nb, 4. * sigma[2], 2. * tau[1], self.pars)
            ea_x = e2na_x * na
            eb_x = e2nb_x * nb

            e_g[:] += (ea_x + eb_x) / 2.0


def twodexchange(n, sigma, tau, pars):
    # parameters for 2 Legendre polynomials
    parlen_i = pars[0]
    parlen_j = pars[2 + 2 * parlen_i]
    assert parlen_i == parlen_j
    pars_i = pars[1:2 + 2 * parlen_i]
    pars_j = pars[3 + 2 * parlen_i:]
    trans_i = pars_i[0]
    trans_j = pars_j[0]
    orders_i, coefs_i = np.split(pars_i[1:], 2)
    orders_j, coefs_j = np.split(pars_j[1:], 2)
    assert len(coefs_i) == len(orders_i)
    assert len(coefs_j) == len(orders_j)
    assert len(orders_i) == len(orders_j)

    # product Legendre expansion of Fx(s, alpha)
    e_x_ueg, rs = ueg_x(n)
    Fx = LegendreFx2(n, rs, sigma, tau,
                     trans_i, orders_i, coefs_i, trans_j, orders_j, coefs_j)
    return e_x_ueg * Fx


def LegendreFx2(n, rs, sigma, tau,
                trans_i, orders_i, coefs_i, trans_j, orders_j, coefs_j):
    # Legendre polynomial basis expansion in 2D

    # reduced density gradient in transformation t1(s)
    C2 = 0.26053088059892404
    s2 = sigma * (C2 * np.divide(rs, n))**2.
    x_i = transformation(s2, trans_i)
    assert(x_i.all() >= -1.0 and x_i.all() <= 1.0)

    # kinetic energy density parameter alpha in transformation t2(s)
    alpha = get_alpha(n, sigma, tau)
    x_j = transformation(alpha, trans_j)
    assert(x_j.all() >= -1.0 and x_j.all() <= 1.0)

    # product exchange enhancement factor
    Fx_i = legendre_polynomial(x_i, orders_i, coefs_i)
    Fx_j = legendre_polynomial(x_j, orders_j, coefs_j)
    Fx = Fx_i * Fx_j
    return Fx


def transformation(x, t):
    if t > 0:
        tmp = t + x
        x = 2.0 * np.divide(x, tmp) - 1.0
    elif int(t) == -1:
        tmp1 = (1.0 - x**2.0)**3.0
        tmp2 = (1.0 + x**3.0 + x**6.0)
        x = -1.0 * np.divide(tmp1, tmp2)
    else:
        raise KeyError('transformation %i unknown!' % t)
    return x


def get_alpha(n, sigma, tau):
    # tau LSDA
    aux = (3. / 10.) * (3.0 * np.pi * np.pi)**(2. / 3.)
    tau_lsda = aux * n**(5. / 3.)

    # von Weisaecker
    ind = (n != 0.).nonzero()
    gdms = np.maximum(sigma, 1e-40)  # |nabla rho|^2
    tau_w = np.zeros((np.shape(n)))
    tau_w[ind] = np.maximum(np.divide(gdms[ind], 8.0 * n[ind]), 1e-40)

    # z and alpha
    tau_ = np.maximum(tau_w, tau)
    alpha = np.divide(tau_ - tau_w, tau_lsda)
    assert(alpha.all() >= 0.0)
    return alpha


def ueg_x(n):
    C0I = 0.238732414637843
    C1 = -0.45816529328314287
    rs = (C0I / n)**(1 / 3.)
    ex = C1 / rs
    return ex, rs


def legendre_polynomial(x, orders, coefs, P=None):
    assert len(orders) == len(coefs)
    max_order = int(orders[-1])

    if P is None:
        P = np.zeros_like(x)
    else:
        assert np.shape(P) == np.shape(x)
    sh = np.shape(x)
    sh_ = np.append(sh, max_order + 2)
    L = np.empty(sh_)

    # initializing
    if len(sh) == 1:
        L[:, 0] = 1.0
        L[:, 1] = x
    else:
        L[:, :, :, 0] = 1.0
        L[:, :, :, 1] = x

    # recursively building polynomium terms
    if len(sh) == 1:
        for i in range(max_order):
            i += 2
            L[:, i] = (2.0 * x[:] * L[:, i - 1] - L[:, i - 2] -
                       (x[:] * L[:, i - 1] - L[:, i - 2]) / i)
    else:
        for i in range(max_order):
            i += 2
            L[:, :, :, i] = (
                2.0 * x[:] * L[:, :, :, i - 1] -
                L[:, :, :, i - 2] -
                (x[:] * L[:, :, :, i - 1] - L[:, :, :, i - 2]) / i)
            
    # building polynomium P
    coefs_ = np.empty(max_order + 1)
    k = 0
    for i in range(len(coefs_)):
        if orders[k] == i:
            coefs_[i] = coefs[k]
            k += 1
        else:
            coefs_[i] = 0.0
    if len(sh) == 1:
        P += np.dot(L[:, :-1], coefs_)
    else:
        P += np.dot(L[:, :, :, :-1], coefs_)
    return P<|MERGE_RESOLUTION|>--- conflicted
+++ resolved
@@ -35,24 +35,12 @@
         self.tauct.add(self.tauct_G)
 
     def calculate_gga(self, e_g, nt_sg, v_sg, sigma_xg, dedsigma_xg):
-<<<<<<< HEAD
-        nt0_sg = nt_sg.copy()
-        nt0_sg[nt0_sg < 1e-10] = np.inf
-        tautW_sg = sigma_xg[::2] / 8 / nt0_sg
-        
-        taut_sG = self.wfs.calculate_kinetic_energy_density()
-        
-        if taut_sG is None:
-            # Initialize with von Weizsaecker kinetic energy density:
-            taut_sg = tautW_sg.copy()
-=======
         taut_sG = self.wfs.calculate_kinetic_energy_density()
         if taut_sG is None:
             # Initialize with von Weizsaecker kinetic energy density:
             nt0_sg = nt_sg.copy()
             nt0_sg[nt0_sg < 1e-10] = np.inf
             taut_sg = sigma_xg[::2] / 8 / nt0_sg
->>>>>>> 2c04d500
             nspins = self.wfs.nspins
             taut_sG = self.wfs.gd.empty(nspins)
             for taut_G, taut_g in zip(taut_sG, taut_sg):
@@ -63,18 +51,15 @@
         for taut_G, taut_g in zip(taut_sG, taut_sg):
             taut_G += 1.0 / self.wfs.nspins * self.tauct_G
             self.distribute_and_interpolate(taut_G, taut_g)
-<<<<<<< HEAD
-
-        bad = taut_sg < tautW_sg + 1e-11
-        taut_sg[bad] = tautW_sg[bad]
-=======
             
         # bad = taut_sg < tautW_sg + 1e-11
         # taut_sg[bad] = tautW_sg[bad]
         
         # m = 12.0
         # taut_sg = (taut_sg**m + (tautW_sg / 2)**m)**(1 / m)
->>>>>>> 2c04d500
+        
+        bad = taut_sg < tautW_sg + 1e-11
+        taut_sg[bad] = tautW_sg[bad]
         
         dedtaut_sg = np.empty_like(nt_sg)
         self.kernel.calculate(e_g, nt_sg, v_sg, sigma_xg, dedsigma_xg,
@@ -125,11 +110,7 @@
             sign = -1.0
         tau_sg = np.dot(self.D_sp, tau_pg) + tauc_g
         
-<<<<<<< HEAD
-        if 0:#not self.ae:
-=======
         if 0:  # not self.ae:
->>>>>>> 2c04d500
             m = 12
             for tau_g, n_g, sigma_g in zip(tau_sg, n_sg, sigma_xg[::2]):
                 tauw_g = sigma_g / 8 / n_g
