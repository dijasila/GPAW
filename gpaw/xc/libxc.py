import _gpaw
from gpaw.xc.kernel import XCKernel
from gpaw import debug

short_names = {
    'LDA': 'LDA_X+LDA_C_PW',
    'PW91': 'GGA_X_PW91+GGA_C_PW91',
    'PBE': 'GGA_X_PBE+GGA_C_PBE',
    'PBEsol': 'GGA_X_PBE_SOL+GGA_C_PBE_SOL',
    'revPBE': 'GGA_X_PBE_R+GGA_C_PBE',
    'RPBE': 'GGA_X_RPBE+GGA_C_PBE',
    'BLYP': 'GGA_X_B88+GGA_C_LYP',
    'HCTH407': 'GGA_XC_HCTH_407',
    'WC': 'GGA_X_WC+GGA_C_PBE',
    'AM05': 'GGA_X_AM05+GGA_C_AM05',
<<<<<<< HEAD
    # 'M06L': 'MGGA_X_M06_L+MGGA_C_M06_L',
    'mBEEF': 'MGGA_X_MBEEF+GGA_C_PBE_SOL',
    'TPSS': 'MGGA_X_TPSS+MGGA_C_TPSS',
    'revTPSS': 'MGGA_X_REVTPSS+MGGA_C_REVTPSS'}
=======
    # 'M06-L': 'MGGA_X_M06_L+MGGA_C_M06_L',
    # 'TPSS': 'MGGA_X_TPSS+MGGA_C_TPSS',
    # 'revTPSS': 'MGGA_X_REVTPSS+MGGA_C_REVTPSS',
    'mBEEF': 'MGGA_X_MBEEF+GGA_C_PBE_SOL'}
>>>>>>> 2c04d500


class LibXC(XCKernel):
    def __init__(self, name):
        self.name = name
        self.initialize(nspins=1)

    def initialize(self, nspins):
        self.nspins = nspins
        name = short_names.get(self.name, self.name)
        number = _gpaw.lxcXCFuncNum(name)
        if number is not None:
            f = number
            xc = -1
            x = -1
            c = -1
            if '_XC_' in name:
                xc = f
            elif '_C_' in name:
                c = f
            else:
                x = f
        else:
            try:
                x, c = name.split('+')
            except ValueError:
                raise NameError('Unknown functional: "%s".' % name)
            xc = -1
            x = _gpaw.lxcXCFuncNum(x)
            c = _gpaw.lxcXCFuncNum(c)
            if x is None or c is None:
                raise NameError('Unknown functional: "%s".' % name)
                
        self.xc = _gpaw.lxcXCFunctional(xc, x, c, nspins)

        if self.xc.is_mgga():
            self.type = 'MGGA'
        elif self.xc.is_gga():
            self.type = 'GGA'
        else:
            self.type = 'LDA'

    def calculate(self, e_g, n_sg, dedn_sg,
                  sigma_xg=None, dedsigma_xg=None,
                  tau_sg=None, dedtau_sg=None):
        if debug:
            self.check_arguments(e_g, n_sg, dedn_sg, sigma_xg, dedsigma_xg,
                                 tau_sg, dedtau_sg)
        nspins = len(n_sg)
        if self.nspins != nspins:
            self.initialize(nspins)

        self.xc.calculate(e_g.ravel(), n_sg, dedn_sg,
                          sigma_xg, dedsigma_xg,
                          tau_sg, dedtau_sg)<|MERGE_RESOLUTION|>--- conflicted
+++ resolved
@@ -13,17 +13,10 @@
     'HCTH407': 'GGA_XC_HCTH_407',
     'WC': 'GGA_X_WC+GGA_C_PBE',
     'AM05': 'GGA_X_AM05+GGA_C_AM05',
-<<<<<<< HEAD
-    # 'M06L': 'MGGA_X_M06_L+MGGA_C_M06_L',
-    'mBEEF': 'MGGA_X_MBEEF+GGA_C_PBE_SOL',
+    'M06-L': 'MGGA_X_M06_L+MGGA_C_M06_L',
     'TPSS': 'MGGA_X_TPSS+MGGA_C_TPSS',
-    'revTPSS': 'MGGA_X_REVTPSS+MGGA_C_REVTPSS'}
-=======
-    # 'M06-L': 'MGGA_X_M06_L+MGGA_C_M06_L',
-    # 'TPSS': 'MGGA_X_TPSS+MGGA_C_TPSS',
-    # 'revTPSS': 'MGGA_X_REVTPSS+MGGA_C_REVTPSS',
+    'revTPSS': 'MGGA_X_REVTPSS+MGGA_C_REVTPSS',
     'mBEEF': 'MGGA_X_MBEEF+GGA_C_PBE_SOL'}
->>>>>>> 2c04d500
 
 
 class LibXC(XCKernel):
