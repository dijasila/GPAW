# -*- coding: utf-8 -*-

"""Van der Waals density functional.

This module implements the Dion-Rydberg-Schröder-Langreth-Lundqvist
XC-functional.  There are two implementations:

1. A simlpe real-space double sum.

2. A more efficient FFT implementation based on the Román-Péres-Soler paper.

"""

from __future__ import print_function
import os
import sys
import pickle
from math import sin, cos, exp, pi, log, sqrt, ceil

import numpy as np
from numpy.fft import fft, rfftn, irfftn
import time

from gpaw.utilities.timing import nulltimer
from gpaw.xc.libxc import LibXC
from gpaw.xc.gga import GGA
from gpaw.grid_descriptor import GridDescriptor
from gpaw.utilities.tools import construct_reciprocal
from gpaw.fd_operators import Gradient
from gpaw import setup_paths, extra_parameters
from gpaw.fftw import get_efficient_fft_size
import gpaw.mpi as mpi
import _gpaw
 
 
<<<<<<< HEAD
def T(w, x, y, z): 
    return 0.5 * ((1.0 / (w + x) + 1.0 / (y + z)) * 
                  (1.0 / ((w + y) * (x + z)) + 1.0 / ((w + z) * (y + x)))) 

def W(a, b): 
    return 2 * ((3 - a**2) * b * cos(b) * sin(a) + 
                (3 - b**2) * a * cos(a) * sin(b) + 
                (a**2 + b**2 - 3) * sin(a) * sin(b) - 
                3 * a * b * cos(a) * cos(b)) / (a * b)**3 
eta = 8 * pi / 9 
def nu(y, d): 
    return 0.5 * y**2 / (1 - exp(-0.5 * eta * (y / d)**2))

def f(a, b, d, dp): 
    va = nu(a, d) 
    vb = nu(b, d) 
    vpa = nu(a, dp) 
    vpb = nu(b, dp) 
=======
def T(w, x, y, z):
    return 0.5 * ((1.0 / (w + x) + 1.0 / (y + z)) *
                  (1.0 / ((w + y) * (x + z)) + 1.0 / ((w + z) * (y + x))))

    
def W(a, b):
    return 2 * ((3 - a**2) * b * cos(b) * sin(a) +
                (3 - b**2) * a * cos(a) * sin(b) +
                (a**2 + b**2 - 3) * sin(a) * sin(b) -
                3 * a * b * cos(a) * cos(b)) / (a * b)**3

eta = 8 * pi / 9


def nu(y, d):
    return 0.5 * y**2 / (1 - exp(-0.5 * eta * (y / d)**2))

    
def f(a, b, d, dp):
    va = nu(a, d)
    vb = nu(b, d)
    vpa = nu(a, dp)
    vpb = nu(b, dp)
>>>>>>> 7988be2a
    return 2 * (a * b)**2 * W(a, b) * T(va, vb, vpa, vpb) / pi**2


def phi(d, dp):
    """vdW-DF kernel."""
    from scipy.integrate import quad 
    kwargs = dict(epsabs=1.0e-6, epsrel=1.0e-6, limit=400)
    cut = 35
    return quad(lambda y: quad(f, 0, cut, (y, d, dp), **kwargs)[0],
                0, cut, **kwargs)[0]


C = 12 * (4 * pi / 9)**3


def phi_asymptotic(d, dp):
    """Asymptotic behavior of vdW-DF kernel."""
    d2 = d**2
    dp2 = dp**2
    return -C / (d2 * dp2 * (d2 + dp2)) 


def hRPS(x, xc=1.0):
    """Cutoff function from Román-Péres-Soler paper."""
    x1 = x / xc
    xm = x1 * 1.0
    y = -x1
    z = 1.0 + x1
    for m in range(2, 13):
        xm *= x1
        y -= xm / m
        if m < 12:
            z += xm
    np.clip(y, -1e10, 1e10, y)
    y = np.exp(y)
    return xc * (1.0 - y), z * y


class VDWFunctional(GGA):
    """Base class for vdW-DF."""
    def __init__(self, name, world=None, q0cut=5.0,
                 phi0=0.5, ds=1.0, Dmax=20.0, nD=201, ndelta=21,
                 soft_correction=False,
                 kernel=None, Zab=None,
                 vdwcoef=1.0,
                 verbose=False, energy_only=False):
        """vdW-DF.

        parameters:

        name: str
            Name of functional.
        world: MPI communicator
            Communicator to parallelize over.  Defaults to gpaw.mpi.world.
        q0cut: float
            Maximum value for q0.
        phi0: float
            Smooth value for phi(0,0).
        ds: float
            Cutoff for smooth kernel.
        Dmax: float
            Maximum value for D.
        nD: int
            Number of values for D in kernel-table.
        ndelta: int
            Number of values for delta in kernel-table.
        soft_correction: bool
            Correct for soft kernel.
        kernel:
            Which kernel to use.
        Zab:
            parameter in nonlocal kernel.
        vdwcoef: float
            Scaling of vdW energy.
        verbose: bool
            Print useful information.
        """
        
        if world is None:
            self.world = mpi.world
        else:
            self.world = world

        self.q0cut = q0cut
        self.phi0 = phi0
        self.ds = ds

        self.delta_i = np.linspace(0, 1.0, ndelta)
        self.D_j = np.linspace(0, Dmax, nD)

        self.verbose = verbose
        
        self.read_table()

        self.soft_correction = soft_correction
        if soft_correction:
            dD = self.D_j[1]
            self.C_soft = np.dot(self.D_j**2, self.phi_ij[0]) * 4 * pi * dD
            
        self.gd = None
        self.energy_only = energy_only
        self.timer = nulltimer

        if name == 'vdW-DF':
            assert kernel is None and Zab is None
            kernel = LibXC('GGA_X_PBE_R+LDA_C_PW')
            Zab = -0.8491
        elif name == 'vdW-DF2':
            assert kernel is None and Zab is None
            kernel = LibXC('GGA_X_RPW86+LDA_C_PW')
            Zab = -1.887
        elif name == 'optPBE-vdW':
            assert kernel is None and Zab is None
            kernel = LibXC('GGA_X_OPTPBE_VDW+LDA_C_PW')
            Zab = -0.8491
        elif name == 'optB88-vdW':
            assert kernel is None and Zab is None
            kernel = LibXC('GGA_X_OPTB88_VDW+LDA_C_PW')
            Zab = -0.8491
        elif name == 'C09-vdW':
            assert kernel is None and Zab is None
            kernel = LibXC('GGA_X_C09X+LDA_C_PW')
            Zab = -0.8491
        else:
            assert kernel is not None and Zab is not None

        self.Zab = Zab
        GGA.__init__(self, kernel)
        self.vdwcoef = vdwcoef
        self.name = name
        self.LDAc = LibXC('LDA_C_PW')

    def get_setup_name(self):
        return 'revPBE'
    
    def initialize(self, density, hamiltonian, wfs, occupations):
        self.timer = wfs.timer

    def get_Ecnl(self):
        return self.Ecnl

    def calculate_gga(self, e_g, n_sg, dedn_sg, sigma_xg, dedsigma_xg):
        GGA.calculate_gga(self, e_g, n_sg, dedn_sg, sigma_xg, dedsigma_xg)

        eLDAc_g = self.gd.empty()
        vLDAc_sg = self.gd.zeros(1)

        if self.vdwcoef == 0.0:
            return

        if len(n_sg) == 1:
            self.LDAc.calculate(eLDAc_g, n_sg, vLDAc_sg)
            e = self.get_non_local_energy(n_sg[0], sigma_xg[0],
                                          eLDAc_g,
                                          vLDAc_sg[0],
                                          dedn_sg[0], dedsigma_xg[0])
        else:
            n_sg = n_sg.sum(0)
            n_sg.shape = (1,) + n_sg.shape
            self.LDAc.calculate(eLDAc_g, n_sg, vLDAc_sg)
            v_g = np.zeros_like(e_g)
            deda2nl_g = np.zeros_like(e_g)
            a2_g = sigma_xg[0] + 2 * sigma_xg[1] + sigma_xg[2]
            e = self.get_non_local_energy(n_sg[0], a2_g, eLDAc_g,
                                          vLDAc_sg[0],
                                          v_g, deda2nl_g)
            dedsigma_xg[0] += self.vdwcoef * deda2nl_g
            dedsigma_xg[1] += self.vdwcoef * 2 * deda2nl_g
            dedsigma_xg[2] += self.vdwcoef * deda2nl_g
            dedn_sg += self.vdwcoef * v_g 

        if self.gd.comm.rank == 0:
            e_g[0, 0, 0] += self.vdwcoef * e / self.gd.dv

    def get_non_local_energy(self, n_g=None, a2_g=None, e_LDAc_g=None,
                             v_LDAc_g=None, v_g=None, deda2_g=None):
        """Calculate non-local correlation energy.

        parameters:

        n_g: ndarray
            Density.
        a2_g: ndarray
            Absolute value of the gradient of the density - squared.
        e_LDAc_g: ndarray
            LDA correlation energy density.
        """
        
        gd = self.gd
        
        n_g = n_g.clip(1e-7, np.inf)
        
        # Calculate q0 and cut it off smoothly at q0cut:
        kF_g = (3 * pi**2 * n_g)**(1.0 / 3.0)
        q0_g, dhdx_g = hRPS(kF_g -
                            4 * pi / 3 * e_LDAc_g / n_g -
                            self.Zab / 36 / kF_g * a2_g / n_g**2, self.q0cut)
        
        if self.verbose:
            print(('VDW: q0 (min, mean, max): (%f, %f, %f)' %
                   (q0_g.min(), q0_g.mean(), q0_g.max())))
        
        if self.soft_correction:
            dEcnl = gd.integrate(n_g**2 / q0_g**3) * 0.5 * self.C_soft
        else:
            dEcnl = 0.0
            
        # Distribute density and q0 to all processors:
        n_g = gd.collect(n_g, broadcast=True)
        q0_g = gd.collect(q0_g, broadcast=True)

        if not self.energy_only:
            self.dhdx_g = gd.collect(dhdx_g, broadcast=True)

        Ecnl = self.calculate_6d_integral(n_g, q0_g, a2_g, e_LDAc_g, v_LDAc_g,
                                          v_g, deda2_g)
        Ecnl += dEcnl
        self.Ecnl = Ecnl
        return Ecnl

    def read_table(self):
        name = ('phi-%.3f-%.3f-%.3f-%d-%d.txt' %
                (self.phi0, self.ds, self.D_j[-1],
                 len(self.delta_i), len(self.D_j)))
        dirs = setup_paths + ['.']

        for dir in dirs:
            filename = os.path.join(dir, name)
            if os.path.isfile(filename):
                self.phi_ij = np.loadtxt(filename)
                break
        else:
            oldname = name[:-3] + 'pckl'
            for dir in dirs:
                filename = os.path.join(dir, oldname)
                if os.path.isfile(filename):
                    self.phi_ij = pickle.load(open(filename))
                    break
            else:
                print('VDW: Could not find table file:', name)
                self.make_table(name)
                return
                
        if self.verbose:
            print('VDW: using', filename)
            
    def make_table(self, name):
        print('VDW: Generating vdW-DF kernel ...')
        print('VDW:', end=' ')
        ndelta = len(self.delta_i)
        nD = len(self.D_j)
        self.phi_ij = np.zeros((ndelta, nD))
        for i in range(self.world.rank, ndelta, self.world.size):
            print(ndelta - i, end=' ')
            sys.stdout.flush()
            delta = self.delta_i[i]
            for j in range(nD - 1, -1, -1):
                D = self.D_j[j]
                d = D * (1.0 + delta)
                dp = D * (1.0 - delta)
                if d**2 + dp**2 > self.ds**2:
                    self.phi_ij[i, j] = phi(d, dp)
                else:
                    P = np.polyfit([0, self.D_j[j + 1]**2, self.D_j[j + 2]**2],
                                   [self.phi0,
                                    self.phi_ij[i, j + 1],
                                    self.phi_ij[i, j + 2]],
                                   2)
                    self.phi_ij[i, :j + 3] = np.polyval(P, self.D_j[:j + 3]**2)
                    break

        self.world.sum(self.phi_ij)
        
        print()
        print('VDW: Done!')
        if self.world.rank == 0:
            with open(name, 'w') as f:
                np.savetxt(f, self.phi_ij)

    def make_prl_plot(self, multiply_by_4_pi_D_squared=True):
        import pylab as plt
        x = np.linspace(0, 8.0, 100)
        for delta in [0, 0.5, 0.9]:
            y = [self.phi(D * (1.0 + delta), D * (1.0 - delta))
                 for D in x]
            if multiply_by_4_pi_D_squared:
                y *= 4 * pi * x**2
            plt.plot(x, y, label=r'$\delta=%.1f$' % delta)
        plt.legend(loc='best')
        plt.plot(x, np.zeros(len(x)), 'k-')       
        plt.xlabel('D')
        plt.ylabel(r'$4\pi D^2 \phi(\rm{Hartree})$')
        plt.show()

    def phi(self, d, dp):
        """Kernel function.

        Uses bi-linear interpolation and returns zero for D > Dmax.
        """
        
        P = self.phi_ij
        D = (d + dp) / 2.0
        if D < 1e-14:
            return P[0, 0]
        if D >= self.D_j[-1]:
            return 0.0
        
        delta = abs((d - dp) / (2 * D))
        ddelta = self.delta_i[1]
        x = delta / ddelta
        i = int(x)
        if i == len(self.delta_i) - 1:
            i -= 1
            x = 1.0
        else:
            x -= i

        dD = self.D_j[1]
        y = D / dD
        j = int(y)
        y -= j
        return (x * (y * P[i + 1, j + 1] +
                     (1 - y) * P[i + 1, j]) +
                (1 - x) * (y * P[i, j + 1] +
                           (1 - y) * P[i, j]))


class RealSpaceVDWFunctional(VDWFunctional):
    """Real-space implementation of vdW-DF."""
    def __init__(self, name='vdW-DF', repeat=None, ncut=0.0005, **kwargs):
        """Real-space vdW-DF.

        parameters:

        repeat: 3-tuple
            Repeat the unit cell.
        ncut: float
            Density cutoff.
        """
        
        VDWFunctional.__init__(self, name, **kwargs)
        self.repeat = repeat
        self.ncut = ncut
        
    def calculate_6d_integral(self, n_g, q0_g,
                              a2_g=None, e_LDAc_g=None, v_LDAc_g=None,
                              v_g=None, deda2_g=None):
        """Real-space double-sum."""
        gd = self.gd
        if not gd.orthogonal:
            raise NotImplementedError('Real-space vdW calculations require ' +
                                      'an orthogonal cell.')
        n_c = n_g.shape
        R_gc = np.empty(n_c + (3,))
        h_c = gd.h_cv.diagonal()
        R_gc[..., 0] = (np.arange(0, n_c[0]) * h_c[0]).reshape((-1, 1, 1))
        R_gc[..., 1] = (np.arange(0, n_c[1]) * h_c[1]).reshape((-1, 1))
        R_gc[..., 2] = np.arange(0, n_c[2]) * h_c[2]

        mask_g = (n_g.ravel() > self.ncut)
        R_ic = R_gc.reshape((-1, 3)).compress(mask_g, axis=0)
        n_i = n_g.ravel().compress(mask_g)
        q0_i = q0_g.ravel().compress(mask_g)

        # Number of grid points:
        ni = len(n_i)

        if self.verbose:
            print('VDW: number of points:', ni)
            
        # Number of pairs per processor:
        world = self.world
        p = ni * (ni - 1) // 2 // world.size

        # When doing supercell, the pairs are not that important
        if np.any(self.repeat): # XXX This can be further optimized
            iA = world.rank * (ni // world.size)        
            iB = (world.rank+1) * (ni // world.size)
        else:
            iA = 0
            for r in range(world.size):
                iB = iA + int(0.5 - iA + sqrt((iA - 0.5)**2 + 2 * p))
                if r == world.rank:
                    break
                iA = iB

        assert iA <= iB
        
        if world.rank == world.size - 1:
            iB = ni

        if self.repeat is None:
            repeat_c = np.zeros(3, int)
        else:
            repeat_c = np.asarray(self.repeat, int)

        self.rhistogram = np.zeros(200)
        self.Dhistogram = np.zeros(200)
        dr = 0.05
        dD = 0.05
        if self.verbose:
            start = time.time()
        E_vdwnl = _gpaw.vdw(n_i, q0_i, R_ic, gd.cell_cv.diagonal().copy(),
                            gd.pbc_c,
                            repeat_c,
                            self.phi_ij, self.delta_i[1], self.D_j[1],
                            iA, iB,
                            self.rhistogram, dr,
                            self.Dhistogram, dD)
        end = time.time()
        if self.verbose:
            print("vdW in rank ", world.rank, 'took', end-start)

        self.rhistogram *= gd.dv**2 / dr
        self.Dhistogram *= gd.dv**2 / dD
        self.world.sum(self.rhistogram)
        self.world.sum(self.Dhistogram)
        E_vdwnl = self.world.sum(E_vdwnl * gd.dv**2)
        return E_vdwnl


class FFTVDWFunctional(VDWFunctional):
    """FFT implementation of vdW-DF."""
    def __init__(self, name='vdW-DF',
                 Nalpha=20, lambd=1.2, rcut=125.0, Nr=2048, size=None,
                 **kwargs):
        """FFT vdW-DF.

        parameters:

        Nalpha: int
            Number of interpolating cubic splines.
        lambd: float
            Parameter for defining geometric series of interpolation points.
        rcut: float
            Cutoff for kernel function.
        Nr: int
            Number of real-space points for kernel function.
        size: 3-tuple
           Size of FFT-grid.  Use only  for zero boundary conditions in
           order to get a grid-size that works well with the FFT
           algorithm (powers of two are more efficient).  The density
           array will be zero padded to the correct size."""

        VDWFunctional.__init__(self, name, **kwargs)
        self.Nalpha = Nalpha
        self.lambd = lambd
        self.rcut = rcut
        self.Nr = Nr
        self.size = size
        
        self.C_aip = None
        self.phi_aajp = None

        self.get_alphas()
        
    def initialize(self, density, hamiltonian, wfs, occupations):
        self.timer = wfs.timer # would be neater to do this with super()

        self.world = wfs.world
        self.get_alphas()

    def get_alphas(self):
        if self.Nalpha < self.world.size:
            rstride = self.world.size // self.Nalpha
            newranks = range(0, self.world.size, rstride)[:self.Nalpha]
            self.vdwcomm = self.world.new_communicator(newranks)
            # self.vdwcomm will be None for those ranks not in the communicator
        else:
            self.vdwcomm = self.world

        if self.vdwcomm is not None:
            self.alphas = [a for a in range(self.Nalpha)
                           if (a * self.vdwcomm.size // self.Nalpha ==
                               self.vdwcomm.rank)]
        else:
            self.alphas = []

    def construct_cubic_splines(self):
        """Construc interpolating splines for q0.

        The recipe is from

          http://en.wikipedia.org/wiki/Spline_(mathematics)
        """
        
        n = self.Nalpha
        lambd = self.lambd
        q1 = self.q0cut * (lambd - 1) / (lambd**(n - 1) - 1)
        q = q1 * (lambd**np.arange(n) - 1) / (lambd - 1)

        if self.verbose:
            print(('VDW: using %d cubic splines: 0.00, %.2f, ..., %.2f, %.2f' %
                   (n, q1, q[-2], q[-1])))
            
        y = np.eye(n)
        a = y
        h = q[1:] - q[:-1]
        alpha = 3 * ((a[2:] - a[1:-1]) / h[1:, np.newaxis] -
                     (a[1:-1] - a[:-2]) / h[:-1, np.newaxis])
        l = np.ones((n, n))
        mu = np.zeros((n, n))
        z = np.zeros((n, n))
        for i in range(1, n - 1):
            l[i] = 2 * (q[i + 1] - q[i - 1]) - h[i - 1] * mu[i - 1]
            mu[i] = h[i] / l[i]
            z[i] = (alpha[i - 1] - h[i - 1] * z[i - 1]) / l[i]
        b = np.zeros((n, n))
        c = np.zeros((n, n))
        d = np.zeros((n, n))
        for i in range(n - 2, -1, -1):
            c[i] = z[i] - mu[i] * c[i + 1]
            b[i] = (a[i + 1] - a[i]) / h[i] - h[i] * (c[i + 1] + 2 * c[i]) / 3
            d[i] = (c[i + 1] - c[i]) / 3 / h[i]

        self.C_aip = np.zeros((n, n, 4))
        self.C_aip[:, :-1, 0] = a[:-1].T
        self.C_aip[:, :-1, 1] = b[:-1].T
        self.C_aip[:, :-1, 2] = c[:-1].T
        self.C_aip[:, :-1, 3] = d[:-1].T
        self.C_aip[-1, -1, 0] = 1.0
        self.q_a = q

    def p(self, alpha, q):
        """Interpolating spline."""
        i = int(log(q / self.q_a[1] * (self.lambd - 1) + 1) / log(self.lambd))
        a, b, c, d = self.C_aip[alpha, i]
        dq = q - self.q_a[i]
        return a + dq * (b + dq * (c + dq * d))

    def construct_fourier_transformed_kernels(self):
        self.phi_aajp = phi_aajp = {}
        M = self.Nr
        rcut = self.rcut
        r_g = np.linspace(0, rcut, M, 0)
        k_j = np.arange(M // 2) * (2 * pi / rcut)

        if self.verbose:
            print(("VDW: cutoff for fft'ed kernel: %.3f Hartree" %
                   (0.5 * k_j[-1]**2)))
            
        for a in range(self.Nalpha):
            qa = self.q_a[a]
            for b in range(a, self.Nalpha):
                qb = self.q_a[b]
                phi_g = [self.phi(qa * r, qb * r) for r in r_g]
                phi_j = (fft(r_g * phi_g * 1j).real[:M // 2] *
                         (rcut / M * 4 * pi))
                phi_j[0] = np.dot(r_g, r_g * phi_g) * (rcut / M * 4 * pi)
                phi_j[1:] /= k_j[1:]
                phi_aajp[a, b] = phi_aajp[b, a] = spline(k_j, phi_j)

    def set_grid_descriptor(self, gd):
        if (self.gd is not None and
            (self.gd.N_c == gd.N_c).all() and
            (self.gd.pbc_c == gd.pbc_c).all() and
            (self.gd.cell_cv == gd.cell_cv).all()):
            return

        VDWFunctional.set_grid_descriptor(self, gd)
        if self.size is None:
            self.shape = gd.N_c.copy()
            for c, n in enumerate(self.shape):
                if not gd.pbc_c[c]:
                    #self.shape[c] = get_efficient_fft_size(n)
                    self.shape[c] = int(2**ceil(log(n) / log(2)))
        else:
            self.shape = np.array(self.size)
            for c, n in enumerate(self.shape):
                if gd.pbc_c[c]:
                    assert n == gd.N_c[c]
                else:
                    assert n >= gd.N_c[c]
        
        if self.alphas:
            scale_c1 = (self.shape / (1.0 * gd.N_c))[:, np.newaxis]
            gdfft = GridDescriptor(self.shape, gd.cell_cv * scale_c1, True)
            k_k = construct_reciprocal(gdfft)[0][:,
                                                 :,
                                                 :self.shape[2] // 2 + 1]**0.5
            k_k[0, 0, 0] = 0.0
    
    
            self.dj_k = k_k / (2 * pi / self.rcut)
            self.j_k = self.dj_k.astype(int)
            self.dj_k -= self.j_k
            self.dj_k *= 2 * pi / self.rcut
         
            if self.verbose:
                print('VDW: density array size:', gd.get_size_of_global_array())
                print('VDW: zero-padded array size:', self.shape)
                print(('VDW: maximum kinetic energy: %.3f Hartree' %
                       (0.5 * k_k.max()**2)))
            
            assert self.j_k.max() < self.Nr // 2, 'Use larger Nr than %i.' % self.Nr
        
        else:
            self.dj_k = None
            self.j_k = None

    def calculate_6d_integral(self, n_g, q0_g,
                              a2_g=None, e_LDAc_g=None, v_LDAc_g=None,
                              v_g=None, deda2_g=None):
        self.timer.start('VdW-DF integral')
        self.timer.start('splines')
        if self.C_aip is None:
            self.construct_cubic_splines()
            self.construct_fourier_transformed_kernels()
        self.timer.stop('splines')

        gd = self.gd
        N = self.Nalpha

        world = self.world
        vdwcomm = self.vdwcomm

        if self.alphas:
            self.timer.start('hmm1')
            i_g = (np.log(q0_g / self.q_a[1] * (self.lambd - 1) + 1) /
                   log(self.lambd)).astype(int)
            dq0_g = q0_g - self.q_a[i_g]
            self.timer.stop('hmm1')
        else:
            i_g = None
            dq0_g = None
        
        if self.verbose:
            print('VDW: fft:', end=' ')
            
        theta_ak = {}
        p_ag = {}
        for a in self.alphas:
            self.timer.start('hmm2')
            C_pg = self.C_aip[a, i_g].transpose((3, 0, 1, 2))
            pa_g = (C_pg[0] + dq0_g *
                    (C_pg[1] + dq0_g *
                     (C_pg[2] + dq0_g * C_pg[3])))
            self.timer.stop('hmm2')
            del C_pg
            self.timer.start('FFT')
            theta_ak[a] = rfftn(n_g * pa_g, self.shape).copy()
            if extra_parameters.get('vdw0'):
                theta_ak[a][0, 0, 0] = 0.0
            self.timer.stop()
            
            if not self.energy_only:
                p_ag[a] = pa_g
            del pa_g
            if self.verbose:
                print(a, end=' ')
                sys.stdout.flush()
        
        if self.energy_only:
            del i_g
            del dq0_g
        
        if self.verbose:
            print()
            print('VDW: convolution:', end=' ')

        F_ak = {}
        dj_k = self.dj_k
        energy = 0.0
        for a in range(N):
            if vdwcomm is not None:
                vdw_ranka = a * vdwcomm.size // N
                F_k = np.zeros((self.shape[0],
                                self.shape[1],
                                self.shape[2] // 2 + 1), complex)
            self.timer.start('Convolution')
            for b in self.alphas:
                _gpaw.vdw2(self.phi_aajp[a, b], self.j_k, dj_k,
                           theta_ak[b], F_k)
            self.timer.stop()
            
            if vdwcomm is not None:
                self.timer.start('gather')
                for F in F_k:
                    vdwcomm.sum(F, vdw_ranka)
                #vdwcomm.sum(F_k, vdw_ranka)
                self.timer.stop('gather')

            if vdwcomm is not None and vdwcomm.rank == vdw_ranka:
                if not self.energy_only:
                    F_ak[a] = F_k
                energy += np.vdot(theta_ak[a][:, :, 0], F_k[:, :, 0]).real
                energy += np.vdot(theta_ak[a][:, :, -1], F_k[:, :, -1]).real
                energy += 2 * np.vdot(theta_ak[a][:, :, 1:-1],
                                      F_k[:, :, 1:-1]).real

            if self.verbose:
                print(a, end=' ')
                sys.stdout.flush()

        del theta_ak

        if self.verbose:
            print()

        if not self.energy_only:
            F_ag = {}
            for a in self.alphas:
                n1, n2, n3 = gd.get_size_of_global_array()
                self.timer.start('iFFT')
                F_ag[a] = irfftn(F_ak[a]).real[:n1, :n2, :n3].copy()
                self.timer.stop()
            del F_ak

            self.timer.start('potential')
            self.calculate_potential(n_g, a2_g, i_g, dq0_g, p_ag, F_ag,
                                     e_LDAc_g, v_LDAc_g,
                                     v_g, deda2_g)
            self.timer.stop()

        self.timer.stop()
        return 0.5 * world.sum(energy) * gd.dv / self.shape.prod()

    def calculate_potential(self, n_g, a2_g, i_g, dq0_g, p_ag, F_ag,
                            e_LDAc_g, v_LDAc_g, v_g, deda2_g):
        N = self.Nalpha
        world = self.world

        self.timer.start('collect')
        a2_g = self.gd.collect(a2_g, broadcast=True)
        e_LDAc_g = self.gd.collect(e_LDAc_g, broadcast=True)
        v_LDAc_g = self.gd.collect(v_LDAc_g, broadcast=True)
        self.timer.stop('collect')
        if self.alphas:
            self.timer.start('p1')
            dq0dn_g = ((pi / 3 / n_g)**(2.0 / 3.0) +
                       4 * pi / 3 * (e_LDAc_g / n_g - v_LDAc_g) / n_g +
                       7 * self.Zab / 108 / (3 * pi**2)**(1.0 / 3.0) * a2_g *
                       n_g**(-10.0 / 3.0))
            dq0da2_g = -(self.Zab / 36 / (3 * pi**2)**(1.0 / 3.0) /
                         n_g**(7.0 / 3.0))
            self.timer.stop('p1')
        
        v0_g = np.zeros_like(n_g)
        deda20_g = np.zeros_like(n_g)

        for a in self.alphas:
            self.timer.start('p2')
            C_pg = self.C_aip[a, i_g].transpose((3, 0, 1, 2))
            dpadq0_g = C_pg[1] + dq0_g * (2 * C_pg[2] + 3 * dq0_g * C_pg[3])
            del C_pg
            dthetatmp_g = n_g * dpadq0_g * self.dhdx_g
            dthetaadn_g = p_ag[a] + dq0dn_g * dthetatmp_g
            v0_g += dthetaadn_g * F_ag[a]
            del dthetaadn_g
            dthetaada2_g = dq0da2_g * dthetatmp_g
            del dthetatmp_g
            deda20_g += dthetaada2_g * F_ag[a]
            del dthetaada2_g
            self.timer.stop('p2')

        self.timer.start('sum')
        world.sum(v0_g)
        world.sum(deda20_g)
        self.timer.stop('sum')
        slice = self.gd.get_slice()
        v_g += v0_g[slice]
        deda2_g += deda20_g[slice]


def spline(x, y):
    n = len(y)
    result = np.zeros((n, 4))
    a, b, c, d = result.T
    a[:] = y
    h = x[1:] - x[:-1]
    alpha = 3 * ((a[2:] - a[1:-1]) / h[1:] - (a[1:-1] - a[:-2]) / h[:-1])
    l = np.ones(n)
    mu = np.zeros(n)
    z = np.zeros(n)
    for i in range(1, n - 1):
        l[i] = 2 * (x[i + 1] - x[i - 1]) - h[i - 1] * mu[i - 1]
        mu[i] = h[i] / l[i]
        z[i] = (alpha[i - 1] - h[i - 1] * z[i - 1]) / l[i]
    for i in range(n - 2, -1, -1):
        c[i] = z[i] - mu[i] * c[i + 1]
        b[i] = (a[i + 1] - a[i]) / h[i] - h[i] * (c[i + 1] + 2 * c[i]) / 3
        d[i] = (c[i + 1] - c[i]) / 3 / h[i]
    return result<|MERGE_RESOLUTION|>--- conflicted
+++ resolved
@@ -33,29 +33,9 @@
 import _gpaw
  
  
-<<<<<<< HEAD
 def T(w, x, y, z): 
     return 0.5 * ((1.0 / (w + x) + 1.0 / (y + z)) * 
                   (1.0 / ((w + y) * (x + z)) + 1.0 / ((w + z) * (y + x)))) 
-
-def W(a, b): 
-    return 2 * ((3 - a**2) * b * cos(b) * sin(a) + 
-                (3 - b**2) * a * cos(a) * sin(b) + 
-                (a**2 + b**2 - 3) * sin(a) * sin(b) - 
-                3 * a * b * cos(a) * cos(b)) / (a * b)**3 
-eta = 8 * pi / 9 
-def nu(y, d): 
-    return 0.5 * y**2 / (1 - exp(-0.5 * eta * (y / d)**2))
-
-def f(a, b, d, dp): 
-    va = nu(a, d) 
-    vb = nu(b, d) 
-    vpa = nu(a, dp) 
-    vpb = nu(b, dp) 
-=======
-def T(w, x, y, z):
-    return 0.5 * ((1.0 / (w + x) + 1.0 / (y + z)) *
-                  (1.0 / ((w + y) * (x + z)) + 1.0 / ((w + z) * (y + x))))
 
     
 def W(a, b):
@@ -76,7 +56,6 @@
     vb = nu(b, d)
     vpa = nu(a, dp)
     vpb = nu(b, dp)
->>>>>>> 7988be2a
     return 2 * (a * b)**2 * W(a, b) * T(va, vb, vpa, vpb) / pi**2
 
 
