# Copyright (C) 2010  CAMd
# Please see the accompanying LICENSE file for further information.

"""This module provides all the classes and functions associated with the
evaluation of exact exchange with k-point sampling."""

from math import pi, sqrt

import numpy as np
from ase import Atoms

from gpaw.xc import XC
from gpaw.xc.kernel import XCNull
from gpaw.xc.functional import XCFunctional
from gpaw.utilities import hartree, pack, unpack2, packed_index
from gpaw.lfc import LFC
from gpaw.wavefunctions.pw import PWDescriptor
from gpaw.kpt_descriptor import KPointDescriptor
from gpaw.kpoint import KPoint as KPoint0
from gpaw.mpi import world


class KPoint:
    def __init__(self, kd, kpt=None):
        """Helper class for parallelizing over k-points.

        Placeholder for wave functions, occupation numbers,
        projections, and global k-point index."""
        
        self.kd = kd
        
        if kpt is not None:
            self.psit_nG = kpt.psit_nG
            self.f_n = kpt.f_n / kpt.weight / kd.nbzkpts * 2 / kd.nspins

            self.P_ani = kpt.P_ani
            self.k = kpt.k
            self.s = kpt.s
            
        self.requests = []
        
    def next(self):
        """Create empty object.

        Data will be received from other processor."""
        
        kpt = KPoint(self.kd)

        # intialize array for receiving:
        kpt.psit_nG = np.empty_like(self.psit_nG)
        kpt.f_n = np.empty_like(self.f_n)

        # Total number of projector functions:
        I = sum([P_ni.shape[1] for P_ni in self.P_ani.values()])
        
        kpt.P_In = np.empty((I, len(kpt.f_n)), complex)

        kpt.P_ani = {}
        I1 = 0
        for a, P_ni in self.P_ani.items():
            I2 = I1 + P_ni.shape[1]
            kpt.P_ani[a] = kpt.P_In[I1:I2].T
            I1 = I2

        kpt.k = (self.k + 1) % self.kd.nibzkpts
        kpt.s = self.s
        
        return kpt
        
    def start_sending(self, rank):
        P_In = np.concatenate([P_ni.T for P_ni in self.P_ani.values()])
        self.requests += [
            self.kd.comm.send(self.psit_nG, rank, block=False, tag=1),
            self.kd.comm.send(self.f_n, rank, block=False, tag=2),
            self.kd.comm.send(P_In, rank, block=False, tag=3)]
        
    def start_receiving(self, rank):
        self.requests += [
            self.kd.comm.receive(self.psit_nG, rank, block=False, tag=1),
            self.kd.comm.receive(self.f_n, rank, block=False, tag=2),
            self.kd.comm.receive(self.P_In, rank, block=False, tag=3)]
        
    def wait(self):
        self.kd.comm.waitall(self.requests)
        self.requests = []
        

class HybridXC(XCFunctional):
    orbital_dependent = True
    def __init__(self, name, hybrid=None, xc=None, finegrid=False,
                 alpha=None, skip_gamma=False):
        """Mix standard functionals with exact exchange.

        name: str
            Name of hybrid functional.
        hybrid: float
            Fraction of exact exchange.
        xc: str or XCFunctional object
            Standard DFT functional with scaled down exchange.
        finegrid: boolean
            Use fine grid for energy functional evaluations?
        """

        if name == 'EXX':
            assert hybrid is None and xc is None
            hybrid = 1.0
            xc = XC(XCNull())
        elif name == 'PBE0':
            assert hybrid is None and xc is None
            hybrid = 0.25
            xc = XC('HYB_GGA_XC_PBEH')
        elif name == 'B3LYP':
            assert hybrid is None and xc is None
            hybrid = 0.2
            xc = XC('HYB_GGA_XC_B3LYP')
            
        if isinstance(xc, str):
            xc = XC(xc)

        self.hybrid = hybrid
        self.xc = xc
        self.type = xc.type
        self.alpha = alpha
        self.skip_gamma = skip_gamma
        self.exx = None
        
        XCFunctional.__init__(self, name)

    def get_setup_name(self):
        return 'PBE'

    def calculate_radial(self, rgd, n_sLg, Y_L, v_sg,
                         dndr_sLg=None, rnablaY_Lv=None,
                         tau_sg=None, dedtau_sg=None):
        return self.xc.calculate_radial(rgd, n_sLg, Y_L, v_sg,
                                        dndr_sLg, rnablaY_Lv)
    
    def calculate_paw_correction(self, setup, D_sp, dEdD_sp=None,
                                 addcoredensity=True, a=None):
        return self.xc.calculate_paw_correction(setup, D_sp, dEdD_sp,
                                 addcoredensity, a)
    
    def initialize(self, density, hamiltonian, wfs, occupations):
        self.xc.initialize(density, hamiltonian, wfs, occupations)
        self.nspins = wfs.nspins
        self.setups = wfs.setups
        self.density = density
        self.kpt_u = wfs.kpt_u
        
        self.gd = density.gd
        self.kd = wfs.kd
        self.bd = wfs.bd

        N_c = self.gd.N_c
        N = self.gd.N_c.prod()
        vol = self.gd.dv * N
        
        if self.alpha is None:
            # XXX ?
            self.alpha = 6 * vol**(2 / 3.0) / pi**2
            
        self.gamma = (vol / (2 * pi)**2 * sqrt(pi / self.alpha) *
                      self.kd.nbzkpts)
        ecut = 0.5 * pi**2 / (self.gd.h_cv**2).sum(1).max()
        print('alpha=%f' % self.alpha)
        print('ecut=%f Hartree' % ecut)

        if self.kd.N_c is None:
            self.bzk_kc = np.zeros((1, 3))
            dfghdfgh
        else:
            n = self.kd.N_c * 2 - 1
            bzk_kc = np.indices(n).transpose((1, 2, 3, 0))
            bzk_kc.shape = (-1, 3)
            bzk_kc -= self.kd.N_c - 1
            self.bzk_kc = bzk_kc.astype(float) / self.kd.N_c
        
        self.pwd = PWDescriptor(ecut, self.gd, self.bzk_kc)

        n = 0
        for k_c, Gpk2_G in zip(self.bzk_kc[:], self.pwd.G2_qG):
            if (k_c > -0.5).all() and (k_c <= 0.5).all(): #XXX???
                if k_c.any():
                    self.gamma -= np.dot(np.exp(-self.alpha * Gpk2_G),
                                         Gpk2_G**-1)
                else:
                    self.gamma -= np.dot(np.exp(-self.alpha * Gpk2_G[1:]),
                                         Gpk2_G[1:]**-1)
                n += 1

        assert n == self.kd.N_c.prod()
        
        self.ghat = LFC(self.gd,
                        [setup.ghat_l for setup in density.setups],
<<<<<<< HEAD
                        dtype=complex
                        )
        self.ghat.set_k_points(self.bzk_kc)
        
        self.fullkd = KPointDescriptor(self.kd.bzk_kc, nspins=1)
        class S:
            id_a = []
            def set_symmetry(self, s): pass
            
        self.fullkd.set_symmetry(Atoms(pbc=True), S(), False)
        self.fullkd.set_communicator(world)
        self.pt = LFC(self.gd, [setup.pt_j for setup in density.setups],
                      dtype=complex)
        self.pt.set_k_points(self.fullkd.ibzk_kc)

=======
                        dtype=complex)

        self.ghat.set_k_points(self.bzk_kc)
        
>>>>>>> b900b368
        self.interpolator = density.interpolator

    def set_positions(self, spos_ac):
        self.ghat.set_positions(spos_ac)
<<<<<<< HEAD
        self.pt.set_positions(spos_ac)
    
=======
        self.spos_ac = spos_ac

>>>>>>> b900b368
    def calculate(self, gd, n_sg, v_sg=None, e_g=None):
        # Normal XC contribution:
        exc = self.xc.calculate(gd, n_sg, v_sg, e_g)

        # Add EXX contribution:
        return exc + self.exx

    def calculate_exx(self):
        """Non-selfconsistent calculation."""

        kd = self.kd
<<<<<<< HEAD
        K = self.fullkd.nibzkpts
        assert self.nspins == 1
        Q = K // world.size
        assert Q * world.size == K
        parallel = (world.size > self.nspins)
        
        self.exx = 0.0
        self.exx_skn = np.zeros((self.nspins, K, self.bd.nbands))

        kpt_u = []
        for k in range(world.rank * Q, (world.rank + 1) * Q):
            k_c = self.fullkd.ibzk_kc[k]
            for k1, k1_c in enumerate(kd.bzk_kc):
                if abs(k1_c - k_c).max() < 1e-10:
                    break
                
            # Index of symmetry related point in the irreducible BZ
            ik = kd.kibz_k[k1]
            kpt = self.kpt_u[ik]

            # KPoint from ground-state calculation
            phase_cd = np.exp(2j * pi * self.gd.sdisp_cd * k_c[:, np.newaxis])
            kpt2 = KPoint0(kpt.weight, kpt.s, k, None, phase_cd)
            kpt2.psit_nG = np.empty_like(kpt.psit_nG)
            kpt2.f_n = kpt.f_n / kpt.weight / K * 2
            for n, psit_G in enumerate(kpt2.psit_nG):
                psit_G[:] = kd.transform_wave_function(kpt.psit_nG[n], k1)

            kpt2.P_ani = self.pt.dict(len(kpt.psit_nG))
            self.pt.integrate(kpt2.psit_nG, kpt2.P_ani, k)
            kpt_u.append(kpt2)

        for s in range(self.nspins):
            kpt1_q = [KPoint(self.fullkd, kpt) for kpt in kpt_u if kpt.s == s]
=======
        K = kd.nibzkpts
        W = world.size // self.nspins
        parallel = (W > 1)
        
        self.exx_skn = np.zeros((self.nspins, K, self.bd.nbands))
        self.debug_skn = np.zeros((self.nspins, K, self.bd.nbands))

        #self.x_kK = np.zeros((K, kd.nbzkpts))
        #for k1 in range(K):
        #    for K in range(kd.nbzkpts):
                
        for s in range(self.nspins):
            kpt1_q = [KPoint(kd, kpt)
                      for kpt in self.kpt_u if kpt.s == s]
>>>>>>> b900b368
            kpt2_q = kpt1_q[:]

            if len(kpt1_q) == 0:
                # No s-spins on this CPU:
                continue

            # Send rank:
<<<<<<< HEAD
            srank = self.fullkd.get_rank_and_index(s, (kpt1_q[0].k - 1) % K)[0]

            # Receive rank:
            rrank = self.fullkd.get_rank_and_index(s, (kpt1_q[-1].k + 1) % K)[0]

            # Shift k-points K // 2 times:
            for i in range(K // 2 + 1):
                if i < K // 2:
=======
            srank = kd.get_rank_and_index(s, (kpt1_q[0].k - 1) % K)[0]
            # Receive rank:
            rrank = kd.get_rank_and_index(s, (kpt1_q[-1].k + 1) % K)[0]

            # Shift k-points K - 1 times:
            for i in range(K):
                if i < K - 1:
>>>>>>> b900b368
                    if parallel:
                        kpt = kpt2_q[-1].next()
                        kpt.start_receiving(rrank)
                        kpt2_q[0].start_sending(srank)
                    else:
                        kpt = kpt2_q[0]

                for kpt1, kpt2 in zip(kpt1_q, kpt2_q):
                    for k, ik in enumerate(kd.kibz_k):
                        if ik == kpt2.k:
                            self.apply(kpt1, kpt2, k)

                if i < K - 1:
                    if parallel:
                        kpt.wait()
                        kpt2_q[0].wait()
                    kpt2_q.pop(0)
                    kpt2_q.append(kpt)
            
<<<<<<< HEAD
        self.exx = world.sum(self.exx)
        world.sum(self.exx_skn)
        self.exx += self.calculate_paw_correction()
        
    def apply(self, kpt1, kpt2, invert=False):
        #print world.rank,kpt1.k,kpt2.k,invert
        k1_c = self.fullkd.ibzk_kc[kpt1.k]
        k2_c = self.fullkd.ibzk_kc[kpt2.k]
        if invert:
            k2_c = -k2_c
=======
        self.exx = 0.0
        world.sum(self.exx_skn)
        for kpt in self.kpt_u:
            self.exx += 0.5 * np.dot(kpt.f_n, self.exx_skn[kpt.s, kpt.k])
        self.exx = world.sum(self.exx)
        world.sum(self.debug_skn)
        assert (self.debug_skn == self.kd.nbzkpts * self.bd.nbands).all()
        self.exx += self.calculate_exx_paw_correction()
        
    def apply(self, kpt1, kpt2, k):
        k1_c = self.kd.ibzk_kc[kpt1.k]
        k2_c = self.kd.bzk_kc[k]
>>>>>>> b900b368
        k12_c = k1_c - k2_c
        N_c = self.gd.N_c
        eikr_R = np.exp(2j * pi * np.dot(np.indices(N_c).T, k12_c / N_c).T)

        for q, k_c in enumerate(self.bzk_kc):
            if abs(k_c + k12_c).max() < 1e-9:
                q0 = q
                break

<<<<<<< HEAD
        for q, k_c in enumerate(self.bzk_kc):
            if abs(k_c - k12_c).max() < 1e-9:
                q00 = q
                break

=======
>>>>>>> b900b368
        Gpk2_G = self.pwd.G2_qG[q0]
        if Gpk2_G[0] == 0:
            Gpk2_G = Gpk2_G.copy()
            Gpk2_G[0] = 1.0 / self.gamma

        N = N_c.prod()
        vol = self.gd.dv * N
        nspins = self.nspins

        same = abs(k1_c - k2_c).max() < 1e-9
        fcut = 1e-10
        is_ibz2 = abs(k2_c - self.kd.ibzk_kc[kpt2.k]).max() < 1e-9
        
        for n1, psit1_R in enumerate(kpt1.psit_nG):
            f1 = kpt1.f_n[n1]
            for n2, psit2_R in enumerate(kpt2.psit_nG):
                if same:
                    assert is_ibz2
                    if n2 > n1:
                        continue
                elif is_ibz2:
                    if kpt1.k > kpt2.k:
                        if n2 > n1:
                            continue
                    else:
                        if n2 >= n1:
                            continue
                        
                f2 = kpt2.f_n[n2]

<<<<<<< HEAD
                nt_R = self.calculate_pair_density(n1, n2, kpt1, kpt2, q0,
                                                   invert)
                                                   
                nt_G = self.pwd.fft(nt_R * eikr_R) / N
                vt_G = nt_G.copy()
                vt_G *= -pi * vol / Gpk2_G
                e = np.vdot(nt_G, vt_G).real * nspins * self.hybrid
                if same and n1 == n2:
                    e /= 2
                    
                self.exx += e * f1 * f2
                self.ekin -= 2 * e * f1 * f2
                self.exx_skn[kpt1.s, kpt1.k, n1] += f2 * e
                self.exx_skn[kpt2.s, kpt2.k, n2] += f1 * e

                calculate_potential = not True
                if calculate_potential:
                    vt_R = self.pwd.ifft(vt_G).conj() * eikr_R * N / vol
                    if kpt1 is kpt2 and not invert and n1 == n2:
                        kpt1.vt_nG[n1] = 0.5 * f1 * vt_R

                    if invert:
                        kpt1.Htpsit_nG[n1] += \
                                           f2 * nspins * psit2_R.conj() * vt_R
                    else:
                        kpt1.Htpsit_nG[n1] += f2 * nspins * psit2_R * vt_R

                    if kpt1 is not kpt2:
                        if invert:
                            kpt2.Htpsit_nG[n2] += (f1 * nspins *
                                                   psit1_R.conj() * vt_R)
                        else:
                            kpt2.Htpsit_nG[n2] += (f1 * nspins *
                                                   psit1_R * vt_R.conj())

    def calculate_paw_correction(self):
=======
                x = 1.0
                if same and n1 == n2:
                    x = 0.5
                    
                self.debug_skn[kpt1.s, kpt1.k, n1] += x
                if is_ibz2:
                    self.debug_skn[kpt2.s, kpt2.k, n2] += x

                if abs(f1) < fcut and abs(f2) < fcut:
                    continue

                if self.skip_gamma and same:
                    continue
                
                nt_R = self.calculate_pair_density(n1, n2, kpt1, kpt2, q0, k)
                nt_G = self.pwd.fft(nt_R * eikr_R) / N
                vt_G = nt_G.copy()
                vt_G *= -pi * vol / Gpk2_G
                e = np.vdot(nt_G, vt_G).real * nspins * self.hybrid * x

                self.exx_skn[kpt1.s, kpt1.k, n1] += 2 * f2 * e
                if is_ibz2:
                    self.exx_skn[kpt2.s, kpt2.k, n2] += 2 * f1 * e

    def calculate_exx_paw_correction(self):
>>>>>>> b900b368
        exx = 0
        deg = 2 // self.nspins  # spin degeneracy
        for a, D_sp in self.density.D_asp.items():
            setup = self.setups[a]
            for D_p in D_sp:
                D_ii = unpack2(D_p)
                ni = len(D_ii)

                for i1 in range(ni):
                    for i2 in range(ni):
                        A = 0.0
                        for i3 in range(ni):
                            p13 = packed_index(i1, i3, ni)
                            for i4 in range(ni):
                                p24 = packed_index(i2, i4, ni)
                                A += setup.M_pp[p13, p24] * D_ii[i3, i4]
                        p12 = packed_index(i1, i2, ni)
                        exx -= self.hybrid / deg * D_ii[i1, i2] * A

                if setup.X_p is not None:
                    exx -= self.hybrid * np.dot(D_p, setup.X_p)
            exx += self.hybrid * setup.ExxC
        return exx
    
<<<<<<< HEAD
    def calculate_pair_density(self, n1, n2, kpt1, kpt2, q, invert):
        if invert:
            nt_G = kpt1.psit_nG[n1].conj() * kpt2.psit_nG[n2].conj()
        else:
            nt_G = kpt1.psit_nG[n1].conj() * kpt2.psit_nG[n2]
=======
    def calculate_pair_density(self, n1, n2, kpt1, kpt2, q, k):
        psit2_G = self.kd.transform_wave_function(kpt2.psit_nG[n2], k)
        nt_G = kpt1.psit_nG[n1].conj() * psit2_G

        s = self.kd.sym_k[k]
        time_reversal = self.kd.time_reversal_k[k]
        k2_c = self.kd.ibzk_kc[kpt2.k]
>>>>>>> b900b368

        Q_aL = {}
        for a, P1_ni in kpt1.P_ani.items():
            P1_i = P1_ni[n1]
<<<<<<< HEAD
            P2_i = kpt2.P_ani[a][n2]
            if invert:
                D_ii = np.outer(P1_i.conj(), P2_i.conj())
            else:
                D_ii = np.outer(P1_i.conj(), P2_i)
            D_p = pack(D_ii)
            Q_aL[a] = np.dot(D_p, self.setups[a].Delta_pL)

        self.ghat.add(nt_G, Q_aL, q)
        return nt_G


if __name__ == '__main__':
    import sys
    from gpaw import GPAW
    from gpaw.mpi import serial_comm
    calc = GPAW(sys.argv[1], txt=None, communicator=serial_comm)

    alpha = 5.0
    e = calc.get_potential_energy()
    exx = HybridXC('EXX', alpha=alpha)
    e2 = calc.get_xc_difference(exx)
    print e, e + e2, exx.exx
=======

            b = self.kd.symmetry.a_sa[s, a]
            S_c = (np.dot(self.spos_ac[a], self.kd.symmetry.op_scc[s]) -
                   self.spos_ac[b])
            assert abs(S_c.round() - S_c).max() < 1e-13
            x = np.exp(2j * pi * np.dot(k2_c, S_c))
            P2_i = np.dot(self.setups[a].R_sii[s], kpt2.P_ani[b][n2]) * x
            if time_reversal:
                P2_i = P2_i.conj()

            D_ii = np.outer(P1_i.conj(), P2_i)
            D_p = pack(D_ii)
            Q_aL[a] = np.dot(D_p, self.setups[a].Delta_pL)

        self.ghat.add(nt_G, Q_aL, q)
        return nt_G
>>>>>>> b900b368
<|MERGE_RESOLUTION|>--- conflicted
+++ resolved
@@ -192,39 +192,16 @@
         
         self.ghat = LFC(self.gd,
                         [setup.ghat_l for setup in density.setups],
-<<<<<<< HEAD
-                        dtype=complex
-                        )
+                        dtype=complex)
+
         self.ghat.set_k_points(self.bzk_kc)
         
-        self.fullkd = KPointDescriptor(self.kd.bzk_kc, nspins=1)
-        class S:
-            id_a = []
-            def set_symmetry(self, s): pass
-            
-        self.fullkd.set_symmetry(Atoms(pbc=True), S(), False)
-        self.fullkd.set_communicator(world)
-        self.pt = LFC(self.gd, [setup.pt_j for setup in density.setups],
-                      dtype=complex)
-        self.pt.set_k_points(self.fullkd.ibzk_kc)
-
-=======
-                        dtype=complex)
-
-        self.ghat.set_k_points(self.bzk_kc)
-        
->>>>>>> b900b368
         self.interpolator = density.interpolator
 
     def set_positions(self, spos_ac):
         self.ghat.set_positions(spos_ac)
-<<<<<<< HEAD
-        self.pt.set_positions(spos_ac)
-    
-=======
         self.spos_ac = spos_ac
 
->>>>>>> b900b368
     def calculate(self, gd, n_sg, v_sg=None, e_g=None):
         # Normal XC contribution:
         exc = self.xc.calculate(gd, n_sg, v_sg, e_g)
@@ -236,42 +213,6 @@
         """Non-selfconsistent calculation."""
 
         kd = self.kd
-<<<<<<< HEAD
-        K = self.fullkd.nibzkpts
-        assert self.nspins == 1
-        Q = K // world.size
-        assert Q * world.size == K
-        parallel = (world.size > self.nspins)
-        
-        self.exx = 0.0
-        self.exx_skn = np.zeros((self.nspins, K, self.bd.nbands))
-
-        kpt_u = []
-        for k in range(world.rank * Q, (world.rank + 1) * Q):
-            k_c = self.fullkd.ibzk_kc[k]
-            for k1, k1_c in enumerate(kd.bzk_kc):
-                if abs(k1_c - k_c).max() < 1e-10:
-                    break
-                
-            # Index of symmetry related point in the irreducible BZ
-            ik = kd.kibz_k[k1]
-            kpt = self.kpt_u[ik]
-
-            # KPoint from ground-state calculation
-            phase_cd = np.exp(2j * pi * self.gd.sdisp_cd * k_c[:, np.newaxis])
-            kpt2 = KPoint0(kpt.weight, kpt.s, k, None, phase_cd)
-            kpt2.psit_nG = np.empty_like(kpt.psit_nG)
-            kpt2.f_n = kpt.f_n / kpt.weight / K * 2
-            for n, psit_G in enumerate(kpt2.psit_nG):
-                psit_G[:] = kd.transform_wave_function(kpt.psit_nG[n], k1)
-
-            kpt2.P_ani = self.pt.dict(len(kpt.psit_nG))
-            self.pt.integrate(kpt2.psit_nG, kpt2.P_ani, k)
-            kpt_u.append(kpt2)
-
-        for s in range(self.nspins):
-            kpt1_q = [KPoint(self.fullkd, kpt) for kpt in kpt_u if kpt.s == s]
-=======
         K = kd.nibzkpts
         W = world.size // self.nspins
         parallel = (W > 1)
@@ -286,7 +227,6 @@
         for s in range(self.nspins):
             kpt1_q = [KPoint(kd, kpt)
                       for kpt in self.kpt_u if kpt.s == s]
->>>>>>> b900b368
             kpt2_q = kpt1_q[:]
 
             if len(kpt1_q) == 0:
@@ -294,16 +234,6 @@
                 continue
 
             # Send rank:
-<<<<<<< HEAD
-            srank = self.fullkd.get_rank_and_index(s, (kpt1_q[0].k - 1) % K)[0]
-
-            # Receive rank:
-            rrank = self.fullkd.get_rank_and_index(s, (kpt1_q[-1].k + 1) % K)[0]
-
-            # Shift k-points K // 2 times:
-            for i in range(K // 2 + 1):
-                if i < K // 2:
-=======
             srank = kd.get_rank_and_index(s, (kpt1_q[0].k - 1) % K)[0]
             # Receive rank:
             rrank = kd.get_rank_and_index(s, (kpt1_q[-1].k + 1) % K)[0]
@@ -311,7 +241,6 @@
             # Shift k-points K - 1 times:
             for i in range(K):
                 if i < K - 1:
->>>>>>> b900b368
                     if parallel:
                         kpt = kpt2_q[-1].next()
                         kpt.start_receiving(rrank)
@@ -331,18 +260,6 @@
                     kpt2_q.pop(0)
                     kpt2_q.append(kpt)
             
-<<<<<<< HEAD
-        self.exx = world.sum(self.exx)
-        world.sum(self.exx_skn)
-        self.exx += self.calculate_paw_correction()
-        
-    def apply(self, kpt1, kpt2, invert=False):
-        #print world.rank,kpt1.k,kpt2.k,invert
-        k1_c = self.fullkd.ibzk_kc[kpt1.k]
-        k2_c = self.fullkd.ibzk_kc[kpt2.k]
-        if invert:
-            k2_c = -k2_c
-=======
         self.exx = 0.0
         world.sum(self.exx_skn)
         for kpt in self.kpt_u:
@@ -355,7 +272,6 @@
     def apply(self, kpt1, kpt2, k):
         k1_c = self.kd.ibzk_kc[kpt1.k]
         k2_c = self.kd.bzk_kc[k]
->>>>>>> b900b368
         k12_c = k1_c - k2_c
         N_c = self.gd.N_c
         eikr_R = np.exp(2j * pi * np.dot(np.indices(N_c).T, k12_c / N_c).T)
@@ -365,14 +281,6 @@
                 q0 = q
                 break
 
-<<<<<<< HEAD
-        for q, k_c in enumerate(self.bzk_kc):
-            if abs(k_c - k12_c).max() < 1e-9:
-                q00 = q
-                break
-
-=======
->>>>>>> b900b368
         Gpk2_G = self.pwd.G2_qG[q0]
         if Gpk2_G[0] == 0:
             Gpk2_G = Gpk2_G.copy()
@@ -403,44 +311,6 @@
                         
                 f2 = kpt2.f_n[n2]
 
-<<<<<<< HEAD
-                nt_R = self.calculate_pair_density(n1, n2, kpt1, kpt2, q0,
-                                                   invert)
-                                                   
-                nt_G = self.pwd.fft(nt_R * eikr_R) / N
-                vt_G = nt_G.copy()
-                vt_G *= -pi * vol / Gpk2_G
-                e = np.vdot(nt_G, vt_G).real * nspins * self.hybrid
-                if same and n1 == n2:
-                    e /= 2
-                    
-                self.exx += e * f1 * f2
-                self.ekin -= 2 * e * f1 * f2
-                self.exx_skn[kpt1.s, kpt1.k, n1] += f2 * e
-                self.exx_skn[kpt2.s, kpt2.k, n2] += f1 * e
-
-                calculate_potential = not True
-                if calculate_potential:
-                    vt_R = self.pwd.ifft(vt_G).conj() * eikr_R * N / vol
-                    if kpt1 is kpt2 and not invert and n1 == n2:
-                        kpt1.vt_nG[n1] = 0.5 * f1 * vt_R
-
-                    if invert:
-                        kpt1.Htpsit_nG[n1] += \
-                                           f2 * nspins * psit2_R.conj() * vt_R
-                    else:
-                        kpt1.Htpsit_nG[n1] += f2 * nspins * psit2_R * vt_R
-
-                    if kpt1 is not kpt2:
-                        if invert:
-                            kpt2.Htpsit_nG[n2] += (f1 * nspins *
-                                                   psit1_R.conj() * vt_R)
-                        else:
-                            kpt2.Htpsit_nG[n2] += (f1 * nspins *
-                                                   psit1_R * vt_R.conj())
-
-    def calculate_paw_correction(self):
-=======
                 x = 1.0
                 if same and n1 == n2:
                     x = 0.5
@@ -466,7 +336,6 @@
                     self.exx_skn[kpt2.s, kpt2.k, n2] += 2 * f1 * e
 
     def calculate_exx_paw_correction(self):
->>>>>>> b900b368
         exx = 0
         deg = 2 // self.nspins  # spin degeneracy
         for a, D_sp in self.density.D_asp.items():
@@ -491,13 +360,6 @@
             exx += self.hybrid * setup.ExxC
         return exx
     
-<<<<<<< HEAD
-    def calculate_pair_density(self, n1, n2, kpt1, kpt2, q, invert):
-        if invert:
-            nt_G = kpt1.psit_nG[n1].conj() * kpt2.psit_nG[n2].conj()
-        else:
-            nt_G = kpt1.psit_nG[n1].conj() * kpt2.psit_nG[n2]
-=======
     def calculate_pair_density(self, n1, n2, kpt1, kpt2, q, k):
         psit2_G = self.kd.transform_wave_function(kpt2.psit_nG[n2], k)
         nt_G = kpt1.psit_nG[n1].conj() * psit2_G
@@ -505,36 +367,10 @@
         s = self.kd.sym_k[k]
         time_reversal = self.kd.time_reversal_k[k]
         k2_c = self.kd.ibzk_kc[kpt2.k]
->>>>>>> b900b368
 
         Q_aL = {}
         for a, P1_ni in kpt1.P_ani.items():
             P1_i = P1_ni[n1]
-<<<<<<< HEAD
-            P2_i = kpt2.P_ani[a][n2]
-            if invert:
-                D_ii = np.outer(P1_i.conj(), P2_i.conj())
-            else:
-                D_ii = np.outer(P1_i.conj(), P2_i)
-            D_p = pack(D_ii)
-            Q_aL[a] = np.dot(D_p, self.setups[a].Delta_pL)
-
-        self.ghat.add(nt_G, Q_aL, q)
-        return nt_G
-
-
-if __name__ == '__main__':
-    import sys
-    from gpaw import GPAW
-    from gpaw.mpi import serial_comm
-    calc = GPAW(sys.argv[1], txt=None, communicator=serial_comm)
-
-    alpha = 5.0
-    e = calc.get_potential_energy()
-    exx = HybridXC('EXX', alpha=alpha)
-    e2 = calc.get_xc_difference(exx)
-    print e, e + e2, exx.exx
-=======
 
             b = self.kd.symmetry.a_sa[s, a]
             S_c = (np.dot(self.spos_ac[a], self.kd.symmetry.op_scc[s]) -
@@ -550,5 +386,4 @@
             Q_aL[a] = np.dot(D_p, self.setups[a].Delta_pL)
 
         self.ghat.add(nt_G, Q_aL, q)
-        return nt_G
->>>>>>> b900b368
+        return nt_G