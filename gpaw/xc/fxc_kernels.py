--- conflicted
+++ resolved
@@ -6,7 +6,7 @@
     if xc in ('rALDA', 'rALDAns', 'range_rALDA'):
         return fHxc_ralda(q, qF)
 
-    elif xcflags.is_apbe:
+    elif fxckernel.is_apbe:
         return fHxc_apbe(rs, q, s2_g)
     else:
         raise ValueError(f'Unknown xc: {xc}')
@@ -25,25 +25,6 @@
         (1.0 + np.sign(rxalda_qcut - q[:, np.newaxis])) *
         (1.0 + (-1.0) * rxalda_A * (q[:, np.newaxis] / qF)**2.0))
 
-<<<<<<< HEAD
-    elif fxckernel.is_apbe:
-        # Olsen and Thygesen, Phys. Rev. Lett. 112, 203001 (2014)
-        # Exchange only part of the PBE XC kernel, neglecting the terms
-        # arising from the variation of the density gradient
-        # i.e. second functional derivative
-        # d2/drho^2 -> \partial^2/\partial rho^2 at fixed \nabla \rho
-
-        fxc_PBE = get_pbe_fxc(
-            pbe_rho=3.0 / (4.0 * np.pi * rs**3.0),
-            pbe_s2_g=s2_g)
-        rxapbe_qcut = np.sqrt(-4.0 * np.pi / fxc_PBE)
-
-        fHxc_Gr = (0.5 + 0.0j) * (
-            (1.0 + np.sign(rxapbe_qcut - q[:, np.newaxis])) *
-            (1.0 + fxc_PBE / (4.0 * np.pi) * (q[:, np.newaxis])**2.0))
-
-    return fHxc_Gr
-=======
 
 def fHxc_apbe(rs, q, s2_g):
     # Olsen and Thygesen, Phys. Rev. Lett. 112, 203001 (2014)
@@ -60,7 +41,6 @@
     return (0.5 + 0.0j) * (
         (1.0 + np.sign(rxapbe_qcut - q[:, np.newaxis])) *
         (1.0 + fxc_PBE / (4.0 * np.pi) * (q[:, np.newaxis])**2.0))
->>>>>>> 486420ba
 
 
 def get_fspinHxc_Gr_rALDA(qF, q):
