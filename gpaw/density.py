--- conflicted
+++ resolved
@@ -103,19 +103,7 @@
         if (self.rank_a is not None and self.D_asp is not None
             and not isinstance(self.gd.comm, SerialCommunicator)):
             self.timer.start('Redistribute')
-<<<<<<< HEAD
             def get_empty(a):
-=======
-            requests = []
-            flags = (self.rank_a != rank_a)
-            my_incoming_atom_indices = np.argwhere(np.bitwise_and(flags,
-                                        rank_a == self.gd.comm.rank)).ravel()
-            my_outgoing_atom_indices = np.argwhere(np.bitwise_and(flags,
-                                        self.rank_a == self.gd.comm.rank)).ravel()
-
-            for a in my_incoming_atom_indices:
-                # Get matrix from old domain:
->>>>>>> 039dd83c
                 ni = self.setups[a].ni
                 return np.empty((self.ns, ni * (ni + 1) // 2))
             self.atom_partition.redistribute(atom_partition, self.D_asp,
@@ -220,11 +208,7 @@
             M_v = self.magmom_av[a]
             M = (M_v**2).sum()**0.5
             f_si = self.setups[a].calculate_initial_occupation_numbers(
-<<<<<<< HEAD
-                    M, self.hund, charge=c, nspins=self.nspins * self.ncomp)
-=======
-                M, self.hund, charge=c, nspins=self.nspins*self.ncomp)
->>>>>>> 039dd83c
+                M, self.hund, charge=c, nspins=self.nspins * self.ncomp)
 
             if self.collinear:
                 if M_v[2] < 0:
