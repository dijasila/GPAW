--- conflicted
+++ resolved
@@ -320,43 +320,6 @@
         assert isinstance(self.mixer, MixerWrapper), self.mixer
         self.error = self.mixer.mix(self.nt.array, self.D_II.D_asii)
         assert self.error is not None, self.mixer
-<<<<<<< HEAD
-=======
-
-        comp_charge = None
-        self.interpolate_pseudo_density(comp_charge)
-        self.calculate_pseudo_charge()
-
-    def calculate_multipole_moments(self):
-        """Calculate multipole moments of compensation charges.
-
-        Returns the total compensation charge in units of electron
-        charge, so the number will be negative because of the
-        dominating contribution from the nuclear charge."""
-
-        comp_charge = 0.0
-        Ddist_asp = self.atomdist.to_aux(self.D_asp)
-
-        def shape(a):
-            return self.setups[a].Delta_pL.shape[1],
-
-        self.Q_aL = ArrayDict(Ddist_asp.partition, shape)
-        for a, D_sp in Ddist_asp.items():
-            Q_L = self.Q_aL[a] = np.dot(D_sp.sum(0),
-                                        self.setups[a].Delta_pL)
-            Q_L[0] += self.setups[a].Delta0
-            comp_charge += Q_L[0]
-
-        return Ddist_asp.partition.comm.sum(comp_charge) * sqrt(4 * pi)
-
-    def get_initial_occupations(self, a):
-        # distribute charge on all atoms
-        # XXX interaction with background charge may be finicky
-        c = (self.charge - self.background_charge.charge) / len(self.setups)
-        M = self.magmom_a[a]
-        f_si = self.setups[a].calculate_initial_occupation_numbers(
-            abs(M), self.hund, charge=c, nspins=self.nspins)
->>>>>>> ea209953
 
         self.interpolate_pseudo_density()
         comp_charge, self.Q_aL = self.D_II.calculate_multipole_moments()
