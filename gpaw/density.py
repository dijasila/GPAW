--- conflicted
+++ resolved
@@ -18,10 +18,6 @@
 from gpaw.utilities.timing import nulltimer
 from gpaw.io import read_atomic_matrices
 from gpaw.mpi import SerialCommunicator
-<<<<<<< HEAD
-
-=======
->>>>>>> e607bea0
 
 class Density:
     """Density object.
@@ -103,13 +99,8 @@
             self.D_asp is None and (rank_a == self.gd.comm.rank).any()):
             self.D_asp = {}
 
-<<<<<<< HEAD
         if (self.rank_a is not None and self.D_asp is not None
             and not isinstance(self.gd.comm, SerialCommunicator)):
-=======
-        if (self.rank_a is not None and self.D_asp is not None and
-            rank_a is not None and not isinstance(self.gd.comm, SerialCommunicator)):
->>>>>>> e607bea0
             self.timer.start('Redistribute')
             def get_empty(a):
                 ni = self.setups[a].ni
