# -*- coding: utf-8 -*-
# Copyright (C) 2003  CAMP
# Please see the accompanying LICENSE file for further information.

"""This module defines a density class."""

from math import pi, sqrt

import numpy as np

from gpaw import debug, extra_parameters
from gpaw.mixer import BaseMixer, Mixer, MixerSum
from gpaw.transformers import Transformer
from gpaw.lfc import LFC, BasisFunctions
from gpaw.wavefunctions.lcao import LCAOWaveFunctions
from gpaw.utilities import unpack2
from gpaw.utilities.timing import nulltimer
from gpaw.io import read_atomic_matrices
from gpaw.mpi import SerialCommunicator

class Density:
    """Density object.
    
    Attributes:
     =============== =====================================================
     ``gd``          Grid descriptor for coarse grids.
     ``finegd``      Grid descriptor for fine grids.
     ``interpolate`` Function for interpolating the electron density.
     ``mixer``       ``DensityMixer`` object.
     =============== =====================================================

    Soft and smooth pseudo functions on uniform 3D grids:
     ========== =========================================
     ``nt_sG``  Electron density on the coarse grid.
     ``nt_sg``  Electron density on the fine grid.
     ``nt_g``   Electron density on the fine grid.
     ``rhot_g`` Charge density on the fine grid.
     ``nct_G``  Core electron-density on the coarse grid.
     ========== =========================================
    """
    
    def __init__(self, gd, finegd, nspins, charge, collinear=True):
        """Create the Density object."""

        self.gd = gd
        self.finegd = finegd
        self.nspins = nspins
        self.charge = float(charge)

        self.collinear = collinear
        self.ncomp = 2 - int(collinear)

        self.charge_eps = 1e-7
        
        self.D_asp = None
        self.Q_aL = None

        self.nct_G = None
        self.nt_sG = None
        self.rhot_g = None
        self.nt_sg = None
        self.nt_g = None

        self.rank_a = None

        self.mixer = BaseMixer()
        self.timer = nulltimer
        
    def initialize(self, setups, timer, magmom_av, hund):
        self.timer = timer
        self.setups = setups
        self.hund = hund
        self.magmom_av = magmom_av

    def reset(self):
        # TODO: reset other parameters?
        self.nt_sG = None

    def set_positions(self, spos_ac, rank_a=None):
        self.nct.set_positions(spos_ac)
        self.ghat.set_positions(spos_ac)
        self.mixer.reset()

        #self.nt_sG = None
        self.nt_sg = None
        self.nt_g = None
        self.rhot_g = None
        self.Q_aL = None
        
        # If both old and new atomic ranks are present, start a blank dict if
        # it previously didn't exist but it will needed for the new atoms.
        if (self.rank_a is not None and rank_a is not None and
            self.D_asp is None and (rank_a == self.gd.comm.rank).any()):
            self.D_asp = {}
<<<<<<< HEAD
        
        if self.rank_a is not None and self.D_asp is not None:
=======

        if (self.rank_a is not None and self.D_asp is not None and
            rank_a is not None and not isinstance(self.gd.comm, SerialCommunicator)):
>>>>>>> 5f5a2d69
            self.timer.start('Redistribute')
            requests = []
            flags = (self.rank_a != rank_a)
            my_incoming_atom_indices = np.argwhere(np.bitwise_and(flags, \
                rank_a == self.gd.comm.rank)).ravel()
            my_outgoing_atom_indices = np.argwhere(np.bitwise_and(flags, \
                self.rank_a == self.gd.comm.rank)).ravel()

            for a in my_incoming_atom_indices:
                # Get matrix from old domain:
                ni = self.setups[a].ni
                D_sp = np.empty((self.nspins * self.ncomp**2,
                                 ni * (ni + 1) // 2))
                requests.append(self.gd.comm.receive(D_sp, self.rank_a[a],
                                                     tag=a, block=False))
                assert a not in self.D_asp
                self.D_asp[a] = D_sp

            for a in my_outgoing_atom_indices:
                # Send matrix to new domain:
                D_sp = self.D_asp.pop(a)
                requests.append(self.gd.comm.send(D_sp, rank_a[a],
                                                  tag=a, block=False))
            self.gd.comm.waitall(requests)
            self.timer.stop('Redistribute')

        self.rank_a = rank_a

    def calculate_pseudo_density(self, wfs):
        """Calculate nt_sG from scratch.

        nt_sG will be equal to nct_G plus the contribution from
        wfs.add_to_density().
        """
        wfs.calculate_density_contribution(self.nt_sG)
        self.nt_sG[:self.nspins] += self.nct_G

    def update(self, wfs):
        self.timer.start('Density')
        self.timer.start('Pseudo density')
        self.calculate_pseudo_density(wfs)
        self.timer.stop('Pseudo density')
        self.timer.start('Atomic density matrices')
        wfs.calculate_atomic_density_matrices(self.D_asp)
        self.timer.stop('Atomic density matrices')
        self.timer.start('Multipole moments')
        comp_charge = self.calculate_multipole_moments()
        self.timer.stop('Multipole moments')
        
        if isinstance(wfs, LCAOWaveFunctions):
            self.timer.start('Normalize')
            self.normalize(comp_charge)
            self.timer.stop('Normalize')

        self.timer.start('Mix')
        self.mix(comp_charge)
        self.timer.stop('Mix')
        self.timer.stop('Density')

    def normalize(self, comp_charge=None):
        """Normalize pseudo density."""
        if comp_charge is None:
            comp_charge = self.calculate_multipole_moments()
        
        pseudo_charge = self.gd.integrate(self.nt_sG[:self.nspins]).sum()

        if pseudo_charge + self.charge + comp_charge != 0:
            if pseudo_charge != 0:
                x = -(self.charge + comp_charge) / pseudo_charge
                self.nt_sG *= x
            else:
                # Use homogeneous background:
                volume = self.gd.get_size_of_global_array().prod() * self.gd.dv
                self.nt_sG[:self.nspins] = -(self.charge +
                                             comp_charge) / volume

    def mix(self, comp_charge):
        if not self.mixer.mix_rho:
            self.mixer.mix(self)
            comp_charge = None
          
        self.interpolate_pseudo_density(comp_charge)
        self.calculate_pseudo_charge()

        if self.mixer.mix_rho:
            self.mixer.mix(self)

    def calculate_multipole_moments(self):
        """Calculate multipole moments of compensation charges.

        Returns the total compensation charge in units of electron
        charge, so the number will be negative because of the
        dominating contribution from the nuclear charge."""

        comp_charge = 0.0
        self.Q_aL = {}
        for a, D_sp in self.D_asp.items():
            Q_L = self.Q_aL[a] = np.dot(D_sp[:self.nspins].sum(0),
                                        self.setups[a].Delta_pL)
            Q_L[0] += self.setups[a].Delta0
            comp_charge += Q_L[0]
        return self.gd.comm.sum(comp_charge) * sqrt(4 * pi)

    def initialize_from_atomic_densities(self, basis_functions):
        """Initialize D_asp, nt_sG and Q_aL from atomic densities.

        nt_sG is initialized from atomic orbitals, and will
        be constructed with the specified magnetic moments and
        obeying Hund's rules if ``hund`` is true."""

        # XXX does this work with blacs?  What should be distributed?
        # Apparently this doesn't use blacs at all, so it's serial
        # with respect to the blacs distribution.  That means it works
        # but is not particularly efficient (not that this is a time
        # consuming step)

        self.D_asp = {}
        f_asi = {}
        for a in basis_functions.atom_indices:
            c = self.charge / len(self.setups)  # distribute on all atoms
            M_v = self.magmom_av[a]
            M = (M_v**2).sum()**0.5
            f_si = self.setups[a].calculate_initial_occupation_numbers(
                    M, self.hund, charge=c,
                    nspins=self.nspins * self.ncomp)

            if self.collinear:
                if M_v[2] < 0:
                    f_si = f_si[::-1].copy()
            else:
                f_i = f_si.sum(axis=0)
                fm_i = f_si[0] - f_si[1]
                f_si = np.zeros((4, len(f_i)))
                f_si[0] = f_i
                if M > 0:
                    f_si[1:4] = np.outer(M_v / M, fm_i)
            
            if a in basis_functions.my_atom_indices:
                self.D_asp[a] = self.setups[a].initialize_density_matrix(f_si)
            
            f_asi[a] = f_si

        self.nt_sG = self.gd.zeros(self.nspins * self.ncomp**2)
        basis_functions.add_to_density(self.nt_sG, f_asi)
        self.nt_sG[:self.nspins] += self.nct_G
        self.calculate_normalized_charges_and_mix()

    def initialize_from_wavefunctions(self, wfs):
        """Initialize D_asp, nt_sG and Q_aL from wave functions."""
        self.nt_sG = self.gd.empty(self.nspins * self.ncomp**2)
        self.calculate_pseudo_density(wfs)
        self.D_asp = {}
        my_atom_indices = np.argwhere(wfs.rank_a == self.gd.comm.rank).ravel()
        for a in my_atom_indices:
            ni = self.setups[a].ni
            self.D_asp[a] = np.empty((self.nspins, ni * (ni + 1) // 2))
        wfs.calculate_atomic_density_matrices(self.D_asp)
        self.calculate_normalized_charges_and_mix()

    def initialize_directly_from_arrays(self, nt_sG, D_asp):
        """Set D_asp and nt_sG directly."""
        self.nt_sG = nt_sG
        self.D_asp = D_asp
        #self.calculate_normalized_charges_and_mix()
        # No calculate multipole moments?  Tests will fail because of
        # improperly initialized mixer

    def calculate_normalized_charges_and_mix(self):
        comp_charge = self.calculate_multipole_moments()
        self.normalize(comp_charge)
        self.mix(comp_charge)

    def set_mixer(self, mixer):
        if mixer is not None:
            if self.nspins == 1 and isinstance(mixer, MixerSum):
                raise RuntimeError('Cannot use MixerSum with nspins==1')
            self.mixer = mixer
        else:
            if self.gd.pbc_c.any():
                beta = 0.05
                history = 5
                weight = 50.0
            else:
                beta = 0.25
                history = 3
                weight = 1.0
                
            if self.nspins == 2:
                self.mixer = MixerSum(beta, history, weight)
            else:
                self.mixer = Mixer(beta, history, weight)

        self.mixer.initialize(self)
        
    def estimate_magnetic_moments(self):
        magmom_av = np.zeros_like(self.magmom_av)
        if self.nspins == 2 or not self.collinear:
            for a, D_sp in self.D_asp.items():
                if self.collinear:
                    magmom_av[a, 2] = np.dot(D_sp[0] - D_sp[1],
                                             self.setups[a].N0_p)
                else:
                    magmom_av[a] = np.dot(D_sp[1:4], self.setups[a].N0_p)
            self.gd.comm.sum(magmom_av)
        return magmom_av

    def get_correction(self, a, spin):
        """Integrated atomic density correction.

        Get the integrated correction to the pseuso density relative to
        the all-electron density.
        """
        setup = self.setups[a]
        return sqrt(4 * pi) * (
            np.dot(self.D_asp[a][spin], setup.Delta_pL[:, 0])
            + setup.Delta0 / self.nspins)

    def get_all_electron_density(self, atoms, gridrefinement=2):
        """Return real all-electron density array."""

        # Refinement of coarse grid, for representation of the AE-density
        if gridrefinement == 1:
            gd = self.gd
            n_sg = self.nt_sG.copy()
        elif gridrefinement == 2:
            gd = self.finegd
            if self.nt_sg is None:
                self.interpolate_pseudo_density()
            n_sg = self.nt_sg.copy()
        elif gridrefinement == 4:
            # Extra fine grid
            gd = self.finegd.refine()
            
            # Interpolation function for the density:
            interpolator = Transformer(self.finegd, gd, 3)

            # Transfer the pseudo-density to the fine grid:
            n_sg = gd.empty(self.nspins)
            if self.nt_sg is None:
                self.interpolate_pseudo_density()
            for s in range(self.nspins):
                interpolator.apply(self.nt_sg[s], n_sg[s])
        else:
            raise NotImplementedError

        # Add corrections to pseudo-density to get the AE-density
        splines = {}
        phi_aj = []
        phit_aj = []
        nc_a = []
        nct_a = []
        for a, id in enumerate(self.setups.id_a):
            if id in splines:
                phi_j, phit_j, nc, nct = splines[id]
            else:
                # Load splines:
                phi_j, phit_j, nc, nct = self.setups[a].get_partial_waves()[:4]
                splines[id] = (phi_j, phit_j, nc, nct)
            phi_aj.append(phi_j)
            phit_aj.append(phit_j)
            nc_a.append([nc])
            nct_a.append([nct])

        # Create localized functions from splines
        phi = BasisFunctions(gd, phi_aj)
        phit = BasisFunctions(gd, phit_aj)
        nc = LFC(gd, nc_a)
        nct = LFC(gd, nct_a)
        spos_ac = atoms.get_scaled_positions() % 1.0
        phi.set_positions(spos_ac)
        phit.set_positions(spos_ac)
        nc.set_positions(spos_ac)
        nct.set_positions(spos_ac)

        I_sa = np.zeros((self.nspins, len(atoms)))
        a_W = np.empty(len(phi.M_W), np.intc)
        W = 0
        for a in phi.atom_indices:
            nw = len(phi.sphere_a[a].M_w)
            a_W[W:W + nw] = a
            W += nw

        x_W = phi.create_displacement_arrays()[0]

        rho_MM = np.zeros((phi.Mmax, phi.Mmax))
        for s, I_a in enumerate(I_sa):
            M1 = 0
            for a, setup in enumerate(self.setups):
                ni = setup.ni
                D_sp = self.D_asp.get(a)
                if D_sp is None:
                    D_sp = np.empty((self.nspins, ni * (ni + 1) // 2))
                else:
                    I_a[a] = ((setup.Nct - setup.Nc) / self.nspins -
                              sqrt(4 * pi) *
                              np.dot(D_sp[s], setup.Delta_pL[:, 0]))
                if gd.comm.size > 1:
                    gd.comm.broadcast(D_sp, self.rank_a[a])
                M2 = M1 + ni
                rho_MM[M1:M2, M1:M2] = unpack2(D_sp[s])
                M1 = M2

            phi.lfc.ae_valence_density_correction(rho_MM, n_sg[s], a_W, I_a,
                                                  x_W)
            phit.lfc.ae_valence_density_correction(-rho_MM, n_sg[s], a_W, I_a,
                                                  x_W)

        a_W = np.empty(len(nc.M_W), np.intc)
        W = 0
        for a in nc.atom_indices:
            nw = len(nc.sphere_a[a].M_w)
            a_W[W:W + nw] = a
            W += nw
        scale = 1.0 / self.nspins
        for s, I_a in enumerate(I_sa):
            nc.lfc.ae_core_density_correction(scale, n_sg[s], a_W, I_a)
            nct.lfc.ae_core_density_correction(-scale, n_sg[s], a_W, I_a)
            gd.comm.sum(I_a)
            N_c = gd.N_c
            g_ac = np.around(N_c * spos_ac).astype(int) % N_c - gd.beg_c
            for I, g_c in zip(I_a, g_ac):
                if (g_c >= 0).all() and (g_c < gd.n_c).all():
                    n_sg[s][tuple(g_c)] -= I / gd.dv

        return n_sg, gd

    def estimate_memory(self, mem):
        nspins = self.nspins
        nbytes = self.gd.bytecount()
        nfinebytes = self.finegd.bytecount()

        arrays = mem.subnode('Arrays')
        for name, size in [('nt_sG', nbytes * nspins),
                           ('nt_sg', nfinebytes * nspins),
                           ('nt_g', nfinebytes),
                           ('rhot_g', nfinebytes),
                           ('nct_G', nbytes)]:
            arrays.subnode(name, size)

        lfs = mem.subnode('Localized functions')
        for name, obj in [('nct', self.nct),
                          ('ghat', self.ghat)]:
            obj.estimate_memory(lfs.subnode(name))
        self.mixer.estimate_memory(mem.subnode('Mixer'), self.gd)

        # TODO
        # The implementation of interpolator memory use is not very
        # accurate; 20 MiB vs 13 MiB estimated in one example, probably
        # worse for parallel calculations.

    def get_spin_contamination(self, atoms, majority_spin=0):
        """Calculate the spin contamination.

        Spin contamination is defined as the integral over the
        spin density difference, where it is negative (i.e. the
        minority spin density is larger than the majority spin density.
        """

        if majority_spin == 0:
            smaj = 0
            smin = 1
        else:
            smaj = 1
            smin = 0
        nt_sg, gd = self.get_all_electron_density(atoms)
        dt_sg = nt_sg[smin] - nt_sg[smaj]
        dt_sg = np.where(dt_sg > 0, dt_sg, 0.0)
        return gd.integrate(dt_sg)

    def read(self, reader, parallel, kd, bd):
        if reader['version'] > 0.3:
            density_error = reader['DensityError']
            if density_error is not None:
                self.mixer.set_charge_sloshing(density_error)

        if not reader.has_array('PseudoElectronDensity'):
            return

        hdf5 = hasattr(reader, 'hdf5')
        nt_sG = self.gd.empty(self.nspins)
        if hdf5:
            # Read pseudoelectron density on the coarse grid
            # and broadcast on kpt_comm and band_comm:
            indices = [slice(0, self.nspins)] + self.gd.get_slice()
            do_read = (kd.comm.rank == 0) and (bd.comm.rank == 0)
            reader.get('PseudoElectronDensity', out=nt_sG, parallel=parallel,
                       read=do_read, *indices)  # XXX read=?
            kd.comm.broadcast(nt_sG, 0)
            bd.comm.broadcast(nt_sG, 0)
        else:
            for s in range(self.nspins):
                self.gd.distribute(reader.get('PseudoElectronDensity', s),
                                   nt_sG[s])

        # Read atomic density matrices
        D_asp = {}
        natoms = len(self.setups)
        self.rank_a = np.zeros(natoms, int)
        all_D_sp = reader.get('AtomicDensityMatrices', broadcast=True)
        if self.gd.comm.rank == 0:
            D_asp = read_atomic_matrices(all_D_sp, self.setups)

        self.initialize_directly_from_arrays(nt_sG, D_asp)


class RealSpaceDensity(Density):
    def __init__(self, gd, finegd, nspins, charge, collinear=True,
                 stencil=3):
        Density.__init__(self, gd, finegd, nspins, charge, collinear)
        self.stencil = stencil

    def initialize(self, setups, timer, magmom_av, hund):
        Density.initialize(self, setups, timer, magmom_av, hund)

        # Interpolation function for the density:
        self.interpolator = Transformer(self.gd, self.finegd, self.stencil)
        
        spline_aj = []
        for setup in setups:
            if setup.nct is None:
                spline_aj.append([])
            else:
                spline_aj.append([setup.nct])
        self.nct = LFC(self.gd, spline_aj,
                       integral=[setup.Nct for setup in setups],
                       forces=True, cut=True)
        self.ghat = LFC(self.finegd, [setup.ghat_l for setup in setups],
                        integral=sqrt(4 * pi), forces=True)

    def set_positions(self, spos_ac, rank_a=None):
        Density.set_positions(self, spos_ac, rank_a)
        self.nct_G = self.gd.zeros()
        self.nct.add(self.nct_G, 1.0 / self.nspins)

    def interpolate_pseudo_density(self, comp_charge=None):
        """Interpolate pseudo density to fine grid."""
        if comp_charge is None:
            comp_charge = self.calculate_multipole_moments()

        self.nt_sg = self.interpolate(self.nt_sG, self.nt_sg)

        # With periodic boundary conditions, the interpolation will
        # conserve the number of electrons.
        if not self.gd.pbc_c.all():
            # With zero-boundary conditions in one or more directions,
            # this is not the case.
            pseudo_charge = -(self.charge + comp_charge)
            if abs(pseudo_charge) > 1.0e-14:
                x = (pseudo_charge /
                     self.finegd.integrate(self.nt_sg[:self.nspins]).sum())
                self.nt_sg *= x

    def interpolate(self, in_xR, out_xR=None):
        """Interpolate array(s)."""

        # ndim will be 3 in finite-difference mode and 1 when working
        # with the AtomPAW class (spherical atoms and 1d grids)
        ndim = self.gd.ndim

        if out_xR is None:
            out_xR = self.finegd.empty(in_xR.shape[:-ndim])

        a_xR = in_xR.reshape((-1,) + in_xR.shape[-ndim:])
        b_xR = out_xR.reshape((-1,) + out_xR.shape[-ndim:])
        
        for in_R, out_R in zip(a_xR, b_xR):
            self.interpolator.apply(in_R, out_R)

        return out_xR

    def calculate_pseudo_charge(self):
        self.nt_g = self.nt_sg[:self.nspins].sum(axis=0)
        self.rhot_g = self.nt_g.copy()
        self.ghat.add(self.rhot_g, self.Q_aL)

        if debug:
            charge = self.finegd.integrate(self.rhot_g) + self.charge
            if abs(charge) > self.charge_eps:
                raise RuntimeError('Charge not conserved: excess=%.9f' %
                                   charge)

    def get_pseudo_core_kinetic_energy_density_lfc(self):
        return LFC(self.gd,
                   [[setup.tauct] for setup in self.setups],
                   forces=True, cut=True)

    def calculate_dipole_moment(self):
        return self.finegd.calculate_dipole_moment(self.rhot_g)<|MERGE_RESOLUTION|>--- conflicted
+++ resolved
@@ -86,20 +86,15 @@
         self.nt_g = None
         self.rhot_g = None
         self.Q_aL = None
-        
+
         # If both old and new atomic ranks are present, start a blank dict if
         # it previously didn't exist but it will needed for the new atoms.
         if (self.rank_a is not None and rank_a is not None and
             self.D_asp is None and (rank_a == self.gd.comm.rank).any()):
             self.D_asp = {}
-<<<<<<< HEAD
-        
-        if self.rank_a is not None and self.D_asp is not None:
-=======
 
         if (self.rank_a is not None and self.D_asp is not None and
             rank_a is not None and not isinstance(self.gd.comm, SerialCommunicator)):
->>>>>>> 5f5a2d69
             self.timer.start('Redistribute')
             requests = []
             flags = (self.rank_a != rank_a)
