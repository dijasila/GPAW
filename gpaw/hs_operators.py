# Copyright (C) 2008 CAMd
# Please see the accompanying LICENSE file for further information.

from __future__ import division

import numpy as np

from gpaw.utilities.blas import gemm
from gpaw.matrix_descriptor import BandMatrixDescriptor, \
                                   BlacsBandMatrixDescriptor

class MatrixOperator:
    """Base class for overlap and hamiltonian operators.

    Due to optimized BLAS usage, matrices are considered
    transposed both upon input and output.

    As both the overlap and Hamiltonian matrices are Hermitian, they
    can be considered as transposed *or* conjugated as compared to
    standard definitions.
    """

    # This class has 100% parallel unittest coverage by parallel/ut_hsops.py!
    # If you add to or change any aspect of the code, please update the test.

    nblocks = 1
    async = True
    hermitian = True

    def __init__(self, ksl, nblocks=None, async=None, hermitian=None):
        """The constructor now calculates the work array sizes, but does not
        allocate them. Here is a summary of the relevant variables and the
        cases handled.

        Given::

          J = nblocks              The number of blocks to divide bands and
                                   grid points into.
          N = mynbands             The number of bands on this MPI task
          M = np.ceil(N/float(J))  The number of bands in each block.
          G = gd.n_c.prod()        The number of grid points on this MPI task.
          g = np.ceil(G/float(J))  The number of grid points in each block.
          X and Q                  The workspaces to be calculated.

        Note that different values of J can lead to the same values of M 
        and G. Q is relatively simple to calculate, symmetric case needs 
        *roughly* half as much storage space as the non-symmetric case. 
        X is much more difficult. Read below.

        X is the band index of the workspace array. It is allocated in units
        of the wavefunctions. Here is the condition on X and some intermediate
        variables::

              M >  0        At least one band in a block
              X >= M        Blocking over band index must have enough space.
          X * G >= N * g    Blocking over grid index must have enough space.

        There are two different parallel matrix multiples here:
        1. calculate_matrix_elements contracts on grid index
        2. matrix_multiply contracts on the band index

        We simply needed to make sure that we have enough workspace for
        both of these multiples since we re-use the workspace arrays.

        Cases::

          Simplest case is G % J = M % J = 0: X = M.
          
          If g * N > M * G, then we need to increase the buffer size by one 
          wavefunction unit greater than the simple case, thus X = M + 1.

        """
        self.bd = ksl.bd
        self.gd = ksl.gd
        self.block_comm = ksl.block_comm
        self.bmd = ksl.new_descriptor() #XXX take hermitian as argument?
        self.dtype = ksl.dtype
        self.buffer_size = ksl.buffer_size
        if nblocks is not None:
            self.nblocks = nblocks
        if async is not None:
            self.async = async
        if hermitian is not None:
            self.hermitian = hermitian

        # default for work spaces
        self.work1_xG = None
        self.work2_xG = None
        self.A_qnn = None
        self.A_nn = None

        mynbands = self.bd.mynbands
        ngroups = self.bd.comm.size
        G = self.gd.n_c.prod()

        # If buffer_size keyword exist, use it to calculate closest 
        # corresponding value of nblocks. An *attempt* is made
        # such that actual buffer size used does not exceed the 
        # value specified by buffer_size.
        # Maximum allowable buffer_size corresponds to nblock = 1 
        # which is all the wavefunctions.
        # Give error if the buffer_size is so small that it cannot
        # contain a single wavefunction
        if self.buffer_size is not None: # buffersize is in KiB
            sizeof_single_wfs = float(self.gd.bytecount(self.dtype))
            numberof_wfs = self.buffer_size*1024/sizeof_single_wfs
            assert numberof_wfs > 0 # buffer_size is too small
            self.nblocks = max(int(mynbands//numberof_wfs),1)
            
        # Calculate Q and X for allocating arrays later
        self.X = 1 # not used for ngroups == 1 and J == 1
        self.Q = 1
        J = self.nblocks
        M = int(np.ceil(mynbands / float(J)))
        g = int(np.ceil(G / float(J)))
        assert M > 0 # must have at least one wave function in a block

        if ngroups == 1 and J == 1:
            pass
        else:
            if g*mynbands > M*G: # then more space is needed
                self.X = M + 1
                assert self.X*G >= g*mynbands
            else:
                self.X = M
            if ngroups > 1: 
                if self.hermitian:
                    self.Q = ngroups // 2 + 1
                else:
                    self.Q = ngroups

    def allocate_work_arrays(self):
        J = self.nblocks
        ngroups = self.bd.comm.size
        mynbands = self.bd.mynbands
        dtype = self.dtype
        if ngroups == 1 and J == 1:
            self.work1_xG = self.gd.zeros(mynbands, dtype)
        else:
            print self.gd, self.X, dtype,ngroups,J
            self.work1_xG = self.gd.zeros(self.X, dtype)
            self.work2_xG = self.gd.zeros(self.X, dtype)
            if ngroups > 1:
                self.A_qnn = np.zeros((self.Q, mynbands, mynbands), dtype)
        self.A_nn = self.bmd.zeros(dtype=dtype)

    def estimate_memory(self, mem, dtype):
        J = self.nblocks
        ngroups = self.bd.comm.size
        mynbands = self.bd.mynbands
        nbands = self.bd.nbands
        gdbytes = self.gd.bytecount(dtype)
        count = self.Q * mynbands**2

        # Code semipasted from allocate_work_arrays        
        if ngroups == 1 and J == 1:
            mem.subnode('work1_xG', mynbands * gdbytes)
        else:
            mem.subnode('work1_xG', self.X * gdbytes)
            mem.subnode('work2_xG', self.X * gdbytes)
            mem.subnode('A_qnn', count * mem.itemsize[dtype])

        self.bmd.estimate_memory(mem.subnode('Band Matrices'), dtype)

    def _initialize_cycle(self, sbuf_mG, rbuf_mG, sbuf_In, rbuf_In, auxiliary):
        """Initializes send/receive cycle of pseudo wave functions, as well as
        an optional auxiliary send/receive cycle of corresponding projections.
        Low-level helper function. Results in the following communications::

                        Rank below            This rank            Rank above
          Asynchronous: ... o/i  <-- sbuf_mG --  o/i  <-- rbuf_mG --  o/i ...
          Synchronous:     blank                blank                blank

          Auxiliary:    ... o/i  <-- sbuf_In --  o/i  <-- rbuf_In --  o/i ...

        A letter 'o' signifies a non-blocking send and 'i' a matching receive.


        Parameters:

        sbuf_mG: ndarray
            Send buffer for the outgoing set of pseudo wave functions.
        rbuf_mG: ndarray
            Receive buffer for the incoming set of pseudo wave functions.
        sbuf_In: ndarray, ignored if not auxiliary
            Send buffer for the outgoing set of atomic projector overlaps.
        rbuf_In: ndarray, ignored if not auxiliary
            Receive buffer for the incoming set of atomic projector overlaps.
        auxiliary: bool
            Determines whether to initiate the auxiliary send/receive cycle.

        """
        band_comm = self.bd.comm
        rankm = (band_comm.rank - 1) % band_comm.size
        rankp = (band_comm.rank + 1) % band_comm.size
        self.req, self.req2 = [], []

        # If asyncronous, non-blocking send/receives of psit_nG's start here.
        if self.async:
            self.req.append(band_comm.send(sbuf_mG, rankm, 11, False))
            self.req.append(band_comm.receive(rbuf_mG, rankp, 11, False))

        # Auxiliary asyncronous cycle, also send/receive of P_ani's.
        if auxiliary:
            self.req2.append(band_comm.send(sbuf_In, rankm, 31, False))
            self.req2.append(band_comm.receive(rbuf_In, rankp, 31, False))

    def _finish_cycle(self, sbuf_mG, rbuf_mG, sbuf_In, rbuf_In, auxiliary):
        """Completes a send/receive cycle of pseudo wave functions, as well as
        an optional auxiliary send/receive cycle of corresponding projections.
        Low-level helper function. Results in the following communications::

                        Rank below            This rank            Rank above
          Asynchronous: ... w/w  <-- sbuf_mG --  w/w  <-- rbuf_mG --  w/w ...
          Synchronous:  ... O/I  <-- sbuf_mG --  O/I  <-- rbuf_mG --  O/I ...

          Auxiliary:    ... w/w  <-- sbuf_In --  w/w  <-- rbuf_In --  w/w ...

        A letter 'w' signifies wait for initialized non-blocking communication.
        The letter 'O' signifies a blocking send and 'I' a matching receive.


        Parameters:

        Same as _initialize_cycle.

        Returns:

        sbuf_mG: ndarray
            New send buffer with the received set of pseudo wave functions.
        rbuf_mG: ndarray
            New receive buffer (has the sent set of pseudo wave functions).
        sbuf_In: ndarray, same as input if not auxiliary
            New send buffer with the received set of atomic projector overlaps.
        rbuf_In: ndarray, same as input if not auxiliary
            New receive buffer (has the sent set of atomic projector overlaps).

        """
        band_comm = self.bd.comm
        rankm = (band_comm.rank - 1) % band_comm.size
        rankp = (band_comm.rank + 1) % band_comm.size

        # If syncronous, blocking send/receives of psit_nG's carried out here.
        if self.async:
            assert len(self.req) == 2, 'Expected asynchronous request pairs.'
            band_comm.waitall(self.req)
        else:
            assert len(self.req) == 0, 'Got unexpected asynchronous requests.'
            band_comm.sendreceive(sbuf_mG, rankm, rbuf_mG, rankp, 11, 11)
        sbuf_mG, rbuf_mG = rbuf_mG, sbuf_mG

        # Auxiliary asyncronous cycle, also wait for P_ani's.
        if auxiliary:
            assert len(self.req2) == 2, 'Expected asynchronous request pairs.'
            band_comm.waitall(self.req2)
            sbuf_In, rbuf_In = rbuf_In, sbuf_In

        return sbuf_mG, rbuf_mG, sbuf_In, rbuf_In

    def suggest_temporary_buffer(self):
        """Return a *suggested* buffer for calculating A(psit_nG) during
        a call to calculate_matrix_elements. Work arrays will be allocated
        if they are not already available.

        Note that the temporary buffer is merely a reference to (part of) a
        work array, hence data race conditions occur if you're not careful.
        """
        dtype = self.dtype
        if self.work1_xG is None:
            self.allocate_work_arrays()
<<<<<<< HEAD
        else:
            pass#assert self.work1_xG.dtype == dtype
=======
>>>>>>> 1afb45b1

        J = self.nblocks
        N = self.bd.mynbands
        B = self.bd.comm.size

        if B == 1 and J == 1:
            return self.work1_xG
        else:
            M = int(np.ceil(N / float(J))) 
            assert M > 0 # must have at least one wave function in group
            return self.work1_xG[:M]

    def calculate_matrix_elements(self, psit_nG, P_ani, A, dA):
        """Calculate matrix elements for A-operator.

        Results will be put in the *A_nn* array::

                                  ___
                    ~   ^  ~     \     ~   ~a    a   ~a  ~
           A    = <psi |A|psi > + )  <psi |p > dA   <p |psi >
            nn'       n      n'  /___    n  i    ii'  i'   n'
                                  aii'

        Fills in the lower part of *A_nn*, but only on domain and band masters.


        Parameters:

        psit_nG: ndarray
            Set of vectors in which the matrix elements are evaluated.
        P_ani: dict
            Dictionary of projector overlap integrals P_ni = <p_i | psit_nG>.
        A: function
            Functional form of the operator A which works on psit_nG.
            Must accept and return an ndarray of the same shape as psit_nG.
        dA: function
            Operator which works on | phi_i >.  Must accept atomic
            index a and P_ni and return an ndarray with the same shape
            as P_ni, thus representing P_ni multiplied by dA_ii.

        """
        band_comm = self.bd.comm
        domain_comm = self.gd.comm
        block_comm = self.block_comm

        B = band_comm.size
        J = self.nblocks
        N = self.bd.mynbands
        M = int(np.ceil(N / float(J)))

        if self.work1_xG is None:
            self.allocate_work_arrays()
        else:
            assert self.work1_xG.dtype == psit_nG.dtype

        A_NN = self.A_nn

        if B == 1 and J == 1:
            # Simple case:
            Apsit_nG = A(psit_nG)
            self.gd.integrate(psit_nG, Apsit_nG, hermitian=self.hermitian,
                              _transposed_result=A_NN)
            for a, P_ni in P_ani.items():
                gemm(1.0, P_ni, dA(a, P_ni), 1.0, A_NN, 'c')
            domain_comm.sum(A_NN, 0)
            return self.bmd.redistribute_output(A_NN)
        
        # Now it gets nasty! We parallelize over B groups of bands and
        # each band group is blocked in J smaller slices (less memory).
        Q = self.Q
        
        # Buffer for storage of blocks of calculated matrix elements.
        if B == 1:
            A_qnn = A_NN.reshape((1, N, N))
        else:
            A_qnn = self.A_qnn

        # Buffers for send/receive of operated-on versions of P_ani's.
        sbuf_In = rbuf_In = None
        if P_ani:
            sbuf_In = np.concatenate([dA(a, P_ni).T
                                      for a, P_ni in P_ani.items()])
            if B > 1:
                rbuf_In = np.empty_like(sbuf_In)

        # Because of the amount of communication involved, we need to
        # be syncronized up to this point but only on the 1D band_comm
        # communication ring
        band_comm.barrier()
        while M*J >= N + M: # remove extra slice(s)
            J -= 1
        assert 0 < J*M < N + M

        for j in range(J):
            n1 = j * M
            n2 = n1 + M
            if n2 > N:
                n2 = N
                M = n2 - n1
            psit_mG = psit_nG[n1:n2]
            temp_mG = A(psit_mG) 
            sbuf_mG = temp_mG[:M] # necessary only for last slice
            rbuf_mG = self.work2_xG[:M]
            cycle_P_ani = (j == J - 1 and P_ani)

            for q in range(Q):
                A_nn = A_qnn[q]
                A_mn = A_nn[n1:n2]

                # Start sending currently buffered kets to rank below
                # and receiving next set of kets from rank above us.
                # If we're at the last slice, start cycling P_ani too.
                if q < Q - 1:
                    self._initialize_cycle(sbuf_mG, rbuf_mG,
                                           sbuf_In, rbuf_In, cycle_P_ani)

                # Calculate pseudo-braket contributions for the current slice
                # of bands in the current mynbands x mynbands matrix block.
                # The special case may no longer be valid when. Better to be 
                # conservative, than to risk it. Moreover, this special case 
                # seems is an accident waiting to happen. Always doing the 
                # more general case is safer.
                # if q == 0 and self.hermitian and not self.bd.strided:
                #    # Special case, we only need the lower part:
                #     self._pseudo_braket(psit_nG[:n2], sbuf_mG, A_mn[:, :n2])
                # else:
                self.gd.integrate(psit_nG, sbuf_mG, hermitian=False,
                                  _transposed_result=A_mn)

                # If we're at the last slice, add contributions from P_ani's.
                if cycle_P_ani:
                    I1 = 0
                    for P_ni in P_ani.values():
                        I2 = I1 + P_ni.shape[1]
                        gemm(1.0, P_ni, sbuf_In[I1:I2].T.copy(),
                             1.0, A_nn, 'c')
                        I1 = I2

                # Wait for all send/receives to finish before next iteration.
                # Swap send and receive buffer such that next becomes current.
                # If we're at the last slice, also finishes the P_ani cycle.
                if q < Q - 1:
                    sbuf_mG, rbuf_mG, sbuf_In, rbuf_In = self._finish_cycle(
                        sbuf_mG, rbuf_mG, sbuf_In, rbuf_In, cycle_P_ani)

                # First iteration was special because we had the ket to ourself
                if q == 0:
                    rbuf_mG = self.work1_xG[:M]

        domain_comm.sum(A_qnn, 0)

        if B == 1:
            return self.bmd.redistribute_output(A_NN)

        if domain_comm.rank == 0:
            self.bmd.assemble_blocks(A_qnn, A_NN, self.hermitian)

        # Because of the amount of communication involved, we need to
        # be syncronized up to this point.           
        block_comm.barrier()
        return self.bmd.redistribute_output(A_NN)
        
    def matrix_multiply(self, C_NN, psit_nG, P_ani=None):
        """Calculate new linear combinations of wave functions.

        Results will be put in the *P_ani* dict and a new psit_nG returned::

                     __                                __
            ~       \       ~           ~a  ~         \       ~a  ~
           psi  <--  ) C   psi    and  <p |psi >  <--  ) C   <p |psi >
              n     /__ nn'   n'         i    n       /__ nn'  i    n'
                     n'                                n'


        Parameters:

        C_NN: ndarray
            Matrix representation of the requested linear combinations. Even
            with a hermitian operator, this matrix need not be self-adjoint.
            However, unlike the results from calculate_matrix_elements, it is
            assumed that all matrix elements are filled in (use e.g. tri2full).
        psit_nG: ndarray
            Set of vectors in which the matrix elements are evaluated.
        P_ani: dict
            Dictionary of projector overlap integrals P_ni = <p_i | psit_nG>.

        """

        band_comm = self.bd.comm
        domain_comm = self.gd.comm
        B = band_comm.size
        J = self.nblocks
        N = self.bd.mynbands

        if self.work1_xG is None:
            self.allocate_work_arrays()
        else:
            assert self.work1_xG.dtype == psit_nG.dtype

        C_NN = self.bmd.redistribute_input(C_NN)

        if B == 1 and J == 1:
            # Simple case:
            newpsit_nG = self.work1_xG
            self.gd.gemm(1.0, psit_nG, C_NN, 0.0, newpsit_nG)
            self.work1_xG = psit_nG
            if P_ani:
                for P_ni in P_ani.values():
                    gemm(1.0, P_ni.copy(), C_NN, 0.0, P_ni)
            return newpsit_nG
        
        # Now it gets nasty! We parallelize over B groups of bands and
        # each grid chunk is divided in J smaller slices (less memory).

        Q = B # always non-hermitian XXX
        rank = band_comm.rank
        shape = psit_nG.shape
        psit_nG = psit_nG.reshape(N, -1)
        G = psit_nG.shape[1]   # number of grid-points
        g = int(np.ceil(G / float(J)))

        # Buffers for send/receive of pre-multiplication versions of P_ani's.
        sbuf_In = rbuf_In = None
        if P_ani:
            sbuf_In = np.concatenate([P_ni.T for P_ni in P_ani.values()])
            if B > 1:
                rbuf_In = np.empty_like(sbuf_In)

        # Because of the amount of communication involved, we need to
        # be syncronized up to this point but only on the 1D band_comm
        # communication ring
        band_comm.barrier()
        while g*J >= G + g: # remove extra slice(s)
            J -= 1
        assert 0 < g*J < G + g

        for j in range(J):
            G1 = j * g
            G2 = G1 + g
            if G2 > G:
                G2 = G
                g = G2 - G1
            sbuf_ng = self.work1_xG.reshape(-1)[:N * g].reshape(N, g)
            rbuf_ng = self.work2_xG.reshape(-1)[:N * g].reshape(N, g)
            sbuf_ng[:] = psit_nG[:, G1:G2]
            beta = 0.0
            cycle_P_ani = (j == J - 1 and P_ani)
            for q in range(Q):
                # Start sending currently buffered kets to rank below
                # and receiving next set of kets from rank above us.
                # If we're at the last slice, start cycling P_ani too.
                if q < Q - 1:
                    self._initialize_cycle(sbuf_ng, rbuf_ng,
                                           sbuf_In, rbuf_In, cycle_P_ani)

                # Calculate wave-function contributions from the current slice
                # of grid data by the current mynbands x mynbands matrix block.
                C_nn = self.bmd.extract_block(C_NN, (rank + q) % B, rank)
                self.gd.gemm(1.0, sbuf_ng, C_nn, beta, psit_nG[:, G1:G2])

                # If we're at the last slice, add contributions to P_ani's.
                if cycle_P_ani:
                    I1 = 0
                    for P_ni in P_ani.values():
                        I2 = I1 + P_ni.shape[1]
                        gemm(1.0, sbuf_In[I1:I2].T.copy(), C_nn, beta, P_ni)
                        I1 = I2

                # Wait for all send/receives to finish before next iteration.
                # Swap send and receive buffer such that next becomes current.
                # If we're at the last slice, also finishes the P_ani cycle.
                if q < Q - 1:
                    sbuf_ng, rbuf_ng, sbuf_In, rbuf_In = self._finish_cycle(
                        sbuf_ng, rbuf_ng, sbuf_In, rbuf_In, cycle_P_ani)

                # First iteration was special because we initialized the kets
                if q == 0:
                    beta = 1.0

        psit_nG.shape = shape
        return psit_nG
<|MERGE_RESOLUTION|>--- conflicted
+++ resolved
@@ -268,11 +268,6 @@
         dtype = self.dtype
         if self.work1_xG is None:
             self.allocate_work_arrays()
-<<<<<<< HEAD
-        else:
-            pass#assert self.work1_xG.dtype == dtype
-=======
->>>>>>> 1afb45b1
 
         J = self.nblocks
         N = self.bd.mynbands
