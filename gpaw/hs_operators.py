--- conflicted
+++ resolved
@@ -30,12 +30,8 @@
     asynchronous = True
     hermitian = True
 
-<<<<<<< HEAD
-    def __init__(self, ksl, nblocks=None, async=None, hermitian=None,
+    def __init__(self, ksl, nblocks=None, asynchronous=None, hermitian=None,
                  cuda=False):
-=======
-    def __init__(self, ksl, nblocks=None, asynchronous=None, hermitian=None):
->>>>>>> b6e9cdbe
         """The constructor now calculates the work array sizes, but does not
         allocate them. Here is a summary of the relevant variables and the
         cases handled.
@@ -103,7 +99,7 @@
         mynbands = self.bd.mynbands
         ngroups = self.bd.comm.size
         if self.cuda and (self.nblocks > 1 or ngroups > 1):
-            print 'Warning: CUDA not implemented for ground state DFT blocking/band parallelization'
+            print('Warning: CUDA not implemented for ground state DFT blocking/band parallelization')
 
         G = self.gd.n_c.prod()
 
@@ -145,14 +141,10 @@
         self.A_nn = self.bmd.zeros(dtype=dtype)
 
         if ngroups == 1 and self.nblocks == 1:
-<<<<<<< HEAD
-            self.work1_xG = self.gd.empty(self.bd.mynbands, self.dtype)
+            self.work1_xG = self.gd.empty(mynbands, self.dtype)
             if self.cuda:
                 self.work1_xG_gpu = self.gd.empty(mynbands, dtype,
                                                   cuda=self.cuda)
-=======
-            self.work1_xG = self.gd.empty(mynbands, self.dtype)
->>>>>>> b6e9cdbe
         else:
             self.work1_xG = self.gd.empty(self.X, self.dtype)
             self.work2_xG = self.gd.empty(self.X, self.dtype)
@@ -486,8 +478,8 @@
                     gpaw.cuda.drv.memcpy_dtod(
                             work_nG.gpudata, psit_nG.gpudata, psit_nG.nbytes)
                     psit_nG = work_nG
-                self.gd.gemm(1.0, psit_nG, gpaw.cuda.gpuarray.to_gpu(C_NN),
-                             0.0, out_nG)
+                gemm(1.0, psit_nG, gpaw.cuda.gpuarray.to_gpu(C_NN), 0.0,
+                     out_nG, hybrid=True)
             else:
                 work_nG = reshape(self.work1_xG, psit_nG.shape)
                 if out_nG is None:
@@ -496,7 +488,7 @@
                 elif out_nG is psit_nG:
                     work_nG[:] = psit_nG
                     psit_nG = work_nG
-                self.gd.gemm(1.0, psit_nG, C_NN, 0.0, out_nG)
+                gemm(1.0, psit_nG, C_NN, 0.0, out_nG, hybrid=True)
             if P_ani:
                 for P_ni in P_ani.values():
                     gemm(1.0, P_ni.copy(), C_NN, 0.0, P_ni)
@@ -553,7 +545,7 @@
                 # Calculate wave-function contributions from the current slice
                 # of grid data by the current mynbands x mynbands matrix block.
                 C_nn = self.bmd.extract_block(C_NN, (rank + q) % B, rank)
-                self.gd.gemm(1.0, sbuf_ng, C_nn, beta, psit_nG[:, G1:G2])
+                gemm(1.0, sbuf_ng, C_nn, beta, psit_nG[:, G1:G2], hybrid=True)
 
                 # If we're at the last slice, add contributions to P_ani's.
                 if cycle_P_ani:
