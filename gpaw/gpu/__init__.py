from __future__ import annotations
import contextlib
from time import time
from typing import TYPE_CHECKING
<<<<<<< HEAD
=======
from types import ModuleType
>>>>>>> b27acd2f
import numpy as np


cupy_is_fake = True
"""True if :mod:`cupy` has been replaced by ``gpaw.gpu.cpupy``"""

is_hip = False
"""True if we are using HIP"""

if TYPE_CHECKING:
    import gpaw.gpu.cpupy as cupy
    import gpaw.gpu.cpupyx as cupyx
else:
    try:
        import cupy
        import cupyx
        from cupy.cuda import runtime
        is_hip = runtime.is_hip
        cupy_is_fake = False
    except ImportError:
        import gpaw.gpu.cpupy as cupy
        import gpaw.gpu.cpupyx as cupyx

__all__ = ['cupy', 'cupyx', 'as_xp', 'as_np', 'synchronize']


def multi_einsum(einsum_str, *args, **kwargs):
    from _gpaw import multi_einsum_gpu
    _args = list(zip(*args))
    if len(_args) == 0:
        return
    assert isinstance(_args, list)
    assert isinstance(_args[0], tuple)
    assert isinstance(_args[0][0], cupy.ndarray), type(_args[0][0])
    for kw in ['add', 'out']:
        if kw in kwargs:
            assert isinstance(kwargs[kw], list), type(kwargs[kw])
            assert isinstance(kwargs[kw][0], cupy.ndarray), type(kwargs[kw][0])
    return multi_einsum_gpu(einsum_str, _args, **kwargs)


def synchronize():
    if not cupy_is_fake:
        cupy.cuda.get_current_stream().synchronize()


def setup():
    if not cupy_is_fake:
        # select GPU device (round-robin based on MPI rank)
        # if not set, all MPI ranks will use the same default device
        from gpaw.mpi import rank
        device_id = rank % cupy.cuda.runtime.getDeviceCount()
        cupy.cuda.runtime.setDevice(device_id)
        # initialise C parameters and memory buffers
        import _gpaw
        _gpaw.gpaw_gpu_init()


def as_np(array: np.ndarray | cupy.ndarray) -> np.ndarray:
    """Transfer array to CPU (if not already there).

    Parameters
    ==========
    array:
        Numpy or CuPy array.
    """
    if isinstance(array, np.ndarray):
        return array
    return cupy.asnumpy(array)


def as_xp(array, xp):
    """Transfer array to CPU or GPU (if not already there).

    Parameters
    ==========
    array:
        Numpy or CuPy array.
    xp:
        :mod:`numpy` or :mod:`cupy`.
    """
    if xp is np:
        if isinstance(array, np.ndarray):
            return array
        return cupy.asnumpy(array)
    if isinstance(array, np.ndarray):
        return cupy.asarray(array)
    1 / 0
    return array


def einsum(subscripts, *operands, out):
    if isinstance(out, np.ndarray):
        np.einsum(subscripts, *operands, out=out)
    else:
        out[:] = cupy.einsum(subscripts, *operands)


def cupy_eigh(a: cupy.ndarray, UPLO: str) -> tuple[cupy.ndarray, cupy.ndarray]:
    """Wrapper for ``eigh()``.

    HIP-GPU version is too slow for now so we do it on the CPU.
    """
    from scipy.linalg import eigh
    if not is_hip:
        return cupy.linalg.eigh(a, UPLO=UPLO)
    eigs, evals = eigh(cupy.asnumpy(a),
                       lower=(UPLO == 'L'),
                       check_finite=False)
    return cupy.asarray(eigs), cupy.asarray(evals)


class XP:
    """Class for adding xp attribute (numpy or cupy).

    Also implements pickling which will not work out of the box
    because a module can't be pickled.
    """
    def __init__(self, xp: ModuleType):
        self.xp = xp

    def __getstate__(self):
        state = self.__dict__.copy()
        assert self.xp is np
        del state['xp']
        return state

    def __setstate__(self, state):
        state['xp'] = np
        self.__dict__.update(state)


@contextlib.contextmanager
def T():
    t1 = time()
    yield
    synchronize()
    t2 = time()
    print(f'{(t2 - t1) * 1e9:_.3f} ns')<|MERGE_RESOLUTION|>--- conflicted
+++ resolved
@@ -2,10 +2,7 @@
 import contextlib
 from time import time
 from typing import TYPE_CHECKING
-<<<<<<< HEAD
-=======
 from types import ModuleType
->>>>>>> b27acd2f
 import numpy as np
 
 
