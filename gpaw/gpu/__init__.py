from __future__ import annotations
import contextlib
from time import time
from typing import TYPE_CHECKING
<<<<<<< HEAD
=======
from types import ModuleType

>>>>>>> 4a8ab517
import numpy as np


cupy_is_fake = True
"""True if :mod:`cupy` has been replaced by ``gpaw.gpu.cpupy``"""

is_hip = False
"""True if we are using HIP"""

if TYPE_CHECKING:
    import gpaw.gpu.cpupy as cupy
    import gpaw.gpu.cpupyx as cupyx
else:
    try:
        import cupy
        import cupyx
        from cupy.cuda import runtime
        is_hip = runtime.is_hip
        cupy_is_fake = False
    except ImportError:
        import gpaw.gpu.cpupy as cupy
        import gpaw.gpu.cpupyx as cupyx

__all__ = ['cupy', 'cupyx', 'as_xp', 'as_np', 'synchronize']


def multi_einsum(einsum_str, *args, **kwargs):
    from _gpaw import multi_einsum_gpu
    _args = list(zip(*args))
    if len(_args) == 0:
        return
    assert isinstance(_args, list)
    assert isinstance(_args[0], tuple)
    assert isinstance(_args[0][0], cupy.ndarray), type(_args[0][0])
    for kw in ['add', 'out']:
        if kw in kwargs:
            assert isinstance(kwargs[kw], list), type(kwargs[kw])
            assert isinstance(kwargs[kw][0], cupy.ndarray), type(kwargs[kw][0])
    return multi_einsum_gpu(einsum_str, _args, **kwargs)


def synchronize():
    if not cupy_is_fake:
        cupy.cuda.get_current_stream().synchronize()


def setup():
    if not cupy_is_fake:
        # select GPU device (round-robin based on MPI rank)
        # if not set, all MPI ranks will use the same default device
        from gpaw.mpi import rank
        device_id = rank % cupy.cuda.runtime.getDeviceCount()
        cupy.cuda.runtime.setDevice(device_id)
        # initialise C parameters and memory buffers
        import _gpaw
        _gpaw.gpaw_gpu_init()


def as_np(array: np.ndarray | cupy.ndarray) -> np.ndarray:
    """Transfer array to CPU (if not already there).

    Parameters
    ==========
    array:
        Numpy or CuPy array.
    """
    if isinstance(array, np.ndarray):
        return array
    return cupy.asnumpy(array)


def as_xp(array, xp):
    """Transfer array to CPU or GPU (if not already there).

    Parameters
    ==========
    array:
        Numpy or CuPy array.
    xp:
        :mod:`numpy` or :mod:`cupy`.
    """
    if xp is np:
        if isinstance(array, np.ndarray):
            return array
        return cupy.asnumpy(array)
    if isinstance(array, np.ndarray):
        return cupy.asarray(array)
    1 / 0
    return array


def einsum(subscripts, *operands, out):
    if isinstance(out, np.ndarray):
        np.einsum(subscripts, *operands, out=out)
    else:
        out[:] = cupy.einsum(subscripts, *operands)


def cupy_eigh(a: cupy.ndarray, UPLO: str) -> tuple[cupy.ndarray, cupy.ndarray]:
    """Wrapper for ``eigh()``.

    HIP-GPU version is too slow for now so we do it on the CPU.
    """
    from scipy.linalg import eigh
    if not is_hip:
        return cupy.linalg.eigh(a, UPLO=UPLO)
    eigs, evals = eigh(cupy.asnumpy(a),
                       lower=(UPLO == 'L'),
                       check_finite=False)
    return cupy.asarray(eigs), cupy.asarray(evals)


class XP:
    """Class for adding xp attribute (numpy or cupy).

    Also implements pickling which will not work out of the box
    because a module can't be pickled.
    """
    def __init__(self, xp: ModuleType):
        self.xp = xp

    def __getstate__(self):
        state = self.__dict__.copy()
        assert self.xp is np
        del state['xp']
        return state

    def __setstate__(self, state):
        state['xp'] = np
        self.__dict__.update(state)


@contextlib.contextmanager
def T():
    t1 = time()
    yield
    synchronize()
    t2 = time()
    print(f'{(t2 - t1) * 1e9:_.3f} ns')<|MERGE_RESOLUTION|>--- conflicted
+++ resolved
@@ -2,11 +2,7 @@
 import contextlib
 from time import time
 from typing import TYPE_CHECKING
-<<<<<<< HEAD
-=======
 from types import ModuleType
-
->>>>>>> 4a8ab517
 import numpy as np
 
 
