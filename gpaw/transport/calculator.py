--- conflicted
+++ resolved
@@ -457,8 +457,6 @@
                 self.log('  self.input_parameters[parallel] {0}'.format(pl_params['parallel']))
                 #pl_params['parallel'].update(band=self.wfs.bd.comm.size, domain=self.wfs.gd.parsize_c)
                 #parprint('>>> self.input_parameters[parallel] updated {0}'.format(pl_params['parallel']))
-<<<<<<< HEAD
-=======
                 #parprint('>>> pl_params <<<')
                 for k,v in pl_params.items():
                     parprint(' k: {0} v: {1}'.format(k,v))
@@ -466,7 +464,6 @@
                 for k in depricated_keys:
                     if k in pl_params:
                         del pl_params[k]
->>>>>>> 7988be2a
                 _lc = Lead_Calc(self.lead_calculators[i], **pl_params)
                 #atoms = _lc.get_atoms()
                 _lc.initialize(atoms)
