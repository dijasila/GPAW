--- conflicted
+++ resolved
@@ -1,16 +1,5 @@
-<<<<<<< HEAD
 from gpaw.utilities import unpack
 from ase.units import Hartree
-import cPickle
-import numpy as np
-from gpaw.mpi import world, rank, send_string, receive_string, broadcast_string
-from gpaw.utilities.blas import gemm
-from gpaw.utilities.timing import Timer
-from gpaw.utilities.lapack import inverse_general
-import copy
-import _gpaw
-=======
-import copy
 import pickle
 import numpy as np
 
@@ -19,7 +8,6 @@
 from gpaw.mpi import world, send_string, receive_string, broadcast_string
 from gpaw.utilities.blas import gemm
 
->>>>>>> 7988be2a
 
 def tw(mat, filename):
     fd = open(filename, 'wb')
