import numpy as np

from gpaw.atom.atompaw import AtomPAW
from gpaw.atom.radialgd import EquidistantRadialGridDescriptor
from gpaw.basis_data import Basis, BasisFunction
from gpaw.setup import BaseSetup, LocalCorrectionVar
from gpaw.spline import Spline
from gpaw.utilities import erf, divrl, hartree as hartree_solve


null_spline = Spline(0, 1.0, [0., 0., 0.])


# XXX Not used at the moment; see comment below about rgd splines.
def projectors_to_splines(rgd, l_j, pt_jg, filter=None):
    # This function exists because both HGH and SG15 needs to do
    # exactly the same thing.
    #
    # XXX equal-range projectors still required for some reason
    maxlen = max([len(pt_g) for pt_g in pt_jg])
    pt_j = []
    for l, pt1_g in zip(l_j, pt_jg):
        pt2_g = np.zeros(maxlen)
        pt2_g[:len(pt1_g)] = pt1_g
        if filter is not None:
            filter(rgd, rgd.r_g[maxlen], pt2_g, l=l)
        pt2_g = divrl(pt2_g, l, rgd.r_g[:maxlen])
        spline = rgd.spline(pt2_g, rgd.r_g[maxlen - 1], l=l)
        pt_j.append(spline)
    return pt_j


# XXX not used at the moment
def local_potential_to_spline(rgd, vbar_g, filter=None):
    vbar_g = vbar_g.copy()
    rcut = rgd.r_g[len(vbar_g) - 1]
    if filter is not None:
        filter(rgd, rcut, vbar_g, l=0)
    # vbar = Spline(0, rcut, vbar_g)
    vbar = rgd.spline(vbar_g, rgd.r_g[len(vbar_g) - 1], l=0)
    return vbar


def get_radial_hartree_energy(r_g, rho_g):
    """Get energy of l=0 compensation charge on equidistant radial grid."""

    # At least in some cases the zeroth point is moved to 1e-8 or so to
    # prevent division by zero and the like, so:
    dr = r_g[2] - r_g[1]
    rho_r_dr_g = dr * r_g * rho_g
    vh_r_g = np.zeros(len(r_g))  # "r * vhartree"
    hartree_solve(0, rho_r_dr_g, r_g, vh_r_g)
    return 2.0 * np.pi * (rho_r_dr_g * vh_r_g).sum()


def screen_potential(r, v, charge, rcut=None, a=None):
    """Split long-range potential into short-ranged contributions.

    The potential v is a long-ranted potential with the asymptotic form Z/r
    corresponding to the given charge.

    Return a potential vscreened and charge distribution rhocomp such that

      v(r) = vscreened(r) + vHartree[rhocomp](r).

    The returned quantities are truncated to a reasonable cutoff radius.
    """
    vr = v * r + charge

    if rcut is None:
        err = 0.0
        i = len(vr)
        while err < 1e-4:
            # Things can be a bit sensitive to the threshold.  The O.pz-mt
            # setup gets 20-30 Bohr long compensation charges if it's 1e-6.
            i -= 1
            err = abs(vr[i])
        i += 1

        icut = np.searchsorted(r, r[i] * 1.1)
    else:
        icut = np.searchsorted(r, rcut)
    rcut = r[icut]
    rshort = r[:icut].copy()
    if rshort[0] < 1e-16:
        rshort[0] = 1e-10

    if a is None:
        a = rcut / 5.0  # XXX why is this so important?
    vcomp = np.zeros_like(rshort)
    vcomp = charge * erf(rshort / (np.sqrt(2.0) * a)) / rshort
    # XXX divide by r
    rhocomp = charge * (np.sqrt(2.0 * np.pi) * a)**(-3) * \
        np.exp(-0.5 * (rshort / a)**2)
    vscreened = v[:icut] + vcomp
    return vscreened, rhocomp


def figure_out_valence_states(ppdata):
    from gpaw.atom.configurations import configurations
    from ase.data import chemical_symbols
    # ppdata.symbol may not be a chemical symbol so use Z
    chemical_symbol = chemical_symbols[ppdata.Z]
    Z, config = configurations[chemical_symbol]
    assert Z == ppdata.Z

    # Okay, we need to figure out occupations f_ln when we don't know
    # any info about existing states on the pseudopotential.
    #
    # The plan is to loop over all states and count until only the correct
    # number of valence electrons "remain".
    nelectrons = 0
    ncore = ppdata.Z - ppdata.Nv

    energies = [c[3] for c in config]
    args = np.argsort(energies)
    config = list(np.array(config, dtype=object)[args])

    nelectrons = 0
    ncore = ppdata.Z - ppdata.Nv
    assert ppdata.Nv > 0
    iterconfig = iter(config)
    if ncore > 0:
        for n, l, occ, eps in iterconfig:
            nelectrons += occ
            if nelectrons == ncore:
                break
            elif nelectrons >= ncore:
                raise ValueError('Cannot figure out what states should exist '
                                 'on this pseudopotential.')

    f_ln = {}
    l_j = []
    f_j = []
    n_j = []
    for n, l, occ, eps in iterconfig:
        f_ln.setdefault(l, []).append(occ)
        l_j.append(l)
        f_j.append(occ)
        n_j.append(n)
    lmax = max(f_ln.keys())
    f_ln = [f_ln.get(l, []) for l in range(lmax + 1)]
    return n_j, l_j, f_j, f_ln


def generate_basis_functions(ppdata):
    class SimpleBasis(Basis):
        def __init__(self, symbol, l_j):
            rgd = EquidistantRadialGridDescriptor(0.02, 160)
            Basis.__init__(self, symbol, 'simple', readxml=False, rgd=rgd)
            self.generatordata = 'simple'
            bf_j = self.bf_j
            rcgauss = rgd.r_g[-1] / 3.0
            gauss_g = np.exp(-(rgd.r_g / rcgauss)**2.0)
            for l in l_j:
                phit_g = rgd.r_g**l * gauss_g
                norm = (rgd.integrate(phit_g**2) / (4 * np.pi))**0.5
                phit_g /= norm
                bf = BasisFunction(None, l, rgd.r_g[-1], phit_g, 'gaussian')
                bf_j.append(bf)
    # l_orb_j = [state.l for state in self.data['states']]
    b1 = SimpleBasis(ppdata.symbol, ppdata.l_orb_j)
    apaw = AtomPAW(ppdata.symbol, [ppdata.f_ln], h=0.05, rcut=9.0,
                   basis={ppdata.symbol: b1},
                   setups={ppdata.symbol: ppdata},
                   maxiter=60,
                   txt=None)
    basis = apaw.extract_basis_functions()
    return basis


def pseudoplot(pp, show=True):
    import pylab as pl

    fig = pl.figure()
    wfsax = fig.add_subplot(221)
    ptax = fig.add_subplot(222)
    vax = fig.add_subplot(223)
    rhoax = fig.add_subplot(224)

    def spline2grid(spline):
        rcut = spline.get_cutoff()
        r = np.linspace(0.0, rcut, 2000)
        return r, spline.map(r)

    for phit in pp.phit_j:
        r, y = spline2grid(phit)
        wfsax.plot(r, y, label='wf l=%d' % phit.get_angular_momentum_number())

    for pt in pp.pt_j:
        r, y = spline2grid(pt)
        ptax.plot(r, y, label='pr l=%d' % pt.get_angular_momentum_number())

    for ghat in pp.ghat_l:
        r, y = spline2grid(ghat)
        rhoax.plot(r, y, label='cc l=%d' % ghat.get_angular_momentum_number())

    r, y = spline2grid(pp.vbar)
    vax.plot(r, y, label='vbar')

    vax.set_ylabel('potential')
    rhoax.set_ylabel('density')
    wfsax.set_ylabel('wfs')
    ptax.set_ylabel('projectors')

    for ax in [vax, rhoax, wfsax, ptax]:
        ax.legend()

    if show:
        pl.show()


class PseudoPotential(BaseSetup):
    def __init__(self, data, basis=None, filter=None):
        self.data = data

        self.R_sii = None
        self.HubU = None
        self.lq = None

        self.filename = None
        self.fingerprint = None
        self.symbol = data.symbol
        self.type = data.name

        self.Z = data.Z
        self.Nv = data.Nv
        self.Nc = data.Nc

        self.f_j = data.f_j
        self.n_j = data.n_j
        self.l_j = data.l_j
        self.l_orb_j = data.l_orb_j
        self.nj = len(data.l_j)

        self.ni = sum([2 * l + 1 for l in data.l_j])
        # self.pt_j = projectors_to_splines(data.rgd, data.l_j, data.pt_jg,
        #                                   filter=filter)
        self.pt_j = data.get_projectors()

        if len(self.pt_j) == 0:
            assert False  # not sure yet about the consequences of
            # cleaning this up in the other classes
            self.l_j = [0]
            self.pt_j = [null_spline]

        if basis is None:
            basis = data.create_basis_functions()
        self.phit_j = basis.tosplines()
        self.basis = basis
        self.nao = sum([2 * phit.get_angular_momentum_number() + 1
                        for phit in self.phit_j])

        self.Nct = 0.0
        self.nct = null_spline

        self.lmax = 0

        self.xc_correction = None

        r, l_comp, g_comp = data.get_compensation_charge_functions()
        assert l_comp == [0]  # Presumably only spherical charges
        self.ghat_l = [Spline(l, r[-1], g) for l, g in zip(l_comp, g_comp)]
        self.rcgauss = data.rcgauss

        # accuracy is rather sensitive to this
        # self.vbar = local_potential_to_spline(data.rgd, data.vbar_g,
        #                                      filter=filter)
        self.vbar = data.get_local_potential()
        # XXX HGH and UPF use different radial grids, and this for
        # some reason makes it difficult to use the exact same code to
        # construct vbar and projectors.  This should be fixed since
        # either type of rgd should be able to always produce a valid
        # and equivalent spline transparently.

        _np = self.ni * (self.ni + 1) // 2
        self.Delta0 = data.Delta0
        self.Delta_pL = np.zeros((_np, 1))

        self.E = 0.0
        self.Kc = 0.0
        self.M = -data.Eh_compcharge
        self.M_p = np.zeros(_np)
        self.M_pp = np.zeros((_np, _np))

        self.K_p = data.expand_hamiltonian_matrix()
        self.MB = 0.0
        self.MB_p = np.zeros(_np)
        self.dO_ii = np.zeros((self.ni, self.ni))

        # We don't really care about these variables
        self.rcutfilter = None
        self.rcore = None

        self.N0_p = np.zeros(_np)  # not really implemented
        self.nabla_iiv = None
        self.rnabla_iiv = None
        self.rxnabla_iiv = None
        self.phicorehole_g = None
        self.rgd = data.rgd
        self.rcut_j = data.rcut_j
        self.tauct = None
        self.Delta_iiL = None
        self.B_ii = None
        self.dC_ii = None
        self.X_p = None
        self.X_pg = None
        self.ExxC = None
        self.X_gamma = None
        self.dEH0 = 0.0
        self.dEH_p = np.zeros(_np)
        self.extra_xc_data = {}

        self.wg_lg = None
        self.g_lg = None
<<<<<<< HEAD
        self.nq = None
        self.lcut = None
        self.n_qg = None
        self.Delta_lq = None
        self.nt_qg = None
        self.T_Lqp = None
        self.nc_g = None
        self.rgd2 = None
        self.nct_g = None
=======
        self.local_corr = LocalCorrectionVar(None)
>>>>>>> ef43deda
        self._Mg_pp = None
        self._gamma = None<|MERGE_RESOLUTION|>--- conflicted
+++ resolved
@@ -313,18 +313,6 @@
 
         self.wg_lg = None
         self.g_lg = None
-<<<<<<< HEAD
-        self.nq = None
-        self.lcut = None
-        self.n_qg = None
-        self.Delta_lq = None
-        self.nt_qg = None
-        self.T_Lqp = None
-        self.nc_g = None
-        self.rgd2 = None
-        self.nct_g = None
-=======
         self.local_corr = LocalCorrectionVar(None)
->>>>>>> ef43deda
         self._Mg_pp = None
         self._gamma = None