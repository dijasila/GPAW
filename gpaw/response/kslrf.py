import numpy as np
from functools import partial
from time import ctime

from ase.units import Hartree
from gpaw.utilities import convert_string_to_fd
from ase.utils.timing import Timer, timer

import gpaw
import gpaw.mpi as mpi
from gpaw.utilities.memory import maxrss
from gpaw.utilities.progressbar import ProgressBar
from gpaw.response.kspair import KohnShamPair, get_calc
from gpaw.response.frequencies import FrequencyDescriptor
from gpaw.response.pw_parallelization import (block_partition, Blocks1D,
                                              PlaneWaveBlockDistributor)


class KohnShamLinearResponseFunction:  # Future PairFunctionIntegrator? XXX
    r"""Class calculating linear response functions in the Kohn-Sham system of
    a periodic crystal.

    In the Lehmann representation (frequency domain), linear response functions
    are written as a sum over transitions between the ground and excited energy
    eigenstates with poles at the transition energies. In the Kohn-Sham system
    such a sum can be evaluated explicitly, as only excited states where a
    single electron has been moved from an occupied single-particle Kohn-Sham
    orbital to an unoccupied one contribute.

    Resultantly, any linear response function in the Kohn-Sham system can be
    written as a sum over transitions between pairs of occupied and unoccupied
    Kohn-Sham orbitals.

    Furthermore, for periodic systems the response is diagonal in the reduced
    wave vector q (confined to the 1st Brillouin Zone), meaning that one can
    treat each momentum transfer (hbar q) independently.

    Currently, only collinear Kohn-Sham systems are supported. That is, all
    relevant transitions can be written in terms of band indexes, k-points and
    spins for a given wave vector q, leading to the following definition of the
    Kohn-Sham linear response function,
                   __  __  __                         __
                1  \   \   \                       1  \
    chi(q,w) =  ‾  /   /   /   f_nks,n'k+qs'(w) =  ‾  /  f_T(q,w)
                V  ‾‾  ‾‾  ‾‾                      V  ‾‾
                   k  n,n' s,s'                       T

    where V is the crystal volume and,

    T (composit transition index): (n, k, s) -> (n', k + q, s')


    The sum over transitions can be split into two steps: (1) an integral over
    k-points k inside the 1st Brillouin Zone and (2) a sum over band and spin
    transitions t:

    t (composit transition index): (n, s) -> (n', s')
                   __                __  __                  __
                1  \              1  \   \                1  \
    chi(q,w) =  ‾  /  f_T(q,w) =  ‾  /   /  f_k,t(q,w) =  ‾  /  (...)_k
                V  ‾‾             V  ‾‾  ‾‾               V  ‾‾
                   T                 k   t                   k

    In the code, the k-point integral is handled by the Integator object, and
    the sum over band and spin transitions t is carried out in the
    self.add_integrand() method, which also defines the specific response
    function.

    Integrator:
       __
    1  \
    ‾  /  (...)_k
    V  ‾‾
       k

    self.add_integrand():
                __                __   __
                \                 \    \
    (...)_k  =  /  f_k,t(q,w)  =  /    /   f_nks,n'k+qs'(w)
                ‾‾                ‾‾   ‾‾
                t                 n,n' s,s'

    In practise, the Integrator supplies an individual k-point weight wk, for
    the self.add_integrand() method to multiply each integrand with, so that
    add_integrand adds wk (...)_k to the output array for each k-point.
    """

    def __init__(self, gs, mode=None,
                 bandsummation='pairwise', nbands=None, kpointintegration=None,
                 world=mpi.world, nblocks=1, txt='-', timer=None):
        """Construct the KSLRF object

        Parameters
        ----------
        gs : str
            The groundstate calculation file that the linear response
            calculation is based on.
        mode: str
            Calculation mode.
            Currently, only a plane wave mode is implemented.
        bandsummation : str
            Band summation for pairs of Kohn-Sham orbitals
            'pairwise': sum over pairs of bands
            'double': double sum over band indices.
        nbands : int
            Maximum band index to include.
        kpointintegration : str
            Brillouin Zone integration for the Kohn-Sham orbital wave vector.
            Currently, only point integration is supported
        world : obj
            MPI communicator.
        nblocks : int
            Divide the response function storage into nblocks. Useful when the
            response function is large and memory requirements are restrictive.
        txt : str
            Output file.
        timer : func
            gpaw.utilities.timing.timer wrapper instance

        Attributes
        ----------
        kspair : gpaw.response.pair.KohnShamPair instance
            Class for handling pairs of Kohn-Sham orbitals
        pme : gpaw.response.pair.PairMatrixElement instance
            Class for calculating transition matrix elements for pairs of
            Kohn-Sham orbitals
        integrator : Integrator instance
            The integrator class is a general class for Brillouin Zone
            integration. The user defined integrand is integrated over k-points
            and summed over a given band and spin domain.

        Callables
        ---------
        self.add_integrand(kskptpair, weight, tmp_x, *args, **kwargs) : func
            Add the integrand for a given part of the domain to output array
        self.calculate(*args, **kwargs) : func
            Runs the calculation, returning the response function.
            Returned format can varry depending on response and mode.
        """
        # Output .txt filehandle
        self.fd = convert_string_to_fd(txt, world)
        self.cfd = self.fd
        print('Initializing KohnShamLinearResponseFunction', file=self.fd)

        # Communicators for parallelization
        self.world = world
        self.blockcomm = None
        self.intrablockcomm = None
        self.initialize_communicators(nblocks)
        self.nblocks = self.blockcomm.size

        # Timer
        self.timer = timer or Timer()

        # Load ground state calculation
        self.calc = get_calc(gs, fd=self.fd, timer=self.timer)

        # The KohnShamPair class handles data extraction from ground state
        self.kspair = KohnShamPair(self.calc, world=world,
                                   # Let each process handle slow steps only
                                   # for a fraction of all transitions.
                                   # t-transitions are distributed through
                                   # blockcomm, k-points through
                                   # intrablockcomm.
                                   transitionblockscomm=self.blockcomm,
                                   kptblockcomm=self.intrablockcomm,
                                   txt=self.fd, timer=self.timer)
        self.gs = self.kspair.gs

        self.mode = mode

        self.bandsummation = bandsummation
        self.nbands = nbands or self.gs.bd.nbands
        assert self.nbands <= self.gs.bd.nbands
        self.nocc1 = self.kspair.nocc1  # number of completely filled bands
        self.nocc2 = self.kspair.nocc2  # number of non-empty bands

        self.kpointintegration = kpointintegration
        self.integrator = create_integrator(self)
        # Each integrator might take some extra input kwargs
        self.extraintargs = {}

        # Attributes related to the specific response function
        self.pme = None

    def initialize_communicators(self, nblocks):
        """Set up MPI communicators to distribute the memory needed to store
        large arrays and parallelize calculations when possible.

        Parameters
        ----------
        nblocks : int
            Separate large arrays into n different blocks. Each process
            allocates memory for the large arrays. By allocating only a
            fraction/block of the total arrays, the memory requirements are
            eased.

        Sets
        ----
        blockcomm : gpaw.mpi.Communicator
            Communicate between processes belonging to different memory blocks.
            In every communicator, there is one process for each block of
            memory, so that all blocks are represented.
            If nblocks < world.size, there will be size // nblocks different
            processes that allocate memory for the same block of the large
            arrays. Thus, there will be also size // nblocks different inter
            block communicators, grouping the processes into sets that allocate
            the entire arrays between them.
        intrablockcomm : gpaw.mpi.Communicator
            Communicate between processes belonging to the same memory block.
            There will be size // nblocks processes per memory block.
        """
        world = self.world
        self.blockcomm, self.intrablockcomm = block_partition(world,
                                                              nblocks)

        print('Number of blocks:', nblocks, file=self.fd)

    @timer('Calculate Kohn-Sham linear response function')
    def calculate(self, spinrot=None, A_x=None):
        return self._calculate(spinrot, A_x)

    def _calculate(self, spinrot, A_x):
        """In-place calculation of the response function

        Parameters
        ----------
        spinrot : str
            Select spin rotation.
            Choices: 'u', 'd', '0' (= 'u' + 'd'), '-'= and '+'
            All rotations are included for spinrot=None ('0' + '+' + '-').
        A_x : ndarray
            Output array. If None, the output array is created.
        """
        self.spinrot = spinrot
        # Prepare to sum over bands and spins
        n1_t, n2_t, s1_t, s2_t = self.get_band_spin_transitions_domain()

        # Print information about the prepared calculation
        self.print_information(len(n1_t))
        if gpaw.dry_run:  # Exit after setting up
            print('    Dry run exit', file=self.fd)
            raise SystemExit

        print('----------', file=self.cfd)
        print('Initializing PairMatrixElement', file=self.cfd, flush=True)
        self.initialize_pme()

        A_x = self.setup_output_array(A_x)

        self.integrator.integrate(n1_t, n2_t, s1_t, s2_t, A_x,
                                  **self.extraintargs)

        # Different calculation modes might want the response function output
        # in different formats
        out = self.post_process(A_x)

        print('', file=self.cfd)

        return out

    def get_band_spin_transitions_domain(self):
        """Generate all allowed band and spin transitions.

        If only a subset of possible spin rotations are considered
        (examples: s1 = s2 or s2 = 1 - s1), do not include others
        in the sum over transitions.
        """
        n1_M, n2_M = get_band_transitions_domain(self.bandsummation,
                                                 self.nbands,
                                                 nocc1=self.nocc1,
                                                 nocc2=self.nocc2)
        s1_S, s2_S = get_spin_transitions_domain(self.bandsummation,
                                                 self.spinrot,
                                                 self.gs.nspins)

        return transitions_in_composite_index(n1_M, n2_M, s1_S, s2_S)

    def setup_output_array(self, A_x):
        raise NotImplementedError('Output array depends on mode')

    def get_ks_kpoint_pairs(self, k_pv, *args, **kwargs):
        raise NotImplementedError('Integrated pairs of states depend on '
                                  'response and mode')

    def initialize_pme(self, *args, **kwargs):
        raise NotImplementedError('Calculator method for matrix elements '
                                  'depend on response and mode')

    def calculate_pme(self, kskptpair, *args, **kwargs):
        raise NotImplementedError('Calculator method for matrix elements '
                                  'depend on response and mode')

    def add_integrand(self, kskptpair, weight, tmp_x, *args, **kwargs):
        raise NotImplementedError('Integrand depends on response and mode')

    def post_process(self, A_x):
        raise NotImplementedError('Post processing depends on mode')

    def print_information(self, nt):
        """Basic information about the input ground state, parallelization
        and sum over states"""
        ns = self.gs.nspins
        nbands = self.nbands
        nocc = self.nocc1
        npocc = self.nocc2
        nk = self.gs.kd.nbzkpts
        nik = self.gs.kd.nibzkpts

        if gpaw.dry_run:
            from gpaw.mpi import DryRunCommunicator
            size = gpaw.dry_run
            world = DryRunCommunicator(size)
        else:
            world = self.world
        wsize = world.size
        knsize = self.intrablockcomm.size
        bsize = self.blockcomm.size

        spinrot = self.spinrot

        p = partial(print, file=self.cfd)

        p('Called a response.kslrf.KohnShamLinearResponseFunction.calculate()')
        p('%s' % ctime())
        p('Using a Kohn-Sham ground state with:')
        p('    Number of spins: %d' % ns)
        p('    Number of bands: %d' % nbands)
        p('    Number of completely occupied states: %d' % nocc)
        p('    Number of partially occupied states: %d' % npocc)
        p('    Number of kpoints: %d' % nk)
        p('    Number of irredicible kpoints: %d' % nik)
        p('')
        p('The response function calculation is performed in parallel with:')
        p('    world.size: %d' % wsize)
        p('    intrablockcomm.size: %d' % knsize)
        p('    blockcomm.size: %d' % bsize)
        p('')
        p('The sum over band and spin transitions is performed using:')
        p('    Spin rotation: %s' % spinrot)
        p('    Total number of composite band and spin transitions: %d' % nt)
        p('')


def get_band_transitions_domain(bandsummation, nbands, nocc1=None, nocc2=None):
    """Get all pairs of bands to sum over

    Parameters
    ----------
    bandsummation : str
        Band summation method
    nbands : int
        number of bands
    nocc1 : int
        number of completely filled bands
    nocc2 : int
        number of non-empty bands

    Returns
    -------
    n1_M : ndarray
        band index 1, M = (n1, n2) composite index
    n2_M : ndarray
        band index 2, M = (n1, n2) composite index
    """
    _get_band_transitions_domain =\
        create_get_band_transitions_domain(bandsummation)
    n1_M, n2_M = _get_band_transitions_domain(nbands)

    return remove_null_transitions(n1_M, n2_M, nocc1=nocc1, nocc2=nocc2)


def create_get_band_transitions_domain(bandsummation):
    """Creator component deciding how to carry out band summation."""
    if bandsummation == 'pairwise':
        return get_pairwise_band_transitions_domain
    elif bandsummation == 'double':
        return get_double_band_transitions_domain
    raise ValueError(bandsummation)


def get_double_band_transitions_domain(nbands):
    """Make a simple double sum"""
    n_n = np.arange(0, nbands)
    m_m = np.arange(0, nbands)
    n_nm, m_nm = np.meshgrid(n_n, m_m)
    n_M, m_M = n_nm.flatten(), m_nm.flatten()

    return n_M, m_M


def get_pairwise_band_transitions_domain(nbands):
    """Make a sum over all pairs"""
    n_n = range(0, nbands)
    n_M = []
    m_M = []
    for n in n_n:
        m_m = range(n, nbands)
        n_M += [n] * len(m_m)
        m_M += m_m

    return np.array(n_M), np.array(m_M)


def remove_null_transitions(n1_M, n2_M, nocc1=None, nocc2=None):
    """Remove pairs of bands, between which transitions are impossible"""
    n1_newM = []
    n2_newM = []
    for n1, n2 in zip(n1_M, n2_M):
        if nocc1 is not None and (n1 < nocc1 and n2 < nocc1):
            continue  # both bands are fully occupied
        elif nocc2 is not None and (n1 >= nocc2 and n2 >= nocc2):
            continue  # both bands are completely unoccupied
        n1_newM.append(n1)
        n2_newM.append(n2)

    return np.array(n1_newM), np.array(n2_newM)


def get_spin_transitions_domain(bandsummation, spinrot, nspins):
    """Get structure of the sum over spins

    Parameters
    ----------
    bandsummation : str
        Band summation method
    spinrot : str
        spin rotation
    nspins : int
        number of spin channels in ground state calculation

    Returns
    -------
    s1_s : ndarray
        spin index 1, S = (s1, s2) composite index
    s2_S : ndarray
        spin index 2, S = (s1, s2) composite index
    """
    _get_spin_transitions_domain =\
        create_get_spin_transitions_domain(bandsummation)
    return _get_spin_transitions_domain(spinrot, nspins)


def create_get_spin_transitions_domain(bandsummation):
    """Creator component deciding how to carry out spin summation."""
    if bandsummation == 'pairwise':
        return get_pairwise_spin_transitions_domain
    elif bandsummation == 'double':
        return get_double_spin_transitions_domain
    raise ValueError(bandsummation)


def get_double_spin_transitions_domain(spinrot, nspins):
    """Usual spin rotations forward in time"""
    if nspins == 1:
        if spinrot is None or spinrot == '0':
            s1_S = [0]
            s2_S = [0]
        else:
            raise ValueError(spinrot, nspins)
    else:
        if spinrot is None:
            s1_S = [0, 0, 1, 1]
            s2_S = [0, 1, 0, 1]
        elif spinrot == '0':
            s1_S = [0, 1]
            s2_S = [0, 1]
        elif spinrot == 'u':
            s1_S = [0]
            s2_S = [0]
        elif spinrot == 'd':
            s1_S = [1]
            s2_S = [1]
        elif spinrot == '-':
            s1_S = [0]  # spin up
            s2_S = [1]  # spin down
        elif spinrot == '+':
            s1_S = [1]  # spin down
            s2_S = [0]  # spin up
        else:
            raise ValueError(spinrot)

    return np.array(s1_S), np.array(s2_S)


def get_pairwise_spin_transitions_domain(spinrot, nspins):
    """In a sum over pairs, transitions including a spin rotation may have to
    include terms, propagating backwards in time."""
    if spinrot in ['+', '-']:
        assert nspins == 2
        return np.array([0, 1]), np.array([1, 0])
    else:
        return get_double_spin_transitions_domain(spinrot, nspins)


def transitions_in_composite_index(n1_M, n2_M, s1_S, s2_S):
    """Use a composite index t for transitions (n, s) -> (n', s')."""
    n1_MS, s1_MS = np.meshgrid(n1_M, s1_S)
    n2_MS, s2_MS = np.meshgrid(n2_M, s2_S)
    return n1_MS.flatten(), n2_MS.flatten(), s1_MS.flatten(), s2_MS.flatten()


class PlaneWaveKSLRF(KohnShamLinearResponseFunction):
    """Class for doing KS-LRF calculations in plane wave mode"""

    def __init__(self, *args, eta=0.2, ecut=50, gammacentered=False,
                 disable_point_group=False, disable_time_reversal=False,
                 disable_non_symmorphic=True, bundle_integrals=True,
                 kpointintegration='point integration', **kwargs):
        """Initialize the plane wave calculator mode.
        In plane wave mode, the linear response function is calculated for a
        given set of frequencies. The spatial part is expanded in plane waves
        for a given momentum transfer q within the first Brillouin Zone.

        Parameters
        ----------
        eta : float
            Energy broadening of spectra.
        ecut : float
            Energy cutoff for the plane wave representation.
        gammacentered : bool
            Center the grid of plane waves around the gamma point or q-vector.
        disable_point_group : bool
            Do not use the point group symmetry operators.
        disable_time_reversal : bool
            Do not use time reversal symmetry.
        disable_non_symmorphic : bool
            Do no use non symmorphic symmetry operators.
        bundle_integrals : bool
            Do the k-point integrals (large matrix multiplications)
            simultaneously for all frequencies.
            Can be switched of, if this step forces calculations out of memory.
        """

        # Avoid any mode ambiguity
        if 'mode' in kwargs.keys():
            mode = kwargs.pop('mode')
            assert mode == 'pw'

        KSLRF = KohnShamLinearResponseFunction
        KSLRF.__init__(self, *args, mode='pw',
                       kpointintegration=kpointintegration, **kwargs)

        self.eta = eta / Hartree
        self.ecut = None if ecut is None else ecut / Hartree
        self.gammacentered = gammacentered

        self.disable_point_group = disable_point_group
        self.disable_time_reversal = disable_time_reversal
        self.disable_non_symmorphic = disable_non_symmorphic
        if (disable_time_reversal and disable_point_group
            and disable_non_symmorphic):
            self.disable_symmetries = True
        else:
            self.disable_symmetries = False

        self.bundle_integrals = bundle_integrals

        # Attributes related to specific q, given to self.calculate()
        self.pd = None  # Plane wave descriptor for given momentum transfer q
        self.pwsa = None  # Plane wave symmetry analyzer for given q
        self.wd = None  # Frequency descriptor for the given frequencies
        self.blocks1d = None  # Plane wave block parallelization descriptor
        self.blockdist = None  # Plane wave block distributor

    @timer('Calculate Kohn-Sham linear response function in plane wave mode')
    def calculate(self, q_c, frequencies, spinrot=None, A_x=None):
        """
        Parameters
        ----------
        q_c : list or ndarray
            Wave vector
        frequencies : ndarray, dict or FrequencyDescriptor
            Array of frequencies to evaluate the response function at,
            dictionary of parameters for build-in frequency grids or a
            descriptor of those frequencies.

        Returns
        -------
        pd : Planewave descriptor
            Planewave descriptor for q_c.
        A_wGG : ndarray
            The linear response function.
        """
        # Set up internal plane wave description with the given wave vector q
        self.pd = self._get_PWDescriptor(q_c)
        self.pwsa = self.get_PWSymmetryAnalyzer(self.pd)

        # Set up frequency descriptor for the given frequencies
        self.wd = self.get_FrequencyDescriptor(frequencies)

        # Set up block parallelization
        self.blocks1d = Blocks1D(self.blockcomm, self.pd.ngmax)
        self.blockdist = PlaneWaveBlockDistributor(self.world,
                                                   self.blockcomm,
                                                   self.intrablockcomm)

        # In-place calculation
        return self._calculate(spinrot, A_x)

    def get_PWDescriptor(self, q_c):
        """Get the resulting plane wave description for a calculation with wave vector
        q_c."""
        return self._get_PWDescriptor(q_c, internal=False)

    def _get_PWDescriptor(self, q_c, internal=True):
        """Get plane wave descriptor for the wave vector q_c.

        Parameters
        ----------
        q_c : list or ndarray
            Wave vector
        internal : bool
            When using symmetries, the actual calculation of chiks_wGG must
            happen using a q-centered plane wave basis. If internal==True,
            as it is by default, the internal plane wave basis used in the
            evaluation of chiks_wGG is returned, otherwise the external
            descriptor is returned, corresponding to the requested chiks_wGG.
        """
        gd = self.calc.wfs.gd

        # Fall back to ecut of requested plane wave basis
        ecut = self.ecut
        gammacentered = self.gammacentered

        # Update to internal basis, if needed
        if internal and gammacentered and not self.disable_symmetries:
            # In order to make use of the symmetries of the system to reduce
            # the k-point integration, the internal code assumes a plane wave
            # basis which is centered at q in reciprocal space.
            gammacentered = False
            # If we want to compute the linear response function on a plane
            # wave grid which is effectively centered in the gamma point
            # instead of q, we need to extend the internal ecut such that the
            # q-centered grid encompasses all reciprocal lattice points inside
            # the gamma-centered sphere.
            # The reduction to the global gamma-centered basis will then be
            # carried out as a post processing step.

            # Compute the extended internal ecut
            q_c = np.asarray(q_c, dtype=float)
<<<<<<< HEAD
            B_cv = 2.0 * np.pi * gd.icell_cv  # Reciprocal lattice vectors
            q_v = q_c @ B_cv
            ecut = get_ecut_to_encompass_centered_sphere(q_v, ecut)

        pd = get_PWDescriptor(ecut, gd, q_c, gammacentered=gammacentered)

        return pd
=======
            qd = KPointDescriptor([q_c])
            pd = PWDescriptor(self.ecut, self.gs.gd,
                              complex, qd, gammacentered=self.gammacentered)
            return pd
>>>>>>> ecf224c4

    @timer('Get PW symmetry analyser')
    def get_PWSymmetryAnalyzer(self, pd):
        from gpaw.response.symmetry import PWSymmetryAnalyzer

        return PWSymmetryAnalyzer(
            self.gs.kd, pd,
            timer=self.timer, txt=self.fd,
            disable_point_group=self.disable_point_group,
            disable_time_reversal=self.disable_time_reversal,
            disable_non_symmorphic=self.disable_non_symmorphic)

    def get_FrequencyDescriptor(self, frequencies):
        """Get the frequency descriptor for a certain input frequencies."""
        if isinstance(frequencies, FrequencyDescriptor):
            return frequencies
        else:
            return FrequencyDescriptor.from_array_or_dict(frequencies)

    def print_information(self, nt):
        """Basic information about the input ground state, parallelization,
        sum over states and calculated response function array."""
        KohnShamLinearResponseFunction.print_information(self, nt)

        pd = self.pd
        q_c = pd.kd.bzk_kc[0]
        nw = len(self.wd)
        eta = self.eta * Hartree
        ecut = pd.ecut * Hartree
        ngmax = pd.ngmax
        Asize = nw * pd.ngmax**2 * 16. / 1024**2 / self.blockcomm.size

        p = partial(print, file=self.cfd)

        p('The response function is calculated in the PlaneWave mode, using:')
        p('    q_c: [%f, %f, %f]' % (q_c[0], q_c[1], q_c[2]))
        p('    Number of frequency points: %d' % nw)
        p('    Broadening (eta): %f' % eta)
        p('    Planewave cutoff: %f' % ecut)
        p('    Number of planewaves: %d' % ngmax)
        p('')
        p('    Memory estimates:')
        p('        A_wGG: %f M / cpu' % Asize)
        p('        Memory usage before allocation: %f M / cpu' % (maxrss() /
                                                                  1024**2))
        p('')

    def setup_output_array(self, A_x=None):
        """Initialize the output array in blocks"""
        # Could use some more documentation XXX
        nG = self.blocks1d.N
        nw = len(self.wd)

        nGlocal = self.blocks1d.nlocal
        localsize = nw * nGlocal * nG
        # if self.blockcomm.rank == 0:
        #     assert self.Gb - self.Ga >= 3
        # assert mynG * (self.blockcomm.size - 1) < nG
        if self.bundle_integrals:
            # Setup A_GwG
            shape = (nG, nw, nGlocal)
            if A_x is not None:
                A_GwG = A_x[:localsize].reshape(shape)
                A_GwG[:] = 0.0
            else:
                A_GwG = np.zeros(shape, complex)

            return A_GwG
        else:
            # Setup A_wGG
            shape = (nw, nGlocal, nG)
            if A_x is not None:
                A_wGG = A_x[:localsize].reshape(shape)
                A_wGG[:] = 0.0
            else:
                A_wGG = np.zeros(shape, complex)

            return A_wGG

    def get_ks_kpoint_pairs(self, k_pv, n1_t, n2_t, s1_t, s2_t):
        """Get all pairs of Kohn-Sham transitions:

        (n1_t, k_c, s1_t) -> (n2_t, k_c + q_c, s2_t)

        for each process with its own k-point.
        """
        k_pc = np.array([np.dot(self.pd.gd.cell_cv, k_v) / (2 * np.pi)
                         for k_v in k_pv])
        q_c = self.pd.kd.bzk_kc[0]
        return self.kspair.get_kpoint_pairs(n1_t, n2_t, k_pc, k_pc + q_c,
                                            s1_t, s2_t)

    def initialize_pme(self):
        self.pme.initialize(self.pd)

    def calculate_pme(self, kskptpair):
        self.pme(kskptpair, self.pd)

    def add_integrand(self, kskptpair, weight, tmp_x, **kwargs):
        raise NotImplementedError('Integrand depends on response')

    @timer('Post processing')
    def post_process(self, A_x):
        if self.bundle_integrals:
            # A_x = A_GwG
            A_wGG = A_x.transpose((1, 2, 0))
        else:
            A_wGG = A_x

        tmpA_wGG = self.redistribute(A_wGG)  # distribute over frequencies
        with self.timer('Symmetrizing Kohn-Sham linear response function'):
            self.pwsa.symmetrize_wGG(tmpA_wGG)
        A_wGG = self.redistribute(tmpA_wGG)  # distribute over plane waves
        # Unfortunately, we cannot reuse the A_wGG array, as the redistributor
        # will, for some reason, return the given output array without updating
        # it. For example, the final A_wGG will be zero in the following case:
        # A_wGG = np.zeros_like(A_wGG)
        # self.redistribute(tmpA_wGG, out_x=A_wGG)
        # This is not the wanted behaviour and should be fixed. XXX

        if self.gammacentered and not self.disable_symmetries:
            # Reduce the q-specific basis to the global basis
            q_c = self.pd.kd.bzk_kc[0]
            pd = self.get_PWDescriptor(q_c)
            A_wGG = self.map_to(pd, A_wGG)

        return self.pd, A_wGG

    def map_to(self, pd, A_wGG):
        """Map the output array to a reduced plane wave basis (which will
        be adopted as the global basis)."""
        from gpaw.pw.descriptor import PWMapping

        # Initialize the basis mapping
        pwmapping = PWMapping(self.pd, pd)
        G2_GG = tuple(np.meshgrid(pwmapping.G2_G1, pwmapping.G2_G1,
                                  indexing='ij'))
        G1_GG = tuple(np.meshgrid(pwmapping.G1, pwmapping.G1,
                                  indexing='ij'))

        # Distribute over frequencies
        tmpA_wGG = self.redistribute(A_wGG)

        # Change relevant properties on self to support the global basis
        # from this point onwards
        self.pd = pd
        self.blocks1d = Blocks1D(self.blockcomm, self.pd.ngmax)

        # Allocate array in the new basis
        nG = self.blocks1d.N
        tmpshape = (tmpA_wGG.shape[0], nG, nG)
        newtmpA_wGG = np.zeros(tmpshape, complex)

        # Extract values in the global basis
        for w, tmpA_GG in enumerate(tmpA_wGG):
            newtmpA_wGG[w][G2_GG] = tmpA_GG[G1_GG]

        # Distribute over plane waves
        newA_wGG = self.redistribute(newtmpA_wGG)

        return newA_wGG

    @timer('Redistribute memory')
    def redistribute(self, in_wGG, out_x=None):
        return self.blockdist.redistribute(in_wGG, len(self.wd), out_x=out_x)

    @timer('Distribute frequencies')
    def distribute_frequencies(self, chiks_wGG):
        return self.blockdist.distribute_frequencies(chiks_wGG, len(self.wd))


def get_ecut_to_encompass_centered_sphere(q_v, ecut):
    """Calculate the minimal ecut which results in a q-centered plane wave
    basis containing all the reciprocal lattice vectors G, which lie inside a
    specific gamma-centered sphere:

    |G|^2 < 2 * ecut
    """
    q = np.linalg.norm(q_v)
    ecut = ecut + q * (np.sqrt(2 * ecut) + q / 2)

    return ecut


def get_PWDescriptor(ecut, gd, q_c, gammacentered=False):
    """Get the plane wave descriptor for a specific wave vector q_c."""
    from gpaw.kpt_descriptor import KPointDescriptor
    from gpaw.pw.descriptor import PWDescriptor

    q_c = np.asarray(q_c, dtype=float)
    qd = KPointDescriptor([q_c])

    pd = PWDescriptor(ecut, gd, complex, qd,
                      gammacentered=gammacentered)

    return pd


class Integrator:  # --> KPointPairIntegrator in the future? XXX
    r"""Baseclass for reciprocal space integrals of the first Brillouin Zone,
    where the integrand is a sum over transitions in bands and spin.

    Definition (V is the total crystal volume and D is the dimension of the
    crystal):
       __
    1  \                 1     /
    ‾  /  (...)_k  =  ‾‾‾‾‾‾‾  |dk (...)_k
    V  ‾‾             (2pi)^D  /
       k

    NB: In the current implementation, the dimension is fixed to 3. This is
    sensible for pair functions which are a function of position (such as the
    susceptibility), but not for e.g. a joint density of states of a lower
    dimensional crystal.
    """
    def __init__(self, kslrf):  # Make independent of kslrf in the future? XXX
        """
        Parameters
        ----------
        kslrf : KohnShamLinearResponseFunction instance
        """
        self.kslrf = kslrf
        self.timer = self.kslrf.timer

    @timer('Integrate response function')
    def integrate(self, n1_t, n2_t, s1_t, s2_t, out_x, **kwargs):
        r"""Estimate the reciprocal space integral as the sum over a discrete
        k-point domain. The domain will genererally depend on the integration
        method as well as the symmetry of the crystal.

        Definition:
                                          __
           1     /            ~     A     \   (2pi)^D
        ‾‾‾‾‾‾‾  |dk (...)_k  =  ‾‾‾‾‾‾‾  /   ‾‾‾‾‾‾‾  wkr (...)_kr
        (2pi)^D  /               (2pi)^D  ‾‾   Nk V0
                                          kr
        The sum over kr denotes the reduced k-point domain specified by the
        integration method (a reduced selection of Nkr points from the ground
        state k-point grid of Nk total points in the entire 1BZ). Each point
        is weighted by its k-point volume on the ground state k-point grid
                      (2pi)^D
        kpointvol  =  ‾‾‾‾‾‾‾,
                       Nk V0
        and an additional individual k-point weight wkr specific to the
        integration method (V0 denotes the cell volume). Furthermore, the
        integration method may define an extra integration prefactor A.
        """
        bzk_kv, weight_k = self.get_kpoint_domain()

        # Calculate prefactors
        A = self.calculate_bzint_prefactor(bzk_kv)
        outer_prefactor = A / (2 * np.pi)**3
        V = self.calculate_crystal_volume()  # V = Nk * V0
        kpointvol = (2 * np.pi)**3 / V
        prefactor = outer_prefactor * kpointvol

        # Perform the sum over the k-point domain w.o. prefactors
        tmp_x = np.zeros_like(out_x)
        self._integrate(bzk_kv, weight_k,
                        n1_t, n2_t, s1_t, s2_t, tmp_x, **kwargs)

        # Add integrated response function to the output with prefactors
        out_x /= prefactor
        out_x += tmp_x
        out_x *= prefactor

        return out_x

    def get_kpoint_domain(self):
        raise NotImplementedError('Domain depends on integration method')

    def calculate_bzint_prefactor(self, bzk_kv):
        raise NotImplementedError('Prefactor depends on integration method')

    def calculate_crystal_volume(self):
        """Calculate the total crystal volume, V = Nk * V0, corresponding to
        the ground state k-point grid."""
        # Get the total number of k-points on the ground state k-point grid
        gs = self.kslrf.gs
        return gs.kd.nbzkpts * gs.volume

    def _integrate(self, bzk_kv, weight_k,
                   n1_t, n2_t, s1_t, s2_t, tmp_x, **kwargs):
        r"""Do the actual reciprocal space integral as a simple weighted sum
        over the k-point domain, where the integrand is calculated externally
        as a sum over transitions in bands and spin.

        Definition (kr denotes the k-point domain and wkr the weights):
        __
        \
        /   wkr (...)_kr
        ‾‾
        kr
        """
        # tmp_x should be zero prior to the in-place integration
        assert np.allclose(tmp_x, 0.)

        # Slice domain
        bzk_ipv, weight_i = self.slice_kpoint_domain(bzk_kv, weight_k)

        # Perform sum over k-points
        pb = ProgressBar(self.kslrf.cfd)
        # Each process will do its own k-points, but it has to follow the
        # others, as it may have to send them information about its
        # partition of the ground state
        print('\nIntegrating response function',
              file=self.kslrf.cfd, flush=True)
        for i, k_pv in pb.enumerate(bzk_ipv):
            kskptpair = self.kslrf.get_ks_kpoint_pairs(k_pv, n1_t, n2_t,
                                                       s1_t, s2_t)
            if kskptpair is not None:
                weight = weight_i[i]
                assert weight is not None
                self.kslrf.calculate_pme(kskptpair)
                self.kslrf.add_integrand(kskptpair, weight,
                                         tmp_x, **kwargs)

        # Sum over the k-points that have been distributed between processes
        with self.timer('Sum over distributed k-points'):
            self.kslrf.intrablockcomm.sum(tmp_x)

    def slice_kpoint_domain(self, bzk_kv, weight_k):
        """When integrating over k-points, slice the domain in pieces with one
        k-point per process each.

        Returns
        -------
        bzk_ipv : nd.array
            k-points coordinates for each process for each iteration
        """
        nk = bzk_kv.shape[0]
        size = self.kslrf.intrablockcomm.size
        ni = (nk + size - 1) // size
        bzk_ipv = [bzk_kv[i * size:(i + 1) * size] for i in range(ni)]

        # Extract the weight corresponding to the process' own k-point pair
        weight_ip = [weight_k[i * size:(i + 1) * size] for i in range(ni)]
        weight_i = [None] * len(weight_ip)
        krank = self.kslrf.intrablockcomm.rank
        for i, w_p in enumerate(weight_ip):
            if krank in range(len(w_p)):
                weight_i[i] = w_p[krank]

        return bzk_ipv, weight_i


class PWPointIntegrator(Integrator):
    r"""A simple point integrator for the plane wave mode, estimating the
    k-point integral as a simple sum over all k-points of the ground state
    k-point grid:
                                      __
       1     /           ~  2/nspins  \   (2pi)^D
    ‾‾‾‾‾‾‾  |dk (...)_k =  ‾‾‾‾‾‾‾‾  /   ‾‾‾‾‾‾‾ (...)_k
    (2pi)^D  /              (2pi)^D   ‾‾   Nk V0
                                      k

    Using the PWSymmetryAnalyzer, the k-point sum is reduced according to the
    symmetries of the crystal.
    """

    @timer('Get k-point domain')
    def get_kpoint_domain(self):
        """Use the PWSymmetryAnalyzer to define and weight the k-point domain
        based on the ground state k-point grid.

        NB: We could use some more documentation, see XXX below.
        """
        # Generate k-point domain in relative coordinates
        K_gK = self.kslrf.pwsa.group_kpoints()  # What is g? XXX
        bzk_kc = np.array([self.kslrf.gs.kd.bzk_kc[K_K[0]] for
                           K_K in K_gK])  # Why only K=0? XXX
        # Compute actual k-points in absolute reciprocal space coordinates
        bzk_kv = np.dot(bzk_kc, self.kslrf.pd.gd.icell_cv) * 2 * np.pi

        # Get the k-point weights from the symmetry analyzer
        weight_k = [self.kslrf.pwsa.get_kpoint_weight(k_c) for k_c in bzk_kc]

        return bzk_kv, weight_k

    def calculate_bzint_prefactor(self, bzk_kv):
        """Calculate the k-point intregral prefactor A."""
        # The spin prefactor does not naturally belong to the k-point pair
        # integrator. Move to "add_integrand" functionality, when Integrator is
        # made independent of kslrf XXX.
        sfrac = 2 / self.kslrf.gs.nspins

        A = sfrac

        return A


def create_integrator(kslrf):
    """Creator component for the integrator"""
    if kslrf.mode == 'pw':
        if kslrf.kpointintegration is None or \
           kslrf.kpointintegration == 'point integration':
            return PWPointIntegrator(kslrf)

    raise ValueError(kslrf.mode, kslrf.kpointintegration)<|MERGE_RESOLUTION|>--- conflicted
+++ resolved
@@ -617,7 +617,7 @@
             evaluation of chiks_wGG is returned, otherwise the external
             descriptor is returned, corresponding to the requested chiks_wGG.
         """
-        gd = self.calc.wfs.gd
+        gd = self.gs.gd
 
         # Fall back to ecut of requested plane wave basis
         ecut = self.ecut
@@ -639,7 +639,6 @@
 
             # Compute the extended internal ecut
             q_c = np.asarray(q_c, dtype=float)
-<<<<<<< HEAD
             B_cv = 2.0 * np.pi * gd.icell_cv  # Reciprocal lattice vectors
             q_v = q_c @ B_cv
             ecut = get_ecut_to_encompass_centered_sphere(q_v, ecut)
@@ -647,12 +646,6 @@
         pd = get_PWDescriptor(ecut, gd, q_c, gammacentered=gammacentered)
 
         return pd
-=======
-            qd = KPointDescriptor([q_c])
-            pd = PWDescriptor(self.ecut, self.gs.gd,
-                              complex, qd, gammacentered=self.gammacentered)
-            return pd
->>>>>>> ecf224c4
 
     @timer('Get PW symmetry analyser')
     def get_PWSymmetryAnalyzer(self, pd):
