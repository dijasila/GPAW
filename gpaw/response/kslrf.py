--- conflicted
+++ resolved
@@ -758,23 +758,14 @@
         tmpA_wGG = self.redistribute(A_wGG)  # distribute over frequencies
         with self.timer('Symmetrizing Kohn-Sham linear response function'):
             self.pwsa.symmetrize_wGG(tmpA_wGG)
-<<<<<<< HEAD
-        A_wGG = self.redistribute(tmpA_wGG)  # distribute over plane waves
-        # Unfortunately, we cannot reuse the A_wGG array, as the redistributor
-        # will, for some reason, return the given output array without updating
-        # it. For example, the final A_wGG will be zero in the following case:
-        # A_wGG = np.zeros_like(A_wGG)
-        # self.redistribute(tmpA_wGG, out_x=A_wGG)
-        # This is not the wanted behaviour and should be fixed. XXX
+        A_wGG[:] = self.redistribute(tmpA_wGG)  # distribute over plane waves
+        # A_wGG = self.redistribute(tmpA_wGG)
 
         if self.gammacentered and not self.disable_symmetries:
             # Reduce the q-specific basis to the global basis
             q_c = self.pd.kd.bzk_kc[0]
             pd = self.get_PWDescriptor(q_c)
             A_wGG = self.map_to(pd, A_wGG)
-=======
-        A_wGG[:] = self.redistribute(tmpA_wGG)
->>>>>>> 40980cc9
 
         return self.pd, A_wGG
 
