from __future__ import annotations

from abc import ABC, abstractmethod
from collections.abc import Sequence

import numpy as np

from gpaw.typing import Array1D
from gpaw.response import timer
from gpaw.response.pair_functions import Chi
from gpaw.response.fxc_kernels import FXCKernel


class HXCScaling(ABC):
    """Helper for scaling the hxc contribution to Dyson equations."""

    def __init__(self, lambd=None):
        self._lambd = lambd

    @property
    def lambd(self):
        return self._lambd

    def calculate_scaling(self, dyson_equations):
        self._lambd = self._calculate_scaling(dyson_equations)

    @abstractmethod
    def _calculate_scaling(self, dyson_equations: DysonEquations) -> float:
        """Calculate hxc scaling coefficient."""


class HXCKernel:
    """Hartree-exchange-correlation kernel in a plane-wave basis."""

    def __init__(self,
                 Vbare_G: Array1D | None = None,
                 fxc_kernel: FXCKernel | None = None):
        """Construct the Hxc kernel."""
        self.Vbare_G = Vbare_G
        self.fxc_kernel = fxc_kernel

        if Vbare_G is None:
            assert fxc_kernel is not None
            self.nG = fxc_kernel.GG_shape[0]
        else:
            self.nG = len(Vbare_G)
            if fxc_kernel is not None:
                assert fxc_kernel.GG_shape[0] == self.nG

    def get_Khxc_GG(self):
        """Hartree-exchange-correlation kernel."""
        # Allocate array
        Khxc_GG = np.zeros((self.nG, self.nG), dtype=complex)
        if self.Vbare_G is not None:  # Add the Hartree kernel
            Khxc_GG.flat[::self.nG + 1] += self.Vbare_G
        if self.fxc_kernel is not None:  # Add the xc kernel
            # Unfold the fxc kernel into the Kxc kernel matrix
            Khxc_GG += self.fxc_kernel.get_Kxc_GG()
        return Khxc_GG


class DysonSolver:
    """Class for inversion of Dyson-like equations."""

    def __init__(self, context):
        self.context = context

    @timer('Invert Dyson-like equations')
    def __call__(self, chiks: Chi, self_interaction: HXCKernel | Chi,
                 hxc_scaling: HXCScaling | None = None) -> Chi:
        """Solve the dyson equation and return the many-body susceptibility."""
        dyson_equations = self.get_dyson_equations(chiks, self_interaction)
        if hxc_scaling:
            if not hxc_scaling.lambd:  # calculate, if it hasn't been already
                hxc_scaling.calculate_scaling(dyson_equations)
            lambd = hxc_scaling.lambd
            self.context.print(r'Rescaling the self-enhancement function by a '
                               f'factor of λ={lambd}')
        self.context.print('Inverting Dyson-like equations')
        return dyson_equations.invert(hxc_scaling=hxc_scaling)

    @staticmethod
    def get_dyson_equations(chiks, self_interaction):
        if isinstance(self_interaction, HXCKernel):
            return DysonEquationsWithKernel(chiks, hxc_kernel=self_interaction)
        elif isinstance(self_interaction, Chi):
            return DysonEquationsWithXi(chiks, xi=self_interaction)
        else:
            raise ValueError(
                f'Invalid encoding of the self-interaction {self_interaction}')


class DysonEquations(Sequence):
    """Sequence of Dyson-like equations at different complex frequencies z."""

    def __init__(self, chiks: Chi):
        assert chiks.distribution == 'zGG' and\
            chiks.blockdist.fully_block_distributed, \
            "chiks' frequencies need to be fully distributed over world"
        self.chiks = chiks
        # Inherit basic descriptors from chiks
        self.qpd = chiks.qpd
        self.zd = chiks.zd
        self.zblocks = chiks.blocks1d
        self.spincomponent = chiks.spincomponent

    def __len__(self):
        return self.zblocks.nlocal

    def invert(self, hxc_scaling: HXCScaling | None = None) -> Chi:
        """Invert Dyson equations to obtain χ(z)."""
        # Scaling coefficient of the self-enhancement function
        lambd = hxc_scaling.lambd if hxc_scaling else None
        chi = self.chiks.new()
        for z, dyson_equation in enumerate(self):
            chi.array[z] = dyson_equation.invert(lambd=lambd)
        return chi


class DysonEquationsWithKernel(DysonEquations):
    def __init__(self, chiks: Chi, *, hxc_kernel: HXCKernel):
        # Check compatibility
        nG = hxc_kernel.nG
        assert chiks.array.shape[1:] == (nG, nG)
        # Initialize
        super().__init__(chiks)
        self.Khxc_GG = hxc_kernel.get_Khxc_GG()

    def __getitem__(self, z):
        chiks_GG = self.chiks.array[z]
        xi_GG = chiks_GG @ self.Khxc_GG
        return DysonEquation(chiks_GG, xi_GG)


class DysonEquationsWithXi(DysonEquations):
    def __init__(self, chiks: Chi, *, xi: Chi):
        # Check compatibility
        assert xi.distribution == 'zGG' and \
            xi.blockdist.fully_block_distributed
        assert chiks.spincomponent == xi.spincomponent
        assert np.allclose(chiks.zd.hz_z, xi.zd.hz_z)
        assert np.allclose(chiks.qpd.q_c, xi.qpd.q_c)
        # Initialize
        super().__init__(chiks)
        self.xi = xi

    def __getitem__(self, z):
        return DysonEquation(self.chiks.array[z], self.xi.array[z])


class DysonEquation:
    """Dyson equation at wave vector q and frequency z.

    The Dyson equation is given in plane-wave components as

    χ(q,z) = χ_KS(q,z) + Ξ(q,z) χ(q,z),

    where the self-enhancement function encodes the electron correlations
    induced by by the effective (Hartree-exchange-correlation) interaction:

    Ξ(q,z) = χ_KS(q,z) K_hxc(q,z)

    See [to be published] for more information.
    """

    def __init__(self, chiks_GG, xi_GG):
        self.nG = chiks_GG.shape[0]
        self.chiks_GG = chiks_GG
<<<<<<< HEAD
        self.xi_GG = xi_GG
=======
        self.Khxc_GG = Khxc_GG

    def get_xi_GG(self):
        """Calculate the self-enhancement function."""
        return self.chiks_GG @ self.Khxc_GG
>>>>>>> 0984c8d8

    def invert(self, lambd: float | None = None):
        """Invert the Dyson equation (with or without a rescaling of Ξ).

        χ(q,z) = [1 - λ Ξ(q,z)]^(-1) χ_KS(q,z)
        """
        if lambd is None:
            lambd = 1.  # no rescaling
<<<<<<< HEAD
        enhancement_GG = np.linalg.inv(
            np.eye(self.nG) - lambd * self.xi_GG)
        return enhancement_GG @ self.chiks_GG
=======
        xi_GG = self.get_xi_GG()
        enhancement_GG = np.linalg.inv(np.eye(self.nG) - lambd * xi_GG)
        return enhancement_GG @ self.chiks_GG


class DysonEnhancer:
    """Class for applying self-enhancement functions."""
    def __init__(self, context):
        self.context = context

    def __call__(self, chiks: Chi, xi: Chi) -> Chi:
        """Solve the Dyson equation and return the many-body susceptibility."""
        assert chiks.distribution == 'zGG' and \
            chiks.blockdist.fully_block_distributed
        assert xi.distribution == 'zGG' and \
            xi.blockdist.fully_block_distributed
        assert chiks.spincomponent == xi.spincomponent
        assert np.allclose(chiks.zd.hz_z, xi.zd.hz_z)
        assert np.allclose(chiks.qpd.q_c, xi.qpd.q_c)

        chi = chiks.new()
        chi.array = self.invert_dyson(chiks.array, xi.array)

        return chi

    @timer('Invert Dyson-like equation')
    def invert_dyson(self, chiks_zGG, xi_zGG):
        r"""Invert the frequency dependent Dyson equation in plane-wave basis:
                                           __
                                           \
        χ_GG'^+-(q,z) = χ_KS,GG'^+-(q,z) + /  Ξ_GG1^++(q,z) χ_G1G'^+-(q,z)
                                           ‾‾
                                           G1
        """
        self.context.print('Inverting Dyson-like equation')
        chi_zGG = np.empty_like(chiks_zGG)
        for chi_GG, chiks_GG, xi_GG in zip(chi_zGG, chiks_zGG, xi_zGG):
            chi_GG[:] = self.invert_dyson_single_frequency(chiks_GG, xi_GG)
        return chi_zGG

    @staticmethod
    def invert_dyson_single_frequency(chiks_GG, xi_GG):
        enhancement_GG = np.linalg.inv(np.eye(len(chiks_GG)) - xi_GG)
        chi_GG = enhancement_GG @ chiks_GG
        return chi_GG
>>>>>>> 0984c8d8
<|MERGE_RESOLUTION|>--- conflicted
+++ resolved
@@ -166,15 +166,7 @@
     def __init__(self, chiks_GG, xi_GG):
         self.nG = chiks_GG.shape[0]
         self.chiks_GG = chiks_GG
-<<<<<<< HEAD
         self.xi_GG = xi_GG
-=======
-        self.Khxc_GG = Khxc_GG
-
-    def get_xi_GG(self):
-        """Calculate the self-enhancement function."""
-        return self.chiks_GG @ self.Khxc_GG
->>>>>>> 0984c8d8
 
     def invert(self, lambd: float | None = None):
         """Invert the Dyson equation (with or without a rescaling of Ξ).
@@ -183,54 +175,5 @@
         """
         if lambd is None:
             lambd = 1.  # no rescaling
-<<<<<<< HEAD
-        enhancement_GG = np.linalg.inv(
-            np.eye(self.nG) - lambd * self.xi_GG)
-        return enhancement_GG @ self.chiks_GG
-=======
-        xi_GG = self.get_xi_GG()
-        enhancement_GG = np.linalg.inv(np.eye(self.nG) - lambd * xi_GG)
-        return enhancement_GG @ self.chiks_GG
-
-
-class DysonEnhancer:
-    """Class for applying self-enhancement functions."""
-    def __init__(self, context):
-        self.context = context
-
-    def __call__(self, chiks: Chi, xi: Chi) -> Chi:
-        """Solve the Dyson equation and return the many-body susceptibility."""
-        assert chiks.distribution == 'zGG' and \
-            chiks.blockdist.fully_block_distributed
-        assert xi.distribution == 'zGG' and \
-            xi.blockdist.fully_block_distributed
-        assert chiks.spincomponent == xi.spincomponent
-        assert np.allclose(chiks.zd.hz_z, xi.zd.hz_z)
-        assert np.allclose(chiks.qpd.q_c, xi.qpd.q_c)
-
-        chi = chiks.new()
-        chi.array = self.invert_dyson(chiks.array, xi.array)
-
-        return chi
-
-    @timer('Invert Dyson-like equation')
-    def invert_dyson(self, chiks_zGG, xi_zGG):
-        r"""Invert the frequency dependent Dyson equation in plane-wave basis:
-                                           __
-                                           \
-        χ_GG'^+-(q,z) = χ_KS,GG'^+-(q,z) + /  Ξ_GG1^++(q,z) χ_G1G'^+-(q,z)
-                                           ‾‾
-                                           G1
-        """
-        self.context.print('Inverting Dyson-like equation')
-        chi_zGG = np.empty_like(chiks_zGG)
-        for chi_GG, chiks_GG, xi_GG in zip(chi_zGG, chiks_zGG, xi_zGG):
-            chi_GG[:] = self.invert_dyson_single_frequency(chiks_GG, xi_GG)
-        return chi_zGG
-
-    @staticmethod
-    def invert_dyson_single_frequency(chiks_GG, xi_GG):
-        enhancement_GG = np.linalg.inv(np.eye(len(chiks_GG)) - xi_GG)
-        chi_GG = enhancement_GG @ chiks_GG
-        return chi_GG
->>>>>>> 0984c8d8
+        enhancement_GG = np.linalg.inv(np.eye(self.nG) - lambd * self.xi_GG)
+        return enhancement_GG @ self.chiks_GG