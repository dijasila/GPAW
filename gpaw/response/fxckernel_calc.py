--- conflicted
+++ resolved
@@ -40,16 +40,6 @@
 
 def calculate_kernel(self, nG, ns, iq, cut_G=None):
     tag = self.calc.atoms.get_chemical_formula(mode='hill')
-
-<<<<<<< HEAD
-    if self.av_scheme is not None:
-        tag += '_' + self.av_scheme + '_nspins' + str(self.nspins)
-=======
-    kd = self.calc.wfs.kd
-    self.bzq_qc = kd.get_bz_q_points(first=True)
-    U_scc = kd.symmetry.op_scc
-    self.ibzq_qc = kd.get_ibz_q_points(self.bzq_qc, U_scc)[0]
->>>>>>> 38fba6b7
 
     ecut = self.ecut * Ha
     if isinstance(ecut, (float, int)):
