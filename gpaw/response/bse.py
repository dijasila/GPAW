import functools
from time import time, ctime
from datetime import timedelta

import numpy as np
from ase.units import Hartree, Bohr
from ase.dft import monkhorst_pack
from scipy.linalg import eigh

from gpaw.kpt_descriptor import KPointDescriptor
from gpaw.blacs import BlacsGrid, Redistributor
from gpaw.mpi import world, serial_comm, broadcast
from gpaw.response import ResponseContext
from gpaw.response.df import write_response_function
from gpaw.response.coulomb_kernels import CoulombKernel
from gpaw.response.screened_interaction import initialize_w_calculator
from gpaw.response.paw import PWPAWCorrectionData
from gpaw.response.frequencies import FrequencyDescriptor
from gpaw.response.pair import PairDensityCalculator, get_gs_and_context
from gpaw.response.pair_functions import SingleQPWDescriptor
from gpaw.response.chi0 import Chi0Calculator


class BSEBackend:
    def __init__(self, *, gs, context,
                 spinors=False,
                 ecut=10.,
                 scale=1.0,
                 nbands=None,
                 valence_bands=None,
                 conduction_bands=None,
                 eshift=None,
                 gw_skn=None,
                 truncation=None,
                 integrate_gamma=1,
                 mode='BSE',
                 wfile=None,
                 write_h=False,
                 write_v=False):
        self.gs = gs
        self.context = context

        self.spinors = spinors
        self.scale = scale

        assert mode in ['RPA', 'TDHF', 'BSE']

        self.ecut = ecut / Hartree
        self.nbands = nbands
        self.mode = mode

        if integrate_gamma == 0 and truncation is not None:
            self.context.print('***WARNING*** Analytical Coulomb integration' +
                               ' is not expected to work with Coulomb ' +
                               'truncation. Use integrate_gamma=1')
        self.integrate_gamma = integrate_gamma
        self.wfile = wfile
        self.write_h = write_h
        self.write_v = write_v

        # Find q-vectors and weights in the IBZ:
        self.kd = self.gs.kd
        if -1 in self.kd.bz2bz_ks:
            self.context.print('***WARNING*** Symmetries may not be right. '
                               'Use gamma-centered grid to be sure')
        offset_c = 0.5 * ((self.kd.N_c + 1) % 2) / self.kd.N_c
        bzq_qc = monkhorst_pack(self.kd.N_c) + offset_c
        self.qd = KPointDescriptor(bzq_qc)
        self.qd.set_symmetry(self.gs.atoms, self.kd.symmetry)

        # bands
        self.spins = self.gs.nspins
        if self.spins == 2:
            if self.spinors:
                self.spinors = False
                self.context.print('***WARNING*** Presently the spinor ' +
                                   'version does not work for spin-polarized' +
                                   ' calculations. Performing scalar ' +
                                   'calculation')
            assert len(valence_bands[0]) == len(valence_bands[1])
            assert len(conduction_bands[0]) == len(conduction_bands[1])
        if valence_bands is None:
            nv = self.gs.nvalence
            valence_bands = [[nv // 2 - 1]]
            if self.spins == 2:
                valence_bands *= 2
        if conduction_bands is None:
            conduction_bands = [[valence_bands[-1] + 1]]
            if self.spins == 2:
                conduction_bands *= 2

        self.val_sn = np.atleast_2d(valence_bands)
        self.con_sn = np.atleast_2d(conduction_bands)

        self.td = True
        for n in self.val_sn[0]:
            if n in self.con_sn[0]:
                self.td = False
        if len(self.val_sn) == 2:
            for n in self.val_sn[1]:
                if n in self.con_sn[1]:
                    self.td = False

        self.nv = len(self.val_sn[0])
        self.nc = len(self.con_sn[0])
        if eshift is not None:
            eshift /= Hartree
        if gw_skn is not None:
            assert self.nv + self.nc == len(gw_skn[0, 0])
            assert self.kd.nibzkpts == len(gw_skn[0])
            gw_skn = gw_skn[:, self.kd.bz2ibz_k]
            # assert self.kd.nbzkpts == len(gw_skn[0])
            gw_skn /= Hartree
        self.gw_skn = gw_skn
        self.eshift = eshift

        # Number of pair orbitals
        self.nS = self.kd.nbzkpts * self.nv * self.nc * self.spins
        self.nS *= (self.spinors + 1)**2

        self.coulomb = CoulombKernel(truncation=truncation, gs=self.gs)
        self.context.print(self.coulomb.description())

        self.print_initialization(self.td, self.eshift, self.gw_skn)

        # Chi0 object
        self._chi0calc = None  # Initialized later
        self._wcalc = None  # Initialized later

    def calculate(self, optical=True):

        if self.spinors:
            # Calculate spinors. Here m is index of eigenvalues with SOC
            # and n is the basis of eigenstates without SOC. Below m is used
            # for unoccupied states and n is used for occupied states so be
            # careful!

            self.context.print('Diagonalizing spin-orbit Hamiltonian')
            if world.rank == 0:
                # XXX Probably not a good idea for this to be serial!
                soc = self.gs.soc_eigenstates(scale=self.scale)
                e_mk = soc.eigenvalues().T
                v_kmsn = soc.eigenvectors()
                e_mk /= Hartree
                data = (e_mk, v_kmsn)
            else:
                data = None
            e_mk, v_kmsn = broadcast(data, 0, world)

        # Parallelization stuff
        nK = self.kd.nbzkpts
        myKrange, myKsize, mySsize = self.parallelisation_sizes()

        # Calculate exchange interaction
        qpd0 = SingleQPWDescriptor.from_q(self.q_c, self.ecut, self.gs.gd)
        ikq_k = self.kd.find_k_plus_q(self.q_c)
        v_G = self.coulomb.V(qpd=qpd0, q_v=None)

        if optical:
            v_G[0] = 0.0

        self.pair = PairDensityCalculator(
            gs=self.gs,
            context=ResponseContext(txt='pair.txt', timer=None,
                                    world=serial_comm))

        # Calculate direct (screened) interaction and PAW corrections
        if self.mode == 'RPA':
            pairden_paw_corr = self.gs.pair_density_paw_corrections
            pawcorr = pairden_paw_corr(qpd0)
        else:
            self.get_screened_potential()
            if (self.qd.ibzk_kc - self.q_c < 1.0e-6).all():
                iq0 = self.qd.bz2ibz_k[self.kd.where_is_q(self.q_c,
                                                          self.qd.bzk_kc)]
                pawcorr = self.pawcorr_q[iq0]  # Q_qaGii[iq0]
            else:
                pairden_paw_corr = self.gs.pair_density_paw_corrections
                pawcorr = pairden_paw_corr(qpd0)

        # Calculate pair densities, eigenvalues and occupations
        so = self.spinors + 1
        Nv, Nc = so * self.nv, so * self.nc
        Ns = self.spins
        rhoex_KsmnG = np.zeros((nK, Ns, Nv, Nc, len(v_G)), complex)
        # rhoG0_Ksmn = np.zeros((nK, Ns, Nv, Nc), complex)
        df_Ksmn = np.zeros((nK, Ns, Nv, Nc), float)  # -(ev - ec)
        deps_ksmn = np.zeros((myKsize, Ns, Nv, Nc), float)  # -(fv - fc)

        optical_limit = np.allclose(self.q_c, 0.0)

        get_pair = self.pair.get_kpoint_pair
        get_pair_density = self.pair.get_pair_density
        if self.spinors:
            # Get all pair densities to allow for SOC mixing
            # Use twice as many no-SOC states as BSE bands to allow mixing
            vi_s = [2 * self.val_sn[0, 0] - self.val_sn[0, -1] - 1]
            vf_s = [2 * self.con_sn[0, -1] - self.con_sn[0, 0] + 2]
            if vi_s[0] < 0:
                vi_s[0] = 0
            ci_s, cf_s = vi_s, vf_s
            ni, nf = vi_s[0], vf_s[0]
            mvi = 2 * self.val_sn[0, 0]
            mvf = 2 * (self.val_sn[0, -1] + 1)
            mci = 2 * self.con_sn[0, 0]
            mcf = 2 * (self.con_sn[0, -1] + 1)
        else:
            vi_s, vf_s = self.val_sn[:, 0], self.val_sn[:, -1] + 1
            ci_s, cf_s = self.con_sn[:, 0], self.con_sn[:, -1] + 1
        for ik, iK in enumerate(myKrange):
            for s in range(Ns):
                pair = get_pair(qpd0, s, iK,
                                vi_s[s], vf_s[s], ci_s[s], cf_s[s])
                m_m = np.arange(vi_s[s], vf_s[s])
                n_n = np.arange(ci_s[s], cf_s[s])
                if self.gw_skn is not None:
                    iKq = self.gs.kd.find_k_plus_q(self.q_c, [iK])[0]
                    epsv_m = self.gw_skn[s, iK, :self.nv]
                    epsc_n = self.gw_skn[s, iKq, self.nv:]
                    deps_ksmn[ik] = -(epsv_m[:, np.newaxis] - epsc_n)
                elif self.spinors:
                    iKq = self.gs.kd.find_k_plus_q(self.q_c, [iK])[0]
                    epsv_m = e_mk[mvi:mvf, iK]
                    epsc_n = e_mk[mci:mcf, iKq]
                    deps_ksmn[ik, s] = -(epsv_m[:, np.newaxis] - epsc_n)
                else:
                    deps_ksmn[ik, s] = -pair.get_transition_energies(m_m, n_n)

                df_mn = pair.get_occupation_differences(self.val_sn[s],
                                                        self.con_sn[s])
                rho_mnG = get_pair_density(qpd0, pair, m_m, n_n,
                                           pawcorr=pawcorr)
                if optical_limit:
                    n_mnv = self.pair.get_optical_pair_density_head(qpd0, pair,
                                                                    m_m, n_n)
                    rho_mnG[:, :, 0] = n_mnv[:, :, self.direction]
                if self.spinors:
                    if optical_limit:
                        deps0_mn = -pair.get_transition_energies(m_m, n_n)
                        rho_mnG[:, :, 0] *= deps0_mn
                    df_Ksmn[iK, s, ::2, ::2] = df_mn
                    df_Ksmn[iK, s, ::2, 1::2] = df_mn
                    df_Ksmn[iK, s, 1::2, ::2] = df_mn
                    df_Ksmn[iK, s, 1::2, 1::2] = df_mn
                    vecv0_mn = v_kmsn[iK, mvi:mvf, 0, ni:nf]
                    vecc0_mn = v_kmsn[iKq, mci:mcf, 0, ni:nf]
                    rho_0mnG = np.dot(vecv0_mn.conj(),
                                      np.dot(vecc0_mn, rho_mnG))
                    vecv1_mn = v_kmsn[iK, mvi:mvf, 1, ni:nf]
                    vecc1_mn = v_kmsn[iKq, mci:mcf, 1, ni:nf]
                    rho_1mnG = np.dot(vecv1_mn.conj(),
                                      np.dot(vecc1_mn, rho_mnG))
                    rhoex_KsmnG[iK, s] = rho_0mnG + rho_1mnG
                    if optical_limit:
                        rhoex_KsmnG[iK, s, :, :, 0] /= deps_ksmn[ik, s]
                else:
                    df_Ksmn[iK, s] = pair.get_occupation_differences(m_m, n_n)
                    rhoex_KsmnG[iK, s] = rho_mnG

        if self.eshift is not None:
            deps_ksmn[np.where(df_Ksmn[myKrange] > 1.0e-3)] += self.eshift
            deps_ksmn[np.where(df_Ksmn[myKrange] < -1.0e-3)] -= self.eshift

        world.sum(df_Ksmn)
        world.sum(rhoex_KsmnG)

        self.rhoG0_S = np.reshape(rhoex_KsmnG[:, :, :, :, 0], -1)

        if hasattr(self, 'H_sS'):
            return

        # Calculate Hamiltonian
        t0 = time()
        self.context.print('Calculating %s matrix elements at q_c = %s' % (
            self.mode, self.q_c))
        H_ksmnKsmn = np.zeros((myKsize, Ns, Nv, Nc, nK, Ns, Nv, Nc), complex)
        for ik1, iK1 in enumerate(myKrange):
            for s1 in range(Ns):
                kptv1 = self.pair.get_k_point(s1, iK1, vi_s[s1], vf_s[s1])
                kptc1 = self.pair.get_k_point(s1, ikq_k[iK1], ci_s[s1],
                                              cf_s[s1])
                rho1_mnG = rhoex_KsmnG[iK1, s1]

                # rhoG0_Ksmn[iK1, s1] = rho1_mnG[:, :, 0]
                rho1ccV_mnG = rho1_mnG.conj()[:, :] * v_G
                for s2 in range(Ns):
                    for Q_c in self.qd.bzk_kc:
                        iK2 = self.kd.find_k_plus_q(Q_c, [kptv1.K])[0]
                        rho2_mnG = rhoex_KsmnG[iK2, s2]

                        H_ksmnKsmn[ik1, s1, :, :, iK2, s2, :, :] += np.einsum(
                            'ijk,mnk->ijmn', rho1ccV_mnG, rho2_mnG,
                            optimize='optimal')

                        if not self.mode == 'RPA' and s1 == s2:
                            ikq = ikq_k[iK2]
                            kptv2 = self.pair.get_k_point(s1, iK2, vi_s[s1],
                                                          vf_s[s1])
                            kptc2 = self.pair.get_k_point(s1, ikq, ci_s[s1],
                                                          cf_s[s1])
                            rho3_mmG, iq = self.get_density_matrix(kptv1,
                                                                   kptv2)
                            rho4_nnG, iq = self.get_density_matrix(kptc1,
                                                                   kptc2)
                            if self.spinors:
                                vec0_mn = v_kmsn[iK1, mvi:mvf, 0, ni:nf]
                                vec1_mn = v_kmsn[iK1, mvi:mvf, 1, ni:nf]
                                vec2_mn = v_kmsn[iK2, mvi:mvf, 0, ni:nf]
                                vec3_mn = v_kmsn[iK2, mvi:mvf, 1, ni:nf]
                                rho_0mnG = np.dot(vec0_mn.conj(),
                                                  np.dot(vec2_mn, rho3_mmG))
                                rho_1mnG = np.dot(vec1_mn.conj(),
                                                  np.dot(vec3_mn, rho3_mmG))
                                rho3_mmG = rho_0mnG + rho_1mnG
                                vec0_mn = v_kmsn[ikq_k[iK1], mci:mcf, 0, ni:nf]
                                vec1_mn = v_kmsn[ikq_k[iK1], mci:mcf, 1, ni:nf]
                                vec2_mn = v_kmsn[ikq, mci:mcf, 0, ni:nf]
                                vec3_mn = v_kmsn[ikq, mci:mcf, 1, ni:nf]
                                rho_0mnG = np.dot(vec0_mn.conj(),
                                                  np.dot(vec2_mn, rho4_nnG))
                                rho_1mnG = np.dot(vec1_mn.conj(),
                                                  np.dot(vec3_mn, rho4_nnG))
                                rho4_nnG = rho_0mnG + rho_1mnG

                            W_mnmn = np.einsum('ijk,km,pqm->ipjq',
                                               rho3_mmG.conj(),
                                               self.W_qGG[iq],
                                               rho4_nnG,
                                               optimize='optimal')
                            W_mnmn *= Ns * so
                            H_ksmnKsmn[ik1, s1, :, :, iK2, s1] -= 0.5 * W_mnmn
            if iK1 % (myKsize // 5 + 1) == 0:
                dt = time() - t0
                tleft = dt * myKsize / (iK1 + 1) - dt
                self.context.print(
                    '  Finished %s pair orbitals in %s - Estimated %s left'
                    % ((iK1 + 1) * Nv * Nc * Ns * world.size, timedelta(
                        seconds=round(dt)), timedelta(seconds=round(tleft))))

        # if self.mode == 'BSE':
        #     del self.Q_qaGii, self.W_qGG, self.qpd_q

        H_ksmnKsmn /= self.gs.volume

        mySsize = myKsize * Nv * Nc * Ns
        if myKsize > 0:
            iS0 = myKrange[0] * Nv * Nc * Ns

        # world.sum(rhoG0_Ksmn)
        # self.rhoG0_S = np.reshape(rhoG0_Ksmn, -1)
        self.df_S = np.reshape(df_Ksmn, -1)
        if not self.td:
            self.excludef_S = np.where(np.abs(self.df_S) < 0.001)[0]
        # multiply by 2 when spin-paired and no SOC
        self.df_S *= 2.0 / nK / Ns / so
        self.deps_s = np.reshape(deps_ksmn, -1)
        H_sS = np.reshape(H_ksmnKsmn, (mySsize, self.nS))
        for iS in range(mySsize):
            # Multiply by occupations and adiabatic coupling
            H_sS[iS] *= self.df_S[iS0 + iS]
            # add bare transition energies
            H_sS[iS, iS0 + iS] += self.deps_s[iS]

        self.H_sS = H_sS

        if self.write_h:
            self.par_save('H_SS.ulm', 'H_SS', self.H_sS)
    
    def get_density_matrix(self, kpt1, kpt2):
        from gpaw.response.g0w0 import QSymmetryOp, get_nmG
        symop, iQ, Q_c, iq, q_c = QSymmetryOp.get_symop_from_kpair(
            self.kd, self.qd, kpt1, kpt2)
        symop.check_q_Q_symmetry(Q_c, q_c)
<<<<<<< HEAD
        qpd = self.qpd_q[iq]
        G_Gv = qpd.get_reciprocal_vectors()
=======
        pd = self.pd_q[iq]
        nG = pd.ngmax
>>>>>>> 0459fbda
        pawcorr, I_G = symop.apply_symop_q(
            qpd, Q_c, self.pawcorr_q[iq], kpt1, kpt2)

        rho_mnG = np.zeros((len(kpt1.eps_n), len(kpt2.eps_n), nG),
                           complex)
        for m in range(len(rho_mnG)):
            rho_mnG[m] = get_nmG(kpt1, kpt2, pawcorr, m, qpd, I_G, self.pair)
        return rho_mnG, iq

    def get_screened_potential(self):

        if hasattr(self, 'W_qGG'):
            return

        if self.wfile is not None:
            # Read screened potential from file
            try:
                data = np.load(self.wfile + '.npz')
                self.qpd_q = data['pd']
                assert len(data['pd']) == len(data['Q'])
                self.pawcorr_q = [
                    PWPAWCorrectionData(
                        Q_aGii, qpd=qpd,
                        setups=self.gs.setups,
                        pos_av=self.gs.get_pos_av())
                    for Q_aGii, qpd in zip(data['Q'], self.qpd_q)]
                self.W_qGG = data['W']
                self.context.print('Reading screened potential from % s' %
                                   self.wfile)
            except FileNotFoundError:
                self.calculate_screened_potential()
                self.context.print('Saving screened potential to % s' %
                                   self.wfile)
                if world.rank == 0:
                    np.savez(self.wfile,
                             Q=[pawcorr.Q_aGii for pawcorr in self.pawcorr_q],
                             pd=self.qpd_q, W=self.W_qGG)
        else:
            self.calculate_screened_potential()

    def initialize_chi0_calculator(self):
        """Initialize the Chi0 object to compute the static
        susceptibility."""

        wd = FrequencyDescriptor([0.0])
        pair = PairDensityCalculator(
            gs=self.gs,
            context=self.context.with_txt('chi0.txt'))

        self._chi0calc = Chi0Calculator(
            wd=wd,
            pair=pair,
            eta=0.001,
            ecut=self.ecut * Hartree,
            intraband=False,
            hilbert=False,
            nbands=self.nbands)

        self.blockcomm = self._chi0calc.blockcomm

    def calculate_screened_potential(self):
        """Calculate W_GG(q)"""

        self.pawcorr_q = []
        self.W_qGG = []
        self.qpd_q = []

        # F.N: Moved this here. chi0 will be calculated by WCalculator
        if self._chi0calc is None:
            self.initialize_chi0_calculator()
        if self._wcalc is None:
            wcontext = ResponseContext(txt='w.txt', world=world)
            self._wcalc = initialize_w_calculator(
                self._chi0calc, wcontext,
                coulomb=self.coulomb,
                integrate_gamma=self.integrate_gamma)
        t0 = time()
        self.context.print('Calculating screened potential')
        for iq, q_c in enumerate(self.qd.ibzk_kc):
            chi0 = self._chi0calc.calculate(q_c)
            W_wGG = self._wcalc.calculate(chi0, out_dist='WgG')
            W_GG = W_wGG[0]
            self.pawcorr_q.append(self._chi0calc.pawcorr)
            self.qpd_q.append(chi0.qpd)
            self.W_qGG.append(W_GG)

            if iq % (self.qd.nibzkpts // 5 + 1) == 2:
                dt = time() - t0
                tleft = dt * self.qd.nibzkpts / (iq + 1) - dt
                self.context.print(
                    '  Finished %s q-points in %s - Estimated %s left' % (
                        iq + 1, timedelta(seconds=round(dt)), timedelta(
                            seconds=round(tleft))))

    def diagonalize(self):

        self.context.print('Diagonalizing Hamiltonian')
        """The t and T represent local and global
           eigenstates indices respectively
        """

        # Non-Hermitian matrix can only use linalg.eig
        if not self.td:
            self.context.print('  Using numpy.linalg.eig...')
            self.context.print('  Eliminated %s pair orbitals' % len(
                self.excludef_S))

            self.H_SS = self.collect_A_SS(self.H_sS)
            self.w_T = np.zeros(self.nS - len(self.excludef_S), complex)
            if world.rank == 0:
                self.H_SS = np.delete(self.H_SS, self.excludef_S, axis=0)
                self.H_SS = np.delete(self.H_SS, self.excludef_S, axis=1)
                self.w_T, self.v_ST = np.linalg.eig(self.H_SS)
            world.broadcast(self.w_T, 0)
            self.df_S = np.delete(self.df_S, self.excludef_S)
            self.rhoG0_S = np.delete(self.rhoG0_S, self.excludef_S)
        # Here the eigenvectors are returned as complex conjugated rows
        else:
            if world.size == 1:
                self.context.print('  Using lapack...')
                self.w_T, self.v_St = eigh(self.H_sS)
            else:
                self.context.print('  Using scalapack...')
                nS = self.nS
                ns = -(-self.kd.nbzkpts // world.size) * (
                    self.nv * self.nc *
                    self.spins *
                    (self.spinors + 1)**2)
                grid = BlacsGrid(world, world.size, 1)
                desc = grid.new_descriptor(nS, nS, ns, nS)

                desc2 = grid.new_descriptor(nS, nS, 2, 2)
                H_tmp = desc2.zeros(dtype=complex)
                r = Redistributor(world, desc, desc2)
                r.redistribute(self.H_sS, H_tmp)

                self.w_T = np.empty(nS)
                v_tmp = desc2.empty(dtype=complex)
                desc2.diagonalize_dc(H_tmp, v_tmp, self.w_T)

                r = Redistributor(grid.comm, desc2, desc)
                self.v_St = desc.zeros(dtype=complex)
                r.redistribute(v_tmp, self.v_St)
                self.v_St = self.v_St.conj().T

        if self.write_v and self.td:
            # Cannot use par_save without td
            self.par_save('v_TS.ulm', 'v_TS', self.v_St.T)

        return

    def get_bse_matrix(self, q_c=[0.0, 0.0, 0.0], direction=0,
                       readfile=None, optical=True):
        """Calculate and diagonalize BSE matrix"""

        self.q_c = q_c
        self.direction = direction

        if readfile is None:
            self.calculate(optical=optical)
            if hasattr(self, 'w_T'):
                return
            self.diagonalize()
        elif readfile == 'H_SS':
            self.context.print('Reading Hamiltonian from file')
            self.par_load('H_SS.ulm', 'H_SS')
            self.diagonalize()
        elif readfile == 'v_TS':
            self.context.print('Reading eigenstates from file')
            self.par_load('v_TS.ulm', 'v_TS')
        else:
            raise ValueError('%s array not recognized' % readfile)

        return

    def get_vchi(self, w_w=None, eta=0.1, q_c=[0.0, 0.0, 0.0],
                 direction=0, readfile=None, optical=True,
                 write_eig=None):
        """Returns v * chi where v is the bare Coulomb interaction"""

        self.get_bse_matrix(q_c=q_c, direction=direction,
                            readfile=readfile, optical=optical)

        w_T = self.w_T
        rhoG0_S = self.rhoG0_S
        df_S = self.df_S

        self.context.print('Calculating response function at %s frequency '
                           'points' % len(w_w))
        vchi_w = np.zeros(len(w_w), dtype=complex)

        if not self.td:
            C_T = np.zeros(self.nS - len(self.excludef_S), complex)
            if world.rank == 0:
                A_T = np.dot(rhoG0_S, self.v_ST)
                B_T = np.dot(rhoG0_S * df_S, self.v_ST)
                tmp = np.dot(self.v_ST.conj().T, self.v_ST)
                overlap_tt = np.linalg.inv(tmp)
                C_T = np.dot(B_T.conj(), overlap_tt.T) * A_T
            world.broadcast(C_T, 0)
        else:
            A_t = np.dot(rhoG0_S, self.v_St)
            B_t = np.dot(rhoG0_S * df_S, self.v_St)
            if world.size == 1:
                C_T = B_t.conj() * A_t
            else:
                Nv = self.nv * (self.spinors + 1)
                Nc = self.nc * (self.spinors + 1)
                Ns = self.spins
                nS = self.nS
                ns = -(-self.kd.nbzkpts // world.size) * Nv * Nc * Ns
                grid = BlacsGrid(world, world.size, 1)
                desc = grid.new_descriptor(nS, 1, ns, 1)
                C_t = desc.empty(dtype=complex)
                C_t[:, 0] = B_t.conj() * A_t
                C_T = desc.collect_on_master(C_t)[:, 0]
                if world.rank != 0:
                    C_T = np.empty(nS, dtype=complex)
                world.broadcast(C_T, 0)

        eta /= Hartree
        for iw, w in enumerate(w_w / Hartree):
            tmp_T = 1. / (w - w_T + 1j * eta)
            vchi_w[iw] += np.dot(tmp_T, C_T)
        vchi_w *= 4 * np.pi / self.gs.volume

        if not np.allclose(self.q_c, 0.0):
            cell_cv = self.gs.gd.cell_cv
            B_cv = 2 * np.pi * np.linalg.inv(cell_cv).T
            q_v = np.dot(q_c, B_cv)
            vchi_w /= np.dot(q_v, q_v)

        """Check f-sum rule."""
        nv = self.gs.nvalence
        dw_w = (w_w[1:] - w_w[:-1]) / Hartree
        wchi_w = (w_w[1:] * vchi_w[1:] + w_w[:-1] * vchi_w[:-1]) / Hartree / 2
        N = -np.dot(dw_w, wchi_w.imag) * self.gs.volume / (2 * np.pi**2)
        self.context.print('', flush=False)
        self.context.print('Checking f-sum rule:', flush=False)
        self.context.print('  Valence = %s, N = %f' % (nv, N), flush=False)
        self.context.print('')

        if write_eig is not None:
            assert isinstance(write_eig, str)
            filename = write_eig
            if world.rank == 0:
                write_bse_eigenvalues(filename, self.mode,
                                      self.w_T * Hartree, C_T)

        return vchi_w

    def get_dielectric_function(self, w_w=None, eta=0.1,
                                q_c=[0.0, 0.0, 0.0], direction=0,
                                filename='df_bse.csv', readfile=None,
                                write_eig='eig.dat'):
        """Returns and writes real and imaginary part of the dielectric
        function.

        w_w: list of frequencies (eV)
            Dielectric function is calculated at these frequencies
        eta: float
            Lorentzian broadening of the spectrum (eV)
        q_c: list of three floats
            Wavevector in reduced units on which the response is calculated
        direction: int
            if q_c = [0, 0, 0] this gives the direction in cartesian
            coordinates - 0=x, 1=y, 2=z
        filename: str
            data file on which frequencies, real and imaginary part of
            dielectric function is written
        readfile: str
            If H_SS is given, the method will load the BSE Hamiltonian
            from H_SS.ulm. If v_TS is given, the method will load the
            eigenstates from v_TS.ulm
        write_eig: str
            File on which the BSE eigenvalues are written
        """

        epsilon_w = -self.get_vchi(w_w=w_w, eta=eta, q_c=q_c,
                                   direction=direction,
                                   readfile=readfile, optical=True,
                                   write_eig=write_eig)
        epsilon_w += 1.0

        if world.rank == 0 and filename is not None:
            write_response_function(filename, w_w,
                                    epsilon_w.real, epsilon_w.imag)
        world.barrier()

        self.context.print('Calculation completed at:', ctime(), flush=False)
        self.context.print('')

        return w_w, epsilon_w

    def get_eels_spectrum(self, w_w=None, eta=0.1,
                          q_c=[0.0, 0.0, 0.0], direction=0,
                          filename='df_bse.csv', readfile=None,
                          write_eig='eig.dat'):
        """Returns and writes real and imaginary part of the dielectric
        function.

        w_w: list of frequencies (eV)
            Dielectric function is calculated at these frequencies
        eta: float
            Lorentzian broadening of the spectrum (eV)
        q_c: list of three floats
            Wavevector in reduced units on which the response is calculated
        direction: int
            if q_c = [0, 0, 0] this gives the direction in cartesian
            coordinates - 0=x, 1=y, 2=z
        filename: str
            data file on which frequencies, real and imaginary part of
            dielectric function is written
        readfile: str
            If H_SS is given, the method will load the BSE Hamiltonian
            from H_SS.ulm. If v_TS is given, the method will load the
            eigenstates from v_TS.ulm
        write_eig: str
            File on which the BSE eigenvalues are written
        """

        eels_w = -self.get_vchi(w_w=w_w, eta=eta, q_c=q_c, direction=direction,
                                readfile=readfile, optical=False,
                                write_eig=write_eig).imag

        if world.rank == 0 and filename is not None:
            write_spectrum(filename, w_w, eels_w)
        world.barrier()

        self.context.print('Calculation completed at:', ctime(), flush=False)
        self.context.print('')

        return w_w, eels_w

    def get_polarizability(self, w_w=None, eta=0.1,
                           q_c=[0.0, 0.0, 0.0], direction=0,
                           filename='pol_bse.csv', readfile=None,
                           write_eig='eig.dat'):
        r"""Calculate the polarizability alpha.
        In 3D the imaginary part of the polarizability is related to the
        dielectric function by Im(eps_M) = 4 pi * Im(alpha). In systems
        with reduced dimensionality the converged value of alpha is
        independent of the cell volume. This is not the case for eps_M,
        which is ill defined. A truncated Coulomb kernel will always give
        eps_M = 1.0, whereas the polarizability maintains its structure.
        pbs should be a list of booleans giving the periodic directions.

        By default, generate a file 'pol_bse.csv'. The three colomns are:
        frequency (eV), Real(alpha), Imag(alpha). The dimension of alpha
        is \AA to the power of non-periodic directions.
        """

        pbc_c = self.gs.pbc

        V = self.gs.nonpbc_cell_product()

        optical = (self.coulomb.truncation is None)

        vchi_w = self.get_vchi(w_w=w_w, eta=eta, q_c=q_c, direction=direction,
                               readfile=readfile, optical=optical,
                               write_eig=write_eig)
        alpha_w = -V * vchi_w / (4 * np.pi)
        alpha_w *= Bohr**(sum(~pbc_c))

        if world.rank == 0 and filename is not None:
            write_response_function(filename, w_w, alpha_w.real, alpha_w.imag)

        self.context.print('Calculation completed at:', ctime(), flush=False)
        self.context.print('')

        return w_w, alpha_w

    def par_save(self, filename, name, A_sS):
        import ase.io.ulm as ulm

        if world.size == 1:
            A_XS = A_sS
        else:
            A_XS = self.collect_A_SS(A_sS)

        if world.rank == 0:
            w = ulm.open(filename, 'w')
            if name == 'v_TS':
                w.write(w_T=self.w_T)
            # w.write(nS=self.nS)
            w.write(rhoG0_S=self.rhoG0_S)
            w.write(df_S=self.df_S)
            w.write(A_XS=A_XS)
            w.close()
        world.barrier()

    def par_load(self, filename, name):
        import ase.io.ulm as ulm

        if world.rank == 0:
            r = ulm.open(filename, 'r')
            if name == 'v_TS':
                self.w_T = r.w_T
            self.rhoG0_S = r.rhoG0_S
            self.df_S = r.df_S
            A_XS = r.A_XS
            r.close()
        else:
            if name == 'v_TS':
                self.w_T = np.zeros((self.nS), dtype=float)
            self.rhoG0_S = np.zeros((self.nS), dtype=complex)
            self.df_S = np.zeros((self.nS), dtype=float)
            A_XS = None

        world.broadcast(self.rhoG0_S, 0)
        world.broadcast(self.df_S, 0)

        if name == 'H_SS':
            self.H_sS = self.distribute_A_SS(A_XS)

        if name == 'v_TS':
            world.broadcast(self.w_T, 0)
            self.v_St = self.distribute_A_SS(A_XS, transpose=True)

    def collect_A_SS(self, A_sS):
        if world.rank == 0:
            A_SS = np.zeros((self.nS, self.nS), dtype=complex)
            A_SS[:len(A_sS)] = A_sS
            Ntot = len(A_sS)
            for rank in range(1, world.size):
                nkr, nk, ns = self.parallelisation_sizes(rank)
                buf = np.empty((ns, self.nS), dtype=complex)
                world.receive(buf, rank, tag=123)
                A_SS[Ntot:Ntot + ns] = buf
                Ntot += ns
        else:
            world.send(A_sS, 0, tag=123)
        world.barrier()
        if world.rank == 0:
            return A_SS

    def distribute_A_SS(self, A_SS, transpose=False):
        if world.rank == 0:
            for rank in range(0, world.size):
                nkr, nk, ns = self.parallelisation_sizes(rank)
                if rank == 0:
                    A_sS = A_SS[0:ns]
                    Ntot = ns
                else:
                    world.send(A_SS[Ntot:Ntot + ns], rank, tag=123)
                    Ntot += ns
        else:
            nkr, nk, ns = self.parallelisation_sizes()
            A_sS = np.empty((ns, self.nS), dtype=complex)
            world.receive(A_sS, 0, tag=123)
        world.barrier()
        if transpose:
            A_sS = A_sS.T
        return A_sS

    def parallelisation_sizes(self, rank=None):
        if rank is None:
            rank = world.rank
        nK = self.kd.nbzkpts
        myKsize = -(-nK // world.size)
        myKrange = range(rank * myKsize,
                         min((rank + 1) * myKsize, nK))
        myKsize = len(myKrange)
        mySsize = myKsize * self.nv * self.nc * self.spins
        mySsize *= (1 + self.spinors)**2
        return myKrange, myKsize, mySsize

    def print_initialization(self, td, eshift, gw_skn):
        p = functools.partial(self.context.print, flush=False)
        p('----------------------------------------------------------')
        p('%s Hamiltonian' % self.mode)
        p('----------------------------------------------------------')
        p('Started at:  ', ctime())
        p()
        p('Atoms                          :',
          self.gs.atoms.get_chemical_formula(mode='hill'))
        p('Ground state XC functional     :', self.gs.xcname)
        p('Valence electrons              :', self.gs.nvalence)
        p('Spinor calculations            :', self.spinors)
        p('Number of bands                :', self.gs.bd.nbands)
        p('Number of spins                :', self.gs.nspins)
        p('Number of k-points             :', self.kd.nbzkpts)
        p('Number of irreducible k-points :', self.kd.nibzkpts)
        p('Number of q-points             :', self.qd.nbzkpts)
        p('Number of irreducible q-points :', self.qd.nibzkpts)
        p()
        for q in self.qd.ibzk_kc:
            p('    q: [%1.4f %1.4f %1.4f]' % (q[0], q[1], q[2]))
        p()
        if gw_skn is not None:
            p('User specified BSE bands')
        p('Response PW cutoff             :', self.ecut * Hartree, 'eV')
        p('Screening bands included       :', self.nbands)
        if len(self.val_sn) == 1:
            p('Valence bands                  :', self.val_sn[0])
            p('Conduction bands               :', self.con_sn[0])
        else:
            p('Valence bands                  :', self.val_sn[0],
              self.val_sn[1])
            p('Conduction bands               :', self.con_sn[0],
              self.con_sn[1])
        if eshift is not None:
            p('Scissors operator              :', eshift * Hartree, 'eV')
        p('Tamm-Dancoff approximation     :', td)
        p('Number of pair orbitals        :', self.nS)
        p()
        p('Truncation of Coulomb kernel   :', self.coulomb.truncation)
        if self.integrate_gamma == 0:
            p('Coulomb integration scheme     :', 'Analytical - gamma only')
        elif self.integrate_gamma == 1:
            p('Coulomb integration scheme     :', 'Numerical - all q-points')
        else:
            pass
        p()
        p('----------------------------------------------------------')
        p('----------------------------------------------------------')
        p()
        p('Parallelization - Total number of CPUs   : % s' % world.size)
        p('  Screened potential')
        p('    K-point/band decomposition           : % s' % world.size)
        p('  Hamiltonian')
        p('    Pair orbital decomposition           : % s' % world.size)
        self.context.print('')


class BSE(BSEBackend):
    def __init__(self, calc=None, txt='-', **kwargs):
        """Creates the BSE object

        calc: str or calculator object
            The string should refer to the .gpw file contaning KS orbitals
        ecut: float
            Plane wave cutoff energy (eV)
        nbands: int
            Number of bands used for the screened interaction
        valence_bands: list
            Valence bands used in the BSE Hamiltonian
        conduction_bands: list
            Conduction bands used in the BSE Hamiltonian
        eshift: float
            Scissors operator opening the gap (eV)
        gw_skn: list / array
            List or array defining the gw quasiparticle energies used in
            the BSE Hamiltonian. Should match spin, k-points and
            valence/conduction bands
        truncation: str or None
            Coulomb truncation scheme. Can be None, wigner-seitz, or 2D.
        integrate_gamma: int
            Method to integrate the Coulomb interaction. 1 is a numerical
            integration at all q-points with G=[0,0,0] - this breaks the
            symmetry slightly. 0 is analytical integration at q=[0,0,0] only -
            this conserves the symmetry. integrate_gamma=2 is the same as 1,
            but the average is only carried out in the non-periodic directions.
        txt: str
            txt output
        mode: str
            Theory level used. can be RPA TDHF or BSE. Only BSE is screened.
        wfile: str
            File for saving screened interaction and some other stuff
            needed later
        write_h: bool
            If True, write the BSE Hamiltonian to H_SS.ulm.
        write_v: bool
            If True, write eigenvalues and eigenstates to v_TS.ulm
        """
        gs, context = get_gs_and_context(
            calc, txt, world=world, timer=None)

        super().__init__(gs=gs, context=context, **kwargs)


def write_bse_eigenvalues(filename, mode, w_w, C_w):
    with open(filename, 'w') as fd:
        print('# %s eigenvalues in eV' % mode, file=fd)
        for iw, (w, C) in enumerate(zip(w_w, C_w)):
            print('%8d %12.6f %12.16f' % (iw, w.real, C.real),
                  file=fd)


def read_bse_eigenvalues(filename):
    _, w_w, C_w = np.loadtxt(filename, unpack=True)
    return w_w, C_w


def write_spectrum(filename, w_w, A_w):
    with open(filename, 'w') as fd:
        for w, A in zip(w_w, A_w):
            print('%.9f, %.9f' % (w, A), file=fd)


def read_spectrum(filename):
    w_w, A_w = np.loadtxt(filename, delimiter=',',
                          unpack=True)
    return w_w, A_w<|MERGE_RESOLUTION|>--- conflicted
+++ resolved
@@ -371,13 +371,8 @@
         symop, iQ, Q_c, iq, q_c = QSymmetryOp.get_symop_from_kpair(
             self.kd, self.qd, kpt1, kpt2)
         symop.check_q_Q_symmetry(Q_c, q_c)
-<<<<<<< HEAD
         qpd = self.qpd_q[iq]
-        G_Gv = qpd.get_reciprocal_vectors()
-=======
-        pd = self.pd_q[iq]
         nG = pd.ngmax
->>>>>>> 0459fbda
         pawcorr, I_G = symop.apply_symop_q(
             qpd, Q_c, self.pawcorr_q[iq], kpt1, kpt2)
 
