from time import time, ctime
from datetime import timedelta

import numpy as np
from ase.units import Hartree, Bohr
from ase.dft import monkhorst_pack
from scipy.linalg import eigh

from gpaw.kpt_descriptor import KPointDescriptor
from gpaw.blacs import BlacsGrid, Redistributor
from gpaw.mpi import world, serial_comm
from gpaw.response import ResponseContext
from gpaw.response.df import write_response_function
from gpaw.response.coulomb_kernels import CoulombKernel
from gpaw.response.screened_interaction import initialize_w_calculator
from gpaw.response.paw import PWPAWCorrectionData
from gpaw.response.frequencies import FrequencyDescriptor
from gpaw.response.pair import KPointPairFactory, get_gs_and_context
from gpaw.response.pair_functions import SingleQPWDescriptor
from gpaw.response.chi0 import Chi0Calculator


import ctypes

class MemoryPool:

    def __init__(self, size):
        # Pre-allocate memory block of given size
        self.buffer = (ctypes.c_byte * size)()
        self.size = size
        self.used = 0

    def allocate(self, nbytes):
        """Allocate a block of memory of nbytes from the pool."""
        if self.used + nbytes > self.size:
            raise MemoryError("Memory Pool exhausted")

        # Calculate start address of the new block
        block_addr = ctypes.addressof(self.buffer) + self.used

        # Update the used memory marker
        self.used += nbytes

        return block_addr

    def free(self, nbytes):
        """Free the last nbytes from the pool."""
        if nbytes > self.used:
            raise ValueError("Cannot free more memory than allocated")
        
        # Update the used memory marker
        self.used -= nbytes


class BSEBackend:
    def __init__(self, *, gs, context,
                 valence_bands, conduction_bands,
                 spinors=False,
                 ecut=10.,
                 scale=1.0,
                 nbands=None,
                 eshift=None,
                 gw_skn=None,
                 truncation=None,
                 integrate_gamma=1,
                 mode='BSE',
                 wfile=None,
                 write_h=False,
                 write_v=False):
        self.gs = gs
        self.context = context
        self.spinors = spinors
        self.scale = scale

        assert mode in ['RPA', 'TDHF', 'BSE']

        self.ecut = ecut / Hartree
        self.nbands = nbands
        self.mode = mode

        if integrate_gamma == 0 and truncation is not None:
            self.context.print('***WARNING*** Analytical Coulomb integration' +
                               ' is not expected to work with Coulomb ' +
                               'truncation. Use integrate_gamma=1')
        self.integrate_gamma = integrate_gamma
        self.wfile = wfile
        self.write_h = write_h
        self.write_v = write_v

        # Find q-vectors and weights in the IBZ:
        self.kd = self.gs.kd
        if -1 in self.kd.bz2bz_ks:
            self.context.print('***WARNING*** Symmetries may not be right. '
                               'Use gamma-centered grid to be sure')
        offset_c = 0.5 * ((self.kd.N_c + 1) % 2) / self.kd.N_c
        print('this is offset')
        with open("output.txt", "a") as offset_cc:
             print(offset_c, file=offset_cc)
        bzq_qc = monkhorst_pack(self.kd.N_c) + offset_c
        self.qd = KPointDescriptor(bzq_qc)
        self.qd.set_symmetry(self.gs.atoms, self.kd.symmetry)

        # bands
        self.spins = self.gs.nspins
        if self.spins == 2:
            if self.spinors:
                self.spinors = False
                self.context.print('***WARNING*** Presently the spinor ' +
                                   'version does not work for spin-polarized' +
                                   ' calculations. Performing scalar ' +
                                   'calculation')

        self.val_sn = self.parse_bands(valence_bands, band_type='valence')
        self.con_sn = self.parse_bands(conduction_bands,
                                       band_type='conduction')

        self.td = True
        for n in self.val_sn[0]:
            if n in self.con_sn[0]:
                self.td = False
        if len(self.val_sn) == 2:
            for n in self.val_sn[1]:
                if n in self.con_sn[1]:
                    self.td = False

        self.nv = len(self.val_sn[0])
        self.nc = len(self.con_sn[0])
        if eshift is not None:
            eshift /= Hartree
        if gw_skn is not None:
            assert self.nv + self.nc == len(gw_skn[0, 0])
            assert self.kd.nibzkpts == len(gw_skn[0])
            gw_skn = gw_skn[:, self.kd.bz2ibz_k]
            # assert self.kd.nbzkpts == len(gw_skn[0])
            gw_skn /= Hartree
        self.gw_skn = gw_skn
        self.eshift = eshift

        # Number of pair orbitals
        self.nS = self.kd.nbzkpts * self.nv * self.nc * self.spins
        self.nS *= (self.spinors + 1)**2

        self.coulomb = CoulombKernel.from_gs(self.gs, truncation=truncation)
        self.context.print(self.coulomb.description())

        self.print_initialization(self.td, self.eshift, self.gw_skn)

        # Chi0 object
        self._chi0calc = None  # Initialized later
        self._wcalc = None  # Initialized later

<<<<<<< HEAD
    def calculate(self, optical=True, hybrid = False, get_chi0 = False):
=======
    @property
    def pair_calc(self):
        return self.kptpair_factory.pair_calculator()

    def parse_bands(self, bands, band_type='valence'):
        """Helper function that checks whether bands are correctly specified,
         and brings them to the format used later in the code.

        If the calculation is spin-polarized, band indices must
        be given explicitly as lists/arrays of shape (2,nbands) where the first
        index is for spin.

        If the calculation is not spin-polarized, either an integer (number of
        desired bands) or lists of band indices must be provided.

        band_type is an optional parameter that is only when a desired number
        of bands is given (rather than a list) to help figure out the correct
        band indices.
        """
        if hasattr(bands, '__iter__'):
            if self.spins == 2:
                if len(bands) != 2 or (len(bands[0]) != len(bands[1])):
                    raise ValueError('For a spin-polarized calculation, '
                                     'the same number of bands must be '
                                     'specified for each spin! valence and '
                                     'conduction bands must be lists of shape '
                                     '(2,n)')

            bands_sn = np.atleast_2d(bands)
            return bands_sn

        # if we get here, bands is not iterable
        # check that the specified input is valid

        if self.spins == 2:
            raise NotImplementedError('For a spin-polarized calculation, '
                                      'bands must be specified as lists '
                                      'of shape (2,n)')

        n_fully_occupied_bands, n_partially_occupied_bands = \
            self.gs.count_occupied_bands()

        if n_fully_occupied_bands != n_partially_occupied_bands:
            raise NotImplementedError('Automatic band generation is currently '
                                      'not implemented for metallic systems. '
                                      'Please specify band indices manually.')

        if band_type == 'valence':
            bands_sn = range(n_fully_occupied_bands - bands,
                             n_fully_occupied_bands)
        elif band_type == 'conduction':
            bands_sn = range(n_fully_occupied_bands,
                             n_fully_occupied_bands + bands)
        else:
            raise ValueError(f'Invalid band type: {band_type}')

        bands_sn = np.atleast_2d(bands_sn)
        return bands_sn

    def calculate(self, optical=True):
>>>>>>> 4c75a991

        if self.spinors:
            # Calculate spinors. Here m is index of eigenvalues with SOC
            # and n is the basis of eigenstates without SOC. Below m is used
            # for unoccupied states and n is used for occupied states so be
            # careful!

            self.context.print('Diagonalizing spin-orbit Hamiltonian')
            soc = self.gs.soc_eigenstates(scale=self.scale)
            e_mk = soc.eigenvalues().T
            v_kmn = soc.eigenvectors()
            e_mk /= Hartree

        # Parallelization stuff
        nK = self.kd.nbzkpts
        myKrange, myKsize, mySsize = self.parallelisation_sizes()

        # Calculate exchange interaction
        self.qpd0 = SingleQPWDescriptor.from_q(self.q_c, self.ecut, self.gs.gd)
        qpd0 = self.qpd0
        ikq_k = self.kd.find_k_plus_q(self.q_c)
        v_G = self.coulomb.V(qpd=qpd0, q_v=None)
        if hybrid == True: 
            self.v_G = np.zeros(len(v_G))
        else: 
            self.v_G = v_G 

 
        if optical:
            self.v_G[0] = 0.0

        self.kptpair_factory = KPointPairFactory(
            gs=self.gs,
            context=ResponseContext(txt='pair.txt', timer=None,
                                    comm=serial_comm))

        # Calculate direct (screened) interaction and PAW corrections
        if self.mode == 'RPA' or get_chi0 == True:
            pairden_paw_corr = self.gs.pair_density_paw_corrections
            pawcorr = pairden_paw_corr(qpd0)
        else:
            self.get_screened_potential()
            if (self.qd.ibzk_kc - self.q_c < 1.0e-6).all():
                iq0 = self.qd.bz2ibz_k[self.kd.where_is_q(self.q_c,
                                                          self.qd.bzk_kc)]
                pawcorr = self.pawcorr_q[iq0]  # Q_qaGii[iq0]
            else:
                pairden_paw_corr = self.gs.pair_density_paw_corrections
                pawcorr = pairden_paw_corr(qpd0)

        # Calculate pair densities, eigenvalues and occupations
        so = self.spinors + 1
        Nv, Nc = so * self.nv, so * self.nc
        Ns = self.spins
        rhoex_KsmnG = np.zeros((nK, Ns, Nv, Nc, len(self.v_G)), complex)
        # rhoG0_Ksmn = np.zeros((nK, Ns, Nv, Nc), complex)
        df_Ksmn = np.zeros((nK, Ns, Nv, Nc), float)  # -(ev - ec)
        deps_ksmn = np.zeros((myKsize, Ns, Nv, Nc), float)  # -(fv - fc)

        optical_limit = np.allclose(self.q_c, 0.0)

        get_pair = self.kptpair_factory.get_kpoint_pair
        get_pair_density = self.pair_calc.get_pair_density
        if self.spinors:
            # Get all pair densities to allow for SOC mixing
            # Use twice as many no-SOC states as BSE bands to allow mixing
            vi_s = [2 * self.val_sn[0, 0] - self.val_sn[0, -1] - 1]
            vf_s = [2 * self.con_sn[0, -1] - self.con_sn[0, 0] + 2]
            if vi_s[0] < 0:
                vi_s[0] = 0
            ci_s, cf_s = vi_s, vf_s
            ni, nf = vi_s[0], vf_s[0]
            mvi = 2 * self.val_sn[0, 0]
            mvf = 2 * (self.val_sn[0, -1] + 1)
            mci = 2 * self.con_sn[0, 0]
            mcf = 2 * (self.con_sn[0, -1] + 1)
        else:
            vi_s, vf_s = self.val_sn[:, 0], self.val_sn[:, -1] + 1
            ci_s, cf_s = self.con_sn[:, 0], self.con_sn[:, -1] + 1
        for ik, iK in enumerate(myKrange):
            for s in range(Ns):
                pair = get_pair(qpd0, s, iK,
                                vi_s[s], vf_s[s], ci_s[s], cf_s[s])
                m_m = np.arange(vi_s[s], vf_s[s])
                n_n = np.arange(ci_s[s], cf_s[s])
                if self.gw_skn is not None:
                    iKq = self.gs.kd.find_k_plus_q(self.q_c, [iK])[0]
                    epsv_m = self.gw_skn[s, iK, :self.nv]
                    epsc_n = self.gw_skn[s, iKq, self.nv:]
                    deps_ksmn[ik] = -(epsv_m[:, np.newaxis] - epsc_n)
                elif self.spinors:
                    iKq = self.gs.kd.find_k_plus_q(self.q_c, [iK])[0]
                    epsv_m = e_mk[mvi:mvf, iK]
                    epsc_n = e_mk[mci:mcf, iKq]
                    deps_ksmn[ik, s] = -(epsv_m[:, np.newaxis] - epsc_n)
                else:
                    deps_ksmn[ik, s] = -pair.get_transition_energies(m_m, n_n)

                df_mn = pair.get_occupation_differences(self.val_sn[s],
                                                        self.con_sn[s])
                rho_mnG = get_pair_density(qpd0, pair, m_m, n_n,
                                           pawcorr=pawcorr)
                if optical_limit:
                    n_mnv = self.pair_calc.get_optical_pair_density_head(
                        qpd0, pair, m_m, n_n)
                    rho_mnG[:, :, 0] = n_mnv[:, :, self.direction]
                if self.spinors:
                    v0_kmn = v_kmn[:, :, ::2]
                    v1_kmn = v_kmn[:, :, 1::2]
                    if optical_limit:
                        deps0_mn = -pair.get_transition_energies(m_m, n_n)
                        rho_mnG[:, :, 0] *= deps0_mn
                    df_Ksmn[iK, s, ::2, ::2] = df_mn
                    df_Ksmn[iK, s, ::2, 1::2] = df_mn
                    df_Ksmn[iK, s, 1::2, ::2] = df_mn
                    df_Ksmn[iK, s, 1::2, 1::2] = df_mn
                    vecv0_mn = v0_kmn[iK, mvi:mvf, ni:nf]
                    vecc0_mn = v0_kmn[iKq, mci:mcf, ni:nf]
                    rho_0mnG = np.dot(vecv0_mn.conj(),
                                      np.dot(vecc0_mn, rho_mnG))
                    vecv1_mn = v1_kmn[iK, mvi:mvf, ni:nf]
                    vecc1_mn = v1_kmn[iKq, mci:mcf, ni:nf]
                    rho_1mnG = np.dot(vecv1_mn.conj(),
                                      np.dot(vecc1_mn, rho_mnG))
                    rhoex_KsmnG[iK, s] = rho_0mnG + rho_1mnG
                    if optical_limit:
                        rhoex_KsmnG[iK, s, :, :, 0] /= deps_ksmn[ik, s]
                else:
                    df_Ksmn[iK, s] = pair.get_occupation_differences(m_m, n_n)
                    rhoex_KsmnG[iK, s] = rho_mnG

        if self.eshift is not None:
            deps_ksmn[np.where(df_Ksmn[myKrange] > 1.0e-3)] += self.eshift
            deps_ksmn[np.where(df_Ksmn[myKrange] < -1.0e-3)] -= self.eshift

        world.sum(df_Ksmn)
        world.sum(rhoex_KsmnG)
        
       # rhoex_KsmnG = np.linalg.inv(rhoex_KsmnG)
        rhoG0_S1 = np.reshape(rhoex_KsmnG[:, :, :, :, 0], -1)
        #self.rhoG0_S = np.reshape(rhoex_KsmnG, -1
        #self.rhoG0_S = rhoex_KsmnG.reshape((len(v_G), -2))
       # self.rhoG0_S = (rhoex_KsmnG.reshape((-2, len(v_G
       # self.rhoG0_S = (rhoex_KsmnG.reshape((-2,len(v_G)))).T
        self.rhoG0_S = np.reshape(rhoex_KsmnG, (len(rhoG0_S1),-1))

        if hasattr(self, 'H_sS'):
            return

        # Calculate Hamiltonian
        t0 = time()
        self.context.print('Calculating {} matrix elements at q_c = {}'.format(
            self.mode, self.q_c))
        H_ksmnKsmn = np.zeros((myKsize, Ns, Nv, Nc, nK, Ns, Nv, Nc), complex)
        for ik1, iK1 in enumerate(myKrange):
            for s1 in range(Ns):
                kptv1 = self.kptpair_factory.get_k_point(
                    s1, iK1, vi_s[s1], vf_s[s1])
                kptc1 = self.kptpair_factory.get_k_point(
                    s1, ikq_k[iK1], ci_s[s1], cf_s[s1])
                rho1_mnG = rhoex_KsmnG[iK1, s1]

                # rhoG0_Ksmn[iK1, s1] = rho1_mnG[:, :, 0]
                rho1ccV_mnG = rho1_mnG.conj()[:, :] * self.v_G
                for s2 in range(Ns):
                    for Q_c in self.qd.bzk_kc:
                        iK2 = self.kd.find_k_plus_q(Q_c, [kptv1.K])[0]
                        rho2_mnG = rhoex_KsmnG[iK2, s2]

                        H_ksmnKsmn[ik1, s1, :, :, iK2, s2, :, :] += np.einsum(
                            'ijk,mnk->ijmn', rho1ccV_mnG, rho2_mnG,
                            optimize='optimal')

                        if not self.mode == 'RPA' and get_chi0!=True and s1 == s2:
                            ikq = ikq_k[iK2]
                            kptv2 = self.kptpair_factory.get_k_point(
                                s1, iK2, vi_s[s1], vf_s[s1])
                            kptc2 = self.kptpair_factory.get_k_point(
                                s1, ikq, ci_s[s1], cf_s[s1])
                            rho3_mmG, iq = self.get_density_matrix(kptv1,
                                                                   kptv2)
                            rho4_nnG, iq = self.get_density_matrix(kptc1,
                                                                   kptc2)
                            if self.spinors:
                                vec0_mn = v0_kmn[iK1, mvi:mvf, ni:nf]
                                vec1_mn = v1_kmn[iK1, mvi:mvf, ni:nf]
                                vec2_mn = v0_kmn[iK2, mvi:mvf, ni:nf]
                                vec3_mn = v1_kmn[iK2, mvi:mvf, ni:nf]
                                rho_0mnG = np.dot(vec0_mn.conj(),
                                                  np.dot(vec2_mn, rho3_mmG))
                                rho_1mnG = np.dot(vec1_mn.conj(),
                                                  np.dot(vec3_mn, rho3_mmG))
                                rho3_mmG = rho_0mnG + rho_1mnG
                                vec0_mn = v0_kmn[ikq_k[iK1], mci:mcf, ni:nf]
                                vec1_mn = v1_kmn[ikq_k[iK1], mci:mcf, ni:nf]
                                vec2_mn = v0_kmn[ikq, mci:mcf, ni:nf]
                                vec3_mn = v1_kmn[ikq, mci:mcf, ni:nf]
                                rho_0mnG = np.dot(vec0_mn.conj(),
                                                  np.dot(vec2_mn, rho4_nnG))
                                rho_1mnG = np.dot(vec1_mn.conj(),
                                                  np.dot(vec3_mn, rho4_nnG))
                                rho4_nnG = rho_0mnG + rho_1mnG

                            W_mnmn = np.einsum('ijk,km,pqm->ipjq',
                                               rho3_mmG.conj(),
                                               self.W_qGG[iq],
                                               rho4_nnG,
                                               optimize='optimal')
                            W_mnmn *= Ns * so
                            H_ksmnKsmn[ik1, s1, :, :, iK2, s1] -= 0.5 * W_mnmn
            if iK1 % (myKsize // 5 + 1) == 0:
                dt = time() - t0
                tleft = dt * myKsize / (iK1 + 1) - dt
                self.context.print(
                    '  Finished %s pair orbitals in %s - Estimated %s left'
                    % ((iK1 + 1) * Nv * Nc * Ns * world.size, timedelta(
                        seconds=round(dt)), timedelta(seconds=round(tleft))))

        # if self.mode == 'BSE':
        #     del self.Q_qaGii, self.W_qGG, self.qpd_q

        H_ksmnKsmn /= self.gs.volume

        mySsize = myKsize * Nv * Nc * Ns
        if myKsize > 0:
            iS0 = myKrange[0] * Nv * Nc * Ns

        # world.sum(rhoG0_Ksmn)
        # self.rhoG0_S = np.reshape(rhoG0_Ksmn, -1)
        print(np.shape(df_Ksmn))
        self.df_S = np.reshape(df_Ksmn, -1)
        print(np.shape(self.df_S))
        if not self.td:
            self.excludef_S = np.where(np.abs(self.df_S) < 0.001)[0]
        # multiply by 2 when spin-paired and no SOC
        self.df_S *= 2.0 / nK / Ns / so
        self.deps_s = np.reshape(deps_ksmn, -1)
        H_sS = np.reshape(H_ksmnKsmn, (mySsize, self.nS))
        for iS in range(mySsize):
            # Multiply by occupations and adiabatic coupling
            H_sS[iS] *= self.df_S[iS0 + iS]
            # add bare transition energies
            H_sS[iS, iS0 + iS] += self.deps_s[iS]

        self.H_sS = H_sS

        if self.write_h:
            self.par_save('H_SS.ulm', 'H_SS', self.H_sS)

<<<<<<< HEAD

    def test_rhoGGS():
        return np.reshape(rhoex_Ksm[:, :, :, :, 1], -1)

    
=======
>>>>>>> 4c75a991
    def get_density_matrix(self, kpt1, kpt2):
        from gpaw.response.g0w0 import QSymmetryOp, get_nmG
        symop, iq = QSymmetryOp.get_symop_from_kpair(self.kd, self.qd,
                                                     kpt1, kpt2)
        qpd = self.qpd_q[iq]
        nG = qpd.ngmax
        pawcorr, I_G = symop.apply_symop_q(qpd, self.pawcorr_q[iq], kpt1, kpt2)

        rho_mnG = np.zeros((len(kpt1.eps_n), len(kpt2.eps_n), nG),
                           complex)
        for m in range(len(rho_mnG)):
            rho_mnG[m] = get_nmG(kpt1, kpt2, pawcorr, m, qpd, I_G,
                                 self.pair_calc)
        return rho_mnG, iq

    def get_screened_potential(self):

        if hasattr(self, 'W_qGG'):
            return

        if self.wfile is not None:
            # Read screened potential from file
            try:
                data = np.load(self.wfile + '.npz')
                self.qpd_q = data['pd']
                assert len(data['pd']) == len(data['Q'])
                self.pawcorr_q = [
                    PWPAWCorrectionData(
                        Q_aGii, qpd=qpd,
                        pawdatasets=self.gs.pawdataset_by_species,
                        pos_av=self.gs.get_pos_av(),
                        atomrotations=self.gs.atomrotations)
                    for Q_aGii, qpd in zip(data['Q'], self.qpd_q)]
                self.W_qGG = data['W']
                self.context.print('Reading screened potential from % s' %
                                   self.wfile)
            except FileNotFoundError:
                self.calculate_screened_potential()
                self.context.print('Saving screened potential to % s' %
                                   self.wfile)
                if world.rank == 0:
                    np.savez(self.wfile,
                             Q=[pawcorr.Q_aGii for pawcorr in self.pawcorr_q],
                             pd=self.qpd_q, W=self.W_qGG)
        else:
            self.calculate_screened_potential()

    def initialize_chi0_calculator(self):
        """Initialize the Chi0 object to compute the static
        susceptibility."""

        wd = FrequencyDescriptor([0.0])
        kptpair_factory = KPointPairFactory(
            gs=self.gs,
            context=self.context.with_txt('chi0.txt'))

        self._chi0calc = Chi0Calculator(
            wd=wd,
            kptpair_factory=kptpair_factory,
            eta=0.001,
            ecut=self.ecut * Hartree,
            intraband=False,
            hilbert=False,
            nbands=self.nbands)

        self.blockcomm = self._chi0calc.chi0_body_calc.integrator.blockcomm

    def calculate_screened_potential(self):
        """Calculate W_GG(q)"""

        self.pawcorr_q = []
        self.W_qGG = []
        self.qpd_q = []

        # F.N: Moved this here. chi0 will be calculated by WCalculator
        if self._chi0calc is None:
            self.initialize_chi0_calculator()
        if self._wcalc is None:
            wcontext = ResponseContext(txt='w.txt', comm=world)
            self._wcalc = initialize_w_calculator(
                self._chi0calc, wcontext,
                coulomb=self.coulomb,
                integrate_gamma=self.integrate_gamma)
        t0 = time()
        self.context.print('Calculating screened potential')
        for iq, q_c in enumerate(self.qd.ibzk_kc):
            chi0 = self._chi0calc.calculate(q_c)
            W_wGG = self._wcalc.calculate_W_wGG(chi0)
            W_GG = W_wGG[0]
            # This is such a terrible way to access the paw
            # corrections. Attributes should not be groped like
            # this... Change in the future! XXX
            self.pawcorr_q.append(self._chi0calc.chi0_body_calc.pawcorr)
            self.qpd_q.append(chi0.qpd)
            self.W_qGG.append(W_GG)

            if iq % (self.qd.nibzkpts // 5 + 1) == 2:
                dt = time() - t0
                tleft = dt * self.qd.nibzkpts / (iq + 1) - dt
                self.context.print(
                    '  Finished {} q-points in {} - Estimated {} left'.format(
                        iq + 1, timedelta(seconds=round(dt)), timedelta(
                            seconds=round(tleft))))

    def diagonalize(self):

        self.context.print('Diagonalizing Hamiltonian')
        """The t and T represent local and global
           eigenstates indices respectively
        """

        # Non-Hermitian matrix can only use linalg.eig
        if not self.td:
            self.context.print('  Using numpy.linalg.eig...')
            self.context.print('  Eliminated %s pair orbitals' % len(
                self.excludef_S))

            self.H_SS = self.collect_A_SS(self.H_sS)
            self.w_T = np.zeros(self.nS - len(self.excludef_S), complex)
            if world.rank == 0:
          #      self.H_SS = np.delete(self.H_SS, self.excludef_S, axis=0)
          #      self.H_SS = np.delete(self.H_SS, self.excludef_S, axis=1)
                self.w_T, self.v_ST = np.linalg.eig(self.H_SS)
            world.broadcast(self.w_T, 0)
            print(np.shape(self.excludef_S))
            print(self.excludef_S)
           # self.df_S = np.delete(self.df_S, self.excludef_S)
           # self.rhoG0_S = np.delete(self.rhoG0_S, self.excludef_S)
           # self.rhoG0_S = np.reshape(self.rhoG0_S, (-1, nG))
        # Here the eigenvectors are returned as complex conjugated rows
        else:
            if world.size == 1:
                self.context.print('  Using lapack...')
                self.w_T, self.v_St = eigh(self.H_sS)
            else:
                self.context.print('  Using scalapack...')
                nS = self.nS
                ns = -(-self.kd.nbzkpts // world.size) * (
                    self.nv * self.nc *
                    self.spins *
                    (self.spinors + 1)**2)
                grid = BlacsGrid(world, world.size, 1)
                desc = grid.new_descriptor(nS, nS, ns, nS)

                desc2 = grid.new_descriptor(nS, nS, 2, 2)
                H_tmp = desc2.zeros(dtype=complex)
                r = Redistributor(world, desc, desc2)
                r.redistribute(self.H_sS, H_tmp)

                self.w_T = np.empty(nS)
                v_tmp = desc2.empty(dtype=complex)
                desc2.diagonalize_dc(H_tmp, v_tmp, self.w_T)

                r = Redistributor(grid.comm, desc2, desc)
                self.v_St = desc.zeros(dtype=complex)
                r.redistribute(v_tmp, self.v_St)
                self.v_St = self.v_St.conj().T

        if self.write_v and self.td:
            # Cannot use par_save without td
            self.par_save('v_TS.ulm', 'v_TS', self.v_St.T)

        return

    def get_bse_matrix(self, q_c=[0.0, 0.0, 0.0], direction=0,
                       readfile=None, optical=True, hybrid = False, get_chi0=False):
        """Calculate and diagonalize BSE matrix"""

        self.q_c = q_c
        self.direction = direction

        if readfile is None:
            self.calculate(optical=optical, hybrid = hybrid, get_chi0=get_chi0)
            if hasattr(self, 'w_T'):
                return
            self.diagonalize()
        elif readfile == 'H_SS':
            self.context.print('Reading Hamiltonian from file')
            self.par_load('H_SS.ulm', 'H_SS')
            self.diagonalize()
        elif readfile == 'v_TS':
            self.context.print('Reading eigenstates from file')
            self.par_load('v_TS.ulm', 'v_TS')
        else:
            raise ValueError('%s array not recognized' % readfile)

        return

    def get_vG(self, q_c =[0.0,0.0,0.0], readfile=None, optical=True, direction=0):
        self.get_bse_matrix(q_c=q_c, direction=direction,
                            readfile=readfile, optical=optical, hybrid=False)
        vg = self.v_G
        return np.array(vg)


    def collect_C_TGG(self, C_tGG):
        Nv = self.nv * (self.spinors + 1)
        Nc = self.nc * (self.spinors + 1)
        Ns = self.spins
        nS = self.nS
        rho_GS = self.rhoG0_S
        nG = rho_GS.shape[-1]
        ns = -(-self.kd.nbzkpts // world.size) * Nv * Nc * Ns

        if world.rank == 0:
            C_TGG = np.zeros((nS, nG, nG), dtype=complex)
            C_TGG[:len(C_tGG[:, 0]), :, :] = C_tGG.reshape((-1, nG, nG))
            Ntot = len(C_tGG)
        
            for rank in range(1, world.size):
                nkr, nk, ns = self.parallelisation_sizes(rank)
                buf = np.empty((ns, nG, nG), dtype=complex)  # Adjusted buffer shape
                world.receive(buf, rank, tag=123)
                C_TGG[Ntot:Ntot + ns] = buf
                Ntot += ns
        else:
            world.send(C_tGG, 0, tag=123)
    
        world.barrier()
        if world.rank == 0:
            return C_TGG 

    
    def get_vchi(self, w_w=None, eta=0.1, q_c=[0.0, 0.0, 0.0],
                 direction=0, readfile=None, optical=True,
                 write_eig=None, return_vchi = True, hybrid = False, get_chi0=False, recalculate = False):
        """Returns v * chi where v is the bare Coulomb interaction"""

        if recalculate == True:
            try: 
                del self.w_T
                del self.H_sS
                del self.w_qGG
            except:
                pass    
        print("Calculating BSE matrix", flush=True) 
        self.get_bse_matrix(q_c=q_c, direction=direction,
                            readfile=readfile, optical=optical, hybrid = hybrid, get_chi0=get_chi0)
        print("Done calculating BSE matrix", flush=True)
    
        import psutil
        available_memory = psutil.virtual_memory().available
        max_tensor_dim_n = int((available_memory / 8)**(1/3))
        print('this is max tensor dim n:', flush=True)
        print(max_tensor_dim_n, flush=True)
        max_tensor_dim_m = available_memory // (8 * max_tensor_dim_n**2)
        print('this is max tensor dim m:', flush=True)
        print(max_tensor_dim_m, flush=True)
        w_T = self.w_T
        rhoG0_S = self.rhoG0_S
        rho_GS = self.rhoG0_S
        df_S = self.df_S
        nG = rho_GS.shape[-1]
        self.context.print('Calculating response function at %s frequency '
                           'points' % len(w_w))
        vchi_w = np.zeros((len(w_w),nG, nG), dtype=complex)
        print("Initilizing the k-point parallized part", flush=True)
        if not self.td:
            if world.rank == 0:
                A_GT = rho_GS.T @ self.v_ST
                B_GT = rho_GS.T * df_S[np.newaxis] @ self.v_ST
                tmp = self.v_ST.conj().T @ self.v_ST
                overlap_tt = np.linalg.inv(tmp)
                C_TGG = ((B_GT.conj()@ overlap_tt.T).T)[...,np.newaxis] * A_GT.T[:,np.newaxis] /2 
                C_TGG1 = (A_GT).T.conj()[...,np.newaxis] * (B_GT@overlap_tt).T[:,np.newaxis] /2

            C_T = C_TGG
           # C_TGG1 = np.swapaxes(C_TGG.conj(), -1, -2)
        else:
            A_Gt = rho_GS.T @ self.v_St
            B_Gt = (rho_GS.T * df_S[np.newaxis]) @ self.v_St
            if world.size == 1:
                C_TGG1 =  A_Gt.T.conj()[...,np.newaxis] * B_Gt.T[:,np.newaxis]
                C_TGG = B_Gt.T.conj()[..., np.newaxis] * A_Gt.T[:, np.newaxis] 
            else:
                Nv = self.nv * (self.spinors + 1)
                Nc = self.nc * (self.spinors + 1)
                Ns = self.spins
                nS = self.nS
                ns = -(-self.kd.nbzkpts // world.size) * Nv * Nc * Ns
                assert self.kd.nbzkpts % world.size == 0
                grid = BlacsGrid(world, world.size, 1)
                print("Made 1", flush=True) 
                desc = grid.new_descriptor(nS, nG*nG, ns, nG*nG)  
                C_tGG = desc.empty(dtype=complex)
                print('Made 1 _ 1', flush = True)
                np.einsum('Gt,Ht->tGH', B_Gt.conj(), A_Gt, out=C_tGG.reshape((-1, nG, nG)))
                print('Made 1 _ 2', flush = True)
                available_memory = psutil.virtual_memory().available
                max_tensor_dim_n = int((available_memory / 8)**(1/3))
                print('this is max tensor dim n:', flush=True)
                print(max_tensor_dim_n, flush=True)
                max_tensor_dim_m = available_memory // (8 * max_tensor_dim_n**2)
                print('this is max tensor dim m:', flush=True)
                print(max_tensor_dim_m, flush=True)
                C_TGG = self.collect_C_TGG(C_tGG)
               # C_TGG = desc.collect_on_master(C_tGG).reshape((-1, nG, nG))
                print(np.shape(C_TGG))
                print("Made 2", flush=True)
                desc1 = grid.new_descriptor(nS, nG*nG, ns, nG*nG)
                print('made disc1', flush = True)
                C_tGG1 = desc1.empty(dtype=complex)
                print('made CtGG1', flush = True)
                np.einsum('Gt,Ht->tGH', A_Gt.conj() , B_Gt, out=C_tGG1.reshape((-1, nG, nG)))
                print('made the einsum', flush = True)
                C_TGG1 = self.collect_C_TGG(C_tGG1)
                #C_TGG1 = desc1.collect_on_master(C_tGG1).reshape((-1, nG, nG))
                print("Made 3", flush=True)
                if grid.comm.rank != 0:
                    return
            C_T = C_TGG 

        print("Made the k-point parallelized part", flush=True)

        eta /= Hartree

        tmp_Tw = 1 / (w_w[None :] / Hartree - w_T[:, None] + 1j * eta) 
        n_tmp_Tw = - 1 / (w_w[None :] / Hartree + w_T[:, None] + 1j * eta)
        n_C_TGG  = C_TGG1  #np.swapaxes(C_TGG.conj(), -1, -2)
        vchi_w = np.einsum('Tw,TAB->wAB', tmp_Tw, C_TGG) + np.einsum('Tw,TAB->wAB', n_tmp_Tw , n_C_TGG)
       # vchi_w = np.einsum('Tw,TAB->wAB', n_tmp_Tw , n_C_TGG)
        """for iw, w in enumerate(w_w / Hartree):
		    tmp_T = 1. / (w - w_T + 1j * eta)
		   # print(np.shape(tmp_T))
		   # vchi_w[iw] += np.dot(tmp_T, C_T)
	           vchi_w[iw] += np.dot(C_T.T[:], tmp_T).T 
	"""
        vchi_w *= 1 / self.gs.volume
           
        """Check f-sum rule."""
        nv = self.gs.nvalence
        dw_w = (w_w[1:] - w_w[:-1]) / Hartree
        wchi_w = (w_w[1:] * vchi_w[:,0,0][1:] + w_w[:-1] * vchi_w[:,0,0][:-1]) / Hartree / 2
       # wchi_w = (w_w[1:] * vchi_w[1:] + w_w[:-1] * vchi_w[:-1]) / Hartree / 2
        N = -np.dot(dw_w, wchi_w.imag) * self.gs.volume / (2 * np.pi**2)
        self.context.print('', flush=False)
        self.context.print('Checking f-sum rule:', flush=False)
        self.context.print(f'  Valence = {nv}, N = {N:f}', flush=False)
        self.context.print('')

        if write_eig is not None:
            assert isinstance(write_eig, str)
            filename = write_eig
            if world.rank == 0:
                write_bse_eigenvalues(filename, self.mode,
                                      self.w_T * Hartree, C_TGG[:,0,0])
      #  from gpaw.response.g0w0 import QSymmetryOp, get_nmG
      #  symop, iq = QSymmetryOp.get_symop_from_kpair(self.kd, self.qd,
     #                                                kpt1, kpt2)
        return np.swapaxes(vchi_w, -1, -2) #, self.qpd_q[iq]
   
    def get_chi0(self, w_w = None, eta = 0.1, q_c =[0.0,0.0,0.0], direction = 0, readfile = None, 
                                      optical = True, write_eig = None, return_vchi = True):
        
        chi = self.get_vchi(w_w=w_w, eta=eta, q_c=q_c, direction=direction, readfile=readfile, optical=optical,
                 write_eig=write_eig, return_vchi = return_vchi, hybrid = True, get_chi0=False)
        chi0 = self.get_vchi(w_w=w_w, eta=eta, q_c=q_c, direction=direction, readfile=readfile, optical=optical,
                 write_eig=write_eig, return_vchi = return_vchi, hybrid = True, get_chi0=True)
        return chi0


    def get_dielectric_function(self, w_w=None, eta=0.1,
                                q_c=[0.0, 0.0, 0.0], direction=0,
                                filename='df_bse.csv', readfile=None,
                               write_eig='eig.dat'):
        """Returns and writes real and imaginary part of the dielectric
        function.

        w_w: list of frequencies (eV)
            Dielectric function is calculated at these frequencies
        eta: float
            Lorentzian broadening of the spectrum (eV)
        q_c: list of three floats
            Wavevector in reduced units on which the response is calculated
        direction: int
            if q_c = [0, 0, 0] this gives the direction in cartesian
            coordinates - 0=x, 1=y, 2=z
        filename: str
            data file on which frequencies, real and imaginary part of
            dielectric function is written
        readfile: str
            If H_SS is given, the method will load the BSE Hamiltonian
            from H_SS.ulm. If v_TS is given, the method will load the
            eigenstates from v_TS.ulm
        write_eig: str
            File on which the BSE eigenvalues are written
        """

        epsilon_w = -self.get_vchi(w_w=w_w, eta=eta, q_c=q_c,
                                   direction=direction,
                                   readfile=readfile, optical=True,
                                   write_eig=write_eig)
        epsilon_w += 1.0

        if world.rank == 0 and filename is not None:
            write_response_function(filename, w_w,
                                    epsilon_w.real, epsilon_w.imag)
        world.barrier()

        self.context.print('Calculation completed at:', ctime(), flush=False)
        self.context.print('')

        return w_w, epsilon_w

    def get_eels_spectrum(self, w_w=None, eta=0.1,
                          q_c=[0.0, 0.0, 0.0], direction=0,
                          filename='df_bse.csv', readfile=None,
                          write_eig='eig.dat'):
        """Returns and writes real and imaginary part of the dielectric
        function.

        w_w: list of frequencies (eV)
            Dielectric function is calculated at these frequencies
        eta: float
            Lorentzian broadening of the spectrum (eV)
        q_c: list of three floats
            Wavevector in reduced units on which the response is calculated
        direction: int
            if q_c = [0, 0, 0] this gives the direction in cartesian
            coordinates - 0=x, 1=y, 2=z
        filename: str
            data file on which frequencies, real and imaginary part of
            dielectric function is written
        readfile: str
            If H_SS is given, the method will load the BSE Hamiltonian
            from H_SS.ulm. If v_TS is given, the method will load the
            eigenstates from v_TS.ulm
        write_eig: str
            File on which the BSE eigenvalues are written
        """

        eels_w = -self.get_vchi(w_w=w_w, eta=eta, q_c=q_c, direction=direction,
                                readfile=readfile, optical=False,
                                write_eig=write_eig).imag

        if world.rank == 0 and filename is not None:
            write_spectrum(filename, w_w, eels_w)
        world.barrier()

        self.context.print('Calculation completed at:', ctime(), flush=False)
        self.context.print('')

        return w_w, eels_w

    def get_polarizability(self, w_w=None, eta=0.1,
                           q_c=[0.0, 0.0, 0.0], direction=0,
                           filename='pol_bse.csv', readfile=None,
                           write_eig='eig.dat'):
        r"""Calculate the polarizability alpha.
        In 3D the imaginary part of the polarizability is related to the
        dielectric function by Im(eps_M) = 4 pi * Im(alpha). In systems
        with reduced dimensionality the converged value of alpha is
        independent of the cell volume. This is not the case for eps_M,
        which is ill defined. A truncated Coulomb kernel will always give
        eps_M = 1.0, whereas the polarizability maintains its structure.
        pbs should be a list of booleans giving the periodic directions.

        By default, generate a file 'pol_bse.csv'. The three colomns are:
        frequency (eV), Real(alpha), Imag(alpha). The dimension of alpha
        is \AA to the power of non-periodic directions.
        """

        pbc_c = self.gs.pbc

        V = self.gs.nonpbc_cell_product()

        optical = (self.coulomb.truncation is None)

        vchi_w, rhoG = self.get_vchi(w_w=w_w, eta=eta, q_c=q_c, direction=direction,
                               readfile=readfile, optical=optical,
                               write_eig=write_eig)
        alpha_w = -V * vchi_w / (4 * np.pi)
        alpha_w *= Bohr**(sum(~pbc_c))

        if world.rank == 0 and filename is not None:
            write_response_function(filename, w_w, alpha_w.real, alpha_w.imag)

        self.context.print('Calculation completed at:', ctime(), flush=False)
        self.context.print('')

        return w_w, alpha_w, rhoG 

    def par_save(self, filename, name, A_sS):
        import ase.io.ulm as ulm

        if world.size == 1:
            A_XS = A_sS
        else:
            A_XS = self.collect_A_SS(A_sS)

        if world.rank == 0:
            w = ulm.open(filename, 'w')
            if name == 'v_TS':
                w.write(w_T=self.w_T)
            # w.write(nS=self.nS)
            w.write(rhoG0_S=self.rhoG0_S)
            w.write(df_S=self.df_S)
            w.write(A_XS=A_XS)
            w.close()
        world.barrier()

    def par_load(self, filename, name):
        import ase.io.ulm as ulm

        if world.rank == 0:
            r = ulm.open(filename, 'r')
            if name == 'v_TS':
                self.w_T = r.w_T
            self.rhoG0_S = r.rhoG0_S
            self.df_S = r.df_S
            A_XS = r.A_XS
            r.close()
        else:
            if name == 'v_TS':
                self.w_T = np.zeros((self.nS), dtype=float)
            self.rhoG0_S = np.zeros((self.nS), dtype=complex)
            self.df_S = np.zeros((self.nS), dtype=float)
            A_XS = None

        world.broadcast(self.rhoG0_S, 0)
        world.broadcast(self.df_S, 0)

        if name == 'H_SS':
            self.H_sS = self.distribute_A_SS(A_XS)

        if name == 'v_TS':
            world.broadcast(self.w_T, 0)
            self.v_St = self.distribute_A_SS(A_XS, transpose=True)

    def collect_A_SS(self, A_sS):
        if world.rank == 0:
            A_SS = np.zeros((self.nS, self.nS), dtype=complex)
            A_SS[:len(A_sS)] = A_sS
            Ntot = len(A_sS)
            for rank in range(1, world.size):
                nkr, nk, ns = self.parallelisation_sizes(rank)
                buf = np.empty((ns, self.nS), dtype=complex)
                world.receive(buf, rank, tag=123)
                A_SS[Ntot:Ntot + ns] = buf
                Ntot += ns
        else:
            world.send(A_sS, 0, tag=123)
        world.barrier()
        if world.rank == 0:
            return A_SS

    def distribute_A_SS(self, A_SS, transpose=False):
        if world.rank == 0:
            for rank in range(0, world.size):
                nkr, nk, ns = self.parallelisation_sizes(rank)
                if rank == 0:
                    A_sS = A_SS[0:ns]
                    Ntot = ns
                else:
                    world.send(A_SS[Ntot:Ntot + ns], rank, tag=123)
                    Ntot += ns
        else:
            nkr, nk, ns = self.parallelisation_sizes()
            A_sS = np.empty((ns, self.nS), dtype=complex)
            world.receive(A_sS, 0, tag=123)
        world.barrier()
        if transpose:
            A_sS = A_sS.T
        return A_sS

    def parallelisation_sizes(self, rank=None):
        if rank is None:
            rank = world.rank
        nK = self.kd.nbzkpts
        myKsize = -(-nK // world.size)
        myKrange = range(rank * myKsize,
                         min((rank + 1) * myKsize, nK))
        myKsize = len(myKrange)
        mySsize = myKsize * self.nv * self.nc * self.spins
        mySsize *= (1 + self.spinors)**2
        return myKrange, myKsize, mySsize

    def print_initialization(self, td, eshift, gw_skn):
        isl = ['----------------------------------------------------------',
               f'{self.mode} Hamiltonian',
               '----------------------------------------------------------',
               f'Started at:  {ctime()}', '',
               'Atoms                          : '
               f'{self.gs.atoms.get_chemical_formula(mode="hill")}',
               f'Ground state XC functional     : {self.gs.xcname}',
               f'Valence electrons              : {self.gs.nvalence}',
               f'Spinor calculations            : {self.spinors}',
               f'Number of bands                : {self.gs.bd.nbands}',
               f'Number of spins                : {self.gs.nspins}',
               f'Number of k-points             : {self.kd.nbzkpts}',
               f'Number of irreducible k-points : {self.kd.nibzkpts}',
               f'Number of q-points             : {self.qd.nbzkpts}',
               f'Number of irreducible q-points : {self.qd.nibzkpts}', '']

        for q in self.qd.ibzk_kc:
            isl.append(f'    q: [{q[0]:1.4f} {q[1]:1.4f} {q[2]:1.4f}]')
        isl.append('')
        if gw_skn is not None:
            isl.append('User specified BSE bands')
        isl.extend([f'Response PW cutoff             : {self.ecut * Hartree} '
                    f'eV',
                    f'Screening bands included       : {self.nbands}'])
        if len(self.val_sn) == 1:
            isl.extend([f'Valence bands                  : {self.val_sn[0]}',
                        f'Conduction bands               : {self.con_sn[0]}'])
        else:
            isl.extend([f'Valence bands                  : {self.val_sn[0]}'
                        f' {self.val_sn[1]}',
                        f'Conduction bands               : {self.con_sn[0]}'
                        f' {self.con_sn[1]}'])
        if eshift is not None:
            isl.append(f'Scissors operator              : {eshift * Hartree}'
                       f'eV')
        isl.extend([
            f'Tamm-Dancoff approximation     : {td}',
            f'Number of pair orbitals        : {self.nS}',
            '',
            f'Truncation of Coulomb kernel   : {self.coulomb.truncation}'])
        if self.integrate_gamma == 0:
            isl.append(
                'Coulomb integration scheme     : Analytical - gamma only')
        elif self.integrate_gamma == 1:
            isl.append(
                'Coulomb integration scheme     : Numerical - all q-points')
        else:
            pass
        isl.extend([
            '',
            '----------------------------------------------------------',
            '----------------------------------------------------------',
            '',
            f'Parallelization - Total number of CPUs   : {world.size}',
            '  Screened potential',
            f'    K-point/band decomposition           : {world.size}',
            '  Hamiltonian',
            f'    Pair orbital decomposition           : {world.size}'])
        self.context.print('\n'.join(isl))


class BSE(BSEBackend):
    def __init__(self, calc=None, txt='-', **kwargs):
        """Creates the BSE object

        calc: str or calculator object
            The string should refer to the .gpw file contaning KS orbitals
        ecut: float
            Plane wave cutoff energy (eV)
        nbands: int
            Number of bands used for the screened interaction
        valence_bands: list
            Valence bands used in the BSE Hamiltonian
        conduction_bands: list
            Conduction bands used in the BSE Hamiltonian
        eshift: float
            Scissors operator opening the gap (eV)
        gw_skn: list / array
            List or array defining the gw quasiparticle energies used in
            the BSE Hamiltonian. Should match spin, k-points and
            valence/conduction bands
        truncation: str or None
            Coulomb truncation scheme. Can be None or 2D.
        integrate_gamma: int
            Method to integrate the Coulomb interaction. 1 is a numerical
            integration at all q-points with G=[0,0,0] - this breaks the
            symmetry slightly. 0 is analytical integration at q=[0,0,0] only -
            this conserves the symmetry. integrate_gamma=2 is the same as 1,
            but the average is only carried out in the non-periodic directions.
        txt: str
            txt output
        mode: str
            Theory level used. can be RPA TDHF or BSE. Only BSE is screened.
        wfile: str
            File for saving screened interaction and some other stuff
            needed later
        write_h: bool
            If True, write the BSE Hamiltonian to H_SS.ulm.
        write_v: bool
            If True, write eigenvalues and eigenstates to v_TS.ulm
        """
        gs, context = get_gs_and_context(
            calc, txt, world=world, timer=None)

        super().__init__(gs=gs, context=context, **kwargs)


def write_bse_eigenvalues(filename, mode, w_w, C_w):
    with open(filename, 'w') as fd:
        print('# %s eigenvalues (in eV) and weights' % mode, file=fd)
        print('# Number   eig   weight', file=fd)
        for iw, (w, C) in enumerate(zip(w_w, C_w)):
            print('%8d %12.6f %12.16f' % (iw, w.real, C.real),
                  file=fd)


def read_bse_eigenvalues(filename):
    _, w_w, C_w = np.loadtxt(filename, unpack=True)
    return w_w, C_w


def write_spectrum(filename, w_w, A_w):
    with open(filename, 'w') as fd:
        for w, A in zip(w_w, A_w):
            print(f'{w:.9f}, {A:.9f}', file=fd)


def read_spectrum(filename):
    w_w, A_w = np.loadtxt(filename, delimiter=',',
                          unpack=True)
    return w_w, A_w<|MERGE_RESOLUTION|>--- conflicted
+++ resolved
@@ -21,35 +21,6 @@
 
 
 import ctypes
-
-class MemoryPool:
-
-    def __init__(self, size):
-        # Pre-allocate memory block of given size
-        self.buffer = (ctypes.c_byte * size)()
-        self.size = size
-        self.used = 0
-
-    def allocate(self, nbytes):
-        """Allocate a block of memory of nbytes from the pool."""
-        if self.used + nbytes > self.size:
-            raise MemoryError("Memory Pool exhausted")
-
-        # Calculate start address of the new block
-        block_addr = ctypes.addressof(self.buffer) + self.used
-
-        # Update the used memory marker
-        self.used += nbytes
-
-        return block_addr
-
-    def free(self, nbytes):
-        """Free the last nbytes from the pool."""
-        if nbytes > self.used:
-            raise ValueError("Cannot free more memory than allocated")
-        
-        # Update the used memory marker
-        self.used -= nbytes
 
 
 class BSEBackend:
@@ -149,9 +120,6 @@
         self._chi0calc = None  # Initialized later
         self._wcalc = None  # Initialized later
 
-<<<<<<< HEAD
-    def calculate(self, optical=True, hybrid = False, get_chi0 = False):
-=======
     @property
     def pair_calc(self):
         return self.kptpair_factory.pair_calculator()
@@ -211,8 +179,7 @@
         bands_sn = np.atleast_2d(bands_sn)
         return bands_sn
 
-    def calculate(self, optical=True):
->>>>>>> 4c75a991
+    def calculate(self, optical=True, hybrid = False, get_chi0 = False):
 
         if self.spinors:
             # Calculate spinors. Here m is index of eigenvalues with SOC
@@ -462,14 +429,6 @@
         if self.write_h:
             self.par_save('H_SS.ulm', 'H_SS', self.H_sS)
 
-<<<<<<< HEAD
-
-    def test_rhoGGS():
-        return np.reshape(rhoex_Ksm[:, :, :, :, 1], -1)
-
-    
-=======
->>>>>>> 4c75a991
     def get_density_matrix(self, kpt1, kpt2):
         from gpaw.response.g0w0 import QSymmetryOp, get_nmG
         symop, iq = QSymmetryOp.get_symop_from_kpair(self.kd, self.qd,
