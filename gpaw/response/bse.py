from time import time, ctime
import numpy as np
import pickle
from math import pi
from ase.units import Hartree
from ase.io import write
from gpaw.blacs import BlacsGrid, Redistributor
from gpaw.io.tar import Writer, Reader
from gpaw.mpi import world, size, rank, serial_comm
from gpaw.utilities import devnull
from gpaw.utilities.blas import gemmdot, gemm, gemv
from gpaw.utilities.memory import maxrss
<<<<<<< HEAD
from gpaw.response.base import BaseChi
from gpaw.response.parallel import parallel_partition
=======
from gpaw.response.base import BASECHI
from gpaw.response.parallel import parallel_partition, gatherv
from gpaw.response.kernel import calculate_Kc, calculate_Kc_q
>>>>>>> 30e9e5b7
from gpaw.response.df import DF

<<<<<<< HEAD
class BSE(BaseChi):
    """This class defines Belth-Selpether equations."""
=======
class BSE(BASECHI):
    """This class defines Bethe-Salpeter equations."""
>>>>>>> 30e9e5b7

    def __init__(self,
                 calc=None,
                 nbands=None,
                 nc=None,
                 nv=None,
                 w=None,
                 q=None,
                 eshift=None,
                 ecut=10.,
                 eta=0.2,
                 gw_skn=None, # GW QP energies in Hartree
                 rpad=None,
                 vcut=None,   # Coulomb cutoff only 2D works
                 ftol=1e-5,
                 txt=None,
                 optical_limit=None,
                 integrate_coulomb=None,
                 print_coulomb=False,
                 coupling=False,  # False : use Tamm-Dancoff Approx
                 mode='BSE',      # BSE, TDHF or RPA
                 kernel_file=None,#'W_qGG',
                 qsymm=True): 

        BaseChi.__init__(self, calc=calc, nbands=nbands, w=w, q=q,
                         eshift=eshift, ecut=ecut, eta=eta, rpad=rpad,
                         ftol=ftol, txt=txt, optical_limit=optical_limit)

        assert mode is 'RPA' or 'TDHF' or 'BSE'

        self.epsilon_w = None
        self.coupling = coupling
        self.vcut = vcut
        self.nc = nc # conduction band index
        self.nv = nv # valence band index
        self.gw_skn = gw_skn
        self.mode = mode
        self.integrate_coulomb = integrate_coulomb
        self.print_coulomb = print_coulomb
        self.kernel_file = kernel_file
        self.qsymm = qsymm

    def initialize(self):

        self.printtxt('----------------------------------------')
        self.printtxt('Bethe-Salpeter Equation calculation')
        self.printtxt('----------------------------------------')
        self.printtxt('Started at:  %s' % ctime())
        self.printtxt('')
<<<<<<< HEAD
        self.printtxt('-----------------------------------------------')
        self.printtxt('Bethe Salpeter Equation calculation started at:')
        self.printtxt(ctime())

        BaseChi.initialize(self)
=======
        BASECHI.initialize(self)
>>>>>>> 30e9e5b7
        assert self.nspins == 1
        
        calc = self.calc
        self.kd = kd = calc.wfs.kd

        # frequency points init
        self.dw = self.w_w[1] - self.w_w[0]
        assert ((self.w_w[1:] - self.w_w[:-1] - self.dw) < 1e-10).all() # make sure its linear w grid
        assert self.w_w.max() == self.w_w[-1]

        self.dw /= Hartree
        self.w_w  /= Hartree
        self.wmax = self.w_w[-1] 
        self.Nw  = int(self.wmax / self.dw) + 1

        # band init
        if self.nc is None:
            nv = self.nvalence / 2 - 1
            self.nv = np.array([nv, nv+1]) # conduction band start / end
            self.nc = np.array([nv+1, nv+2]) # valence band start / end

        self.printtxt('')
        self.printtxt('Number of electrons      : %d' % (self.nvalence))
        self.printtxt('Valence band included    : (band %d to band %d)' %(self.nv[0], self.nv[1]-1))
        self.printtxt('Conduction band included : (band %d to band %d)' %(self.nc[0], self.nc[1]-1))
        if self.eshift is not None:
            self.printtxt('Scissors operator        : %2.3f eV' % self.eshift)
        self.printtxt('')
            
        # find the pair index and initialized pair energy (e_i - e_j) and occupation(f_i-f_j)
        self.e_S = {}
        focc_s = {}
        self.Sindex_S3 = {}
        iS = 0
        kq_k = self.kq_k
        for k1 in range(self.kd.nbzkpts):
            ibzkpt1 = kd.bz2ibz_k[k1]
            ibzkpt2 = kd.bz2ibz_k[kq_k[k1]]
            for n1 in range(self.nv[0], self.nv[1]): 
                for m1 in range(self.nc[0], self.nc[1]): 
                    focc = self.f_skn[0][ibzkpt1,n1] - self.f_skn[0][ibzkpt2,m1]
                    if self.coupling: # Dont use Tamm-Dancoff Approx.
                        check_ftol = np.abs(focc) > self.ftol
                    else:
                        check_ftol = focc > self.ftol
                    if check_ftol:
                        if self.gw_skn is None:
                            self.e_S[iS] = self.e_skn[0][ibzkpt2,m1] - self.e_skn[0][ibzkpt1,n1]
                        else:
                            self.e_S[iS] = self.gw_skn[0][ibzkpt2,m1] - self.gw_skn[0][ibzkpt1,n1]
                            
                        focc_s[iS] = focc
                        self.Sindex_S3[iS] = (k1, n1, m1)
                        iS += 1
        self.nS = iS
        self.focc_S = np.zeros(self.nS)
        for iS in range(self.nS):
            self.focc_S[iS] = focc_s[iS]

        # q points init
        self.bzq_qc = kd.get_bz_q_points()
        if not self.qsymm:
            self.ibzq_qc = self.bzq_qc
        else:
            (self.ibzq_qc, self.ibzq_q, self.iop_q,
             self.timerev_q, self.diff_qc) = kd.get_ibz_q_points(self.bzq_qc,
                                                                 calc.wfs.symmetry.op_scc)
            if np.abs(self.bzq_qc - kd.bzk_kc).sum() < 1e-8:
                assert np.abs(self.ibzq_qc - kd.ibzk_kc).sum() < 1e-8
        self.nibzq = len(self.ibzq_qc)

        # Parallel initialization 
        # kcomm and wScomm is only to be used when wavefunctions are distributed in parallel.
        self.comm = self.Scomm = world
        self.kcomm = world
        self.wScomm = serial_comm
        self.nS, self.nS_local, self.nS_start, self.nS_end = parallel_partition(
            self.nS, world.rank, world.size, reshape=False)

        self.print_bse()

        if calc.input_parameters['mode'] == 'lcao':
            calc.initialize_positions()

        # Coulomb interaction at q=0 for Hartree coupling
        ### 2D z direction only !!!!!!!!!!!!!!!!!!!!!!
        if self.integrate_coulomb is None:
            self.integrate_coulomb = []
            if self.vcut is None:
                pass
            elif self.vcut == '2D':
                for iG in range(len(self.Gvec_Gc)):
                    if self.Gvec_Gc[iG, 0] == 0 and self.Gvec_Gc[iG, 1] == 0:
                        self.integrate_coulomb.append(iG)
            else:
                raise NotImplementedError
        elif type(self.integrate_coulomb) is int:
            self.integrate_coulomb = range(self.integrate_coulomb)
        elif self.integrate_coulomb == 'all':
            self.integrate_coulomb = range(len(self.Gvec_Gc))
        elif type(self.integrate_coulomb) is list:
            pass
        else:
            raise 'Invalid option for integrate_coulomb'
        
        self.printtxt('')
        self.printtxt('Calculating bare Coulomb kernel')
        if not len(self.integrate_coulomb) == 0:
            self.printtxt('Integrating Coulomb kernel at %s reciprocal lattice vector(s)' % len(self.integrate_coulomb))
        
        # Coulomb interaction at problematic G's for exchange coupling
        if len(self.integrate_coulomb) != 0:
            self.vint_Gq = []
            for iG in self.integrate_coulomb:
                v_q, v0_q = calculate_Kc_q(self.acell_cv,
                                           self.bcell_cv,
                                           self.pbc,
                                           self.kd.N_c,
                                           vcut=self.vcut,
                                           Gvec_c=self.Gvec_Gc[iG],
                                           q_qc=self.ibzq_qc.copy())
                self.vint_Gq.append(v_q)                    
                if self.print_coulomb:
                    self.printtxt('')
                    self.printtxt('Average kernel relative to bare kernel - \int v(q)dq / v(q0): ')
                    self.printtxt('  G: % s' % self.Gvec_Gc[iG])
                    for iq in range(len(v_q)):
                        q_s = '    q = [%1.2f,  %1.2f,  %1.2f]: ' % (self.ibzq_qc[iq,0],
                                                                     self.ibzq_qc[iq,1],
                                                                     self.ibzq_qc[iq,2])
                        v_rel = v_q[iq] / v0_q[iq]
                        self.printtxt(q_s + '%1.3f' % v_rel)
        self.printtxt('')

        self.V_qGG = self.full_bare_interaction()

        return


    def calculate(self):
        calc = self.calc
        f_skn = self.f_skn
        e_skn = self.e_skn
        kq_k = self.kq_k
        focc_S = self.focc_S
        e_S = self.e_S
        op_scc = calc.wfs.symmetry.op_scc

        # Get phi_qaGp
        if self.mode == 'RPA':
            self.phi_aGp = self.get_phi_aGp()
        else:
            try:
                self.reader = Reader('phi_qaGp')
                tmp = self.load_phi_aGp(self.reader, 0)[0]
                assert len(tmp) == self.npw
                self.printtxt('Finished reading phi_aGp')
            except:
                self.printtxt('Calculating phi_qaGp')
                self.get_phi_qaGp()
                world.barrier()
                self.reader = Reader('phi_qaGp')                
            self.printtxt('Memory used %f M' % (maxrss() / 1024.**2))
            self.printtxt('')

        if self.optical_limit:
            iq = np.where(np.sum(abs(self.ibzq_qc), axis=1) < 1e-5)[0][0]
        else:
            iq = np.where(np.sum(abs(self.ibzq_qc - self.q_c), axis=1) < 1e-5)[0][0]
        kc_G = np.array([self.V_qGG[iq, iG, iG] for iG in range(self.npw)])
        if self.optical_limit:
            kc_G[0] = 0.

        # Get screened Coulomb kernel
        if self.mode == 'BSE':
            try:
                # Read
                data = pickle.load(open(self.kernel_file+'.pckl'))
                W_qGG = data['W_qGG']
                assert np.shape(W_qGG) == np.shape(self.V_qGG)
                self.printtxt('Finished reading screening interaction kernel')
            except:
                # Calculate from scratch
                self.printtxt('Calculating screening interaction kernel.')
                W_qGG = self.full_static_screened_interaction()
            self.printtxt('')
        else:
            W_qGG = self.V_qGG
 
        t0 = time()
        self.printtxt('Calculating %s matrix elements' % self.mode)

        # Calculate full kernel
        K_SS = np.zeros((self.nS_local, self.nS), dtype=complex)
        self.rhoG0_S = np.zeros(self.nS, dtype=complex)

        #noGmap = 0
        for iS in range(self.nS_start, self.nS_end):
            k1, n1, m1 = self.Sindex_S3[iS]
            rho1_G = self.density_matrix(n1,m1,k1)
            self.rhoG0_S[iS] = rho1_G[0]
            for jS in range(self.nS):
                k2, n2, m2 = self.Sindex_S3[jS]
                rho2_G = self.density_matrix(n2,m2,k2)
                K_SS[iS-self.nS_start, jS] = np.sum(rho1_G.conj() * rho2_G * kc_G)

                if not self.mode == 'RPA':
                    rho3_G = self.density_matrix(n1,n2,k1,k2)
                    rho4_G = self.density_matrix(m1,m2,self.kq_k[k1],
                                                 self.kq_k[k2])

                    q_c = self.kd.bzk_kc[k2] - self.kd.bzk_kc[k1]
                    q_c[np.where(q_c > 0.501)] -= 1.
                    q_c[np.where(q_c < -0.499)] += 1.
                    iq = self.kd.where_is_q(q_c, self.bzq_qc)
                    
                    if not self.qsymm:    
                        W_GG = W_qGG[iq]
                    else:
                        ibzq = self.ibzq_q[iq]
                        W_GG_tmp = W_qGG[ibzq]

                        iop = self.iop_q[iq]
                        timerev = self.timerev_q[iq]
                        diff_c = self.diff_qc[iq]
                        invop = np.linalg.inv(op_scc[iop])
                        Gindex = np.zeros(self.npw, dtype=int)
                        for iG in range(self.npw):
                            G_c = self.Gvec_Gc[iG]
                            if timerev:
                                RotG_c = -np.int8(np.dot(invop, G_c+diff_c).round())
                            else:
                                RotG_c = np.int8(np.dot(invop, G_c+diff_c).round())
                            tmp_G = np.abs(self.Gvec_Gc - RotG_c).sum(axis=1)
                            try:
                                Gindex[iG] = np.where(tmp_G < 1e-5)[0][0]
                            except:
                                #noGmap += 1
                                Gindex[iG] = -1
    
                        W_GG = np.zeros_like(W_GG_tmp)
                        for iG in range(self.npw):
                            for jG in range(self.npw):
                                if Gindex[iG] == -1 or Gindex[jG] == -1:
                                    W_GG[iG, jG] = 0
                                else:
                                    W_GG[iG, jG] = W_GG_tmp[Gindex[iG], Gindex[jG]]
                                    
                    if self.mode == 'BSE':
                        tmp_GG = np.outer(rho3_G.conj(), rho4_G) * W_GG
                        K_SS[iS-self.nS_start, jS] -= 0.5 * np.sum(tmp_GG)
                    else:
                        tmp_G = rho3_G.conj() * rho4_G * np.diag(W_GG)
                        K_SS[iS-self.nS_start, jS] -= 0.5 * np.sum(tmp_G)
            self.timing(iS, t0, self.nS_local, 'pair orbital') 
 
        K_SS /= self.vol

        world.sum(self.rhoG0_S)
        #self.printtxt('Number of G indices outside the Gvec_Gc: %d' % noGmap)

        # Get and solve Hamiltonian
        H_sS = np.zeros_like(K_SS)
        for iS in range(self.nS_start, self.nS_end):
            H_sS[iS-self.nS_start,iS] = e_S[iS]
            for jS in range(self.nS):
                H_sS[iS-self.nS_start,jS] += focc_S[iS] * K_SS[iS-self.nS_start,jS]
  
        # Force matrix to be Hermitian
        if not self.coupling:
            if world.size > 1:
                H_Ss = self.redistribute_H(H_sS)
            else:
                H_Ss = H_sS
            H_sS = (np.real(H_sS) + np.real(H_Ss.T)) / 2. + 1j * (np.imag(H_sS) - np.imag(H_Ss.T)) /2.

        # Save H_sS matrix
        self.par_save('H_SS','H_SS', H_sS)

        return H_sS

    def diagonalize(self, H_sS):
        if self.coupling: # Non-Hermitian matrix can only use linalg.eig
            self.printtxt('Use numpy.linalg.eig')
            H_SS = np.zeros((self.nS, self.nS), dtype=complex)
            if self.nS % world.size == 0:
                world.all_gather(H_sS, H_SS)
            else:
                H_SS = gatherv(H_sS)

            self.w_S, self.v_SS = np.linalg.eig(H_SS)
            self.par_save('v_SS', 'v_SS', self.v_SS[self.nS_start:self.nS_end, :].copy())
        else:
            if world.size == 1:
                self.printtxt('Use lapack.')
                from gpaw.utilities.lapack import diagonalize
                self.w_S = np.zeros(self.nS)
                H_SS = H_sS
                diagonalize(H_SS, self.w_S)
                self.v_SS = H_SS.conj() # eigenvectors in the rows, transposed later
            else:
                self.printtxt('Use scalapack')
                self.w_S, self.v_sS = self.scalapack_diagonalize(H_sS)
                self.v_SS = self.v_sS # just use the same name
            self.par_save('v_SS', 'v_SS', self.v_SS)
        
        return 


    def par_save(self,filename, name, A_sS):
        from gpaw.io import open 

        nS_local = self.nS_local
        nS = self.nS
        
        if rank == 0:
            w = open(filename, 'w', world)
            w.dimension('nS', nS)
            
            if name == 'v_SS':
                w.add('w_S', ('nS',), dtype=self.w_S.dtype)
                w.fill(self.w_S)
            w.add('rhoG0_S', ('nS',), dtype=complex)
            w.fill(self.rhoG0_S)
            w.add(name, ('nS', 'nS'), dtype=complex)

            tmp = np.zeros_like(A_sS)

        # Assumes that H_SS is written in order from rank 0 - rank N
        for irank in range(size):
            if irank == 0:
                if rank == 0:
                    w.fill(A_sS)
            else:
                if rank == irank:
                    world.send(A_sS, 0, irank+100)
                if rank == 0:
                    world.receive(tmp, irank, irank+100)
                    w.fill(tmp)
        if rank == 0:
            w.close()
        world.barrier()

    def par_load(self,filename, name):
        from gpaw.io import open 
        r = open(filename, 'r')
        nS = r.dimension('nS')

        if name == 'v_SS':
            self.w_S = r.get('w_S')

        A_SS = np.zeros((self.nS_local, nS), dtype=complex)
        for iS in range(self.nS_start, self.nS_end):   
            A_SS[iS-self.nS_start,:] = r.get(name, iS)

        self.rhoG0_S = r.get('rhoG0_S')

        r.close()
        
        return A_SS
    

    def full_static_screened_interaction(self):
        """Calcuate W_GG(q)"""
        W_qGG = np.zeros((self.nibzq, self.npw, self.npw), dtype=complex)

        t0 = time()
        for iq in range(self.nibzq):
            q = self.ibzq_qc[iq]
            optical_limit = False
            if np.abs(q).sum() < 1e-8:
                q = self.q_c.copy()
                optical_limit = True
            df = DF(calc=self.calc,
                    q=q,
                    w=(0.,),
                    optical_limit=optical_limit,
                    nbands=self.nbands,
                    hilbert_trans=False,
                    eta=0.0001,
                    ecut=self.ecut*Hartree,
                    xc='RPA',
                    txt='df.out')
            df.initialize()
            df.calculate()

            if optical_limit:
                K_GG = self.V_qGG[iq].copy()
                q_v = np.dot(q, self.bcell_cv)
                K0 = calculate_Kc(q,
                                  self.Gvec_Gc,
                                  self.acell_cv,
                                  self.bcell_cv,
                                  self.pbc,
                                  vcut=self.vcut)[0,0]

                for iG in range(1,self.npw):
                    K_GG[0, iG] = self.V_qGG[iq, iG, iG]**0.5 * K0**0.5
                    K_GG[iG, 0] = self.V_qGG[iq, iG, iG]**0.5 * K0**0.5
                K_GG[0,0] = K0
                df_GG = np.eye(self.npw, self.npw) - K_GG*df.chi0_wGG[0]
            else:
                df_GG = np.eye(self.npw, self.npw) - self.V_qGG[iq]*df.chi0_wGG[0]
            dfinv_GG = np.linalg.inv(df_GG)
            
            if optical_limit:
                eps = 1/dfinv_GG[0,0]
                self.printtxt('    RPA macroscopic dielectric constant is: %3.3f' %  eps.real)
            W_qGG[iq] = dfinv_GG * self.V_qGG[iq]
            self.timing(iq, t0, self.nibzq, 'iq')
            
        if rank == 0:
            if self.kernel_file is not None:
                data = {'W_qGG': W_qGG}
                name = self.kernel_file+'.pckl'
                pickle.dump(data, open(name, 'w'), -1)
        
        return W_qGG


    def full_bare_interaction(self):
        """Calculate V_GG(q)"""

        V_qGG = np.zeros((self.nibzq, self.npw, self.npw), dtype=complex)
        
        t0 = time()
        for iq in range(self.nibzq):
            q = self.ibzq_qc[iq]

            Vq_G = np.diag(calculate_Kc(q,
                                        self.Gvec_Gc,
                                        self.acell_cv,
                                        self.bcell_cv,
                                        self.pbc,
                                        integrate_gamma=True,
                                        N_k=self.kd.N_c,
                                        vcut=self.vcut))**0.5
            
            for i, iG in enumerate(self.integrate_coulomb):
                Vq_G[iG] = self.vint_Gq[i][iq]**0.5

            V_qGG[iq] = np.outer(Vq_G, Vq_G)

        return V_qGG

                                          
    def print_bse(self):

        printtxt = self.printtxt

        if not self.mode == 'RPA':
            printtxt('Number of q points           : %d' %(self.nibzq))
        printtxt('Number of frequency points   : %d' %(self.Nw) )
        printtxt('Number of pair orbitals      : %d' %(self.nS) )
        printtxt('')
        printtxt('Parallelization scheme:')
        printtxt('   Total cpus         : %d' %(world.size))
        printtxt('   pair orb parsize   : %d' %(self.Scomm.size))        
        
        return


    def get_phi_qaGp(self):

        N1_max = 0
        N2_max = 0
        natoms = len(self.calc.wfs.setups)
        for id in range(natoms):
            N1 = self.npw
            N2 = self.calc.wfs.setups[id].ni**2
            if N1 > N1_max:
                N1_max = N1
            if N2 > N2_max:
                N2_max = N2
        
        nbzq = self.kd.nbzkpts
        nbzq, nq_local, q_start, q_end = parallel_partition(
                                   nbzq, world.rank, world.size, reshape=False)
        phimax_qaGp = np.zeros((nq_local, natoms, N1_max, N2_max), dtype=complex)
        #phimax_qaGp = np.zeros((nbzq, natoms, N1_max, N2_max), dtype=complex)

        t0 = time()
        for iq in range(nq_local):
            q_c = self.bzq_qc[iq + q_start]
            tmp_aGp = self.get_phi_aGp(q_c, parallel=False)
            for id in range(natoms):
                N1, N2 = tmp_aGp[id].shape
                phimax_qaGp[iq, id, :N1, :N2] = tmp_aGp[id]
            self.timing(iq*world.size, t0, nq_local, 'iq')
        world.barrier()

        # Write to disk
        filename = 'phi_qaGp'
        if world.rank == 0:
            w = Writer(filename)
            w.dimension('nbzq', nbzq)
            w.dimension('natoms', natoms)
            w.dimension('nG', N1_max)
            w.dimension('nii', N2_max)
            w.add('phi_qaGp', ('nbzq', 'natoms', 'nG', 'nii',), dtype=complex)

        for q in range(nbzq):
            residual = nbzq % size
            N_local = nbzq // size
            if q < residual * (N_local + 1):
                qrank = q // (N_local + 1)
            else:
                qrank = (q - residual * (N_local + 1)) // N_local + residual
                
            if qrank == 0:
                if world.rank == 0:
                    phi_aGp = phimax_qaGp[q - q_start]
            else:
                if world.rank == qrank:
                    phi_aGp = phimax_qaGp[q - q_start]
                    world.send(phi_aGp, 0, q)
                elif world.rank == 0:
                    world.receive(phi_aGp, qrank, q)
            if world.rank == 0:
                w.fill(phi_aGp)
        world.barrier()
        if world.rank == 0:
            w.close()
        
        return

    def load_phi_aGp(self, reader, iq):

        phimax_aGp = np.array(reader.get('phi_qaGp', iq), complex)

        phi_aGp = {}
        natoms = len(phimax_aGp)
        for a in range(natoms):
            N1 = self.npw
            N2 = self.calc.wfs.setups[a].ni**2
            phi_aGp[a] = phimax_aGp[a, :N1, :N2]

        return phi_aGp


    def get_dielectric_function(self, filename='df.dat', readfile=None):

        if self.epsilon_w is None:
            self.initialize()

            if readfile is None:
                H_sS = self.calculate()
                self.printtxt('Diagonalizing %s matrix.' % self.mode)
                self.diagonalize(H_sS)
                self.printtxt('Calculating dielectric function.')
            elif readfile == 'H_SS':
                H_sS = self.par_load('H_SS', 'H_SS')
                self.printtxt('Finished reading H_SS.gpw')
                self.diagonalize(H_sS)
                self.printtxt('Finished diagonalizing BSE matrix')
            elif readfile == 'v_SS':
                self.v_SS = self.par_load('v_SS', 'v_SS')
                self.printtxt('Finished reading v_SS.gpw')
            else:
                XX

            w_S = self.w_S
            if not self.coupling:
                v_SS = self.v_SS.T # v_SS[:,lamda]
            else:
                v_SS = self.v_SS
            rhoG0_S = self.rhoG0_S
            focc_S = self.focc_S

            # get overlap matrix
            if self.coupling:
                tmp = np.dot(v_SS.conj().T, v_SS )
                overlap_SS = np.linalg.inv(tmp)
    
            # get chi
            epsilon_w = np.zeros(self.Nw, dtype=complex)
            t0 = time()

            A_S = np.dot(rhoG0_S, v_SS)
            B_S = np.dot(rhoG0_S*focc_S, v_SS)
            if self.coupling:
                C_S = np.dot(B_S.conj(), overlap_SS.T) * A_S
            else:
                if world.size == 1:
                    C_S = B_S.conj() * A_S
                else:
                    tmp = B_S.conj() * A_S
                    C_S = gatherv(tmp, self.nS)

            for iw in range(self.Nw):
                tmp_S = 1. / (iw*self.dw - w_S + 1j*self.eta)
                epsilon_w[iw] += np.dot(tmp_S, C_S)
    
            epsilon_w *=  - 4 * pi / np.inner(self.qq_v, self.qq_v) / self.vol
            epsilon_w += 1        

            self.epsilon_w = epsilon_w
    
        if rank == 0:
            f = open(filename,'w')
            #g = open('excitons.dat', 'w')
            for iw in range(self.Nw):
                energy = iw * self.dw * Hartree
                print >> f, energy, np.real(epsilon_w[iw]), np.imag(epsilon_w[iw])
                #print >> g, energy, np.real(C_S[iw])/max(abs(C_S))
            f.close()
            #g.close()
        # Wait for I/O to finish
        world.barrier()

        """Check f-sum rule."""
        N1 = 0
        for iw in range(self.Nw):
            w = iw * self.dw
            N1 += np.imag(epsilon_w[iw]) * w
        N1 *= self.dw * self.vol / (2 * pi**2)

        self.printtxt('')
        self.printtxt('Sum rule:')
        nv = self.nvalence
        self.printtxt('N1 = %f, %f  %% error' %(N1, (N1 - nv) / nv * 100) )

        return epsilon_w


    def get_e_h_density(self, lamda=None, filename=None):

        if filename is not None:
            self.load(filename)
            self.initialize()
            
        gd = self.gd
        w_S = self.w_S
        v_SS = self.v_SS
        A_S = v_SS[:, lamda]
        kq_k = self.kq_k
        kd = self.kd

        # Electron density
        nte_R = gd.zeros()
        
        for iS in range(self.nS_start, self.nS_end):
            print 'electron density:', iS
            k1, n1, m1 = self.Sindex_S3[iS]
            ibzkpt1 = kd.bz2ibz_k[k1]
            psitold_g = self.get_wavefunction(ibzkpt1, n1)
            psit1_g = kd.transform_wave_function(psitold_g, k1)

            for jS in range(self.nS):
                k2, n2, m2 = self.Sindex_S3[jS]
                if m1 == m2 and k1 == k2:
                    psitold_g = self.get_wavefunction(ibzkpt1, n2)
                    psit2_g = kd.transform_wave_function(psitold_g, k1)

                    nte_R += A_S[iS] * A_S[jS].conj() * psit1_g.conj() * psit2_g

        # Hole density
        nth_R = gd.zeros()
        
        for iS in range(self.nS_start, self.nS_end):
            print 'hole density:', iS
            k1, n1, m1 = self.Sindex_S3[iS]
            ibzkpt1 = kd.bz2ibz_k[kq_k[k1]]
            psitold_g = self.get_wavefunction(ibzkpt1, m1)
            psit1_g = kd.transform_wave_function(psitold_g, kq_k[k1])

            for jS in range(self.nS):
                k2, n2, m2 = self.Sindex_S3[jS]
                if n1 == n2 and k1 == k2:
                    psitold_g = self.get_wavefunction(ibzkpt1, m2)
                    psit2_g = kd.transform_wave_function(psitold_g, kq_k[k1])

                    nth_R += A_S[iS] * A_S[jS].conj() * psit1_g * psit2_g.conj()
                    
        self.Scomm.sum(nte_R)
        self.Scomm.sum(nth_R)


        if rank == 0:
            write('rho_e.cube',self.calc.atoms, format='cube', data=nte_R)
            write('rho_h.cube',self.calc.atoms, format='cube', data=nth_R)
            
        world.barrier()
        
        return 

    def get_excitation_wavefunction(self, lamda=None,filename=None, re_c=None, rh_c=None):
        """ garbage at the moment. come back later"""
        if filename is not None:
            self.load(filename)
            self.initialize()
            
        gd = self.gd
        w_S = self.w_S
        v_SS = self.v_SS
        A_S = v_SS[:, lamda]
        kq_k = self.kq_k
        kd = self.kd

        nx, ny, nz = self.gd.N_c
        nR = 9
        nR2 = (nR - 1 ) // 2
        if re_c is not None:
            psith_R = gd.zeros(dtype=complex)
            psith2_R = np.zeros((nR*nx, nR*ny, nz), dtype=complex)
            
        elif rh_c is not None:
            psite_R = gd.zeros(dtype=complex)
            psite2_R = np.zeros((nR*nx, ny, nR*nz), dtype=complex)
        else:
            self.printtxt('No wavefunction output !')
            return
            
        for iS in range(self.nS_start, self.nS_end):

            k, n, m = self.Sindex_S3[iS]
            ibzkpt1 = kd.bz2ibz_k[k]
            ibzkpt2 = kd.bz2ibz_k[kq_k[k]]
            print 'hole wavefunction', iS, (k,n,m),A_S[iS]
            
            psitold_g = self.get_wavefunction(ibzkpt1, n)
            psit1_g = kd.transform_wave_function(psitold_g, k)

            psitold_g = self.get_wavefunction(ibzkpt2, m)
            psit2_g = kd.transform_wave_function(psitold_g, kq_k[k])

            if re_c is not None:
                # given electron position, plot hole wavefunction
                tmp = A_S[iS] * psit1_g[re_c].conj() * psit2_g
                psith_R += tmp

                k_c = self.kd.bzk_kc[k] + self.q_c
                for i in range(nR):
                    for j in range(nR):
                        R_c = np.array([i-nR2, j-nR2, 0])
                        psith2_R[i*nx:(i+1)*nx, j*ny:(j+1)*ny, 0:nz] += \
                                                tmp * np.exp(1j*2*pi*np.dot(k_c,R_c))
                
            elif rh_c is not None:
                # given hole position, plot electron wavefunction
                tmp = A_S[iS] * psit1_g.conj() * psit2_g[rh_c] * self.expqr_g
                psite_R += tmp

                k_c = self.kd.bzk_kc[k]
                k_v = np.dot(k_c, self.bcell_cv)
                for i in range(nR):
                    for j in range(nR):
                        R_c = np.array([i-nR2, 0, j-nR2])
                        R_v = np.dot(R_c, self.acell_cv)
                        assert np.abs(np.dot(k_v, R_v) - np.dot(k_c, R_c) * 2*pi).sum() < 1e-5
                        psite2_R[i*nx:(i+1)*nx, 0:ny, j*nz:(j+1)*nz] += \
                                                tmp * np.exp(-1j*np.dot(k_v,R_v))
                
            else:
                pass

        if re_c is not None:
            self.Scomm.sum(psith_R)
            self.Scomm.sum(psith2_R)
            if rank == 0:
                write('psit_h.cube',self.calc.atoms, format='cube', data=psith_R)

                atoms = self.calc.atoms
                shift = atoms.cell[0:2].copy()
                positions = atoms.positions
                atoms.cell[0:2] *= nR2
                atoms.positions += shift * (nR2 - 1)
                
                write('psit_bigcell_h.cube',atoms, format='cube', data=psith2_R)
        elif rh_c is not None:
            self.Scomm.sum(psite_R)
            self.Scomm.sum(psite2_R)
            if rank == 0:
                write('psit_e.cube',self.calc.atoms, format='cube', data=psite_R)

                atoms = self.calc.atoms
#                shift = atoms.cell[0:2].copy()
                positions = atoms.positions
                atoms.cell[0:2] *= nR2
#                atoms.positions += shift * (nR2 - 1)
                
                write('psit_bigcell_e.cube',atoms, format='cube', data=psite2_R)
                
        else:
            pass

        world.barrier()
            
        return
    

    def load(self, filename):

        data = pickle.load(open(filename))
        self.w_S  = data['w_S']
        self.v_SS = data['v_SS']

        self.printtxt('Read succesfully !')
        

    def save(self, filename):
        """Dump essential data"""

        data = {'w_S'  : self.w_S,
                'v_SS' : self.v_SS}
        
        if rank == 0:
            pickle.dump(data, open(filename, 'w'), -1)

        world.barrier()

    def redistribute_H(self, H_sS):

        g1 = BlacsGrid(world, size, 1)
        g2 = BlacsGrid(world, 1, size)
        N = self.nS
        nndesc1 = g1.new_descriptor(N, N, self.nS_local,  N) 
        nndesc2 = g2.new_descriptor(N, N, N, self.nS_local)
        
        H_Ss = nndesc2.empty(dtype=H_sS.dtype)
        redistributor = Redistributor(world, nndesc1, nndesc2)
        redistributor.redistribute(H_sS, H_Ss)

        return H_Ss

    def scalapack_diagonalize(self, H_sS):

        mb = 32
        N = self.nS
        
        g1 = BlacsGrid(world, size,    1)
        g2 = BlacsGrid(world, size//2, 2)
        nndesc1 = g1.new_descriptor(N, N, self.nS_local,  N) 
        nndesc2 = g2.new_descriptor(N, N, mb, mb)
        
        A_ss = nndesc2.empty(dtype=H_sS.dtype)
        redistributor = Redistributor(world, nndesc1, nndesc2)
        redistributor.redistribute(H_sS, A_ss)
        
        # diagonalize
        v_ss = nndesc2.zeros(dtype=A_ss.dtype)
        w_S = np.zeros(N,dtype=float)
        nndesc2.diagonalize_dc(A_ss, v_ss, w_S, 'L')
        
        # distribute the eigenvectors to master
        v_sS = np.zeros_like(H_sS)
        redistributor = Redistributor(world, nndesc2, nndesc1)
        redistributor.redistribute(v_ss, v_sS)

#        v2_SS = np.zeros((self.nS, self.nS), dtype=complex)
#        world.all_gather(v_sS, v2_SS)
        
        return w_S, v_sS.conj()

    def get_chi(self, w):
        H_SS = self.calculate()
        self.printtxt('Diagonalizing BSE matrix.')
        self.diagonalize(H_SS)
        self.printtxt('Calculating BSE response function.')

        w_S = self.w_S
        if not self.coupling:
            v_SS = self.v_SS.T # v_SS[:,lamda]
        else:
            v_SS = self.v_SS
        rhoG0_S = self.rhoG0_S
        focc_S = self.focc_S

        # get overlap matrix
        if self.coupling:
            tmp = np.dot(v_SS.conj().T, v_SS )
            overlap_SS = np.linalg.inv(tmp)
    
        # get chi
        chi_wGG = np.zeros((len(w), self.npw, self.npw), dtype=complex)
        t0 = time()

        A_S = np.dot(rhoG0_S, v_SS)
        B_S = np.dot(rhoG0_S*focc_S, v_SS)
        if self.coupling:
            C_S = np.dot(B_S.conj(), overlap_SS.T) * A_S
        else:
            C_S = B_S.conj() * A_S

        return chi_wGG<|MERGE_RESOLUTION|>--- conflicted
+++ resolved
@@ -10,23 +10,13 @@
 from gpaw.utilities import devnull
 from gpaw.utilities.blas import gemmdot, gemm, gemv
 from gpaw.utilities.memory import maxrss
-<<<<<<< HEAD
 from gpaw.response.base import BaseChi
-from gpaw.response.parallel import parallel_partition
-=======
-from gpaw.response.base import BASECHI
 from gpaw.response.parallel import parallel_partition, gatherv
 from gpaw.response.kernel import calculate_Kc, calculate_Kc_q
->>>>>>> 30e9e5b7
 from gpaw.response.df import DF
 
-<<<<<<< HEAD
 class BSE(BaseChi):
-    """This class defines Belth-Selpether equations."""
-=======
-class BSE(BASECHI):
     """This class defines Bethe-Salpeter equations."""
->>>>>>> 30e9e5b7
 
     def __init__(self,
                  calc=None,
@@ -76,15 +66,7 @@
         self.printtxt('----------------------------------------')
         self.printtxt('Started at:  %s' % ctime())
         self.printtxt('')
-<<<<<<< HEAD
-        self.printtxt('-----------------------------------------------')
-        self.printtxt('Bethe Salpeter Equation calculation started at:')
-        self.printtxt(ctime())
-
         BaseChi.initialize(self)
-=======
-        BASECHI.initialize(self)
->>>>>>> 30e9e5b7
         assert self.nspins == 1
         
         calc = self.calc
