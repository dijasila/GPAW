import functools
from time import time, ctime
from datetime import timedelta
import sys

import numpy as np
from ase.units import Hartree, Bohr
from ase.utils import IOContext
from ase.dft import monkhorst_pack
from scipy.linalg import eigh

from gpaw import GPAW
from gpaw.kpt_descriptor import KPointDescriptor
from gpaw.pw.descriptor import PWDescriptor
from gpaw.blacs import BlacsGrid, Redistributor
from gpaw.mpi import world, serial_comm, broadcast
from gpaw.response import ResponseGroundStateAdapter
from gpaw.response.chi0 import Chi0
from gpaw.response.df import write_response_function
from gpaw.response.coulomb_kernels import get_coulomb_kernel
from gpaw.response.wstc import WignerSeitzTruncatedCoulomb
from gpaw.response.pair import PairDensity
from gpaw.response.screened_interaction import initialize_w_calculator
from gpaw.response.paw import PWPAWCorrectionData


class BSE:
    def __init__(self,
                 calc=None,
                 spinors=False,
                 ecut=10.,
                 scale=1.0,
                 nbands=None,
                 valence_bands=None,
                 conduction_bands=None,
                 eshift=None,
                 gw_skn=None,
                 truncation=None,
                 integrate_gamma=1,
                 txt=sys.stdout,
                 mode='BSE',
                 wfile=None,
                 write_h=False,
                 write_v=False):

        """Creates the BSE object

        calc: str or calculator object
            The string should refer to the .gpw file contaning KS orbitals
        ecut: float
            Plane wave cutoff energy (eV)
        nbands: int
            Number of bands used for the screened interaction
        valence_bands: list
            Valence bands used in the BSE Hamiltonian
        conduction_bands: list
            Conduction bands used in the BSE Hamiltonian
        eshift: float
            Scissors operator opening the gap (eV)
        gw_skn: list / array
            List or array defining the gw quasiparticle energies used in
            the BSE Hamiltonian. Should match spin, k-points and
            valence/conduction bands
        truncation: str
            Coulomb truncation scheme. Can be either wigner-seitz,
            2D, 1D, or 0D
        integrate_gamma: int
            Method to integrate the Coulomb interaction. 1 is a numerical
            integration at all q-points with G=[0,0,0] - this breaks the
            symmetry slightly. 0 is analytical integration at q=[0,0,0] only -
            this conserves the symmetry. integrate_gamma=2 is the same as 1,
            but the average is only carried out in the non-periodic directions.
        txt: str
            txt output
        mode: str
            Theory level used. can be RPA TDHF or BSE. Only BSE is screened.
        wfile: str
            File for saving screened interaction and some other stuff
            needed later
        write_h: bool
            If True, write the BSE Hamiltonian to H_SS.ulm.
        write_v: bool
            If True, write eigenvalues and eigenstates to v_TS.ulm
        """

        # Calculator
        if isinstance(calc, str):
            calc = GPAW(calc, communicator=serial_comm)
        self.calc = calc
        self.gs = ResponseGroundStateAdapter(calc)
        self.spinors = spinors
        self.scale = scale

        assert mode in ['RPA', 'TDHF', 'BSE']

        self.iocontext = IOContext()
        self.fd = self.iocontext.openfile(txt)

        self.ecut = ecut / Hartree
        self.nbands = nbands
        self.mode = mode
        self.truncation = truncation
        if integrate_gamma == 0 and truncation is not None:
            print('***WARNING*** Analytical Coulomb integration is ' +
                  'not expected to work with Coulomb truncation. ' +
                  'Use integrate_gamma=1', file=self.fd)
        self.integrate_gamma = integrate_gamma
        self.wfile = wfile
        self.write_h = write_h
        self.write_v = write_v
        
        # Find q-vectors and weights in the IBZ:
        self.kd = self.gs.kd
        if -1 in self.kd.bz2bz_ks:
            print('***WARNING*** Symmetries may not be right ' +
                  'Use gamma-centered grid to be sure', file=self.fd)
        """
        offset_c = 0.5 * ((self.kd.N_c + 1) % 2) / self.kd.N_c
        bzq_qc = monkhorst_pack(self.kd.N_c) + offset_c
        self.qd = KPointDescriptor(bzq_qc)
        self.qd.set_symmetry(self.gs.atoms, self.kd.symmetry)
        """
        # bands
        self.spins = self.gs.nspins
        if self.spins == 2:
            if self.spinors:
                self.spinors = False
                print('***WARNING*** Presently the spinor version' +
                      'does not work for spin-polarized calculations.' +
                      'Performing scalar calculation', file=self.fd)
            assert len(valence_bands[0]) == len(valence_bands[1])
            assert len(conduction_bands[0]) == len(conduction_bands[1])
        if valence_bands is None:
            nv = self.gs.nvalence
            valence_bands = [[nv // 2 - 1]]
            if self.spins == 2:
                valence_bands *= 2
        if conduction_bands is None:
            conduction_bands = [[valence_bands[-1] + 1]]
            if self.spins == 2:
                conduction_bands *= 2

        self.val_sn = np.array(valence_bands)
        if len(np.shape(self.val_sn)) == 1:
            self.val_sn = np.array([self.val_sn])
        self.con_sn = np.array(conduction_bands)
        if len(np.shape(self.con_sn)) == 1:
            self.con_sn = np.array([self.con_sn])

        self.td = True
        for n in self.val_sn[0]:
            if n in self.con_sn[0]:
                self.td = False
        if len(self.val_sn) == 2:
            for n in self.val_sn[1]:
                if n in self.con_sn[1]:
                    self.td = False

        self.nv = len(self.val_sn[0])
        self.nc = len(self.con_sn[0])
        if eshift is not None:
            eshift /= Hartree
        if gw_skn is not None:
            assert self.nv + self.nc == len(gw_skn[0, 0])
            assert self.kd.nibzkpts == len(gw_skn[0])
            gw_skn = gw_skn[:, self.kd.bz2ibz_k]
            # assert self.kd.nbzkpts == len(gw_skn[0])
            gw_skn /= Hartree
        self.gw_skn = gw_skn
        self.eshift = eshift

        # Number of pair orbitals
        self.nS = self.kd.nbzkpts * self.nv * self.nc * self.spins
        self.nS *= (self.spinors + 1)**2

        # Wigner-Seitz stuff
        if self.truncation == 'wigner-seitz':
            self.wstc = WignerSeitzTruncatedCoulomb(self.gs.gd.cell_cv,
                                                    self.kd.N_c, self.fd)
        else:
            self.wstc = None

        # Chi0 and W calculators
        self.initialize_chi0_calculator()
        self._wcalc = initialize_w_calculator(
            chi0calc=self._chi0calc,
            truncation=self.truncation,
            world=world,
            txt=self.fd,
            integrate_gamma=self.integrate_gamma)

        self.qd = self._wcalc.qd

        self.print_initialization(self.td, self.eshift, self.gw_skn)

        
    def __del__(self):
        self.iocontext.close()

    def calculate(self, optical=True):

        if self.spinors:
            # Calculate spinors. Here m is index of eigenvalues with SOC
            # and n is the basis of eigenstates without SOC. Below m is used
            # for unoccupied states and n is used for occupied states so be
            # careful!

            print('Diagonalizing spin-orbit Hamiltonian', file=self.fd)
            if world.rank == 0:
                # XXX Probably not a good idea for this to be serial!
                soc = self.gs.soc_eigenstates(scale=self.scale)
                e_mk = soc.eigenvalues().T
                v_kmsn = soc.eigenvectors()
                e_mk /= Hartree
                data = (e_mk, v_kmsn)
            else:
                data = None
            e_mk, v_kmsn = broadcast(data, 0, world)

        # Parallelization stuff
        nK = self.kd.nbzkpts
        myKrange, myKsize, mySsize = self.parallelisation_sizes()

        # Calculate exchange interaction
        qd0 = KPointDescriptor([self.q_c])
        pd0 = PWDescriptor(self.ecut, self.gs.gd, complex, qd0)
        ikq_k = self.kd.find_k_plus_q(self.q_c)
        v_G = get_coulomb_kernel(pd0, self.kd.N_c, truncation=self.truncation,
                                 wstc=self.wstc)
        if optical:
            v_G[0] = 0.0

        self.pair = PairDensity(self.calc, world=serial_comm,
                                txt='pair.txt')

        # Calculate direct (screened) interaction and PAW corrections
        if self.mode == 'RPA':
            pairden_paw_corr = self.gs.pair_density_paw_corrections
            pawcorr = pairden_paw_corr(pd0, alter_optical_limit=True)
        else:
            self.get_screened_potential()
            if (self.qd.ibzk_kc - self.q_c < 1.0e-6).all():
                iq0 = self.qd.bz2ibz_k[self.kd.where_is_q(self.q_c,
                                                          self.qd.bzk_kc)]
                pawcorr = self.pawcorr_q[iq0]  # Q_qaGii[iq0]
            else:
                pairden_paw_corr = self.gs.pair_density_paw_corrections
                pawcorr = pairden_paw_corr(pd0, alter_optical_limit=True)

        # Calculate pair densities, eigenvalues and occupations
        so = self.spinors + 1
        Nv, Nc = so * self.nv, so * self.nc
        Ns = self.spins
        rhoex_KsmnG = np.zeros((nK, Ns, Nv, Nc, len(v_G)), complex)
        # rhoG0_Ksmn = np.zeros((nK, Ns, Nv, Nc), complex)
        df_Ksmn = np.zeros((nK, Ns, Nv, Nc), float)  # -(ev - ec)
        deps_ksmn = np.zeros((myKsize, Ns, Nv, Nc), float)  # -(fv - fc)

        optical_limit = np.allclose(self.q_c, 0.0)

        get_pair = self.pair.get_kpoint_pair
        get_pair_density = self.pair.get_pair_density
        get_optical_pair_density = self.pair.get_optical_pair_density
        if self.spinors:
            # Get all pair densities to allow for SOC mixing
            # Use twice as many no-SOC states as BSE bands to allow mixing
            vi_s = [2 * self.val_sn[0, 0] - self.val_sn[0, -1] - 1]
            vf_s = [2 * self.con_sn[0, -1] - self.con_sn[0, 0] + 2]
            if vi_s[0] < 0:
                vi_s[0] = 0
            ci_s, cf_s = vi_s, vf_s
            ni, nf = vi_s[0], vf_s[0]
            mvi = 2 * self.val_sn[0, 0]
            mvf = 2 * (self.val_sn[0, -1] + 1)
            mci = 2 * self.con_sn[0, 0]
            mcf = 2 * (self.con_sn[0, -1] + 1)
        else:
            vi_s, vf_s = self.val_sn[:, 0], self.val_sn[:, -1] + 1
            ci_s, cf_s = self.con_sn[:, 0], self.con_sn[:, -1] + 1
        for ik, iK in enumerate(myKrange):
            for s in range(Ns):
                pair = get_pair(pd0, s, iK,
                                vi_s[s], vf_s[s], ci_s[s], cf_s[s])
                m_m = np.arange(vi_s[s], vf_s[s])
                n_n = np.arange(ci_s[s], cf_s[s])
                if self.gw_skn is not None:
                    iKq = self.gs.kd.find_k_plus_q(self.q_c, [iK])[0]
                    epsv_m = self.gw_skn[s, iK, :self.nv]
                    epsc_n = self.gw_skn[s, iKq, self.nv:]
                    deps_ksmn[ik] = -(epsv_m[:, np.newaxis] - epsc_n)
                elif self.spinors:
                    iKq = self.gs.kd.find_k_plus_q(self.q_c, [iK])[0]
                    epsv_m = e_mk[mvi:mvf, iK]
                    epsc_n = e_mk[mci:mcf, iKq]
                    deps_ksmn[ik, s] = -(epsv_m[:, np.newaxis] - epsc_n)
                else:
                    deps_ksmn[ik, s] = -pair.get_transition_energies(m_m, n_n)

                df_mn = pair.get_occupation_differences(self.val_sn[s],
                                                        self.con_sn[s])
                rho_mnG = get_pair_density(pd0, pair, m_m, n_n,
                                           pawcorr=pawcorr)
                if optical_limit:
                    n_mnv = get_optical_pair_density(pd0, pair, m_m, n_n)
                    rho_mnG[:, :, 0] = n_mnv[:, :, self.direction]
                if self.spinors:
                    if optical_limit:
                        deps0_mn = -pair.get_transition_energies(m_m, n_n)
                        rho_mnG[:, :, 0] *= deps0_mn
                    df_Ksmn[iK, s, ::2, ::2] = df_mn
                    df_Ksmn[iK, s, ::2, 1::2] = df_mn
                    df_Ksmn[iK, s, 1::2, ::2] = df_mn
                    df_Ksmn[iK, s, 1::2, 1::2] = df_mn
                    vecv0_mn = v_kmsn[iK, mvi:mvf, 0, ni:nf]
                    vecc0_mn = v_kmsn[iKq, mci:mcf, 0, ni:nf]
                    rho_0mnG = np.dot(vecv0_mn.conj(),
                                      np.dot(vecc0_mn, rho_mnG))
                    vecv1_mn = v_kmsn[iK, mvi:mvf, 1, ni:nf]
                    vecc1_mn = v_kmsn[iKq, mci:mcf, 1, ni:nf]
                    rho_1mnG = np.dot(vecv1_mn.conj(),
                                      np.dot(vecc1_mn, rho_mnG))
                    rhoex_KsmnG[iK, s] = rho_0mnG + rho_1mnG
                    if optical_limit:
                        rhoex_KsmnG[iK, s, :, :, 0] /= deps_ksmn[ik, s]
                else:
                    df_Ksmn[iK, s] = pair.get_occupation_differences(m_m, n_n)
                    rhoex_KsmnG[iK, s] = rho_mnG

        if self.eshift is not None:
            deps_ksmn[np.where(df_Ksmn[myKrange] > 1.0e-3)] += self.eshift
            deps_ksmn[np.where(df_Ksmn[myKrange] < -1.0e-3)] -= self.eshift

        world.sum(df_Ksmn)
        world.sum(rhoex_KsmnG)

        self.rhoG0_S = np.reshape(rhoex_KsmnG[:, :, :, :, 0], -1)

        if hasattr(self, 'H_sS'):
            return

        # Calculate Hamiltonian
        t0 = time()
        print('Calculating %s matrix elements at q_c = %s'
              % (self.mode, self.q_c), file=self.fd)
        H_ksmnKsmn = np.zeros((myKsize, Ns, Nv, Nc, nK, Ns, Nv, Nc), complex)
        for ik1, iK1 in enumerate(myKrange):
            for s1 in range(Ns):
                kptv1 = self.pair.get_k_point(s1, iK1, vi_s[s1], vf_s[s1])
                kptc1 = self.pair.get_k_point(s1, ikq_k[iK1], ci_s[s1],
                                              cf_s[s1])
                rho1_mnG = rhoex_KsmnG[iK1, s1]

                # rhoG0_Ksmn[iK1, s1] = rho1_mnG[:, :, 0]
                rho1ccV_mnG = rho1_mnG.conj()[:, :] * v_G
                for s2 in range(Ns):
                    for Q_c in self.qd.bzk_kc:
                        iK2 = self.kd.find_k_plus_q(Q_c, [kptv1.K])[0]
                        rho2_mnG = rhoex_KsmnG[iK2, s2]

                        H_ksmnKsmn[ik1, s1, :, :, iK2, s2, :, :] += np.einsum(
                            'ijk,mnk->ijmn', rho1ccV_mnG, rho2_mnG,
                            optimize='optimal')

                        if not self.mode == 'RPA' and s1 == s2:
                            ikq = ikq_k[iK2]
                            kptv2 = self.pair.get_k_point(s1, iK2, vi_s[s1],
                                                          vf_s[s1])
                            kptc2 = self.pair.get_k_point(s1, ikq, ci_s[s1],
                                                          cf_s[s1])
                            rho3_mmG, iq = self._wcalc.get_density_matrix(kptv1,
                                                                          kptv2,
                                                                          self.pd_q,
                                                                          self.pawcorr_q)
                            rho4_nnG, iq = self._wcalc.get_density_matrix(kptc1,
                                                                          kptc2,
                                                                          self.pd_q,
                                                                          self.pawcorr_q)
                            if self.spinors:
                                vec0_mn = v_kmsn[iK1, mvi:mvf, 0, ni:nf]
                                vec1_mn = v_kmsn[iK1, mvi:mvf, 1, ni:nf]
                                vec2_mn = v_kmsn[iK2, mvi:mvf, 0, ni:nf]
                                vec3_mn = v_kmsn[iK2, mvi:mvf, 1, ni:nf]
                                rho_0mnG = np.dot(vec0_mn.conj(),
                                                  np.dot(vec2_mn, rho3_mmG))
                                rho_1mnG = np.dot(vec1_mn.conj(),
                                                  np.dot(vec3_mn, rho3_mmG))
                                rho3_mmG = rho_0mnG + rho_1mnG
                                vec0_mn = v_kmsn[ikq_k[iK1], mci:mcf, 0, ni:nf]
                                vec1_mn = v_kmsn[ikq_k[iK1], mci:mcf, 1, ni:nf]
                                vec2_mn = v_kmsn[ikq, mci:mcf, 0, ni:nf]
                                vec3_mn = v_kmsn[ikq, mci:mcf, 1, ni:nf]
                                rho_0mnG = np.dot(vec0_mn.conj(),
                                                  np.dot(vec2_mn, rho4_nnG))
                                rho_1mnG = np.dot(vec1_mn.conj(),
                                                  np.dot(vec3_mn, rho4_nnG))
                                rho4_nnG = rho_0mnG + rho_1mnG

                            W_mnmn = np.einsum('ijk,km,pqm->ipjq',
                                               rho3_mmG.conj(),
                                               self.W_qGG[iq],
                                               rho4_nnG,
                                               optimize='optimal')
                            W_mnmn *= Ns * so
                            H_ksmnKsmn[ik1, s1, :, :, iK2, s1] -= 0.5 * W_mnmn
            if iK1 % (myKsize // 5 + 1) == 0:
                dt = time() - t0
                tleft = dt * myKsize / (iK1 + 1) - dt
                print('  Finished %s pair orbitals in %s - Estimated %s left' %
                      ((iK1 + 1) * Nv * Nc * Ns * world.size,
                       timedelta(seconds=round(dt)),
                       timedelta(seconds=round(tleft))), file=self.fd)

        # if self.mode == 'BSE':
        #     del self.Q_qaGii, self.W_qGG, self.pd_q

        H_ksmnKsmn /= self.gs.volume

        mySsize = myKsize * Nv * Nc * Ns
        if myKsize > 0:
            iS0 = myKrange[0] * Nv * Nc * Ns

        # world.sum(rhoG0_Ksmn)
        # self.rhoG0_S = np.reshape(rhoG0_Ksmn, -1)
        self.df_S = np.reshape(df_Ksmn, -1)
        if not self.td:
            self.excludef_S = np.where(np.abs(self.df_S) < 0.001)[0]
        # multiply by 2 when spin-paired and no SOC
        self.df_S *= 2.0 / nK / Ns / so
        self.deps_s = np.reshape(deps_ksmn, -1)
        H_sS = np.reshape(H_ksmnKsmn, (mySsize, self.nS))
        for iS in range(mySsize):
            # Multiply by occupations and adiabatic coupling
            H_sS[iS] *= self.df_S[iS0 + iS]
            # add bare transition energies
            H_sS[iS, iS0 + iS] += self.deps_s[iS]

        self.H_sS = H_sS

        if self.write_h:
            self.par_save('H_SS.ulm', 'H_SS', self.H_sS)

    def get_screened_potential(self):

        if hasattr(self, 'W_qGG'):
            return

        if self.wfile is not None:
            # Read screened potential from file
            try:
                data = np.load(self.wfile + '.npz')
                self.pd_q = data['pd']
                assert len(data['pd']) == len(data['Q'])
                self.pawcorr_q = [
                    PWPAWCorrectionData(
                        Q_aGii, pd=pd,
                        setups=self.gs.setups,
                        pos_av=self.gs.get_pos_av())
                    for Q_aGii, pd in zip(data['Q'], self.pd_q)]
                self.W_qGG = data['W']
                print('Reading screened potential from % s' % self.wfile,
                      file=self.fd)
            except FileNotFoundError:
                self.calculate_screened_potential()
                print('Saving screened potential to % s' % self.wfile,
                      file=self.fd)
                if world.rank == 0:
                    np.savez(self.wfile,
                             Q=[pawcorr.Q_aGii for pawcorr in self.pawcorr_q],
                             pd=self.pd_q, W=self.W_qGG)
        else:
            self.calculate_screened_potential()

<<<<<<< HEAD
    def _calculate_chi0(self, q_c):
        """Use the Chi0 object to calculate the static susceptibility."""
        if self._chi0calc is None:
            self.initialize_chi0_calculator()
        chi0 = self._chi0calc.create_chi0(q_c)
        # Do all bands and all spins
        m1, m2, spins = 0, self.nbands, 'all'
        chi0 = self._chi0calc.update_chi0(chi0, m1, m2, spins)
        return chi0  # chi0.pd, chi0.chi0_wGG, chi0.chi0_wxvG, chi0.chi0_wvv

=======
>>>>>>> 730687d6
    def initialize_chi0_calculator(self):
        """Initialize the Chi0 object to compute the static
        susceptibility."""
        self._chi0calc = Chi0(self.calc,
                              frequencies=[0.0],
                              eta=0.001,
                              ecut=self.ecut * Hartree,
                              intraband=False,
                              hilbert=False,
                              nbands=self.nbands,
                              txt='chi0.txt',
                              world=world
                              )
        self.blockcomm = self._chi0calc.blockcomm

    def calculate_screened_potential(self):
        """Calculate W_GG(q)"""

        self.pawcorr_q = []
        self.W_qGG = []
        self.pd_q = []

        t0 = time()
        print('Calculating screened potential', file=self.fd)
        for iq, q_c in enumerate(self.qd.ibzk_kc):
<<<<<<< HEAD
            # pd, chi0_wGG, chi0_wxvG, chi0_wvv = self._calculate_chi0(q_c)
            chi0 = self._calculate_chi0(q_c) #XXX can replace with self._chi0calc.calculate(q_c)
            pd, W_wGG = self._wcalc.calculate_q(iq, q_c, chi0, out_dist = 'wGG')
=======
            chi0 = self._chi0calc.calculate(q_c)
            pd, W_wGG = self._wcalc.calculate_q(iq, q_c, chi0, out_dist='WgG')
>>>>>>> 730687d6
            W_GG = W_wGG[0]
            self.pawcorr_q.append(self._chi0calc.pawcorr)
            self.pd_q.append(pd)
            self.W_qGG.append(W_GG)

            if iq % (self.qd.nibzkpts // 5 + 1) == 2:
                dt = time() - t0
                tleft = dt * self.qd.nibzkpts / (iq + 1) - dt
                print('  Finished %s q-points in %s - Estimated %s left' %
                      (iq + 1, timedelta(seconds=round(dt)),
                       timedelta(seconds=round(tleft))), file=self.fd)

    def diagonalize(self):

        print('Diagonalizing Hamiltonian', file=self.fd)
        """The t and T represent local and global
           eigenstates indices respectively
        """

        # Non-Hermitian matrix can only use linalg.eig
        if not self.td:
            print('  Using numpy.linalg.eig...', file=self.fd)
            print('  Eliminated %s pair orbitals' % len(self.excludef_S),
                  file=self.fd)

            self.H_SS = self.collect_A_SS(self.H_sS)
            self.w_T = np.zeros(self.nS - len(self.excludef_S), complex)
            if world.rank == 0:
                self.H_SS = np.delete(self.H_SS, self.excludef_S, axis=0)
                self.H_SS = np.delete(self.H_SS, self.excludef_S, axis=1)
                self.w_T, self.v_ST = np.linalg.eig(self.H_SS)
            world.broadcast(self.w_T, 0)
            self.df_S = np.delete(self.df_S, self.excludef_S)
            self.rhoG0_S = np.delete(self.rhoG0_S, self.excludef_S)
        # Here the eigenvectors are returned as complex conjugated rows
        else:
            if world.size == 1:
                print('  Using lapack...', file=self.fd)
                self.w_T, self.v_St = eigh(self.H_sS)
            else:
                print('  Using scalapack...', file=self.fd)
                nS = self.nS
                ns = -(-self.kd.nbzkpts // world.size) * (
                    self.nv * self.nc *
                    self.spins *
                    (self.spinors + 1)**2)
                grid = BlacsGrid(world, world.size, 1)
                desc = grid.new_descriptor(nS, nS, ns, nS)

                desc2 = grid.new_descriptor(nS, nS, 2, 2)
                H_tmp = desc2.zeros(dtype=complex)
                r = Redistributor(world, desc, desc2)
                r.redistribute(self.H_sS, H_tmp)

                self.w_T = np.empty(nS)
                v_tmp = desc2.empty(dtype=complex)
                desc2.diagonalize_dc(H_tmp, v_tmp, self.w_T)

                r = Redistributor(grid.comm, desc2, desc)
                self.v_St = desc.zeros(dtype=complex)
                r.redistribute(v_tmp, self.v_St)
                self.v_St = self.v_St.conj().T

        if self.write_v and self.td:
            # Cannot use par_save without td
            self.par_save('v_TS.ulm', 'v_TS', self.v_St.T)

        return

    def get_bse_matrix(self, q_c=[0.0, 0.0, 0.0], direction=0,
                       readfile=None, optical=True, write_eig=None):
        """Calculate and diagonalize BSE matrix"""

        self.q_c = q_c
        self.direction = direction

        if readfile is None:
            self.calculate(optical=optical)
            if hasattr(self, 'w_T'):
                return
            self.diagonalize()
        elif readfile == 'H_SS':
            print('Reading Hamiltonian from file', file=self.fd)
            self.par_load('H_SS.ulm', 'H_SS')
            self.diagonalize()
        elif readfile == 'v_TS':
            print('Reading eigenstates from file', file=self.fd)
            self.par_load('v_TS.ulm', 'v_TS')
        else:
            raise ValueError('%s array not recognized' % readfile)

        # TODO: Move write_eig here

        return

    def get_vchi(self, w_w=None, eta=0.1, q_c=[0.0, 0.0, 0.0],
                 direction=0, readfile=None, optical=True,
                 write_eig=None):
        """Returns v * chi where v is the bare Coulomb interaction"""

        self.get_bse_matrix(q_c=q_c, direction=direction,
                            readfile=readfile, optical=optical,
                            write_eig=write_eig)

        w_T = self.w_T
        rhoG0_S = self.rhoG0_S
        df_S = self.df_S

        print('Calculating response function at %s frequency points' %
              len(w_w), file=self.fd)
        vchi_w = np.zeros(len(w_w), dtype=complex)

        if not self.td:
            C_T = np.zeros(self.nS - len(self.excludef_S), complex)
            if world.rank == 0:
                A_T = np.dot(rhoG0_S, self.v_ST)
                B_T = np.dot(rhoG0_S * df_S, self.v_ST)
                tmp = np.dot(self.v_ST.conj().T, self.v_ST)
                overlap_tt = np.linalg.inv(tmp)
                C_T = np.dot(B_T.conj(), overlap_tt.T) * A_T
            world.broadcast(C_T, 0)
        else:
            A_t = np.dot(rhoG0_S, self.v_St)
            B_t = np.dot(rhoG0_S * df_S, self.v_St)
            if world.size == 1:
                C_T = B_t.conj() * A_t
            else:
                Nv = self.nv * (self.spinors + 1)
                Nc = self.nc * (self.spinors + 1)
                Ns = self.spins
                nS = self.nS
                ns = -(-self.kd.nbzkpts // world.size) * Nv * Nc * Ns
                grid = BlacsGrid(world, world.size, 1)
                desc = grid.new_descriptor(nS, 1, ns, 1)
                C_t = desc.empty(dtype=complex)
                C_t[:, 0] = B_t.conj() * A_t
                C_T = desc.collect_on_master(C_t)[:, 0]
                if world.rank != 0:
                    C_T = np.empty(nS, dtype=complex)
                world.broadcast(C_T, 0)

        eta /= Hartree
        for iw, w in enumerate(w_w / Hartree):
            tmp_T = 1. / (w - w_T + 1j * eta)
            vchi_w[iw] += np.dot(tmp_T, C_T)
        vchi_w *= 4 * np.pi / self.gs.volume

        if not np.allclose(self.q_c, 0.0):
            cell_cv = self.gs.gd.cell_cv
            B_cv = 2 * np.pi * np.linalg.inv(cell_cv).T
            q_v = np.dot(q_c, B_cv)
            vchi_w /= np.dot(q_v, q_v)

        """Check f-sum rule."""
        nv = self.gs.nvalence
        dw_w = (w_w[1:] - w_w[:-1]) / Hartree
        wchi_w = (w_w[1:] * vchi_w[1:] + w_w[:-1] * vchi_w[:-1]) / Hartree / 2
        N = -np.dot(dw_w, wchi_w.imag) * self.gs.volume / (2 * np.pi**2)
        print(file=self.fd)
        print('Checking f-sum rule:', file=self.fd)
        print('  Valence = %s, N = %f' % (nv, N), file=self.fd)
        print(file=self.fd)

        if write_eig is not None:
            if world.rank == 0:
                f = open(write_eig, 'w')
                print('# %s eigenvalues in eV' % self.mode, file=f)
                for iw, w in enumerate(self.w_T * Hartree):
                    print('%8d %12.6f %12.16f' % (iw, w.real, C_T[iw].real),
                          file=f)
                f.close()

        return vchi_w

    def get_dielectric_function(self, w_w=None, eta=0.1,
                                q_c=[0.0, 0.0, 0.0], direction=0,
                                filename='df_bse.csv', readfile=None,
                                write_eig='eig.dat'):
        """Returns and writes real and imaginary part of the dielectric
        function.

        w_w: list of frequencies (eV)
            Dielectric function is calculated at these frequencies
        eta: float
            Lorentzian broadening of the spectrum (eV)
        q_c: list of three floats
            Wavevector in reduced units on which the response is calculated
        direction: int
            if q_c = [0, 0, 0] this gives the direction in cartesian
            coordinates - 0=x, 1=y, 2=z
        filename: str
            data file on which frequencies, real and imaginary part of
            dielectric function is written
        readfile: str
            If H_SS is given, the method will load the BSE Hamiltonian
            from H_SS.ulm. If v_TS is given, the method will load the
            eigenstates from v_TS.ulm
        write_eig: str
            File on which the BSE eigenvalues are written
        """

        epsilon_w = -self.get_vchi(w_w=w_w, eta=eta, q_c=q_c,
                                   direction=direction,
                                   readfile=readfile, optical=True,
                                   write_eig=write_eig)
        epsilon_w += 1.0

        if world.rank == 0 and filename is not None:
            write_response_function(filename, w_w,
                                    epsilon_w.real, epsilon_w.imag)
        world.barrier()

        print('Calculation completed at:', ctime(), file=self.fd)
        print(file=self.fd)

        return w_w, epsilon_w

    def get_eels_spectrum(self, w_w=None, eta=0.1,
                          q_c=[0.0, 0.0, 0.0], direction=0,
                          filename='df_bse.csv', readfile=None,
                          write_eig='eig.dat'):
        """Returns and writes real and imaginary part of the dielectric
        function.

        w_w: list of frequencies (eV)
            Dielectric function is calculated at these frequencies
        eta: float
            Lorentzian broadening of the spectrum (eV)
        q_c: list of three floats
            Wavevector in reduced units on which the response is calculated
        direction: int
            if q_c = [0, 0, 0] this gives the direction in cartesian
            coordinates - 0=x, 1=y, 2=z
        filename: str
            data file on which frequencies, real and imaginary part of
            dielectric function is written
        readfile: str
            If H_SS is given, the method will load the BSE Hamiltonian
            from H_SS.ulm. If v_TS is given, the method will load the
            eigenstates from v_TS.ulm
        write_eig: str
            File on which the BSE eigenvalues are written
        """

        eels_w = -self.get_vchi(w_w=w_w, eta=eta, q_c=q_c, direction=direction,
                                readfile=readfile, optical=False,
                                write_eig=write_eig).imag

        if world.rank == 0 and filename is not None:
            f = open(filename, 'w')
            for iw, w in enumerate(w_w):
                print('%.9f, %.9f' % (w, eels_w[iw]), file=f)
            f.close()
        world.barrier()

        print('Calculation completed at:', ctime(), file=self.fd)
        print(file=self.fd)

        return w_w, eels_w

    def get_polarizability(self, w_w=None, eta=0.1,
                           q_c=[0.0, 0.0, 0.0], direction=0,
                           filename='pol_bse.csv', readfile=None,
                           write_eig='eig.dat'):
        r"""Calculate the polarizability alpha.
        In 3D the imaginary part of the polarizability is related to the
        dielectric function by Im(eps_M) = 4 pi * Im(alpha). In systems
        with reduced dimensionality the converged value of alpha is
        independent of the cell volume. This is not the case for eps_M,
        which is ill defined. A truncated Coulomb kernel will always give
        eps_M = 1.0, whereas the polarizability maintains its structure.
        pbs should be a list of booleans giving the periodic directions.

        By default, generate a file 'pol_bse.csv'. The three colomns are:
        frequency (eV), Real(alpha), Imag(alpha). The dimension of alpha
        is \AA to the power of non-periodic directions.
        """

        pbc_c = self.gs.pbc

        V = self.gs.nonpbc_cell_product()

        optical = (self.truncation is None)

        vchi_w = self.get_vchi(w_w=w_w, eta=eta, q_c=q_c, direction=direction,
                               readfile=readfile, optical=optical,
                               write_eig=write_eig)
        alpha_w = -V * vchi_w / (4 * np.pi)
        alpha_w *= Bohr**(sum(~pbc_c))

        if world.rank == 0 and filename is not None:
            write_response_function(filename, w_w, alpha_w.real, alpha_w.imag)

        print('Calculation completed at:', ctime(), file=self.fd)
        print(file=self.fd)

        return w_w, alpha_w

    def get_2d_absorption(self, w_w=None, eta=0.1,
                          q_c=[0.0, 0.0, 0.0], direction=0,
                          filename='abs_bse.csv', readfile=None,
                          write_eig='eig.dat'):
        r"""Calculate the dimensionless absorption for 2d materials.
        It is essentially related to the 2D polarizability \alpha_2d as

              ABS = 4 * np.pi * \omega * \alpha_2d / c

        where c is the velocity of light
        """

        from ase.units import alpha
        c = 1.0 / alpha

        assert np.sum(self.gs.pbc) == 2
        V = self.gs.nonpbc_cell_product()
        vchi_w = self.get_vchi(w_w=w_w, eta=eta, q_c=q_c, direction=direction,
                               readfile=readfile, optical=True,
                               write_eig=write_eig)
        abs_w = -V * vchi_w.imag * w_w / Hartree / c

        if world.rank == 0 and filename is not None:
            fd = open(filename, 'w')
            for iw, w in enumerate(w_w):
                print('%.9f, %.9f' % (w, abs_w[iw]), file=fd)
            fd.close()

        print('Calculation completed at:', ctime(), file=self.fd)
        print(file=self.fd)

        return w_w, abs_w

    def par_save(self, filename, name, A_sS):
        import ase.io.ulm as ulm

        if world.size == 1:
            A_XS = A_sS
        else:
            A_XS = self.collect_A_SS(A_sS)

        if world.rank == 0:
            w = ulm.open(filename, 'w')
            if name == 'v_TS':
                w.write(w_T=self.w_T)
            # w.write(nS=self.nS)
            w.write(rhoG0_S=self.rhoG0_S)
            w.write(df_S=self.df_S)
            w.write(A_XS=A_XS)
            w.close()
        world.barrier()

    def par_load(self, filename, name):
        import ase.io.ulm as ulm

        if world.rank == 0:
            r = ulm.open(filename, 'r')
            if name == 'v_TS':
                self.w_T = r.w_T
            self.rhoG0_S = r.rhoG0_S
            self.df_S = r.df_S
            A_XS = r.A_XS
            r.close()
        else:
            if name == 'v_TS':
                self.w_T = np.zeros((self.nS), dtype=float)
            self.rhoG0_S = np.zeros((self.nS), dtype=complex)
            self.df_S = np.zeros((self.nS), dtype=float)
            A_XS = None

        world.broadcast(self.rhoG0_S, 0)
        world.broadcast(self.df_S, 0)

        if name == 'H_SS':
            self.H_sS = self.distribute_A_SS(A_XS)

        if name == 'v_TS':
            world.broadcast(self.w_T, 0)
            self.v_St = self.distribute_A_SS(A_XS, transpose=True)

    def collect_A_SS(self, A_sS):
        if world.rank == 0:
            A_SS = np.zeros((self.nS, self.nS), dtype=complex)
            A_SS[:len(A_sS)] = A_sS
            Ntot = len(A_sS)
            for rank in range(1, world.size):
                nkr, nk, ns = self.parallelisation_sizes(rank)
                buf = np.empty((ns, self.nS), dtype=complex)
                world.receive(buf, rank, tag=123)
                A_SS[Ntot:Ntot + ns] = buf
                Ntot += ns
        else:
            world.send(A_sS, 0, tag=123)
        world.barrier()
        if world.rank == 0:
            return A_SS

    def distribute_A_SS(self, A_SS, transpose=False):
        if world.rank == 0:
            for rank in range(0, world.size):
                nkr, nk, ns = self.parallelisation_sizes(rank)
                if rank == 0:
                    A_sS = A_SS[0:ns]
                    Ntot = ns
                else:
                    world.send(A_SS[Ntot:Ntot + ns], rank, tag=123)
                    Ntot += ns
        else:
            nkr, nk, ns = self.parallelisation_sizes()
            A_sS = np.empty((ns, self.nS), dtype=complex)
            world.receive(A_sS, 0, tag=123)
        world.barrier()
        if transpose:
            A_sS = A_sS.T
        return A_sS

    def parallelisation_sizes(self, rank=None):
        if rank is None:
            rank = world.rank
        nK = self.kd.nbzkpts
        myKsize = -(-nK // world.size)
        myKrange = range(rank * myKsize,
                         min((rank + 1) * myKsize, nK))
        myKsize = len(myKrange)
        mySsize = myKsize * self.nv * self.nc * self.spins
        mySsize *= (1 + self.spinors)**2
        return myKrange, myKsize, mySsize

    def print_initialization(self, td, eshift, gw_skn):
        p = functools.partial(print, file=self.fd)
        p('----------------------------------------------------------')
        p('%s Hamiltonian' % self.mode)
        p('----------------------------------------------------------')
        p('Started at:  ', ctime())
        p()
        p('Atoms                          :',
          self.gs.atoms.get_chemical_formula(mode='hill'))
        p('Ground state XC functional     :', self.gs.xcname)
        p('Valence electrons              :', self.gs.nvalence)
        p('Spinor calculations            :', self.spinors)
        p('Number of bands                :', self.gs.bd.nbands)
        p('Number of spins                :', self.gs.nspins)
        p('Number of k-points             :', self.kd.nbzkpts)
        p('Number of irreducible k-points :', self.kd.nibzkpts)
        p('Number of q-points             :', self.qd.nbzkpts)
        p('Number of irreducible q-points :', self.qd.nibzkpts)
        p()
        for q in self.qd.ibzk_kc:
            p('    q: [%1.4f %1.4f %1.4f]' % (q[0], q[1], q[2]))
        p()
        if gw_skn is not None:
            p('User specified BSE bands')
        p('Response PW cutoff             :', self.ecut * Hartree, 'eV')
        p('Screening bands included       :', self.nbands)
        if len(self.val_sn) == 1:
            p('Valence bands                  :', self.val_sn[0])
            p('Conduction bands               :', self.con_sn[0])
        else:
            p('Valence bands                  :', self.val_sn[0],
              self.val_sn[1])
            p('Conduction bands               :', self.con_sn[0],
              self.con_sn[1])
        if eshift is not None:
            p('Scissors operator              :', eshift * Hartree, 'eV')
        p('Tamm-Dancoff approximation     :', td)
        p('Number of pair orbitals        :', self.nS)
        p()
        p('Truncation of Coulomb kernel   :', self.truncation)
        if self.integrate_gamma == 0:
            p('Coulomb integration scheme     :', 'Analytical - gamma only')
        elif self.integrate_gamma == 1:
            p('Coulomb integration scheme     :', 'Numerical - all q-points')
        else:
            pass
        p()
        p('----------------------------------------------------------')
        p('----------------------------------------------------------')
        p()
        p('Parallelization - Total number of CPUs   : % s' % world.size)
        p('  Screened potential')
        p('    K-point/band decomposition           : % s' % world.size)
        p('  Hamiltonian')
        p('    Pair orbital decomposition           : % s' % world.size)
        p()<|MERGE_RESOLUTION|>--- conflicted
+++ resolved
@@ -470,19 +470,6 @@
         else:
             self.calculate_screened_potential()
 
-<<<<<<< HEAD
-    def _calculate_chi0(self, q_c):
-        """Use the Chi0 object to calculate the static susceptibility."""
-        if self._chi0calc is None:
-            self.initialize_chi0_calculator()
-        chi0 = self._chi0calc.create_chi0(q_c)
-        # Do all bands and all spins
-        m1, m2, spins = 0, self.nbands, 'all'
-        chi0 = self._chi0calc.update_chi0(chi0, m1, m2, spins)
-        return chi0  # chi0.pd, chi0.chi0_wGG, chi0.chi0_wxvG, chi0.chi0_wvv
-
-=======
->>>>>>> 730687d6
     def initialize_chi0_calculator(self):
         """Initialize the Chi0 object to compute the static
         susceptibility."""
@@ -508,14 +495,8 @@
         t0 = time()
         print('Calculating screened potential', file=self.fd)
         for iq, q_c in enumerate(self.qd.ibzk_kc):
-<<<<<<< HEAD
-            # pd, chi0_wGG, chi0_wxvG, chi0_wvv = self._calculate_chi0(q_c)
-            chi0 = self._calculate_chi0(q_c) #XXX can replace with self._chi0calc.calculate(q_c)
-            pd, W_wGG = self._wcalc.calculate_q(iq, q_c, chi0, out_dist = 'wGG')
-=======
             chi0 = self._chi0calc.calculate(q_c)
             pd, W_wGG = self._wcalc.calculate_q(iq, q_c, chi0, out_dist='WgG')
->>>>>>> 730687d6
             W_GG = W_wGG[0]
             self.pawcorr_q.append(self._chi0calc.pawcorr)
             self.pd_q.append(pd)
