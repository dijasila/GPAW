--- conflicted
+++ resolved
@@ -95,17 +95,12 @@
             q_c, len(wd), eta, spincomponent, nbands, len(n1_t)))
 
         # Set up output data structure
-        pd = self._get_PWDescriptor(q_c, ecut=1e-3)  # No plane-wave repr.
+        pd = self._get_pw_descriptor(q_c, ecut=1e-3)  # No plane-wave repr.
         jdos = JDOS.from_descriptors(spincomponent, wd, pd, eta)
 
         # Perform actual in-place integration
         self.context.print('Integrating the joint density of states:')
-<<<<<<< HEAD
         self._integrate(jdos, n1_t, n2_t, s1_t, s2_t)
-=======
-        pd = self._get_pw_descriptor(q_c, ecut=1e-3)  # No plane-wave repr.
-        self._integrate(pd, jdos_w, n1_t, n2_t, s1_t, s2_t)
->>>>>>> d1cabba3
 
         return jdos
 
@@ -148,19 +143,11 @@
         """Get information about the joint density of states calculation"""
         s = '\n'
 
-<<<<<<< HEAD
-        p('Calculating the joint density of states with:')
-        p('    q_c: [%f, %f, %f]' % (q_c[0], q_c[1], q_c[2]))
-        p('    Number of frequency points: %d' % nw)
-        p('    Broadening (eta): %f' % (eta * Hartree))
-        p('    Spin component: %s' % spincomponent)
-=======
         s += 'Calculating the joint density of states with:\n'
         s += '    q_c: [%f, %f, %f]\n' % (q_c[0], q_c[1], q_c[2])
         s += '    Number of frequency points: %d\n' % nw
-        s += '    Broadening (eta): %f\n' % eta
+        s += '    Broadening (eta): %f\n' % (eta * Hartree)
         s += '    Spin component: %s\n' % spincomponent
->>>>>>> d1cabba3
         if nbands is None:
             s += '    Bands included: All\n'
         else:
