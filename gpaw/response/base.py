import sys
from time import time, ctime
import numpy as np
from math import sqrt, pi
from datetime import timedelta
from ase.units import Hartree, Bohr
from gpaw import GPAW, extra_parameters
from gpaw.utilities import unpack, devnull
from gpaw.utilities.blas import gemmdot, gemv
from gpaw.mpi import world, rank, size, serial_comm
from gpaw.lfc import LocalizedFunctionsCollection as LFC
from gpaw.grid_descriptor import GridDescriptor
from gpaw.utilities.memory import maxrss
from gpaw.fd_operators import Gradient
from gpaw.response.cell import get_primitive_cell, set_Gvectors
from gpaw.response.math_func import delta_function,  \
     two_phi_planewave_integrals
from gpaw.response.parallel import set_communicator, \
     parallel_partition, SliceAlongFrequency, SliceAlongOrbitals
from gpaw.response.kernel import calculate_Kxc, calculate_Kc, calculate_Kc_q
from gpaw.kpt_descriptor import KPointDescriptor
from gpaw.wavefunctions.pw import PWLFC
import gpaw.wavefunctions.pw as pw

class BASECHI:
    """This class is to store the basic common stuff for chi and bse."""

    def __init__(self,
                 calc=None,
                 nbands=None,
                 w=None,
                 q=None,
                 eshift=None,
                 ecut=10.,
                 density_cut=None,
                 G_plus_q=False,
                 eta=0.2,
                 rpad=None,
                 ftol=1e-5,
                 txt=None,
                 optical_limit=False):

        if rpad is None:
            rpad = np.ones(3, int)

        self.txtname = txt
        self.output_init()

        if isinstance(calc, str):
            # Always use serial_communicator when a filename is given.
            self.calc = GPAW(calc, communicator=serial_comm, txt=None)
        else:
            # To be optimized so that the communicator is loaded automatically 
            # according to kcommsize.
            # 
            # so temporarily it is used like this :
            # kcommsize = int (should <= world.size)
            # r0 = rank % kcommsize
            # ranks = np.arange(r0, r0+size, kcommsize)
            # calc = GPAW(filename.gpw, communicator=ranks, txt=None)
            self.calc = calc
        
        if self.calc is not None:
            self.pwmode = isinstance(self.calc.wfs, pw.PWWaveFunctions)
        else:
            self.pwmode = False
        if self.pwmode:
            assert self.calc.wfs.world.size == 1

        self.nbands = nbands
        self.q_c = q

        # chi.py modifies the input array w by dividing by Hartree.
        # This will change the user-supplied arrays in-place unless
        # we create a copy.  So now we create a copy.  *Grumble*
        #
        # To make matters worse, w is allowed to be None (why not take
        # care of that *before*??  This should really be cleaned up.
        if isinstance(w, np.ndarray):
            w = w.copy()
        self.w_w = w
        self.eta = eta
        self.ftol = ftol
        if isinstance(ecut, int) or isinstance(ecut, float):
            self.ecut = np.ones(3) * ecut
        else:
            assert len(ecut) == 3
            self.ecut = np.array(ecut, dtype=float)
        self.density_cut = density_cut
        self.G_plus_q = G_plus_q
        self.rpad = rpad
        self.optical_limit = optical_limit
        if self.optical_limit:
            self.qopt = 1e-5
        self.eshift = eshift

    def initialize(self):
                        
        self.eta /= Hartree
        self.ecut /= Hartree

        calc = self.calc
        self.nspins = self.calc.wfs.nspins

        # kpoint init
        self.kd = kd = calc.wfs.kd
        self.nikpt = kd.nibzkpts
        self.ftol /= kd.nbzkpts

        # cell init
        self.acell_cv = calc.wfs.gd.cell_cv
        self.acell_cv, self.bcell_cv, self.vol, self.BZvol = \
                       get_primitive_cell(self.acell_cv,rpad=self.rpad)

        # grid init
        gd = calc.wfs.gd.new_descriptor(comm=serial_comm)
        self.pbc = gd.pbc_c
        self.gd = gd
        self.nG0 = np.prod(gd.N_c)
        # Number of grid points and volume including zero padding
        self.nGrpad = gd.N_c * self.rpad
        self.nG0rpad = np.prod(self.nGrpad)
        self.d_c = [Gradient(gd, i, n=4, dtype=complex).apply for i in range(3)]

        # obtain eigenvalues, occupations
        nibzkpt = kd.nibzkpts
        kweight_k = kd.weight_k

        self.eFermi = self.calc.occupations.get_fermi_level()

        try:
            self.e_skn
            self.printtxt('Use eigenvalues from user.')
        except:
            self.printtxt('Use eigenvalues from the calculator.')
            self.e_skn = {}
            self.f_skn = {}
            for ispin in range(self.nspins):
                self.e_skn[ispin] = np.array([calc.get_eigenvalues(kpt=k, spin=ispin)
                                              for k in range(nibzkpt)]) / Hartree
                self.f_skn[ispin] = np.array([calc.get_occupation_numbers(kpt=k, spin=ispin)
                                              / kweight_k[k]
<<<<<<< HEAD
                                              for k in range(nibzkpt)]) / self.nkpt
=======
                                              for k in range(nibzkpt)]) / kd.nbzkpts
>>>>>>> ad184c09
            #self.printtxt('Eigenvalues(k=0) are:')
            #print  >> self.txt, self.e_skn[0][0] * Hartree

        self.enoshift_skn = {}
        for ispin in range(self.nspins):
            self.enoshift_skn[ispin] = self.e_skn[ispin].copy()
        if self.eshift is not None:
            self.add_discontinuity(self.eshift)
            self.printtxt('Shift unoccupied bands by %f eV' % (self.eshift))
        # k + q init
        if self.q_c is not None:
            self.qq_v = np.dot(self.q_c, self.bcell_cv) # summation over c
    
            if self.optical_limit:
                kq_k = np.arange(kd.nbzkpts)
                self.expqr_g = 1.
            else:
                r_vg = gd.get_grid_point_coordinates() # (3, nG)
                qr_g = gemmdot(self.qq_v, r_vg, beta=0.0)
                self.expqr_g = np.exp(-1j * qr_g)
                del r_vg, qr_g
                kq_k = kd.find_k_plus_q(self.q_c)
            self.kq_k = kq_k

        # Plane wave init
        if self.G_plus_q:
            self.npw, self.Gvec_Gc, self.Gindex_G = set_Gvectors(self.acell_cv,
                                                                 self.bcell_cv,
                                                                 self.gd.N_c,
                                                                 self.ecut,
                                                                 q=self.q_c)
        else:
            self.npw, self.Gvec_Gc, self.Gindex_G = set_Gvectors(self.acell_cv,
                                                                 self.bcell_cv,
                                                                 self.gd.N_c,
                                                                 self.ecut)

        # band init
        if self.nbands is None:
            self.nbands = calc.wfs.bd.nbands
        self.nvalence = calc.wfs.nvalence

        # Projectors init
        setups = calc.wfs.setups
        self.spos_ac = calc.atoms.get_scaled_positions()

        if self.pwmode:
            self.pt = PWLFC([setup.pt_j for setup in setups], self.calc.wfs.pd)
            self.pt.set_positions(self.spos_ac)
        else:
            self.pt = LFC(gd, [setup.pt_j for setup in setups],
                          KPointDescriptor(self.kd.bzk_kc),
                          dtype=complex, forces=True)

            self.pt.set_positions(self.spos_ac)

        # Printing calculation information
        self.print_stuff()

        return

    def output_init(self):

        if self.txtname is None:
            if rank == 0:
                self.txt = sys.stdout
            else:
                sys.stdout = devnull
                self.txt = devnull
        elif self.txtname == devnull:
            self.txt = devnull
        else:
            assert type(self.txtname) is str
            from ase.parallel import paropen
            self.txt = paropen(self.txtname,'w')


    def printtxt(self, text):
        print >> self.txt, text


    def print_stuff(self):

        printtxt = self.printtxt
        printtxt('')
        printtxt('Parameters used:')
        printtxt('')
        printtxt('Unit cell (a.u.):')
        printtxt(self.acell_cv)
<<<<<<< HEAD
        printtxt('Volume of cell (a.u.**3)     : %f' %(self.vol) )
        printtxt('Reciprocal cell (1/a.u.)')
        printtxt(self.bcell_cv)
        printtxt('BZ volume (1/a.u.**3)        : %f' %(self.BZvol) )
        printtxt('Number of G-vectors / Grid   : %d (%d %d %d)'
                  %(self.nG0, self.nG[0], self.nG[1], self.nG[2]))
        printtxt('')                         
        printtxt('Coulomb interaction cutoff   : %s' % self.vcut)                            
        printtxt('')                         
        printtxt('Number of bands              : %d' %(self.nbands) )
        printtxt('Number of kpoints            : %d' %(self.nkpt) )
        if self.ecut[0] == self.ecut[1] and self.ecut[0] == self.ecut[2]:
            printtxt('Planewave ecut (eV)          : %4.1f' % (self.ecut[0]*Hartree) )
        else:
            printtxt('Planewave ecut (eV)          : (%f, %f, %f)' % (self.ecut[0]*Hartree,self.ecut[1]*Hartree,self.ecut[2]*Hartree) )
        printtxt('Number of planewave used     : %d' %(self.npw) )
        printtxt('Broadening (eta)             : %f' %(self.eta*Hartree) )
        printtxt('')                         
=======
        printtxt('Volume of cell (a.u.**3)     : %f' % self.vol)
        printtxt('Reciprocal cell (1/a.u.)')
        printtxt(self.bcell_cv)
        printtxt('BZ volume (1/a.u.**3)        : %f' % self.BZvol)
        printtxt('Number of G-vectors / Grid   : %d %s'
                 % (self.nG0, tuple(self.gd.N_c)))
        printtxt('')                         
        printtxt('Coulomb interaction cutoff   : %s' % self.vcut)                            
        printtxt('')                         
        printtxt('Number of bands              : %d' % self.nbands)
        printtxt('Number of kpoints            : %d' % self.kd.nbzkpts)
        if self.ecut[0] == self.ecut[1] and self.ecut[0] == self.ecut[2]:
            printtxt('Planewave ecut (eV)          : %4.1f' % (self.ecut[0] * Hartree))
        else:
            printtxt('Planewave ecut (eV)          : (%f, %f, %f)' % tuple(self.ecut * Hartree))
        printtxt('Number of planewave used     : %d' % self.npw)
        printtxt('Broadening (eta)             : %f' % (self.eta * Hartree))
        printtxt('')
>>>>>>> ad184c09
        if self.q_c is not None:
            if self.optical_limit:
                printtxt('Optical limit calculation ! (q=1e-5)')
            else:
                printtxt('q in reduced coordinate        : (%f %f %f)' % tuple(self.q_c))
                printtxt('q in cartesian coordinate (1/A): (%f %f %f)' % tuple(self.qq_v / Bohr))
                printtxt('|q| (1/A)                      : %f' % np.linalg.norm(self.qq_v / Bohr))


    def timing(self, i, t0, n_local, txt):
        if i == 0:
            dt = time() - t0
            self.totaltime = dt * n_local
            self.printtxt('  Finished %s 0 in %s, estimate %s left.'
                          % (txt, timedelta(seconds=round(dt)),
                             timedelta(seconds=round(self.totaltime))))
        if rank == 0 and n_local // 5 > 0:            
            if i > 0 and i % (n_local // 5) == 0:
                dt =  time() - t0
                self.printtxt('  Finished %s %d in %s, estimate %s left.'
                              % (txt, i, timedelta(seconds=round(dt)),
                                 timedelta(seconds=round(self.totaltime
                                                         - dt))))

<<<<<<< HEAD
        return    


    def get_phi_aGp(self, q_c=None, parallel=True):
=======
    def get_phi_aGp(self, q_c=None, parallel=True, alldir=False):
>>>>>>> ad184c09
        if q_c is None:
            q_c = self.q_c
            qq_v = self.qq_v
            optical_limit = self.optical_limit
        else:
            optical_limit = False
            if np.abs(q_c).sum() < 1e-8:
                q_c = np.array([0.0001, 0, 0])
                optical_limit = True
            qq_v = np.dot(q_c, self.bcell_cv)
            
        setups = self.calc.wfs.setups
        spos_ac = self.calc.atoms.get_scaled_positions()
        
        kk_Gv = gemmdot(q_c + self.Gvec_Gc, self.bcell_cv.copy(), beta=0.0)
        phi_aGp = {}
        phiG0_avp = {}

        if parallel:
            from gpaw.response.parallel import parallel_partition

            npw, npw_local, Gstart, Gend = parallel_partition(
                               self.npw, self.comm.rank, self.comm.size, reshape=False)
        else:
            Gstart = 0
            Gend = self.npw
        
        for a, id in enumerate(setups.id_a):
            phi_aGp[a] = two_phi_planewave_integrals(kk_Gv, setups[a], Gstart, Gend)
            for iG in range(Gstart, Gend):
                phi_aGp[a][iG] *= np.exp(-1j * 2. * pi *
                                         np.dot(q_c + self.Gvec_Gc[iG], spos_ac[a]) )
            if parallel:
                self.comm.sum(phi_aGp[a])
        # For optical limit, G == 0 part should change
        if optical_limit:
            for a, id in enumerate(setups.id_a):
                nabla_iiv = setups[a].nabla_iiv
                phi_aGp[a][0] = -1j * (np.dot(nabla_iiv, qq_v)).ravel()

                phiG0_avp[a] = np.zeros((3, len(phi_aGp[a][0])), complex)
                for dir in range(3): # 3 dimension
                    q2_c = np.diag((1,1,1))[dir] * self.qopt
                    qq2_v = np.dot(q2_c, self.bcell_cv) # summation over c
                    phiG0_avp[a][dir] = -1j * (np.dot(nabla_iiv, qq2_v)).ravel()

        if alldir:
            return phi_aGp, phiG0_avp
        else:
            return phi_aGp


    def get_wavefunction(self, ibzk, n, check_focc=True, spin=0):
        if (self.calc.wfs.world.size == 1 or self.calc.wfs.gd.comm.size != 1 
            or self.calc.input_parameters['mode'] == 'lcao'):
            if not check_focc:
                return
            else:
                psit_G = self.calc.wfs.get_wave_function_array(n, ibzk, spin)
            
                if self.calc.wfs.world.size == 1:
                    return np.complex128(psit_G)
                
                if self.calc.wfs.world.rank != 0:
                    psit_G = self.calc.wfs.gd.empty(dtype=self.calc.wfs.dtype,
                                                    global_array=True)
                self.calc.wfs.world.broadcast(psit_G, 0)
        
                return np.complex128(psit_G)
        else:
            # support ground state calculation with kpoint and band parallelization
            # but domain decomposition must = 1
            kpt_rank, u = self.calc.wfs.kd.get_rank_and_index(0, ibzk)
            bzkpt_rank = self.kcomm.rank
            band_rank, myn = self.calc.wfs.bd.who_has(n)
            assert self.calc.wfs.gd.comm.size == 1
            world_rank = (kpt_rank * self.calc.wfs.band_comm.size + band_rank)

            # in the following, kpt_rank is assigned to world_rank
            klist = np.array([world_rank, u, bzkpt_rank, myn])
            klist_kcomm = np.zeros((self.kcomm.size, 4), dtype=int)            
            self.kcomm.all_gather(klist, klist_kcomm)

            check_focc_global = np.zeros(self.kcomm.size, dtype=bool)
            self.kcomm.all_gather(np.array([check_focc]), check_focc_global)

            psit_G = self.calc.wfs.gd.empty(dtype=self.calc.wfs.dtype)

            for i in range(self.kcomm.size):
                if check_focc_global[i]:
                    kpt_rank, u, bzkpt_rank, nlocal = klist_kcomm[i]
                    if kpt_rank == bzkpt_rank:
                        if rank == kpt_rank:
                            psit_G = self.calc.wfs.kpt_u[u].psit_nG[nlocal]
                    else:
                        if rank == kpt_rank:
                            world.send(self.calc.wfs.kpt_u[u].psit_nG[nlocal],
                                       bzkpt_rank, 1300+bzkpt_rank)
                        if rank == bzkpt_rank:
                            psit_G = self.calc.wfs.gd.empty(dtype=self.calc.wfs.dtype)
                            world.receive(psit_G, kpt_rank, 1300+bzkpt_rank)
                    
            self.wScomm.broadcast(psit_G, 0)

            return psit_G


<<<<<<< HEAD
    def pad(self, psit_g):
        if self.pwmode:
            return psit_g
        else:
            N_c = self.calc.wfs.gd.N_c
            shift = np.zeros(3, int)
            shift[np.where(self.pbc == False)] = 1
            psit_G = self.gd.zeros(dtype=psit_g.dtype)
            psit_G[shift[0]:N_c[0],
                   shift[1]:N_c[1],
                   shift[2]:N_c[2]] = psit_g[:N_c[0]-shift[0],
                                             :N_c[1]-shift[1],
                                             :N_c[2]-shift[2]]
        return psit_G


=======
>>>>>>> ad184c09
    def add_discontinuity(self, shift):

        for ispin in range(self.nspins):
            for k in range(self.kd.nibzkpts):
                for i in range(self.e_skn[0].shape[1]):
                    if self.e_skn[ispin][k,i] > self.eFermi:
                        self.e_skn[ispin][k,i] += shift / Hartree

    def density_matrix(self, n, m, k, kq=None,
                       spin1=0, spin2=0, phi_aGp=None, Gspace=True):

        gd = self.gd
        kd = self.kd
        optical_limit = False

        if kq is None:
            kq = self.kq_k[k]
            expqr_g = self.expqr_g
            q_v = self.qq_v
            optical_limit = self.optical_limit
            q_c = self.q_c
        else:
            q_c = kd.bzk_kc[kq] - kd.bzk_kc[k]
            q_c[np.where(q_c>0.501)] -= 1
            q_c[np.where(q_c<-0.499)] += 1
            
            if (np.abs(q_c) < self.ftol).all():
                optical_limit = True
                q_c = self.q_c
            q_v = np.dot(q_c, self.bcell_cv)
            r_vg = gd.get_grid_point_coordinates() # (3, nG)
            qr_g = gemmdot(q_v, r_vg, beta=0.0)
            expqr_g = np.exp(-1j * qr_g)
            if optical_limit:
                expqr_g = 1

        ibzkpt1 = kd.bz2ibz_k[k]
        ibzkpt2 = kd.bz2ibz_k[kq]
        
        psitold_g = self.get_wavefunction(ibzkpt1, n, True, spin=spin1)
        psit1_g = kd.transform_wave_function(psitold_g, k)
        
        psitold_g = self.get_wavefunction(ibzkpt2, m, True, spin=spin2)
        psit2_g = kd.transform_wave_function(psitold_g, kq)

        if Gspace is False:
            return psit1_g.conj() * psit2_g * expqr_g
        else:
            tmp_g = psit1_g.conj()* psit2_g * expqr_g
            # zero padding is included through the FFT
            rho_g = np.fft.fftn(tmp_g, s=self.nGrpad) * self.vol / self.nG0rpad

            # Here, planewave cutoff is applied
            rho_G = rho_g.ravel()[self.Gindex_G]

            if optical_limit:
                dpsit_g = gd.empty(dtype=complex)
                tmp = np.zeros((3), dtype=complex)
                phase_cd = np.exp(2j * pi * gd.sdisp_cd * kd.bzk_kc[kq, :, np.newaxis])
                for ix in range(3):
                    self.d_c[ix](psit2_g, dpsit_g, phase_cd)
                    tmp[ix] = gd.integrate(psit1_g.conj() * dpsit_g)
                rho_G[0] = -1j * np.dot(q_v, tmp)
                
            calc = self.calc
            pt = self.pt
            if not self.pwmode:
                if calc.wfs.world.size > 1 or kd.nbzkpts == 1:
                    P1_ai = pt.dict()
                    pt.integrate(psit1_g, P1_ai, k)
                    P2_ai = pt.dict()
                    pt.integrate(psit2_g, P2_ai, kq)
                else:
                    P1_ai = self.get_P_ai(k, n, spin1)
                    P2_ai = self.get_P_ai(kq, m, spin2)
            else:
                # first calculate P_ai at ibzkpt, then rotate to k
                u = self.kd.get_rank_and_index(spin1, ibzkpt1)[1]
                Ptmp_ai = pt.dict()
                kpt = calc.wfs.kpt_u[u]
                pt.integrate(kpt.psit_nG[n], Ptmp_ai, ibzkpt1)
                P1_ai = self.get_P_ai(k, n, spin1, Ptmp_ai)

                u = self.kd.get_rank_and_index(spin2, ibzkpt2)[1]
                Ptmp_ai = pt.dict()
                kpt = calc.wfs.kpt_u[u]
                pt.integrate(kpt.psit_nG[m], Ptmp_ai, ibzkpt2)
<<<<<<< HEAD
                P2_ai = self.get_P_ai(kq,m,spin,Ptmp_ai)
=======
                P2_ai = self.get_P_ai(kq, m, spin2, Ptmp_ai)
>>>>>>> ad184c09

            if phi_aGp is None:
                try:
                    if not self.mode == 'RPA':
                        if optical_limit:
                            iq = kd.where_is_q(np.zeros(3), self.bzq_qc)
                        else:
                            iq = kd.where_is_q(q_c, self.bzq_qc)
                            assert np.abs(self.bzq_qc[iq] - q_c).sum() < 1e-8

                    phi_aGp = self.load_phi_aGp(self.reader, iq) #phi_qaGp[iq]
                except AttributeError:
                    phi_aGp = self.phi_aGp

            for a, id in enumerate(self.calc.wfs.setups.id_a):
                P_p = np.outer(P1_ai[a].conj(), P2_ai[a]).ravel()
                phi_Gp = np.ascontiguousarray(phi_aGp[a], complex)
                gemv(1.0, phi_Gp, P_p, 1.0, rho_G)

            if optical_limit:
                if n==m:
                    rho_G[0] = 1.
                elif np.abs(self.e_skn[spin2][ibzkpt2, m] - self.e_skn[spin1][ibzkpt1, n]) < 1e-5:
                    rho_G[0] = 0.
                else:
                    rho_G[0] /= (self.enoshift_skn[spin2][ibzkpt2, m] - self.enoshift_skn[spin1][ibzkpt1, n])

            return rho_G

    def get_P_ai(self, k, n, spin=0, Ptmp_ai=None):

        calc = self.calc
        kd = self.calc.wfs.kd
        spos_ac = self.spos_ac
        
        ibzkpt = kd.bz2ibz_k[k]
        u = ibzkpt + kd.nibzkpts * spin
        kpt = calc.wfs.kpt_u[u]
        s = kd.sym_k[k]
        time_reversal = kd.time_reversal_k[k]
        P_ai = {}
        for a, id in enumerate(calc.wfs.setups.id_a):
            b = kd.symmetry.a_sa[s, a]
            S_c = (np.dot(spos_ac[a], kd.symmetry.op_scc[s]) - spos_ac[b])

            #print abs(S_c.round() - S_c).max()
            #print 'S_c', abs(S_c).max()
            assert abs(S_c.round() - S_c).max() < 1e-8 ##############
            k_c = kd.ibzk_kc[kpt.k]
        
            x = np.exp(2j * pi * np.dot(k_c, S_c))
            if Ptmp_ai is None:
                P_i = np.dot(calc.wfs.setups[a].R_sii[s], kpt.P_ani[b][n]) * x
            else:
                P_i = np.dot(calc.wfs.setups[a].R_sii[s], Ptmp_ai[b]) * x
            if time_reversal:
                P_i = P_i.conj()
            P_ai[a] = P_i
<<<<<<< HEAD
        return P_ai


    def screened_interaction_kernel(self, iq, static=True, E0=None, comm=None, kcommsize=None):
        """Calcuate W_GG(w) for a given q.
        if static: return W_GG(w=0)
        is not static: return W_GG(q,w) - Vc_GG
        """

        ppa = False
        if E0 is not None: # use Plasmon Pole Approximation
            ppa = True
            w = (0.,1j*E0)
            hilbert_trans = False
        elif not static: # dynamic screened interaction
            w=self.w_w.copy()*Hartree
            hilbert_trans = True
            full_response = True
        else: # static screened interaction
            w=(0.,)
            hilbert_trans = False

        from gpaw.response.df import DF
        q = self.ibzq_qc[iq]

        optical_limit = False
        if np.abs(q).sum() < 1e-8:
            q = np.array([1e-12, 0, 0]) # arbitrary q, not really need to be calculated
            optical_limit = True
            
        if static:
            df = DF(calc=self.calc, q=q.copy(), w=(0.,), nbands=self.nbands, eshift=self.eshift,
                    optical_limit=optical_limit, hilbert_trans=False, xc='RPA',
                    rpad=self.rpad, vcut=self.vcut, G_plus_q=True,
                    eta=0.0001, ecut=self.ecut*Hartree,
                    txt='df.out', comm=comm, kcommsize=kcommsize)
        else:
            df = DF(calc=self.calc, q=q.copy(), w=w, nbands=self.nbands, eshift=self.eshift,
                    optical_limit=optical_limit, hilbert_trans=hilbert_trans, xc='RPA', full_response=True,
                    rpad=self.rpad, vcut=self.vcut, G_plus_q=True,
                    eta=self.eta*Hartree, ecut=self.ecut.copy()*Hartree,
                    txt='df.out', comm=comm, kcommsize=kcommsize)

        dfinv_wGG = df.get_inverse_dielectric_matrix(xc='RPA')
        assert df.ecut[0] == self.ecut[0]
        if not static and not ppa:
            assert df.eta == self.eta
            assert df.Nw == self.Nw
            assert df.dw == self.dw

        # calculate Coulomb kernel and use truncation in 2D
        delta_GG = np.eye(df.npw)
        Vq_G = np.diag(calculate_Kc(q,
                                    df.Gvec_Gc,
                                    self.acell_cv,
                                    self.bcell_cv,
                                    self.pbc,
                                    integrate_gamma=True,
                                    N_k=self.kd.N_c,
                                    vcut=self.vcut))**0.5
        if self.vcut == '2D' and df.optical_limit:
            for iG in range(len(df.Gvec_Gc)):
                if df.Gvec_Gc[iG, 0] == 0 and df.Gvec_Gc[iG, 1] == 0:
                    v_q, v0_q = calculate_Kc_q(self.acell_cv,
                                               self.bcell_cv,
                                               self.pbc,
                                               self.kd.N_c,
                                               vcut=self.vcut,
                                               q_qc=np.array([q]),
                                               Gvec_c=df.Gvec_Gc[iG])
                    Vq_G[iG] = v_q[0]**0.5
        self.Kc_GG = np.outer(Vq_G, Vq_G)

        if ppa:
            dfinv1_GG = dfinv_wGG[0] - delta_GG
            dfinv2_GG = dfinv_wGG[1] - delta_GG
            self.wt_GG = E0/Hartree * np.sqrt(dfinv2_GG / (dfinv1_GG - dfinv2_GG))
            self.R_GG = - self.wt_GG / 2 * dfinv1_GG
            del dfinv_wGG
            dfinv_wGG = np.array([1j*pi*self.R_GG + delta_GG])

        if static:
            assert len(dfinv_wGG) == 1
            W_GG = dfinv_wGG[0] * self.Kc_GG

            return df, W_GG
        else:
            Nw = np.shape(dfinv_wGG)[0]
            W_wGG = np.zeros_like(dfinv_wGG)
            for iw in range(Nw):
                dfinv_wGG[iw] -= delta_GG 
                W_wGG[iw] = dfinv_wGG[iw] * self.Kc_GG

            return df, W_wGG
=======
        return P_ai
>>>>>>> ad184c09
<|MERGE_RESOLUTION|>--- conflicted
+++ resolved
@@ -140,11 +140,7 @@
                                               for k in range(nibzkpt)]) / Hartree
                 self.f_skn[ispin] = np.array([calc.get_occupation_numbers(kpt=k, spin=ispin)
                                               / kweight_k[k]
-<<<<<<< HEAD
-                                              for k in range(nibzkpt)]) / self.nkpt
-=======
                                               for k in range(nibzkpt)]) / kd.nbzkpts
->>>>>>> ad184c09
             #self.printtxt('Eigenvalues(k=0) are:')
             #print  >> self.txt, self.e_skn[0][0] * Hartree
 
@@ -234,26 +230,6 @@
         printtxt('')
         printtxt('Unit cell (a.u.):')
         printtxt(self.acell_cv)
-<<<<<<< HEAD
-        printtxt('Volume of cell (a.u.**3)     : %f' %(self.vol) )
-        printtxt('Reciprocal cell (1/a.u.)')
-        printtxt(self.bcell_cv)
-        printtxt('BZ volume (1/a.u.**3)        : %f' %(self.BZvol) )
-        printtxt('Number of G-vectors / Grid   : %d (%d %d %d)'
-                  %(self.nG0, self.nG[0], self.nG[1], self.nG[2]))
-        printtxt('')                         
-        printtxt('Coulomb interaction cutoff   : %s' % self.vcut)                            
-        printtxt('')                         
-        printtxt('Number of bands              : %d' %(self.nbands) )
-        printtxt('Number of kpoints            : %d' %(self.nkpt) )
-        if self.ecut[0] == self.ecut[1] and self.ecut[0] == self.ecut[2]:
-            printtxt('Planewave ecut (eV)          : %4.1f' % (self.ecut[0]*Hartree) )
-        else:
-            printtxt('Planewave ecut (eV)          : (%f, %f, %f)' % (self.ecut[0]*Hartree,self.ecut[1]*Hartree,self.ecut[2]*Hartree) )
-        printtxt('Number of planewave used     : %d' %(self.npw) )
-        printtxt('Broadening (eta)             : %f' %(self.eta*Hartree) )
-        printtxt('')                         
-=======
         printtxt('Volume of cell (a.u.**3)     : %f' % self.vol)
         printtxt('Reciprocal cell (1/a.u.)')
         printtxt(self.bcell_cv)
@@ -272,7 +248,6 @@
         printtxt('Number of planewave used     : %d' % self.npw)
         printtxt('Broadening (eta)             : %f' % (self.eta * Hartree))
         printtxt('')
->>>>>>> ad184c09
         if self.q_c is not None:
             if self.optical_limit:
                 printtxt('Optical limit calculation ! (q=1e-5)')
@@ -297,14 +272,7 @@
                                  timedelta(seconds=round(self.totaltime
                                                          - dt))))
 
-<<<<<<< HEAD
-        return    
-
-
-    def get_phi_aGp(self, q_c=None, parallel=True):
-=======
     def get_phi_aGp(self, q_c=None, parallel=True, alldir=False):
->>>>>>> ad184c09
         if q_c is None:
             q_c = self.q_c
             qq_v = self.qq_v
@@ -412,25 +380,6 @@
             return psit_G
 
 
-<<<<<<< HEAD
-    def pad(self, psit_g):
-        if self.pwmode:
-            return psit_g
-        else:
-            N_c = self.calc.wfs.gd.N_c
-            shift = np.zeros(3, int)
-            shift[np.where(self.pbc == False)] = 1
-            psit_G = self.gd.zeros(dtype=psit_g.dtype)
-            psit_G[shift[0]:N_c[0],
-                   shift[1]:N_c[1],
-                   shift[2]:N_c[2]] = psit_g[:N_c[0]-shift[0],
-                                             :N_c[1]-shift[1],
-                                             :N_c[2]-shift[2]]
-        return psit_G
-
-
-=======
->>>>>>> ad184c09
     def add_discontinuity(self, shift):
 
         for ispin in range(self.nspins):
@@ -518,11 +467,7 @@
                 Ptmp_ai = pt.dict()
                 kpt = calc.wfs.kpt_u[u]
                 pt.integrate(kpt.psit_nG[m], Ptmp_ai, ibzkpt2)
-<<<<<<< HEAD
-                P2_ai = self.get_P_ai(kq,m,spin,Ptmp_ai)
-=======
                 P2_ai = self.get_P_ai(kq, m, spin2, Ptmp_ai)
->>>>>>> ad184c09
 
             if phi_aGp is None:
                 try:
@@ -581,101 +526,4 @@
             if time_reversal:
                 P_i = P_i.conj()
             P_ai[a] = P_i
-<<<<<<< HEAD
-        return P_ai
-
-
-    def screened_interaction_kernel(self, iq, static=True, E0=None, comm=None, kcommsize=None):
-        """Calcuate W_GG(w) for a given q.
-        if static: return W_GG(w=0)
-        is not static: return W_GG(q,w) - Vc_GG
-        """
-
-        ppa = False
-        if E0 is not None: # use Plasmon Pole Approximation
-            ppa = True
-            w = (0.,1j*E0)
-            hilbert_trans = False
-        elif not static: # dynamic screened interaction
-            w=self.w_w.copy()*Hartree
-            hilbert_trans = True
-            full_response = True
-        else: # static screened interaction
-            w=(0.,)
-            hilbert_trans = False
-
-        from gpaw.response.df import DF
-        q = self.ibzq_qc[iq]
-
-        optical_limit = False
-        if np.abs(q).sum() < 1e-8:
-            q = np.array([1e-12, 0, 0]) # arbitrary q, not really need to be calculated
-            optical_limit = True
-            
-        if static:
-            df = DF(calc=self.calc, q=q.copy(), w=(0.,), nbands=self.nbands, eshift=self.eshift,
-                    optical_limit=optical_limit, hilbert_trans=False, xc='RPA',
-                    rpad=self.rpad, vcut=self.vcut, G_plus_q=True,
-                    eta=0.0001, ecut=self.ecut*Hartree,
-                    txt='df.out', comm=comm, kcommsize=kcommsize)
-        else:
-            df = DF(calc=self.calc, q=q.copy(), w=w, nbands=self.nbands, eshift=self.eshift,
-                    optical_limit=optical_limit, hilbert_trans=hilbert_trans, xc='RPA', full_response=True,
-                    rpad=self.rpad, vcut=self.vcut, G_plus_q=True,
-                    eta=self.eta*Hartree, ecut=self.ecut.copy()*Hartree,
-                    txt='df.out', comm=comm, kcommsize=kcommsize)
-
-        dfinv_wGG = df.get_inverse_dielectric_matrix(xc='RPA')
-        assert df.ecut[0] == self.ecut[0]
-        if not static and not ppa:
-            assert df.eta == self.eta
-            assert df.Nw == self.Nw
-            assert df.dw == self.dw
-
-        # calculate Coulomb kernel and use truncation in 2D
-        delta_GG = np.eye(df.npw)
-        Vq_G = np.diag(calculate_Kc(q,
-                                    df.Gvec_Gc,
-                                    self.acell_cv,
-                                    self.bcell_cv,
-                                    self.pbc,
-                                    integrate_gamma=True,
-                                    N_k=self.kd.N_c,
-                                    vcut=self.vcut))**0.5
-        if self.vcut == '2D' and df.optical_limit:
-            for iG in range(len(df.Gvec_Gc)):
-                if df.Gvec_Gc[iG, 0] == 0 and df.Gvec_Gc[iG, 1] == 0:
-                    v_q, v0_q = calculate_Kc_q(self.acell_cv,
-                                               self.bcell_cv,
-                                               self.pbc,
-                                               self.kd.N_c,
-                                               vcut=self.vcut,
-                                               q_qc=np.array([q]),
-                                               Gvec_c=df.Gvec_Gc[iG])
-                    Vq_G[iG] = v_q[0]**0.5
-        self.Kc_GG = np.outer(Vq_G, Vq_G)
-
-        if ppa:
-            dfinv1_GG = dfinv_wGG[0] - delta_GG
-            dfinv2_GG = dfinv_wGG[1] - delta_GG
-            self.wt_GG = E0/Hartree * np.sqrt(dfinv2_GG / (dfinv1_GG - dfinv2_GG))
-            self.R_GG = - self.wt_GG / 2 * dfinv1_GG
-            del dfinv_wGG
-            dfinv_wGG = np.array([1j*pi*self.R_GG + delta_GG])
-
-        if static:
-            assert len(dfinv_wGG) == 1
-            W_GG = dfinv_wGG[0] * self.Kc_GG
-
-            return df, W_GG
-        else:
-            Nw = np.shape(dfinv_wGG)[0]
-            W_wGG = np.zeros_like(dfinv_wGG)
-            for iw in range(Nw):
-                dfinv_wGG[iw] -= delta_GG 
-                W_wGG[iw] = dfinv_wGG[iw] * self.Kc_GG
-
-            return df, W_wGG
-=======
-        return P_ai
->>>>>>> ad184c09
+        return P_ai