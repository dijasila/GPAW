import sys
from time import time, ctime
import numpy as np
from math import sqrt, pi
from ase.units import Hartree, Bohr
from gpaw import GPAW, extra_parameters
from gpaw.utilities import unpack, devnull
from gpaw.utilities.blas import gemmdot, gemv
from gpaw.mpi import world, rank, size, serial_comm
from gpaw.lfc import LocalizedFunctionsCollection as LFC
from gpaw.grid_descriptor import GridDescriptor
from gpaw.utilities.memory import maxrss
from gpaw.fd_operators import Gradient
from gpaw.response.cell import get_primitive_cell, set_Gvectors
from gpaw.response.math_func import delta_function,  \
     two_phi_planewave_integrals
from gpaw.response.parallel import set_communicator, \
     parallel_partition, SliceAlongFrequency, SliceAlongOrbitals
from gpaw.response.kernel import calculate_Kxc
from gpaw.kpt_descriptor import KPointDescriptor
from gpaw.wavefunctions.pw import PWLFC
import gpaw.wavefunctions.pw as pw
import _gpaw

class BASECHI:
    """This class is to store the basic common stuff for chi and bse."""

    def __init__(self,
                 calc=None,
                 nbands=None,
                 w=None,
                 q=None,
                 eshift=None,
                 ecut=10.,
                 smooth_cut=None,
                 density_cut=None,
                 G_plus_q=False,
                 eta=0.2,
                 rpad=np.array([1,1,1]),
                 ftol=1e-5,
                 txt=None,
                 optical_limit=False,
                 cell=None):

        self.txtname = txt
        self.output_init()

        if isinstance(calc, str):
            # Always use serial_communicator when a filename is given.
            self.calc = GPAW(calc, communicator=serial_comm, txt=None)
        else:
            # To be optimized so that the communicator is loaded automatically 
            # according to kcommsize.
            # 
            # so temporarily it is used like this :
            # kcommsize = int (should <= world.size)
            # r0 = rank % kcommsize
            # ranks = np.arange(r0, r0+size, kcommsize)
            # calc = GPAW(filename.gpw, communicator=ranks, txt=None)
            self.calc = calc
<<<<<<< HEAD

        self.pwmode = isinstance(self.calc.input_parameters['mode'], pw.PW)
        if 0:#self.pwmode:
=======
        if self.calc is not None:
            self.pwmode = isinstance(self.calc.wfs, pw.PWWaveFunctions)
        else:
            self.pwmode = None
        if self.pwmode:
>>>>>>> 59f339bf
            assert self.calc.wfs.world.size == 1

        self.nbands = nbands
        self.q_c = q

        self.w_w = w
        self.eta = eta
        self.ftol = ftol
        if type(ecut) is int or type(ecut) is float:
            self.ecut = np.ones(3) * ecut
        else:
            assert len(ecut) == 3
            self.ecut = np.array(ecut, dtype=float)
        self.smooth_cut = smooth_cut
        self.density_cut = density_cut
        self.G_plus_q = G_plus_q
        self.rpad = rpad
        self.optical_limit = optical_limit
        self.eshift = eshift
        self.cell = cell


    def initialize(self):
                        
        self.eta /= Hartree
        self.ecut /= Hartree

        calc = self.calc
        self.nspins = self.calc.wfs.nspins

        # kpoint init
        self.kd = kd = calc.wfs.kd
        self.bzk_kc = kd.bzk_kc
        self.ibzk_kc = kd.ibzk_kc
        self.nkpt = kd.nbzkpts
        self.ftol /= self.nkpt

        # band init
        if self.nbands is None:
            self.nbands = calc.wfs.bd.nbands
        self.nvalence = calc.wfs.nvalence

        # cell init
        self.acell_cv = calc.atoms.cell / Bohr 
        self.acell_cv, self.bcell_cv, self.vol, self.BZvol = \
                       get_primitive_cell(self.acell_cv,rpad=self.rpad)
        if self.cell is not None:
            self.aorg_cv = self.cell / Bohr
            self.aorg_cv, self.borg_cv, tmp, tmp = \
                       get_primitive_cell(self.aorg_cv,rpad=self.rpad)
        else:
            self.aorg_cv = self.acell_cv
            self.borg_cv = self.bcell_cv
       

        # grid init
        self.pbc = calc.atoms.get_pbc()
        gd = GridDescriptor(calc.wfs.gd.N_c*self.rpad,
                            self.acell_cv, pbc_c=True, comm=serial_comm)
        self.gd = gd
        self.nG = gd.N_c
        self.nG0 = self.nG[0] * self.nG[1] * self.nG[2]
        self.h_cv = gd.h_cv

        # obtain eigenvalues, occupations
        nibzkpt = kd.nibzkpts
        kweight_k = kd.weight_k

        try:
            self.e_skn
            self.printtxt('Use eigenvalues from user.')
        except:
            self.printtxt('Use eigenvalues from the calculator.')
            self.e_skn = {}
            self.f_skn = {}
            for ispin in range(self.nspins):
                self.e_skn[ispin] = np.array([calc.get_eigenvalues(kpt=k, spin=ispin)
                                              for k in range(nibzkpt)]) / Hartree
                self.f_skn[ispin] = np.array([calc.get_occupation_numbers(kpt=k, spin=ispin)
                                              / kweight_k[k]
                                              for k in range(nibzkpt)]) / self.nkpt
            self.printtxt('Eigenvalues(k=0) are:')
            print  >> self.txt, self.e_skn[0][0] * Hartree

        self.enoshift_skn = {}
        for ispin in range(self.nspins):
            self.enoshift_skn[ispin] = self.e_skn[ispin].copy()
        if self.eshift is not None:
            self.add_discontinuity(self.eshift)
            self.printtxt('Shift unoccupied bands by %f eV' %(self.eshift))

        # k + q init
        if self.q_c is not None:
            self.qq_v = np.dot(self.q_c, self.bcell_cv) # summation over c
    
            if self.optical_limit:
                kq_k = np.arange(self.nkpt)
                self.expqr_g = 1.
            else:
                r_vg = gd.get_grid_point_coordinates() # (3, nG)
                qr_g = gemmdot(self.qq_v, r_vg, beta=0.0)
                self.expqr_g = np.exp(-1j * qr_g)
                del r_vg, qr_g
                kq_k = kd.find_k_plus_q(self.q_c)
            self.kq_k = kq_k

        # Plane wave init
        if self.G_plus_q:
            self.npw, self.Gvec_Gc, self.Gindex_G = set_Gvectors(self.aorg_cv,
                                                                 self.borg_cv,
                                                                 self.nG,
                                                                 self.ecut,
                                                                 q=self.q_c)
        else:
            self.npw, self.Gvec_Gc, self.Gindex_G = set_Gvectors(self.aorg_cv,
                                                                 self.borg_cv,
                                                                 self.nG,
                                                                 self.ecut)
        if self.smooth_cut is not None:
            G_weights = np.ones(self.npw)
            for iG in range(self.npw):
                G = np.dot(self.Gvec_Gc[iG] + self.q_c, self.bcell_cv)
                E = np.dot(G, G) / 2.
                if E > self.smooth_cut * self.ecut[0]:
                    x = np.pi*(E/self.ecut[0] - self.smooth_cut) / (1. - self.smooth_cut)
                    G_weights[iG] = 0.5 * (1. + np.cos(x))
            self.G_weights = G_weights

        # Projectors init
        setups = calc.wfs.setups
        self.spos_ac = calc.atoms.get_scaled_positions()

        if self.pwmode:
            self.pt = PWLFC([setup.pt_j for setup in setups], self.calc.wfs.pd)
            self.pt.set_positions(self.spos_ac)
        else:
            self.pt = LFC(gd, [setup.pt_j for setup in setups],
                          KPointDescriptor(self.bzk_kc),
                          dtype=complex, forces=True)

            self.pt.set_positions(self.spos_ac)

        # Printing calculation information
        self.print_stuff()

        return

    def output_init(self):

        if self.txtname is None:
            if rank == 0:
                self.txt = sys.stdout
            else:
                sys.stdout = devnull
                self.txt = devnull
        elif self.txtname == devnull:
            self.txt = devnull
        else:
            assert type(self.txtname) is str
            from ase.parallel import paropen
            self.txt = paropen(self.txtname,'w')


    def printtxt(self, text):
        print >> self.txt, text


    def print_stuff(self):

        printtxt = self.printtxt
        printtxt('')
        printtxt('Parameters used:')
        printtxt('')
        printtxt('Unit cell (a.u.):')
        printtxt(self.acell_cv)
        printtxt('Reciprocal cell (1/a.u.)')
        printtxt(self.bcell_cv)
        printtxt('Number of Grid points / G-vectors, and in total: (%d %d %d), %d'
                  %(self.nG[0], self.nG[1], self.nG[2], self.nG0))
        printtxt('Volume of cell (a.u.**3)     : %f' %(self.vol) )
        printtxt('BZ volume (1/a.u.**3)        : %f' %(self.BZvol) )
        printtxt('')                         
        printtxt('Number of bands              : %d' %(self.nbands) )
        printtxt('Number of kpoints            : %d' %(self.nkpt) )
        printtxt('Planewave ecut (eV)          : (%f, %f, %f)' %(self.ecut[0]*Hartree,self.ecut[1]*Hartree,self.ecut[2]*Hartree) )
        printtxt('Number of planewaves used    : %d' %(self.npw) )
        printtxt('Broadening (eta)             : %f' %(self.eta * Hartree))
        if self.q_c is not None:
            if self.optical_limit:
                printtxt('Optical limit calculation ! (q=0.00001)')
            else:
                printtxt('q in reduced coordinate        : (%f %f %f)' %(self.q_c[0], self.q_c[1], self.q_c[2]) )
                printtxt('q in cartesian coordinate (1/A): (%f %f %f) '
                      %(self.qq_v[0] / Bohr, self.qq_v[1] / Bohr, self.qq_v[2] / Bohr) )
                printtxt('|q| (1/A)                      : %f' %(sqrt(np.dot(self.qq_v / Bohr, self.qq_v / Bohr))) )

        return


    def timing(self, i, t0, n_local, txt):

        if i == 0:
            dt = time() - t0
            self.totaltime = dt * n_local
            self.printtxt('  Finished %s 0 in %f seconds, estimated %f seconds left.' %(txt, dt, self.totaltime))
        if rank == 0 and n_local // 5 > 0:            
            if i > 0 and i % (n_local // 5) == 0:
                dt =  time() - t0
                self.printtxt('  Finished %s %d in %f seconds, estimated %f seconds left.  '%(txt, i, dt, self.totaltime - dt) )

        return    


    def get_phi_aGp(self, q_c=None, parallel=True):
        if q_c is None:
            q_c = self.q_c
            qq_v = self.qq_v
            optical_limit = self.optical_limit
        else:
            optical_limit = False
            if np.abs(q_c).sum() < 1e-8:
                q_c = np.array([0.0001, 0, 0])
                optical_limit = True
            qq_v = np.dot(q_c, self.bcell_cv)
            
        setups = self.calc.wfs.setups
        spos_ac = self.calc.atoms.get_scaled_positions()
        
        kk_Gv = gemmdot(q_c + self.Gvec_Gc, self.bcell_cv.copy(), beta=0.0)
        phi_aGp = {}

        if parallel:
            from gpaw.response.parallel import parallel_partition

            npw, npw_local, Gstart, Gend = parallel_partition(
                               self.npw, self.comm.rank, self.comm.size, reshape=False)
        else:
            Gstart = 0
            Gend = self.npw

        for a, id in enumerate(setups.id_a):
            phi_aGp[a] = two_phi_planewave_integrals(kk_Gv, setups[a], Gstart, Gend)
            for iG in range(Gstart, Gend):
                phi_aGp[a][iG] *= np.exp(-1j * 2. * pi *
                                         np.dot(q_c + self.Gvec_Gc[iG], spos_ac[a]) )
            if parallel:
                self.comm.sum(phi_aGp[a])
        # For optical limit, G == 0 part should change
        if optical_limit:
            for a, id in enumerate(setups.id_a):
                nabla_iiv = setups[a].nabla_iiv
                phi_aGp[a][0] = -1j * (np.dot(nabla_iiv, qq_v)).ravel()

        return phi_aGp


    def get_wavefunction(self, ibzk, n, check_focc=True, spin=0):

        if (self.calc.wfs.world.size == 1 or self.calc.wfs.gd.comm.size != 1 
        or self.calc.input_parameters['mode'] == 'lcao'):
            if check_focc == False:
                return
            else:
                psit_G = self.calc.wfs.get_wave_function_array(n, ibzk, spin)
            
                if self.calc.wfs.world.size == 1:
                    return np.complex128(psit_G)
                
                if not self.calc.wfs.world.rank == 0:
                    psit_G = self.calc.wfs.gd.empty(dtype=self.calc.wfs.dtype,
                                                    global_array=True)
                self.calc.wfs.world.broadcast(psit_G, 0)
        
                return np.complex128(psit_G)
        else:
            # support ground state calculation with kpoint and band parallelization
            # but domain decomposition must = 1
            kpt_rank, u = self.calc.wfs.kd.get_rank_and_index(0, ibzk)
            bzkpt_rank = self.kcomm.rank
            band_rank, myn = self.calc.wfs.bd.who_has(n)
            assert self.calc.wfs.gd.comm.size == 1
            world_rank = (kpt_rank * self.calc.wfs.band_comm.size + band_rank)

            # in the following, kpt_rank is assigned to world_rank
            klist = np.array([world_rank, u, bzkpt_rank, myn])
            klist_kcomm = np.zeros((self.kcomm.size, 4), dtype=int)            
            self.kcomm.all_gather(klist, klist_kcomm)

            check_focc_global = np.zeros(self.kcomm.size, dtype=bool)
            self.kcomm.all_gather(np.array([check_focc]), check_focc_global)

            psit_G = self.calc.wfs.gd.empty(dtype=self.calc.wfs.dtype)

	    for i in range(self.kcomm.size):
                if check_focc_global[i] == True:
                    kpt_rank, u, bzkpt_rank, nlocal = klist_kcomm[i]
                    if kpt_rank == bzkpt_rank:
                        if rank == kpt_rank:
                            psit_G = self.calc.wfs.kpt_u[u].psit_nG[nlocal]
                    else:
                        if rank == kpt_rank:
                            world.send(self.calc.wfs.kpt_u[u].psit_nG[nlocal],
                                       bzkpt_rank, 1300+bzkpt_rank)
                        if rank == bzkpt_rank:
                            psit_G = self.calc.wfs.gd.empty(dtype=self.calc.wfs.dtype)
                            world.receive(psit_G, kpt_rank, 1300+bzkpt_rank)
                    
            self.wScomm.broadcast(psit_G, 0)

            return psit_G

    def cuda_get_wfs(self, u, n, dev_Qtmp, dev_eikr_R, dev_Q_G, 
                     handle, sizeofdata=16):

        calc = self.calc
        
        psit_G = calc.wfs.kpt_u[u].psit_nG[n] # G is planewave-coefficient in GS mode
        
        nx,ny,nz = self.nG
        ncoef = len(psit_G) # k-point dependent

        status, dev_G = _gpaw.cuMalloc(ncoef*sizeofdata)
        _gpaw.cuSetVector(ncoef,sizeofdata,psit_G,1,dev_G,1)
        _gpaw.cuMemset(dev_Qtmp, 0, sizeofdata*nx*ny*nz)  # dev_Q has to be zeor

        _gpaw.cuMap_G2Q( dev_G, dev_Qtmp, dev_Q_G, ncoef )
        _gpaw.cufft_execZ2Z(self.cufftplan, dev_Qtmp, dev_Qtmp,1)
        _gpaw.cuMul(dev_Qtmp, dev_eikr_R, dev_Qtmp, nx*ny*nz)  # phase e^ikr is not really necessary here.
        _gpaw.cuZscal(handle, nx*ny*nz, 1./(nx*ny*nz), dev_Qtmp, 1)
        
        _gpaw.cuFree(dev_G)

        return

    def cuda_trans_wfs(self, dev_Qtmp, dev_psi_R, dev_index_Q, dev_phase_Q,
                       trans, time_reversal, sizeofdata=16):

        nx,ny,nz = self.nG
        if trans:
            # transform wavefunction here
            _gpaw.cuMemset(dev_psi_R, 0, sizeofdata*nx*ny*nz)  # dev_Q has to be zero
            _gpaw.cuTrans_wfs(dev_Qtmp, dev_psi_R, dev_index_Q, dev_phase_Q, nx*ny*nz)
        else:
            # Identity
            _gpaw.cuCopy_vector(dev_Qtmp, dev_psi_R, nx*ny*nz)
            
        if time_reversal:
            _gpaw.cuConj_vector(dev_psi_R, nx*ny*nz)

        return 


    def pad(self, psit_g):
        if self.pwmode:
            return psit_g
        else:
            N_c = self.calc.wfs.gd.N_c
            shift = np.zeros(3, int)
            shift[np.where(self.pbc == False)] = 1
            psit_G = self.gd.zeros(dtype=psit_g.dtype)
            psit_G[shift[0]:N_c[0],
                   shift[1]:N_c[1],
                   shift[2]:N_c[2]] = psit_g[:N_c[0]-shift[0],
                                             :N_c[1]-shift[1],
                                             :N_c[2]-shift[2]]
        return psit_G


    def add_discontinuity(self, shift):

        eFermi = self.calc.occupations.get_fermi_level()
        for ispin in range(self.nspins):
            for k in range(self.kd.nibzkpts):
                for i in range(self.e_skn[0].shape[1]):
                    if self.e_skn[ispin][k,i] > eFermi:
                        self.e_skn[ispin][k,i] += shift / Hartree

        return


    def density_matrix(self,n,m,k,kq=None,spin=0,phi_aGp=None,Gspace=True):

        ibzk_kc = self.ibzk_kc
        bzk_kc = self.bzk_kc
        gd = self.gd
        kd = self.kd
        optical_limit=False

        if kq is None:
            kq = self.kq_k[k]
            expqr_g = self.expqr_g
            q_v = self.qq_v
            optical_limit = self.optical_limit
            q_c = self.q_c
        else:
            q_c = bzk_kc[kq] - bzk_kc[k]
            q_c[np.where(q_c>0.501)] -= 1
            q_c[np.where(q_c<-0.499)] += 1
            
            if (np.abs(q_c) < self.ftol).all():
                optical_limit=True
                q_c = np.array([0.0001, 0, 0])

            q_v = np.dot(q_c, self.bcell_cv) #
            r_vg = gd.get_grid_point_coordinates() # (3, nG)
            qr_g = gemmdot(q_v, r_vg, beta=0.0)
            expqr_g = np.exp(-1j * qr_g)
            if optical_limit:
                expqr_g = 1

        ibzkpt1 = kd.bz2ibz_k[k]
        ibzkpt2 = kd.bz2ibz_k[kq]
        
        psitold_g = self.get_wavefunction(ibzkpt1, n, True, spin=spin)
        psit1_g = kd.transform_wave_function(psitold_g, k)
        
        psitold_g = self.get_wavefunction(ibzkpt2, m, True, spin=spin)
        psit2_g = kd.transform_wave_function(psitold_g, kq)

        if (self.rpad > 1).any() or (self.pbc - True).any():
            tmp = self.pad(psit1_g)
            psit1_g = tmp.copy()
            tmp = self.pad(psit2_g)
            psit2_g = tmp.copy()

        if Gspace is False:
            return psit1_g.conj() * psit2_g * expqr_g
        else:
            # FFT
            tmp_g = psit1_g.conj()* psit2_g * expqr_g
            rho_g = np.fft.fftn(tmp_g) * self.vol / self.nG0

            # Here, planewave cutoff is applied
            rho_G = rho_g.ravel()[self.Gindex_G]

            if optical_limit:
                d_c = [Gradient(gd, i, n=4, dtype=complex).apply for i in range(3)]
                dpsit_g = gd.empty(dtype=complex)
                tmp = np.zeros((3), dtype=complex)
                phase_cd = np.exp(2j * pi * gd.sdisp_cd * bzk_kc[kq, :, np.newaxis])
                for ix in range(3):
                    d_c[ix](psit2_g, dpsit_g, phase_cd)
                    tmp[ix] = gd.integrate(psit1_g.conj() * dpsit_g)
                rho_G[0] = -1j * np.dot(q_v, tmp)

            calc = self.calc
            pt = self.pt
            if not self.pwmode:
                if (calc.wfs.world.size > 1 or self.nkpt==1):
                    P1_ai = pt.dict()
                    pt.integrate(psit1_g, P1_ai, k)
                    P2_ai = pt.dict()
                    pt.integrate(psit2_g, P2_ai, kq)
                else:
                    P1_ai = self.get_P_ai(k,n,spin)
                    P2_ai = self.get_P_ai(kq, m, spin)
            else:
                # first calculate P_ai at ibzkpt, then rotate to k
                u = self.kd.get_rank_and_index(spin, ibzkpt1)[1]
                Ptmp_ai = pt.dict()
                kpt = calc.wfs.kpt_u[u]
                pt.integrate(kpt.psit_nG[n], Ptmp_ai, ibzkpt1)
                P1_ai = self.get_P_ai(k,n,spin,Ptmp_ai)

                u = self.kd.get_rank_and_index(spin, ibzkpt2)[1]
                Ptmp_ai = pt.dict()
                kpt = calc.wfs.kpt_u[u]
                pt.integrate(kpt.psit_nG[m], Ptmp_ai, ibzkpt2)
                P2_ai = self.get_P_ai(kq,m,spin,Ptmp_ai)
                
            if phi_aGp is None:
                try:
                    if self.use_W:
                        if optical_limit:
                            iq = kd.where_is_q(np.zeros(3), self.bzq_qc)
                        else:
                            iq = kd.where_is_q(q_c, self.bzq_qc)
                            assert np.abs(self.bzq_qc[iq] - q_c).sum() < 1e-8

                    phi_aGp = self.load_phi_aGp(self.reader, iq) #phi_qaGp[iq]
                except AttributeError:
                    phi_aGp = self.phi_aGp

            for a, id in enumerate(self.calc.wfs.setups.id_a):
                P_p = np.outer(P1_ai[a].conj(), P2_ai[a]).ravel()
                phi_Gp = np.ascontiguousarray(phi_aGp[a], complex)
                gemv(1.0, phi_Gp, P_p, 1.0, rho_G)

            if optical_limit:
                if n==m:
                    rho_G[0] = 1.
                elif np.abs(self.e_skn[spin][ibzkpt2, m] - self.e_skn[spin][ibzkpt1, n]) < 1e-5:
                    rho_G[0] = 0.
                else:
                    rho_G[0] /= (self.enoshift_skn[spin][ibzkpt2, m] - self.enoshift_skn[spin][ibzkpt1, n])

            return rho_G

    def get_P_ai(self, k, n, spin=0, Ptmp_ai=None):

        calc = self.calc
        kd = self.calc.wfs.kd
        spos_ac = self.spos_ac
        
        ibzkpt = kd.bz2ibz_k[k]
        u = ibzkpt + kd.nibzkpts * spin
        kpt = calc.wfs.kpt_u[u]
        s = kd.sym_k[k]
        time_reversal = kd.time_reversal_k[k]
        P_ai = {}
        for a, id in enumerate(calc.wfs.setups.id_a):
            b = kd.symmetry.a_sa[s, a]
            S_c = (np.dot(spos_ac[a], kd.symmetry.op_scc[s]) - spos_ac[b])
        
            assert abs(S_c.round() - S_c).max() < 1e-10
            k_c = kd.ibzk_kc[kpt.k]
        
            x = np.exp(2j * pi * np.dot(k_c, S_c))
            if Ptmp_ai is None:
                P_i = np.dot(calc.wfs.setups[a].R_sii[s], kpt.P_ani[b][n]) * x
            else:
                P_i = np.dot(calc.wfs.setups[a].R_sii[s], Ptmp_ai[b]) * x
            if time_reversal:
                P_i = P_i.conj()
            P_ai[a] = P_i
        return P_ai

    def screened_interaction_kernel(self, iq, static=True, E0=None, comm=None, kcommsize=None):
        """Calcuate W_GG(w) for a given q.
        if static: return W_GG(w=0)
        is not static: return W_GG(q,w) - Vc_GG
        """

        ppa = False
        if E0 is not None: # use Plasmon Pole Approximation
            ppa = True
            w = (0.,1j*E0)
            hilbert_trans = False
        elif not static: # dynamic screened interaction
            w=self.w_w.copy()*Hartree
            hilbert_trans = True
            full_response = True
        else: # static screened interaction
            w=(0.,)
            hilbert_trans = False

        from gpaw.response.df import DF
        q = self.ibzq_qc[iq]

        optical_limit = False
        if np.abs(q).sum() < 1e-8:
            q = np.array([1e-4, 0, 0]) # arbitrary q, not really need to be calculated
            optical_limit = True
            
        if static:
            df = DF(calc=self.calc, q=q.copy(), w=(0.,), nbands=self.nbands,
                    optical_limit=optical_limit, hilbert_trans=False, xc='RPA',
                    rpad=self.rpad, vcut=self.vcut,
                    eta=0.0001, ecut=self.ecut*Hartree,
                    txt='df.out', comm=comm, kcommsize=kcommsize)
        else:
            df = DF(calc=self.calc, q=q.copy(), w=w, nbands=self.nbands,
                    optical_limit=optical_limit, hilbert_trans=hilbert_trans, xc='RPA', full_response=True,
                    rpad=self.rpad, vcut=self.vcut, G_plus_q=True,
                    eta=self.eta*Hartree, ecut=self.ecut.copy()*Hartree,
                    txt='df.out', comm=comm, kcommsize=kcommsize)

        dfinv_wGG = df.get_inverse_dielectric_matrix(xc='RPA')
        assert df.ecut[0] == self.ecut[0]
        if not static and not ppa:
            assert df.eta == self.eta
            assert df.Nw == self.Nw
            assert df.dw == self.dw

        delta_GG = np.eye(df.npw)

        if ppa:
            dfinv1_GG = dfinv_wGG[0] - delta_GG
            dfinv2_GG = dfinv_wGG[1] - delta_GG
            self.wt_GG = E0/Hartree * np.sqrt(dfinv2_GG / (dfinv1_GG - dfinv2_GG))
            self.R_GG = - self.wt_GG / 2 * dfinv1_GG
            del dfinv_wGG
            dfinv_wGG = np.array([1j*pi*self.R_GG + delta_GG])

        if static:
            assert len(dfinv_wGG) == 1
            W_GG = dfinv_wGG[0] * df.Kc_GG
            self.dfinv_wGG = dfinv_wGG[0]
            if optical_limit:
                self.dfinvG0_G = dfinv_wGG[0,:,0]

            return df, W_GG
        else:
            Nw = np.shape(dfinv_wGG)[0]
            W_wGG = np.zeros_like(dfinv_wGG)
            for iw in range(Nw):
                dfinv_wGG[iw] -= delta_GG 
                W_wGG[iw] = dfinv_wGG[iw] * df.Kc_GG
            if optical_limit:
                self.dfinvG0_wG = dfinv_wGG[:,:,0]

            return df, W_wGG<|MERGE_RESOLUTION|>--- conflicted
+++ resolved
@@ -58,18 +58,15 @@
             # ranks = np.arange(r0, r0+size, kcommsize)
             # calc = GPAW(filename.gpw, communicator=ranks, txt=None)
             self.calc = calc
-<<<<<<< HEAD
-
-        self.pwmode = isinstance(self.calc.input_parameters['mode'], pw.PW)
-        if 0:#self.pwmode:
-=======
         if self.calc is not None:
             self.pwmode = isinstance(self.calc.wfs, pw.PWWaveFunctions)
         else:
             self.pwmode = None
-        if self.pwmode:
->>>>>>> 59f339bf
+        if 0:#self.pwmode: # it is very important to set kpt.P_ani None when this comsumes a lot memory
             assert self.calc.wfs.world.size == 1
+            for kpt in self.calc.wfs.kpt_u:
+                kpt.P_ani = None
+
 
         self.nbands = nbands
         self.q_c = q
@@ -166,7 +163,7 @@
     
             if self.optical_limit:
                 kq_k = np.arange(self.nkpt)
-                self.expqr_g = 1.
+                self.expqr_g = np.ones((self.nG[0], self.nG[1], self.nG[2]), dtype=complex)
             else:
                 r_vg = gd.get_grid_point_coordinates() # (3, nG)
                 qr_g = gemmdot(self.qq_v, r_vg, beta=0.0)
