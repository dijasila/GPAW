import numpy as np

from gpaw.kpt_descriptor import KPointDescriptor
from gpaw.pw.descriptor import PWDescriptor
from gpaw.response.pw_parallelization import (Blocks1D,
                                              PlaneWaveBlockDistributor)
from gpaw.response.frequencies import FrequencyDescriptor


class SingleQPWDescriptor(PWDescriptor):

    @staticmethod
    def from_q(q_c, ecut, gd):
        """Construct a plane wave descriptor for q_c with a given cutoff."""
        qd = KPointDescriptor([q_c])
        return PWDescriptor(ecut, gd, complex, qd)


class Chi0Data:
    """Data object containing the chi0 data arrays for a single q-point,
    while holding also the corresponding basis descriptors and block
    distributor."""
<<<<<<< HEAD
    def __init__(self, wd, pd, blockdist, extend_head, xp=np):
=======
    def __init__(self, wd, pd, blockdist):
>>>>>>> 8b8b9e80
        """Construct the Chi0Data object

        Parameters
        ----------
        wd: FrequencyDescriptor
            Descriptor for the temporal (frequency) degrees of freedom
        pd: PWDescriptor
            Descriptor for the spatial (plane wave) degrees of freedom
        blockdist : PlaneWaveBlockDistributor
            Distributor for the block parallelization
        """
        self.wd = wd
        self.pd = pd
        self.blockdist = blockdist
<<<<<<< HEAD
        self.extend_head = extend_head
        self.xp = xp
=======
>>>>>>> 8b8b9e80

        # Check if in optical limit
        q_c, = pd.kd.ibzk_kc
        optical_limit = np.allclose(q_c, 0.0)
        self.optical_limit = optical_limit

        # Initialize block distibution of plane wave basis
        nG = pd.ngmax
        self.blocks1d = Blocks1D(blockdist.blockcomm, nG)

        # Data arrays
        self.chi0_wGG = None
        self.chi0_wxvG = None
        self.chi0_wvv = None

        self.allocate_arrays(xp=xp)

    @staticmethod
    def from_descriptor_arguments(frequencies, plane_waves, parallelization):
        """Contruct the necesarry descriptors and initialize the Chi0Data
        object."""
        # Construct wd
        if isinstance(frequencies, FrequencyDescriptor):
            wd = frequencies
        else:
            wd = frequencies.from_array_or_dict(frequencies)

        # Construct pd
        if isinstance(plane_waves, SingleQPWDescriptor):
            pd = plane_waves
        else:
            assert isinstance(plane_waves, tuple)
            assert len(plane_waves) == 3
            pd = SingleQPWDescriptor.from_q(*plane_waves)

        # Construct blockdist
        if isinstance(parallelization, PlaneWaveBlockDistributor):
            blockdist = parallelization
        else:
            assert isinstance(parallelization, tuple)
            assert len(parallelization) == 3
            blockdist = PlaneWaveBlockDistributor(*parallelization)

        return Chi0Data(wd, pd, blockdist)

    def allocate_arrays(self, xp=np):
        """Allocate data arrays."""
        self.chi0_wGG = xp.zeros(self.wGG_shape, complex)

<<<<<<< HEAD
        if self.optical_limit and not self.extend_head:
            self.chi0_wxvG = xp.zeros(self.wxvG_shape, complex)
            self.chi0_wvv = xp.zeros(self.wvv_shape, complex)
=======
        if self.optical_limit:
            self.chi0_wxvG = np.zeros(self.wxvG_shape, complex)
            self.chi0_wvv = np.zeros(self.wvv_shape, complex)
>>>>>>> 8b8b9e80

    @property
    def nw(self):
        return len(self.wd)

    @property
    def nG(self):
        return self.blocks1d.N

    @property
    def mynG(self):
        return self.blocks1d.nlocal

    @property
    def wGG_shape(self):
        return (self.nw, self.mynG, self.nG)

    @property
    def wxvG_shape(self):
        if self.optical_limit:
            return (self.nw, 2, 3, self.nG)
        else:
            return None

    @property
    def wvv_shape(self):
        if self.optical_limit:
            return (self.nw, 3, 3)
        else:
            return None

    def redistribute(self):
        """Return redistributed chi0_wGG array."""
        return self.blockdist.redistribute(self.chi0_wGG, self.nw)

    def distribute_frequencies(self):
        """Return chi0_wGG array with frequencies distributed to all cores."""
        return self.blockdist.distribute_frequencies(self.chi0_wGG, self.nw)<|MERGE_RESOLUTION|>--- conflicted
+++ resolved
@@ -20,11 +20,7 @@
     """Data object containing the chi0 data arrays for a single q-point,
     while holding also the corresponding basis descriptors and block
     distributor."""
-<<<<<<< HEAD
-    def __init__(self, wd, pd, blockdist, extend_head, xp=np):
-=======
-    def __init__(self, wd, pd, blockdist):
->>>>>>> 8b8b9e80
+    def __init__(self, wd, pd, blockdist, xp=np):
         """Construct the Chi0Data object
 
         Parameters
@@ -39,11 +35,7 @@
         self.wd = wd
         self.pd = pd
         self.blockdist = blockdist
-<<<<<<< HEAD
-        self.extend_head = extend_head
         self.xp = xp
-=======
->>>>>>> 8b8b9e80
 
         # Check if in optical limit
         q_c, = pd.kd.ibzk_kc
@@ -93,15 +85,9 @@
         """Allocate data arrays."""
         self.chi0_wGG = xp.zeros(self.wGG_shape, complex)
 
-<<<<<<< HEAD
-        if self.optical_limit and not self.extend_head:
+        if self.optical_limit:
             self.chi0_wxvG = xp.zeros(self.wxvG_shape, complex)
             self.chi0_wvv = xp.zeros(self.wvv_shape, complex)
-=======
-        if self.optical_limit:
-            self.chi0_wxvG = np.zeros(self.wxvG_shape, complex)
-            self.chi0_wvv = np.zeros(self.wvv_shape, complex)
->>>>>>> 8b8b9e80
 
     @property
     def nw(self):
