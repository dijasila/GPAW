--- conflicted
+++ resolved
@@ -41,28 +41,14 @@
     return epsmax - epsmin
 
 
-<<<<<<< HEAD
 class Chi0Calculator:
     def __init__(self, wd, pair,
                  hilbert=True,
                  intraband=True,
                  nbands=None,
                  timeordered=False,
+                 ecut=None,
                  eta=0.2,
-=======
-class Chi0:
-    """Class for calculating non-interacting response functions."""
-
-    def __init__(self,
-                 calc,
-                 *,
-                 frequencies: Union[dict, Array1D] = None,
-                 ecut=None, hilbert=True, nbands=None,
-                 timeordered=False, eta=0.2, ftol=1e-6, threshold=1,
-                 real_space_derivatives=False, intraband=True,
-                 world=mpi.world, txt='-', timer=None,
-                 nblocks=1,
->>>>>>> 0eb2e963
                  disable_point_group=False, disable_time_reversal=False,
                  disable_non_symmorphic=True,
                  integrationmode=None,
@@ -72,31 +58,8 @@
         self.timer = self.context.timer
         self.fd = self.context.fd
 
-<<<<<<< HEAD
         self.pair = pair
         self.gs = pair.gs
-=======
-        """
-        if domega0 is not None or omega2 is not None or omegamax is not None:
-            assert frequencies is None
-            frequencies = {'type': 'nonlinear',
-                           'domega0': domega0,
-                           'omega2': omega2,
-                           'omegamax': omegamax}
-            warnings.warn(f'Please use frequencies={frequencies}')
-
-        elif frequencies is None:
-            frequencies = {'type': 'nonlinear'}
-
-        self.timer = timer or Timer()
-
-        self.pair = PairDensity(calc,
-                                ftol=ftol, threshold=threshold,
-                                real_space_derivatives=real_space_derivatives,
-                                world=world, txt=txt,
-                                timer=self.timer,
-                                nblocks=nblocks)
->>>>>>> 0eb2e963
 
         self.disable_point_group = disable_point_group
         self.disable_time_reversal = disable_time_reversal
@@ -109,16 +72,12 @@
         self.nblocks = pair.nblocks
         self.calc = self.gs._calc  # XXX remove me
 
-<<<<<<< HEAD
         # XXX this is redundant as pair also does it.
         self.blockcomm, self.kncomm = block_partition(self.world, self.nblocks)
-=======
+
         if ecut is None:
             ecut = 50.0
         ecut /= Ha
->>>>>>> 0eb2e963
-
-        self.ecut = pair.ecut  # pair already converted with "/= Ha"
 
         self.eta = eta / Ha
         if rate == 'eta':
@@ -935,7 +894,7 @@
         wd = FrequencyDescriptor.from_array_or_dict(frequencies)
 
         pair = NoCalculatorPairDensity(
-            gs=gs, ecut=ecut, ftol=ftol, threshold=threshold,
+            gs=gs, ftol=ftol, threshold=threshold,
             real_space_derivatives=real_space_derivatives,
             context=context,
             nblocks=nblocks)
