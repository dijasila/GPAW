--- conflicted
+++ resolved
@@ -416,54 +416,7 @@
         chi0_body.data_WgG[:] = chi0_body.blockdist.distribute_as(
             tmp_chi0_wGG, chi0_body.nw, 'WgG')
 
-<<<<<<< HEAD
-    def _update_chi0_optical_extension(
-            self,
-            chi0_optical_extension: Chi0OpticalExtensionData,
-            m1, m2, spins):
-        """In-place calculation of the optical limit wings."""
-
-        chi0_opt_ext = chi0_optical_extension
-        qpd = chi0_opt_ext.qpd
-
-        integrator = self.initialize_integrator(block_distributed=False)
-        domain, analyzer, prefactor = self.get_integration_domain(qpd, spins)
-        task = self.get_integral_kind(integrator, wings=True)
-        assert 'wings' in task.kind
-
-        integrand = Chi0Integrand(self, qpd=qpd, analyzer=analyzer,
-                                  optical=True, m1=m1, m2=m2)
-
-        # We integrate the head and wings together, using the combined index P
-        # index v = (x, y, z)
-        # index G = (G0, G1, G2, ...)
-        # index P = (x, y, z, G1, G2, ...)
-        WxvP_shape = list(chi0_opt_ext.WxvG_shape)
-        WxvP_shape[-1] += 2
-        tmp_chi0_WxvP = np.zeros(WxvP_shape, complex)
-        integrator.integrate(domain=domain,  # Integration domain
-                             integrand=integrand,
-                             task=task,
-                             wd=self.wd,  # Frequency Descriptor
-                             out_wxx=tmp_chi0_WxvP)  # Output array
-        if self.hilbert:
-            with self.context.timer('Hilbert transform'):
-                ht = HilbertTransform(np.array(self.wd.omega_w), self.eta,
-                                      timeordered=self.timeordered)
-                ht(tmp_chi0_WxvP)
-        tmp_chi0_WxvP *= prefactor
-
-        # Fill in wings part of the data, but leave out the head part (G0)
-        chi0_opt_ext.wings_WxvG[..., 1:] += tmp_chi0_WxvP[..., 3:]
-        analyzer.symmetrize_wxvG(chi0_opt_ext.wings_WxvG)
-        # Fill in the head
-        chi0_opt_ext.head_Wvv[:] += tmp_chi0_WxvP[:, 0, :3, :3]
-        analyzer.symmetrize_wvv(chi0_opt_ext.head_Wvv)
-
-    def initialize_integrator(self, block_distributed=True) -> Integrator:
-=======
     def initialize_integrator(self) -> Integrator:
->>>>>>> da7c77a2
         """The integrator class is a general class for brillouin zone
         integration that can integrate user defined functions over user
         defined domains and sum over bands."""
@@ -782,6 +735,48 @@
 
     def _update_chi0_optical_extension(self, chi0_optical_extension,
                                        m1, m2, spins):
+        """In-place calculation of the optical limit wings."""
+
+        chi0_opt_ext = chi0_optical_extension
+        qpd = chi0_opt_ext.qpd
+
+        integrator = self.initialize_integrator()
+        domain, analyzer, prefactor = self.get_integration_domain(qpd, spins)
+        task = self.get_integral_kind(integrator, wings=True)
+        assert 'wings' in task.kind
+
+        integrand = Chi0Integrand(self, qpd=qpd, analyzer=analyzer,
+                                  optical=True, m1=m1, m2=m2)
+
+        # We integrate the head and wings together, using the combined index P
+        # index v = (x, y, z)
+        # index G = (G0, G1, G2, ...)
+        # index P = (x, y, z, G1, G2, ...)
+        WxvP_shape = list(chi0_opt_ext.WxvG_shape)
+        WxvP_shape[-1] += 2
+        tmp_chi0_WxvP = np.zeros(WxvP_shape, complex)
+        integrator.integrate(domain=domain,  # Integration domain
+                             integrand=integrand,
+                             task=task,
+                             wd=self.wd,  # Frequency Descriptor
+                             out_wxx=tmp_chi0_WxvP)  # Output array
+        if self.hilbert:
+            with self.context.timer('Hilbert transform'):
+                ht = HilbertTransform(np.array(self.wd.omega_w), self.eta,
+                                      timeordered=self.timeordered)
+                ht(tmp_chi0_WxvP)
+        tmp_chi0_WxvP *= prefactor
+
+        # Fill in wings part of the data, but leave out the head part (G0)
+        chi0_opt_ext.wings_WxvG[..., 1:] += tmp_chi0_WxvP[..., 3:]
+        analyzer.symmetrize_wxvG(chi0_opt_ext.wings_WxvG)
+        # Fill in the head
+        chi0_opt_ext.head_Wvv[:] += tmp_chi0_WxvP[:, 0, :3, :3]
+        analyzer.symmetrize_wvv(chi0_opt_ext.head_Wvv)
+        return
+
+# ----------------------------------------------------------
+        
         chi0_opt_ext = chi0_optical_extension
         qpd = chi0_opt_ext.qpd
 
