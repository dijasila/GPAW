--- conflicted
+++ resolved
@@ -5,11 +5,12 @@
 from time import ctime
 from typing import Union
 
-import gpaw
-import gpaw.mpi as mpi
 import numpy as np
 from ase.units import Ha
 from ase.utils.timing import Timer, timer
+
+import gpaw
+import gpaw.mpi as mpi
 from gpaw.bztools import convex_hull_volume
 from gpaw.kpt_descriptor import KPointDescriptor
 from gpaw.pw.descriptor import PWDescriptor
@@ -17,23 +18,15 @@
 from gpaw.response.frequencies import (FrequencyDescriptor,
                                        LinearFrequencyDescriptor,
                                        NonLinearFrequencyDescriptor)
-<<<<<<< HEAD
+from gpaw.response.hilbert import HilbertTransform
 from gpaw.response.integrators import (Integrator, PointIntegrator,
                                        TetrahedronIntegrator)
-from gpaw.response.pair import PairDensity, PWSymmetryAnalyzer
+from gpaw.response.pair import PairDensity
 from gpaw.response.pw_parallelization import (Blocks1D,
                                               PlaneWaveBlockDistributor,
                                               block_partition)
+from gpaw.response.symmetry import PWSymmetryAnalyzer
 from gpaw.typing import Array1D
-from gpaw.utilities.blas import gemm
-=======
-from gpaw.response.pw_parallelization import (block_partition, Blocks1D,
-                                              PlaneWaveBlockDistributor)
-from gpaw.response.integrators import PointIntegrator, TetrahedronIntegrator
-from gpaw.response.pair import PairDensity
-from gpaw.response.symmetry import PWSymmetryAnalyzer
-from gpaw.response.hilbert import HilbertTransform
->>>>>>> b6a2875a
 from gpaw.utilities.memory import maxrss
 
 
@@ -586,33 +579,18 @@
         # below) and then symmetrized.
         A_wxx *= prefactor
 
-<<<<<<< HEAD
         tmpA_wxx = chi0.blockdist.redistribute(A_wxx)
         if chi0.extend_head:
-            PWSA.symmetrize_wxx(tmpA_wxx,
-                                optical_limit=optical_limit)
-=======
-        tmpA_wxx = self.redistribute(A_wxx)
-        if extend_head:
             analyzer.symmetrize_wxx(tmpA_wxx,
                                     optical_limit=optical_limit)
->>>>>>> b6a2875a
         else:
             analyzer.symmetrize_wGG(tmpA_wxx)
             if wings:
-<<<<<<< HEAD
                 chi0.chi0_wxvG += chi0_wxvx[..., 2:]
                 chi0.chi0_wvv += chi0_wxvx[:, 0, :3, :3]
-                PWSA.symmetrize_wxvG(chi0.chi0_wxvG)
-                PWSA.symmetrize_wvv(chi0.chi0_wvv)
+                analyzer.symmetrize_wxvG(chi0.chi0_wxvG)
+                analyzer.symmetrize_wvv(chi0.chi0_wvv)
         chi0.blockdist.redistribute(tmpA_wxx, A_wxx)
-=======
-                chi0_wxvG += chi0_wxvx[..., 2:]
-                chi0_wvv += chi0_wxvx[:, 0, :3, :3]
-                analyzer.symmetrize_wxvG(chi0_wxvG)
-                analyzer.symmetrize_wvv(chi0_wvv)
-        self.redistribute(tmpA_wxx, A_wxx)
->>>>>>> b6a2875a
 
         # If point summation was used then the normalization of the
         # response function is not right and we have to make up for this
