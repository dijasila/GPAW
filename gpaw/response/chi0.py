from __future__ import annotations
import warnings
from functools import partial
from time import ctime
from typing import Union

import gpaw
import gpaw.mpi as mpi
import numpy as np
from ase.units import Ha
from ase.utils.timing import Timer, timer
from gpaw.bztools import convex_hull_volume
from gpaw.kpt_descriptor import KPointDescriptor
from gpaw.pw.descriptor import PWDescriptor
from gpaw.response.frequencies import (FrequencyDescriptor,
                                       LinearFrequencyDescriptor,
                                       NonLinearFrequencyDescriptor)
from gpaw.response.pw_parallelization import (block_partition, Blocks1D,
                                              PlaneWaveBlockDistributor)
from gpaw.response.integrators import PointIntegrator, TetrahedronIntegrator
<<<<<<< HEAD
from gpaw.response.pair import PairDensity, PWSymmetryAnalyzer
from gpaw.response.hilbert import HilbertTransform
=======
from gpaw.response.pair import PairDensity
from gpaw.response.symmetry import PWSymmetryAnalyzer
from gpaw.utilities.blas import gemm
>>>>>>> fed7c19e
from gpaw.utilities.memory import maxrss
from gpaw.typing import Array1D


def find_maximum_frequency(calc, nbands=0, fd=None):
    """Determine the maximum electron-hole pair transition energy."""
    epsmin = 10000.0
    epsmax = -10000.0
    for kpt in calc.wfs.kpt_u:
        epsmin = min(epsmin, kpt.eps_n[0])
        epsmax = max(epsmax, kpt.eps_n[nbands - 1])

    if fd is not None:
        print('Minimum eigenvalue: %10.3f eV' % (epsmin * Ha), file=fd)
        print('Maximum eigenvalue: %10.3f eV' % (epsmax * Ha), file=fd)

    return epsmax - epsmin


class Chi0:
    """Class for calculating non-interacting response functions."""

    def __init__(self,
                 calc,
                 *,
                 frequencies: Union[dict, Array1D] = None,
                 ecut=50, gammacentered=False, hilbert=True, nbands=None,
                 timeordered=False, eta=0.2, ftol=1e-6, threshold=1,
                 real_space_derivatives=False, intraband=True,
                 world=mpi.world, txt='-', timer=None,
                 nblocks=1,
                 disable_point_group=False, disable_time_reversal=False,
                 disable_non_symmorphic=True,
                 integrationmode=None,
                 rate=0.0, eshift=0.0,
                 domega0=None,  # deprecated
                 omega2=None,  # deprecated
                 omegamax=None  # deprecated
                 ):
        """Construct Chi0 object.

        Parameters
        ----------
        calc : str
            The groundstate calculation file that the linear response
            calculation is based on.
        frequencies :
            Input parameters for frequency_grid.
            Can be array of frequencies to evaluate the response function at
            or dictionary of paramaters for build-in nonlinear grid
            (see :ref:`frequency grid`).
        ecut : float
            Energy cutoff.
        gammacentered : bool
            Center the grid of plane waves around the gamma point or q-vector
        hilbert : bool
            Switch for hilbert transform. If True, the full density response
            is determined from a hilbert transform of its spectral function.
            This is typically much faster, but does not work for imaginary
            frequencies.
        nbands : int
            Maximum band index to include.
        timeordered : bool
            Switch for calculating the time ordered density response function.
            In this case the hilbert transform cannot be used.
        eta : float
            Artificial broadening of spectra.
        ftol : float
            Threshold determining whether a band is completely filled
            (f > 1 - ftol) or completely empty (f < ftol).
        threshold : float
            Numerical threshold for the optical limit k dot p perturbation
            theory expansion (used in gpaw/response/pair.py).
        real_space_derivatives : bool
            Switch for calculating nabla matrix elements (in the optical limit)
            using a real space finite difference approximation.
        intraband : bool
            Switch for including the intraband contribution to the density
            response function.
        world : MPI comm instance
            MPI communicator.
        txt : str
            Output file.
        timer : gpaw.utilities.timing.timer instance
        nblocks : int
            Divide the response function into nblocks. Useful when the response
            function is large.
        disable_point_group : bool
            Do not use the point group symmetry operators.
        disable_time_reversal : bool
            Do not use time reversal symmetry.
        disable_non_symmorphic : bool
            Do no use non symmorphic symmetry operators.
        integrationmode : str
            Integrator for the kpoint integration.
            If == 'tetrahedron integration' then the kpoint integral is
            performed using the linear tetrahedron method.
        eshift : float
            Shift unoccupied bands
        rate : float,str
            Phenomenological scattering rate to use in optical limit Drude term
            (in eV). If rate='eta', then use input artificial broadening eta as
            rate. Note, for consistency with the formalism the rate is
            implemented as omegap^2 / (omega + 1j * rate)^2 which differ from
            some literature by a factor of 2.


        Attributes
        ----------
        pair : gpaw.response.pair.PairDensity instance
            Class for calculating matrix elements of pairs of wavefunctions.

        """
        if domega0 is not None or omega2 is not None or omegamax is not None:
            assert frequencies is None
            frequencies = {'type': 'nonlinear',
                           'domega0': domega0,
                           'omega2': omega2,
                           'omegamax': omegamax}
            warnings.warn(f'Please use frequencies={frequencies}')

        elif frequencies is None:
            frequencies = {'type': 'nonlinear'}

        self.timer = timer or Timer()

        self.pair = PairDensity(calc, ecut,
                                ftol, threshold,
                                real_space_derivatives, world, txt,
                                self.timer,
                                nblocks=nblocks)

        self.disable_point_group = disable_point_group
        self.disable_time_reversal = disable_time_reversal
        self.disable_non_symmorphic = disable_non_symmorphic
        self.integrationmode = integrationmode
        self.eshift = eshift / Ha

        calc = self.pair.calc
        self.calc = calc

        self.fd = self.pair.fd

        self.vol = abs(np.linalg.det(calc.wfs.gd.cell_cv))

        self.world = world

        self.blockcomm, self.kncomm = block_partition(world, nblocks)

        self.nblocks = nblocks

        if ecut is not None:
            ecut /= Ha

        self.ecut = ecut
        self.gammacentered = gammacentered

        self.eta = eta / Ha
        if rate == 'eta':
            self.rate = self.eta
        else:
            self.rate = rate / Ha

        self.nbands = nbands or self.calc.wfs.bd.nbands
        self.include_intraband = intraband

        if (isinstance(frequencies, dict) and
            frequencies.get('omegamax') is None):
            omegamax = find_maximum_frequency(self.calc,
                                              nbands=self.nbands,
                                              fd=self.fd)
            frequencies['omegamax'] = omegamax * Ha

        self.wd = FrequencyDescriptor.from_array_or_dict(frequencies)
        print(self.wd, file=self.fd)

        self.blocks1d = None  # Plane wave basis depends on q
        self.blockdist = None

        if not isinstance(self.wd, NonLinearFrequencyDescriptor):
            assert not hilbert

        self.hilbert = hilbert
        self.timeordered = bool(timeordered)

        if self.eta == 0.0:
            assert not hilbert
            assert not timeordered
            assert not self.wd.omega_w.real.any()

        self.nocc1 = self.pair.nocc1  # number of completely filled bands
        self.nocc2 = self.pair.nocc2  # number of non-empty bands

        self.Q_aGii = None

        self.pbc = self.calc.wfs.gd.pbc_c
        if sum(self.pbc) < 2:
            raise ValueError('Only one non-periodic direction supported atm.')

        print('Nonperiodic BCs: ', (~self.pbc),
              file=self.fd)

        if integrationmode is not None:
            print('Using integration method: ' + self.integrationmode,
                  file=self.fd)
        else:
            print('Using integration method: PointIntegrator', file=self.fd)

    def calculate(self, q_c, spin='all', A_x=None):
        """Calculate response function.

        Parameters
        ----------
        q_c : list or ndarray
            Momentum vector.
        spin : str or int
            If 'all' then include all spins.
            If 0 or 1, only include this specific spin.
            (not used in transverse response functions)
        A_x : ndarray
            Output array. If None, the output array is created.

        Returns
        -------
        pd : Planewave descriptor
            Planewave descriptor for q_c.
        chi0_wGG : ndarray
            The response function.
        chi0_wxvG : ndarray or None
            (Only in optical limit) Wings of the density response function.
        chi0_wvv : ndarray or None
            (Only in optical limit) Head of the density response function.

        """
        wfs = self.calc.wfs

        if spin == 'all':
            spins = range(wfs.nspins)
        else:
            assert spin in range(wfs.nspins)
            spins = [spin]

        q_c = np.asarray(q_c, dtype=float)
        optical_limit = np.allclose(q_c, 0.0)

        pd = self.get_PWDescriptor(q_c, self.gammacentered)

        self.print_chi(pd)

        if gpaw.dry_run:
            print('    Dry run exit', file=self.fd)
            raise SystemExit

        # Initialize block distibution of plane wave basis
        nG = pd.ngmax + 2 * optical_limit
        self.blocks1d = Blocks1D(self.blockcomm, nG)
        self.blockdist = PlaneWaveBlockDistributor(self.world,
                                                   self.blockcomm,
                                                   self.kncomm,
                                                   self.wd, self.blocks1d)

        nw = len(self.wd)
        wGG_shape = (nw, self.blocks1d.nlocal, nG)
        # if self.blockcomm.rank == 0:
        #     assert self.Gb - self.Ga >= 3
        # assert mynG * (self.blockcomm.size - 1) < nG
        if A_x is not None:
            nx = np.prod(wGG_shape)
            chi0_wGG = A_x[:nx].reshape(wGG_shape)
            chi0_wGG[:] = 0.0
        else:
            chi0_wGG = np.zeros(wGG_shape, complex)

        if optical_limit:
            chi0_wxvG = np.zeros((nw, 2, 3, nG), complex)
            chi0_wvv = np.zeros((nw, 3, 3), complex)
            self.plasmafreq_vv = np.zeros((3, 3), complex)
        else:
            chi0_wxvG = None
            chi0_wvv = None
            self.plasmafreq_vv = None

        # Do all transitions into partially filled and empty bands
        m1 = self.nocc1
        m2 = self.nbands

        pd, chi0_wGG, chi0_wxvG, chi0_wvv = self._calculate(pd,
                                                            chi0_wGG,
                                                            chi0_wxvG,
                                                            chi0_wvv,
                                                            m1, m2, spins)

        return pd, chi0_wGG, chi0_wxvG, chi0_wvv

    @timer('Calculate CHI_0')
    def _calculate(self, pd, chi0_wGG, chi0_wxvG, chi0_wvv, m1, m2, spins,
                   extend_head=True):
        """In-place calculation of the response function.

        Parameters
        ----------
        q_c : list or ndarray
            Momentum vector..
        pd : Planewave descriptor
            Planewave descriptor for q_c.
        chi0_wGG : ndarray
            The response function.
        chi0_wxvG : ndarray or None
            Wings of the density response function.
        chi0_wvv : ndarray or None
            Head of the density response function.
        m1 : int
            Lower band cutoff for band summation
        m2 : int
            Upper band cutoff for band summation
        spins : str or list(ints)
            If 'all' then include all spins.
            If [0] or [1], only include this specific spin.
        extend_head : bool
            If True: Extend the wings and head of chi in the optical limit to
            take into account the non-analytic nature of chi. Effectively
            means that chi has dimension (nw, nG + 2, nG + 2) in the optical
            limit. This simplifies the code and should only be switched off
            for parts of the code that do not support this feature i.e., GW
            RPA total energy and RALDA.
        """
        assert m1 <= m2
        # Parse spins
        wfs = self.calc.wfs
        if spins == 'all':
            spins = range(wfs.nspins)
        else:
            for spin in spins:
                assert spin in range(wfs.nspins)

        # Are we calculating the optical limit.
        optical_limit = np.allclose(pd.kd.bzk_kc[0], 0.0)

        # Use wings in optical limit, if head cannot be extended
        if optical_limit and not extend_head:
            wings = True
        else:
            wings = False

        # Reset PAW correction in case momentum has change
        self.Q_aGii = self.pair.initialize_paw_corrections(pd)
        A_wxx = chi0_wGG  # Change notation

        # Initialize integrator. The integrator class is a general class
        # for brillouin zone integration that can integrate user defined
        # functions over user defined domains and sum over bands.
        if self.integrationmode is None or \
           self.integrationmode == 'point integration':
            integrator = PointIntegrator(self.pair.calc.wfs.gd.cell_cv,
                                         comm=self.world,
                                         timer=self.timer,
                                         txt=self.fd,
                                         eshift=self.eshift,
                                         nblocks=self.nblocks)
            intnoblock = PointIntegrator(self.pair.calc.wfs.gd.cell_cv,
                                         comm=self.world,
                                         timer=self.timer,
                                         eshift=self.eshift,
                                         txt=self.fd)
        elif self.integrationmode == 'tetrahedron integration':
            integrator = TetrahedronIntegrator(self.pair.calc.wfs.gd.cell_cv,
                                               comm=self.world,
                                               timer=self.timer,
                                               eshift=self.eshift,
                                               txt=self.fd,
                                               nblocks=self.nblocks)
            intnoblock = TetrahedronIntegrator(self.pair.calc.wfs.gd.cell_cv,
                                               comm=self.world,
                                               timer=self.timer,
                                               eshift=self.eshift,
                                               txt=self.fd)
        else:
            print('Integration mode ' + self.integrationmode +
                  ' not implemented.', file=self.fd)
            raise NotImplementedError

        # The integration domain is determined by the following function
        # that reduces the integration domain to the irreducible zone
        # of the little group of q.
        bzk_kv, analyzer = self.get_kpoints(
            pd, integrationmode=self.integrationmode)
        domain = (bzk_kv, spins)

        if self.integrationmode == 'tetrahedron integration':
            # If there are non-periodic directions it is possible that the
            # integration domain is not compatible with the symmetry operations
            # which essentially means that too large domains will be
            # integrated. We normalize by vol(BZ) / vol(domain) to make
            # sure that to fix this.
            domainvol = convex_hull_volume(
                bzk_kv) * analyzer.how_many_symmetries()
            bzvol = (2 * np.pi)**3 / self.vol
            factor = bzvol / domainvol
        else:
            factor = 1

        prefactor = (2 * factor * analyzer.how_many_symmetries() /
                     (wfs.nspins * (2 * np.pi)**3))  # Remember prefactor

        if self.integrationmode is None:
            if self.calc.wfs.kd.refine_info is not None:
                nbzkpts = self.calc.wfs.kd.refine_info.mhnbzkpts
            else:
                nbzkpts = self.calc.wfs.kd.nbzkpts
            prefactor *= len(bzk_kv) / nbzkpts

        A_wxx /= prefactor
        if wings:
            chi0_wxvG /= prefactor
            chi0_wvv /= prefactor

        # The functions that are integrated are defined in the bottom
        # of this file and take a number of constant keyword arguments
        # which the integrator class accepts through the use of the
        # kwargs keyword.
        kd = self.calc.wfs.kd
        mat_kwargs = {'kd': kd, 'pd': pd,
                      'symmetry': analyzer,
                      'integrationmode': self.integrationmode}
        eig_kwargs = {'kd': kd, 'pd': pd}

        if not extend_head:
            mat_kwargs['extend_head'] = False

        # Determine what "kind" of integral to make.
        extraargs = {}  # Initialize extra arguments to integration method.
        if self.eta == 0:
            # If eta is 0 then we must be working with imaginary frequencies.
            # In this case chi is hermitian and it is therefore possible to
            # reduce the computational costs by a only computing half of the
            # response function.
            kind = 'hermitian response function'
        elif self.hilbert:
            # The spectral function integrator assumes that the form of the
            # integrand is a function (a matrix element) multiplied by
            # a delta function and should return a function of at user defined
            # x's (frequencies). Thus the integrand is tuple of two functions
            # and takes an additional argument (x).
            kind = 'spectral function'
        else:
            # Otherwise, we can make no simplifying assumptions of the
            # form of the response function and we simply perform a brute
            # force calculation of the response function.
            kind = 'response function'
            extraargs['eta'] = self.eta
            extraargs['timeordered'] = self.timeordered

        # Integrate response function
        print('Integrating response function.', file=self.fd)
        # Define band summation. Includes transitions from all
        # completely and partially filled bands to range(m1, m2)
        bandsum = {'n1': 0, 'n2': self.nocc2, 'm1': m1, 'm2': m2}
        mat_kwargs.update(bandsum)
        eig_kwargs.update(bandsum)

        integrator.integrate(kind=kind,  # Kind of integral
                             domain=domain,  # Integration domain
                             integrand=(self.get_matrix_element,  # Integrand
                                        self.get_eigenvalues),  # Integrand
                             x=self.wd,  # Frequency Descriptor
                             kwargs=(mat_kwargs, eig_kwargs),
                             # Arguments for integrand functions
                             out_wxx=A_wxx,  # Output array
                             **extraargs)
        # extraargs: Extra arguments to integration method
        if wings:
            mat_kwargs['extend_head'] = True
            mat_kwargs['block'] = False
            if self.eta == 0:
                extraargs['eta'] = self.eta
            # This is horrible but we need to update the wings manually
            # in order to make them work with ralda, RPA and GW. This entire
            # section can be deleted in the future if the ralda and RPA code is
            # made compatible with the head and wing extension that other parts
            # of the code is using.
            chi0_wxvx = np.zeros(np.array(chi0_wxvG.shape) +
                                 [0, 0, 0, 2],
                                 complex)  # Notice the wxv"x" for head extend
            intnoblock.integrate(kind=kind + ' wings',  # kind'o int.
                                 domain=domain,  # Integration domain
                                 integrand=(self.get_matrix_element,  # Intgrnd
                                            self.get_eigenvalues),  # Integrand
                                 x=self.wd,  # Frequency Descriptor
                                 kwargs=(mat_kwargs, eig_kwargs),
                                 # Arguments for integrand functions
                                 out_wxx=chi0_wxvx,  # Output array
                                 **extraargs)

        if self.hilbert:
            # The integrator only returns the spectral function and a Hilbert
            # transform is performed to return the real part of the density
            # response function.
            with self.timer('Hilbert transform'):
                # Make Hilbert transform
                ht = HilbertTransform(np.array(self.wd.omega_w), self.eta,
                                      timeordered=self.timeordered)
                ht(A_wxx)
                if wings:
                    ht(chi0_wxvx)

        # In the optical limit additional work must be performed
        # for the intraband response.
        # Only compute the intraband response if there are partially
        # unoccupied bands and only if the user has not disabled its
        # calculation using the include_intraband keyword.
        if optical_limit and self.nocc1 != self.nocc2:
            # The intraband response is essentially just the calculation
            # of the free space Drude plasma frequency. The calculation is
            # similarly to the interband transitions documented above.
            mat_kwargs = {'kd': kd, 'symmetry': analyzer,
                          'n1': self.nocc1, 'n2': self.nocc2,
                          'pd': pd}  # Integrand arguments
            eig_kwargs = {'kd': kd,
                          'n1': self.nocc1, 'n2': self.nocc2,
                          'pd': pd}  # Integrand arguments
            domain = (bzk_kv, spins)  # Integration domain
            fermi_level = self.pair.fermi_level  # Fermi level

            # Not so elegant solution but it works
            plasmafreq_wvv = np.zeros((1, 3, 3), complex)  # Output array
            print('Integrating intraband density response.', file=self.fd)

            # Depending on which integration method is used we
            # have to pass different arguments
            extraargs = {}
            if self.integrationmode is None:
                # Calculate intraband transitions at finite fermi smearing
                extraargs['intraband'] = True  # Calculate intraband
            elif self.integrationmode == 'tetrahedron integration':
                # Calculate intraband transitions at T=0
                extraargs['x'] = LinearFrequencyDescriptor([-fermi_level])

            intnoblock.integrate(kind='spectral function',  # Kind of integral
                                 domain=domain,  # Integration domain
                                 # Integrands
                                 integrand=(self.get_intraband_response,
                                            self.get_intraband_eigenvalue),
                                 # Integrand arguments
                                 kwargs=(mat_kwargs, eig_kwargs),
                                 out_wxx=plasmafreq_wvv,  # Output array
                                 **extraargs)  # Extra args for int. method

            # Again, not so pretty but that's how it is
            plasmafreq_vv = plasmafreq_wvv[0].copy()
            if self.include_intraband:
                if extend_head:
                    va = min(self.blocks1d.a, 3)
                    vb = min(self.blocks1d.b, 3)
                    A_wxx[:, :vb - va, :3] += (plasmafreq_vv[va:vb] /
                                               (self.wd.omega_w[:, np.newaxis,
                                                                np.newaxis] +
                                                1e-10 + self.rate * 1j)**2)
                elif self.blockcomm.rank == 0:
                    A_wxx[:, 0, 0] += (plasmafreq_vv[2, 2] /
                                       (self.wd.omega_w + 1e-10 +
                                        self.rate * 1j)**2)

            # Save the plasmafrequency
            try:
                self.plasmafreq_vv += 4 * np.pi * plasmafreq_vv * prefactor
            except AttributeError:
                self.plasmafreq_vv = 4 * np.pi * plasmafreq_vv * prefactor

            analyzer.symmetrize_wvv(self.plasmafreq_vv[np.newaxis])
            print('Plasma frequency:', file=self.fd)
            print((self.plasmafreq_vv**0.5 * Ha).round(2),
                  file=self.fd)

        # The response function is integrated only over the IBZ. The
        # chi calculated above must therefore be extended to include the
        # response from the full BZ. This extension can be performed as a
        # simple post processing of the response function that makes
        # sure that the response function fulfills the symmetries of the little
        # group of q. Due to the specific details of the implementation the chi
        # calculated above is normalized by the number of symmetries (as seen
        # below) and then symmetrized.
        A_wxx *= prefactor

        tmpA_wxx = self.redistribute(A_wxx)
        if extend_head:
            analyzer.symmetrize_wxx(tmpA_wxx,
                                    optical_limit=optical_limit)
        else:
            analyzer.symmetrize_wGG(tmpA_wxx)
            if wings:
                chi0_wxvG += chi0_wxvx[..., 2:]
                chi0_wvv += chi0_wxvx[:, 0, :3, :3]
                analyzer.symmetrize_wxvG(chi0_wxvG)
                analyzer.symmetrize_wvv(chi0_wvv)
        self.redistribute(tmpA_wxx, A_wxx)

        # If point summation was used then the normalization of the
        # response function is not right and we have to make up for this
        # fact.

        if wings:
            chi0_wxvG *= prefactor
            chi0_wvv *= prefactor

        # In the optical limit, we have extended the wings and the head to
        # account for their nonanalytic behaviour which means that the size of
        # the chi0_wGG matrix is nw * (nG + 2)**2. Below we extract these
        # parameters.
        if optical_limit and extend_head:
            # The wings are extracted
            chi0_wxvG[:, 1, :, self.blocks1d.myslice] = np.transpose(
                A_wxx[..., 0:3], (0, 2, 1))
            va = min(self.blocks1d.a, 3)
            vb = min(self.blocks1d.b, 3)
            # print(self.world.rank, va, vb, chi0_wxvG[:, 0, va:vb].shape,
            #       A_wxx[:, va:vb].shape, A_wxx.shape)
            chi0_wxvG[:, 0, va:vb] = A_wxx[:, :vb - va]

            # Add contributions on different ranks
            self.blockcomm.sum(chi0_wxvG)
            chi0_wvv[:] = chi0_wxvG[:, 0, :3, :3]
            chi0_wxvG = chi0_wxvG[..., 2:]  # Jesus, this is complicated

            # The head is extracted
            # if self.blockcomm.rank == 0:
            #     chi0_wvv[:] = A_wxx[:, :3, :3]
            # self.blockcomm.broadcast(chi0_wvv, 0)

            # It is easiest to redistribute over freqs to pick body
            tmpA_wxx = self.redistribute(A_wxx)
            chi0_wGG = tmpA_wxx[:, 2:, 2:]
            chi0_wGG = self.redistribute(chi0_wGG)

        elif optical_limit:
            # Since chi_wGG is nonanalytic in the head
            # and wings we have to take care that
            # these are handled correctly. Note that
            # it is important that the wings are overwritten first.
            chi0_wGG[:, :, 0] = chi0_wxvG[:, 1, 2, self.blocks1d.myslice]

            if self.blockcomm.rank == 0:
                chi0_wGG[:, 0, :] = chi0_wxvG[:, 0, 2, :]
                chi0_wGG[:, 0, 0] = chi0_wvv[:, 2, 2]
        else:
            chi0_wGG = A_wxx

        return pd, chi0_wGG, chi0_wxvG, chi0_wvv

    def get_PWDescriptor(self, q_c, gammacentered=False):
        """Get the planewave descriptor of q_c."""
        qd = KPointDescriptor([q_c])
        pd = PWDescriptor(self.ecut, self.calc.wfs.gd,
                          complex, qd, gammacentered=gammacentered)
        return pd

    @timer('Get kpoints')
    def get_kpoints(self, pd, integrationmode=None):
        """Get the integration domain."""
        analyzer = PWSymmetryAnalyzer(
            self.calc.wfs.kd, pd,
            timer=self.timer, txt=self.fd,
            disable_point_group=self.disable_point_group,
            disable_time_reversal=self.disable_time_reversal,
            disable_non_symmorphic=self.disable_non_symmorphic)

        if integrationmode is None:
            K_gK = analyzer.group_kpoints()
            bzk_kc = np.array([self.calc.wfs.kd.bzk_kc[K_K[0]] for
                               K_K in K_gK])
        elif integrationmode == 'tetrahedron integration':
            bzk_kc = analyzer.get_reduced_kd(pbc_c=self.pbc).bzk_kc
            if (~self.pbc).any():
                bzk_kc = np.append(bzk_kc,
                                   bzk_kc + (~self.pbc).astype(int),
                                   axis=0)

        bzk_kv = np.dot(bzk_kc, pd.gd.icell_cv) * 2 * np.pi

        return bzk_kv, analyzer

    @timer('Get matrix element')
    def get_matrix_element(self, k_v, s, n1=None, n2=None,
                           m1=None, m2=None,
                           pd=None, kd=None,
                           symmetry=None, integrationmode=None,
                           extend_head=True, block=True):
        """A function that returns pair-densities.

        A pair density is defined as::

         <snk| e^(-i (q + G) r) |s'mk+q>,

        where s and s' are spins, n and m are band indices, k is
        the kpoint and q is the momentum transfer. For dielectric
        response s'=s, for the transverse magnetic response
        s' is flipped with respect to s.

        Parameters
        ----------
        k_v : ndarray
            Kpoint coordinate in cartesian coordinates.
        s : int
            Spin index.
        n1 : int
            Lower occupied band index.
        n2 : int
            Upper occupied band index.
        m1 : int
            Lower unoccupied band index.
        m2 : int
            Upper unoccupied band index.
        pd : PlanewaveDescriptor instance
        kd : KpointDescriptor instance
            Calculator kpoint descriptor.
        symmetry: gpaw.response.pair.PWSymmetryAnalyzer instance
            Symmetry analyzer object for handling symmetries of the kpoints.
        integrationmode : str
            The integration mode employed.
        extend_head: Bool
            Extend the head to include non-analytic behaviour

        Return
        ------
        n_nmG : ndarray
            Pair densities.
        """
        assert m1 <= m2

        k_c = np.dot(pd.gd.cell_cv, k_v) / (2 * np.pi)

        q_c = pd.kd.bzk_kc[0]

        optical_limit = np.allclose(q_c, 0.0)

        extrapolate_q = False
        if self.calc.wfs.kd.refine_info is not None:
            K1 = self.pair.find_kpoint(k_c)
            label = kd.refine_info.label_k[K1]
            if label == 'zero':
                return None
            elif (kd.refine_info.almostoptical and label == 'mh'):
                if not hasattr(self, 'pd0'):
                    self.pd0 = self.get_PWDescriptor([0, ] * 3)
                pd = self.pd0
                extrapolate_q = True

        nG = pd.ngmax
        weight = np.sqrt(symmetry.get_kpoint_weight(k_c) /
                         symmetry.how_many_symmetries())
        if self.Q_aGii is None:
            self.Q_aGii = self.pair.initialize_paw_corrections(pd)

        kptpair = self.pair.get_kpoint_pair(pd, s, k_c, n1, n2,
                                            m1, m2, block=block)

        m_m = np.arange(m1, m2)
        n_n = np.arange(n1, n2)

        n_nmG = self.pair.get_pair_density(pd, kptpair, n_n, m_m,
                                           Q_aGii=self.Q_aGii, block=block)

        if integrationmode is None:
            n_nmG *= weight

        df_nm = kptpair.get_occupation_differences(n_n, m_m)
        df_nm[df_nm <= 1e-20] = 0.0
        n_nmG *= df_nm[..., np.newaxis]**0.5

        if extrapolate_q:
            q_v = np.dot(q_c, pd.gd.icell_cv) * (2 * np.pi)
            nq_nm = np.dot(n_nmG[:, :, :3], q_v)
            n_nmG = n_nmG[:, :, 2:]
            n_nmG[:, :, 0] = nq_nm

        if not extend_head and optical_limit:
            n_nmG = np.copy(n_nmG[:, :, 2:])
            optical_limit = False

        if extend_head and optical_limit:
            return n_nmG.reshape(-1, nG + 2 * optical_limit)
        else:
            return n_nmG.reshape(-1, nG)

    @timer('Get eigenvalues')
    def get_eigenvalues(self, k_v, s, n1=None, n2=None,
                        m1=None, m2=None,
                        kd=None, pd=None, wfs=None,
                        filter=False):
        """A function that can return the eigenvalues.

        A simple function describing the integrand of
        the response function which gives an output that
        is compatible with the gpaw k-point integration
        routines."""
        if wfs is None:
            wfs = self.calc.wfs

        kd = wfs.kd
        k_c = np.dot(pd.gd.cell_cv, k_v) / (2 * np.pi)
        q_c = pd.kd.bzk_kc[0]
        K1 = self.pair.find_kpoint(k_c)
        K2 = self.pair.find_kpoint(k_c + q_c)

        ik1 = kd.bz2ibz_k[K1]
        ik2 = kd.bz2ibz_k[K2]
        kpt1 = wfs.kpt_qs[ik1][s]
        assert wfs.kd.comm.size == 1
        kpt2 = wfs.kpt_qs[ik2][s]
        deps_nm = np.subtract(kpt1.eps_n[n1:n2][:, np.newaxis],
                              kpt2.eps_n[m1:m2])

        if filter:
            fermi_level = self.pair.fermi_level
            deps_nm[kpt1.eps_n[n1:n2] > fermi_level, :] = np.nan
            deps_nm[:, kpt2.eps_n[m1:m2] < fermi_level] = np.nan

        return deps_nm.reshape(-1)

    def get_intraband_response(self, k_v, s, n1=None, n2=None,
                               kd=None, symmetry=None, pd=None,
                               integrationmode=None):
        k_c = np.dot(pd.gd.cell_cv, k_v) / (2 * np.pi)
        kpt1 = self.pair.get_k_point(s, k_c, n1, n2)
        n_n = range(n1, n2)

        vel_nv = self.pair.intraband_pair_density(kpt1, n_n)

        if self.integrationmode is None:
            f_n = kpt1.f_n
            assert self.calc.wfs.occupations.name in ['fermi-dirac',
                                                      'zero-width']
            width = getattr(self.calc.wfs.occupations, '_width', 0.0) / Ha
            if width > 1e-15:
                dfde_n = - 1. / width * (f_n - f_n**2.0)
            else:
                dfde_n = np.zeros_like(f_n)
            vel_nv *= np.sqrt(-dfde_n[:, np.newaxis])
            weight = np.sqrt(symmetry.get_kpoint_weight(k_c) /
                             symmetry.how_many_symmetries())
            vel_nv *= weight

        return vel_nv

    @timer('Intraband eigenvalue')
    def get_intraband_eigenvalue(self, k_v, s,
                                 n1=None, n2=None, kd=None, pd=None):
        """A function that can return the eigenvalues.

        A simple function describing the integrand of
        the response function which gives an output that
        is compatible with the gpaw k-point integration
        routines."""
        wfs = self.calc.wfs
        kd = wfs.kd
        k_c = np.dot(pd.gd.cell_cv, k_v) / (2 * np.pi)
        K1 = self.pair.find_kpoint(k_c)
        ik = kd.bz2ibz_k[K1]
        kpt1 = wfs.kpt_qs[ik][s]
        assert wfs.kd.comm.size == 1

        return kpt1.eps_n[n1:n2]

    @timer('redist')
    def redistribute(self, in_wGG, out_x=None):
        return self.blockdist.redistribute(in_wGG, out_x)

    @timer('dist freq')
    def distribute_frequencies(self, chi0_wGG):
        return self.blockdist.distribute_frequencies(chi0_wGG)

    def print_chi(self, pd):
        calc = self.calc
        gd = calc.wfs.gd

        if gpaw.dry_run:
            from gpaw.mpi import SerialCommunicator
            size = gpaw.dry_run
            world = SerialCommunicator()
            world.size = size
        else:
            world = self.world

        q_c = pd.kd.bzk_kc[0]
        nw = len(self.wd)
        ecut = self.ecut * Ha
        ns = calc.wfs.nspins
        nbands = self.nbands
        nk = calc.wfs.kd.nbzkpts
        nik = calc.wfs.kd.nibzkpts
        ngmax = pd.ngmax
        eta = self.eta * Ha
        wsize = world.size
        knsize = self.kncomm.size
        nocc = self.nocc1
        npocc = self.nocc2
        ngridpoints = gd.N_c[0] * gd.N_c[1] * gd.N_c[2]
        nstat = (ns * npocc + world.size - 1) // world.size
        occsize = nstat * ngridpoints * 16. / 1024**2
        bsize = self.blockcomm.size
        chisize = nw * pd.ngmax**2 * 16. / 1024**2 / bsize

        p = partial(print, file=self.fd)

        p('%s' % ctime())
        p('Called response.chi0.calculate with')
        p('    q_c: [%f, %f, %f]' % (q_c[0], q_c[1], q_c[2]))
        p('    Number of frequency points: %d' % nw)
        if bsize > nw:
            p('WARNING! Your nblocks is larger than number of frequency'
              ' points. Errors might occur, if your submodule don'''
              't know how to handle this.')
        p('    Planewave cutoff: %f' % ecut)
        p('    Number of spins: %d' % ns)
        p('    Number of bands: %d' % nbands)
        p('    Number of kpoints: %d' % nk)
        p('    Number of irredicible kpoints: %d' % nik)
        p('    Number of planewaves: %d' % ngmax)
        p('    Broadening (eta): %f' % eta)
        p('    world.size: %d' % wsize)
        p('    kncomm.size: %d' % knsize)
        p('    blockcomm.size: %d' % bsize)
        p('    Number of completely occupied states: %d' % nocc)
        p('    Number of partially occupied states: %d' % npocc)
        p()
        p('    Memory estimate of potentially large arrays:')
        p('        chi0_wGG: %f M / cpu' % chisize)
        p('        Occupied states: %f M / cpu' % occsize)
        p('        Memory usage before allocation: %f M / cpu' % (maxrss() /
                                                                  1024**2))
        p()<|MERGE_RESOLUTION|>--- conflicted
+++ resolved
@@ -18,14 +18,9 @@
 from gpaw.response.pw_parallelization import (block_partition, Blocks1D,
                                               PlaneWaveBlockDistributor)
 from gpaw.response.integrators import PointIntegrator, TetrahedronIntegrator
-<<<<<<< HEAD
-from gpaw.response.pair import PairDensity, PWSymmetryAnalyzer
-from gpaw.response.hilbert import HilbertTransform
-=======
 from gpaw.response.pair import PairDensity
 from gpaw.response.symmetry import PWSymmetryAnalyzer
-from gpaw.utilities.blas import gemm
->>>>>>> fed7c19e
+from gpaw.response.hilbert import HilbertTransform
 from gpaw.utilities.memory import maxrss
 from gpaw.typing import Array1D
 
