--- conflicted
+++ resolved
@@ -270,14 +270,17 @@
                                                                analyzer)
         kind, extraargs = self.get_integral_kind()
 
+        get_matrix_element = partial(
+            self.get_matrix_element, **mat_kwargs)
+        get_eigenvalues = partial(
+            self.get_eigenvalues, **eig_kwargs)
+
         chi0_wGG /= prefactor
         integrator.integrate(kind=kind,  # Kind of integral
                              domain=domain,  # Integration domain
-                             integrand=(self.get_matrix_element,
-                                        self.get_eigenvalues),
+                             integrand=(get_matrix_element,
+                                        get_eigenvalues),
                              x=self.wd,  # Frequency Descriptor
-                             kwargs=(mat_kwargs, eig_kwargs),
-                             # Arguments for integrand functions
                              out_wxx=chi0_wGG,  # Output array
                              **extraargs)
         if self.hilbert:
@@ -307,16 +310,19 @@
                                                                analyzer)
         kind, extraargs = self.get_integral_kind()
 
+        get_optical_matrix_element = partial(
+            self.get_optical_matrix_element, **mat_kwargs)
+        get_eigenvalues = partial(
+            self.get_eigenvalues, **eig_kwargs)
+
         tmp_chi0_wxvx = np.zeros(np.array(chi0.chi0_wxvG.shape) +
                                  [0, 0, 0, 2],  # Do both head and wings
                                  complex)
         integrator.integrate(kind=kind + ' wings',  # Kind of integral
                              domain=domain,  # Integration domain
-                             integrand=(self.get_optical_matrix_element,
-                                        self.get_eigenvalues),
+                             integrand=(get_optical_matrix_element,
+                                        get_eigenvalues),
                              x=self.wd,  # Frequency Descriptor
-                             kwargs=(mat_kwargs, eig_kwargs),
-                             # Arguments for integrand functions
                              out_wxx=tmp_chi0_wxvx,  # Output array
                              **extraargs)
         if self.hilbert:
@@ -348,13 +354,16 @@
                                                      only_intraband=True)
         kind, extraargs = self.get_integral_kind(only_intraband=True)
 
+        get_plasmafreq_matrix_element = partial(
+            self.get_plasmafreq_matrix_element, **mat_kwargs)
+        get_plasmafreq_eigenvalue = partial(
+            self.get_plasmafreq_eigenvalue, **eig_kwargs)
+
         tmp_plasmafreq_wvv = np.zeros((1, 3, 3), complex)  # Output array
         integrator.integrate(kind=kind,  # Kind of integral
                              domain=domain,  # Integration domain
-                             integrand=(self.get_plasmafreq_matrix_element,
-                                        self.get_plasmafreq_eigenvalue),
-                             # Integrand arguments
-                             kwargs=(mat_kwargs, eig_kwargs),
+                             integrand=(get_plasmafreq_matrix_element,
+                                        get_plasmafreq_eigenvalue),
                              out_wxx=tmp_plasmafreq_wvv,  # Output array
                              **extraargs)  # Extra args for int. method
         tmp_plasmafreq_wvv *= prefactor
@@ -440,26 +449,14 @@
 
         return domain, analyzer, prefactor
 
-<<<<<<< HEAD
-        # The functions that are integrated are defined in the bottom
-        # of this file and take a number of constant keyword arguments
-        # which the integrator class accepts through the use of the
-        # kwargs keyword.
-        mat_kwargs = {'pd': pd,
-                      'symmetry': analyzer,
-                      'integrationmode': self.integrationmode,
-                      'include_optical_elements': False}
-        eig_kwargs = {'pd': pd}
-=======
     def get_integrator_arguments(self, pd, m1, m2, analyzer,
                                  only_intraband=False):
         # Prepare keyword arguments for the integrator
         kd = self.gs.kd
-        mat_kwargs = {'kd': kd, 'pd': pd,
+        mat_kwargs = {'pd': pd,
                       'symmetry': analyzer,
                       'integrationmode': self.integrationmode}
-        eig_kwargs = {'kd': kd, 'pd': pd}
->>>>>>> 63e82422
+        eig_kwargs = {'pd': pd}
 
         # Define band summation.
         if not only_intraband:
@@ -511,181 +508,7 @@
             extraargs['eta'] = self.eta
             extraargs['timeordered'] = self.timeordered
 
-<<<<<<< HEAD
-        # Integrate response function
-        print('Integrating response function.', file=self.fd)
-        # Define band summation. Includes transitions from all
-        # completely and partially filled bands to range(m1, m2)
-        bandsum = {'n1': 0, 'n2': self.nocc2, 'm1': m1, 'm2': m2}
-        mat_kwargs.update(bandsum)
-        eig_kwargs.update(bandsum)
-
-        get_matrix_element = functools.partial(
-            self.get_matrix_element, **mat_kwargs)
-        get_eigenvalues = functools.partial(
-            self.get_eigenvalues, **eig_kwargs)
-
-        integrator.integrate(kind=kind,  # Kind of integral
-                             domain=domain,  # Integration domain
-                             integrand=(get_matrix_element,  # Integrand
-                                        get_eigenvalues),  # Integrand
-                             x=self.wd,  # Frequency Descriptor
-                             # Arguments for integrand functions
-                             out_wxx=A_wxx,  # Output array
-                             **extraargs)
-        # extraargs: Extra arguments to integration method
-        if optical_limit:
-            mat_kwargs['include_optical_elements'] = True
-            mat_kwargs['block'] = False
-            # This is horrible but we need to update the wings manually
-            # in order to make them work with ralda, RPA and GW. This entire
-            # section can be deleted in the future if the ralda and RPA code is
-            # made compatible with the head and wing extension that other parts
-            # of the code is using.
-
-            get_matrix_element = functools.partial(
-                self.get_matrix_element, **mat_kwargs)
-            get_eigenvalues = functools.partial(
-                self.get_eigenvalues, **eig_kwargs)
-
-            chi0_wxvx = np.zeros(np.array(chi0.chi0_wxvG.shape) +
-                                 [0, 0, 0, 2],
-                                 complex)  # Notice the wxv"x" for head extend
-            intnoblock.integrate(kind=kind + ' wings',  # kind'o int.
-                                 domain=domain,  # Integration domain
-                                 integrand=(get_matrix_element,  # Intgrnd
-                                            get_eigenvalues),  # Integrand
-                                 x=self.wd,  # Frequency Descriptor
-                                 # Arguments for integrand functions
-                                 out_wxx=chi0_wxvx,  # Output array
-                                 **extraargs)
-
-        if self.hilbert:
-            # The integrator only returns the spectral function and a Hilbert
-            # transform is performed to return the real part of the density
-            # response function.
-            with self.timer('Hilbert transform'):
-                # Make Hilbert transform
-                ht = HilbertTransform(np.array(self.wd.omega_w), self.eta,
-                                      timeordered=self.timeordered)
-                ht(A_wxx)
-                if optical_limit:
-                    ht(chi0_wxvx)
-
-        # In the optical limit additional work must be performed
-        # for the intraband response.
-        # Only compute the intraband response if there are partially
-        # unoccupied bands and only if the user has not disabled its
-        # calculation using the include_intraband keyword.
-        if optical_limit and self.nocc1 != self.nocc2:
-            # The intraband response is essentially just the calculation
-            # of the free space Drude plasma frequency. The calculation is
-            # similarly to the interband transitions documented above.
-            mat_kwargs = {'symmetry': analyzer,
-                          'n1': self.nocc1, 'n2': self.nocc2,
-                          'pd': pd}  # Integrand arguments
-            eig_kwargs = {'n1': self.nocc1, 'n2': self.nocc2,
-                          'pd': pd}  # Integrand arguments
-            domain = (bzk_kv, spins)  # Integration domain
-
-            # Not so elegant solution but it works
-            plasmafreq_wvv = np.zeros((1, 3, 3), complex)  # Output array
-            print('Integrating intraband density response.', file=self.fd)
-
-            # Depending on which integration method is used we
-            # have to pass different arguments
-            extraargs = {}
-            if self.integrationmode is None:
-                # Calculate intraband transitions at finite fermi smearing
-                extraargs['intraband'] = True  # Calculate intraband
-            elif self.integrationmode == 'tetrahedron integration':
-                # Calculate intraband transitions at T=0
-                extraargs['x'] = FrequencyGridDescriptor(
-                    [-self.gs.fermi_level])
-
-            get_intraband_response = functools.partial(
-                self.get_intraband_response, **mat_kwargs)
-            get_intraband_eigenvalue = functools.partial(
-                self.get_intraband_eigenvalue, **eig_kwargs)
-
-            intnoblock.integrate(kind='spectral function',  # Kind of integral
-                                 domain=domain,  # Integration domain
-                                 # Integrands
-                                 integrand=(get_intraband_response,
-                                            get_intraband_eigenvalue),
-                                 # Integrand arguments
-                                 out_wxx=plasmafreq_wvv,  # Output array
-                                 **extraargs)  # Extra args for int. method
-
-            # Again, not so pretty but that's how it is
-            plasmafreq_vv = plasmafreq_wvv[0].copy()
-            if self.include_intraband:
-                try:
-                    with np.errstate(divide='raise'):
-                        drude_chi_wvv = (
-                            plasmafreq_vv[np.newaxis] /
-                            (self.wd.omega_w[:, np.newaxis, np.newaxis]
-                             + 1.j * self.rate)**2)
-                except FloatingPointError:
-                    raise ValueError('Please set rate to a positive value.')
-                # Fill into head part of tmp head AND wings array
-                chi0_wxvx[:, 0, :3, :3] += drude_chi_wvv
-
-            # Save the plasmafrequency
-            try:
-                self.plasmafreq_vv += 4 * np.pi * plasmafreq_vv * prefactor
-            except AttributeError:
-                self.plasmafreq_vv = 4 * np.pi * plasmafreq_vv * prefactor
-
-            analyzer.symmetrize_wvv(self.plasmafreq_vv[np.newaxis])
-            print('Plasma frequency:', file=self.fd)
-            print((self.plasmafreq_vv**0.5 * Ha).round(2),
-                  file=self.fd)
-
-        # The response function is integrated only over the IBZ. The
-        # chi calculated above must therefore be extended to include the
-        # response from the full BZ. This extension can be performed as a
-        # simple post processing of the response function that makes
-        # sure that the response function fulfills the symmetries of the little
-        # group of q. Due to the specific details of the implementation the chi
-        # calculated above is normalized by the number of symmetries (as seen
-        # below) and then symmetrized.
-        A_wxx *= prefactor
-
-        tmpA_wxx = chi0.blockdist.redistribute(A_wxx, chi0.nw)
-        analyzer.symmetrize_wGG(tmpA_wxx)
-        A_wxx[:] = chi0.blockdist.redistribute(tmpA_wxx, chi0.nw)
-
-        if optical_limit:
-            # Fill in wings part of the data, but leave out the head
-            chi0.chi0_wxvG[..., 1:] += chi0_wxvx[..., 3:]
-            # Fill in the head
-            chi0.chi0_wvv += chi0_wxvx[:, 0, :3, :3]
-            analyzer.symmetrize_wxvG(chi0.chi0_wxvG)
-            analyzer.symmetrize_wvv(chi0.chi0_wvv)
-
-            # If point summation was used then the normalization of the
-            # response function is not right and we have to make up for this
-            # fact.
-            chi0.chi0_wxvG *= prefactor
-            chi0.chi0_wvv *= prefactor
-
-            # By default, we fill in the G=0 entries of chi0_wGG with the
-            # wings evaluated along the z-direction.
-            # The x = 1 wing represents the left vertical block, which is
-            # distributed in chi0_wGG
-            chi0.chi0_wGG[:, :, 0] = chi0.chi0_wxvG[:, 1, 2,
-                                                    chi0.blocks1d.myslice]
-
-            if self.blockcomm.rank == 0:  # rank with G=0 row
-                # The x = 0 wing represents the upper horizontal block
-                chi0.chi0_wGG[:, 0, :] = chi0.chi0_wxvG[:, 0, 2, :]
-                chi0.chi0_wGG[:, 0, 0] = chi0.chi0_wvv[:, 2, 2]
-
-        return chi0
-=======
         return kind, extraargs
->>>>>>> 63e82422
 
     def reduce_ecut(self, ecut, chi0: Chi0Data):
         """
@@ -753,15 +576,8 @@
     @timer('Get matrix element')
     def get_matrix_element(self, k_v, s, n1, n2,
                            m1, m2,
-<<<<<<< HEAD
                            pd, *,
-                           symmetry, integrationmode=None,
-                           include_optical_elements=True, block=True):
-=======
-                           pd=None, kd=None, *,
-                           symmetry=None,
-                           integrationmode=None):
->>>>>>> 63e82422
+                           symmetry, integrationmode=None):
         """A function that returns pair-densities.
 
         A pair density is defined as::
@@ -830,10 +646,9 @@
 
     @timer('Get matrix element')
     def get_optical_matrix_element(self, k_v, s,
-                                   n1=None, n2=None,
-                                   m1=None, m2=None,
-                                   pd=None, kd=None,
-                                   symmetry=None,
+                                   n1, n2,
+                                   m1, m2, *,
+                                   pd, symmetry,
                                    integrationmode=None):
         """A function that returns optical pair densities.
         NB: In dire need of further documentation! XXX"""
@@ -867,14 +682,8 @@
 
     @timer('Get eigenvalues')
     def get_eigenvalues(self, k_v, s, n1, n2,
-<<<<<<< HEAD
-                        m1, m2,
-                        *, pd, gs=None,
-                        filter=False):
-=======
-                        m1, m2, kd=None, *, pd,
+                        m1, m2, *, pd,
                         gs=None, filter=False):
->>>>>>> 63e82422
         """A function that can return the eigenvalues.
 
         A simple function describing the integrand of
@@ -905,17 +714,11 @@
 
         return deps_nm.reshape(-1)
 
-<<<<<<< HEAD
-    def get_intraband_response(self, k_v, s, n1, n2,
-                               symmetry=None, *, pd,
-                               integrationmode=None):
-=======
     def get_plasmafreq_matrix_element(self, k_v, s, n1, n2,
-                                      kd=None, *, pd,
-                                      symmetry=None,
+                                      *, pd,
+                                      symmetry,
                                       integrationmode=None):
         """NB: In dire need of documentation! XXX."""
->>>>>>> 63e82422
         k_c = np.dot(pd.gd.cell_cv, k_v) / (2 * np.pi)
         kpt1 = self.pair.get_k_point(s, k_c, n1, n2)
         n_n = range(n1, n2)
@@ -936,16 +739,9 @@
 
         return vel_nv
 
-<<<<<<< HEAD
-    @timer('Intraband eigenvalue')
-    def get_intraband_eigenvalue(self, k_v, s,
+    def get_plasmafreq_eigenvalue(self, k_v, s,
                                  n1, n2, *, pd):
-        """A function that can return the eigenvalues.
-=======
-    def get_plasmafreq_eigenvalue(self, k_v, s,
-                                  n1, n2, kd=None, *, pd):
         """A function that can return the intraband eigenvalues.
->>>>>>> 63e82422
 
         A simple function describing the integrand of
         the response function which gives an output that
