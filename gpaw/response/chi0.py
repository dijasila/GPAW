--- conflicted
+++ resolved
@@ -187,68 +187,6 @@
 
         # Calculate unsymmetrized chi or spectral function
         self.timer.start('Loop')
-<<<<<<< HEAD
-        # kpt1 occupied and kpt2 empty:
-        for kn, (s, K, n1, n2) in enumerate(self.mysKn1n2):
-            pb.update(kn / len(self.mysKn1n2))
-            if self.keep_occupied_states:
-                kpt1 = self.mykpts[kn]
-            else:
-                kpt1 = self.get_k_point(s, K, n1, n2)
-
-            if kpt1.s not in spins:
-                continue
-
-            with self.timer('k+q'):
-                K2 = wfs.kd.find_k_plus_q(q_c, [kpt1.K])[0]
-            with self.timer('get k2'):
-                kpt2 = self.get_k_point(kpt1.s, K2, m1, m2, block=True)
-            with self.timer('fft-indices'):
-                Q_G = self.get_fft_indices(kpt1.K, kpt2.K, q_c, pd,
-                                           kpt1.shift_c - kpt2.shift_c)
-
-            for n in range(kpt1.n2 - kpt1.n1):
-                eps1 = kpt1.eps_n[n]
-
-                # Only update if there exists deps <= omegamax
-                if self.omegamax is not None:
-                    m = [m for m, d in enumerate(eps1 - kpt2.eps_n)
-                         if abs(d) <= self.omegamax]
-                else:
-                    m = range(len(kpt2.eps_n))
-
-                if not len(m):
-                    continue
-
-                deps_m = (eps1 - kpt2.eps_n)[m]
-                f1 = kpt1.f_n[n]
-                with self.timer('conj'):
-                    ut1cc_R = kpt1.ut_nR[n].conj()
-                with self.timer('paw'):
-                    C1_aGi = [np.dot(Q_Gii, P1_ni[n].conj())
-                              for Q_Gii, P1_ni in zip(Q_aGii, kpt1.P_ani)]
-                n_mG = self.calculate_pair_densities(ut1cc_R, C1_aGi, kpt2,
-                                                     pd, Q_G)[m]
-                df_m = (f1 - kpt2.f_n)[m]
-
-                # This is not quite right for degenerate partially occupied
-                # bands, but good enough for now:
-                df_m[df_m <= 1e-20] = 0.0
-
-                if optical_limit:
-                    self.update_optical_limit(
-                        n, m, kpt1, kpt2, deps_m, df_m, n_mG,
-                        chi0_wxvG, chi0_wvv)
-
-                update(n_mG, deps_m, df_m, chi0_wGG)
-
-            if optical_limit and self.intraband:
-                # Avoid that more ranks are summing up
-                # the intraband contributions
-                if kpt1.n1 == 0:
-                    self.update_intraband(kpt2, chi0_wvv)
-
-=======
         for f2_m, df_m, deps_m, n_mG, n_mv, vel_mv in \
             generator(pd, m1, m2, spins, PWSA=PWSA,
                       disable_optical_limit=not optical_limit,
@@ -264,7 +202,6 @@
                                           n_mG, chi0_wxvG, chi0_wvv)
             if optical_limit and self.intraband and vel_mv is not None:
                 self.update_intraband(f2_m, vel_mv, self.chi0_vv)
->>>>>>> 7988be2a
         self.timer.stop('Loop')
 
         # Sum chi
@@ -308,19 +245,14 @@
             if omega_w[0] == 0.0:
                 omega_w[0] = 1e-14
 
-<<<<<<< HEAD
             chi0_wvv += (self.chi0_vv[np.newaxis] /
                          (omega_w[:, np.newaxis, np.newaxis] *
                           (omega_w[:, np.newaxis, np.newaxis] +
                            1j * self.eta)))
-=======
-            chi0_vv = self.chi0_vv
-            self.world.broadcast(chi0_vv, 0)
 
             chi0_wvv += (chi0_vv[np.newaxis] /
                          (omega_w[:, np.newaxis, np.newaxis]
                           + 1j * self.eta)**2)
->>>>>>> 7988be2a
 
         if self.unsymmetrized:
             # Carry out symmetrization
@@ -459,14 +391,9 @@
             chi0_wxvG[w + 1, 1, :, 1:] += p2 * x_vG.conj()
 
     @timer('CHI_0 intraband update')
-<<<<<<< HEAD
-    def update_intraband(self, kpt, chi0_wvv):
-        """Check whether there are any partly occupied bands."""
-=======
     def update_intraband(self, f_m, vel_mv, chi0_vv):
         """Add intraband contributions"""
         assert len(f_m) == len(vel_mv), print(len(f_m), len(vel_mv))
->>>>>>> 7988be2a
 
         width = self.calc.occupations.width
         if width == 0.0:
@@ -478,41 +405,12 @@
         if not partocc_m.any():
             return
 
-<<<<<<< HEAD
-        # Break bands into degenerate chunks
-        deginds_cm = []  # indexing c as chunk number
-        for m in range(kpt.n2 - kpt.n1):
-            inds_m = np.nonzero(np.abs(kpt.eps_n[m] - kpt.eps_n) < 1e-5)[0]
-            if m == np.min(inds_m) and partocc_m[m]:
-                deginds_cm.append((inds_m))
-
-        # Sum over the chunks of degenerate bands
-        for inds_m in deginds_cm:
-            deg = len(inds_m)
-            vel_mmv = -1j * PairDensity.update_intraband(self, inds_m, kpt)
-            vel_mv = np.zeros((deg, 3), dtype=complex)
-
-            for iv in range(3):
-                w, v = np.linalg.eig(vel_mmv[..., iv])
-                vel_mv[:, iv] = w
-
-            for m in range(deg):
-                velm_v = vel_mv[m]
-                x_vv = (-self.prefactor * dfde_m[inds_m[m]] *
-                        np.outer(velm_v.conj(), velm_v))
-
-                self.chi0_vv += x_vv
-
-    def redistribute(self, in_wGG, out_x):
-=======
         for dfde, vel_v in zip(dfde_m, vel_mv):
             x_vv = (-self.prefactor * dfde *
                     np.outer(vel_v, vel_v))
             chi0_vv += x_vv
                 
-    @timer('redist')
-    def redistribute(self, in_wGG, out_x=None):
->>>>>>> 7988be2a
+    def redistribute(self, in_wGG, out_x):
         """Redistribute array.
         
         Switch between two kinds of parallel distributions:
@@ -549,11 +447,6 @@
             Gb = min(Ga + mynG, nG)
             shape = (nw, Gb - Ga, nG)
         
-<<<<<<< HEAD
-        out_wGG = out_x[:np.product(shape)].reshape(shape)
-        r.redistribute(in_wGG.reshape((len(in_wGG), -1)),
-                       out_wGG.reshape((len(out_wGG), -1)))
-=======
         outshape = (mdout.shape[0], mdout.shape[1] // nG, nG)
         if out_x is None:
             out_wGG = np.empty(outshape, complex)
@@ -562,46 +455,6 @@
             
         r.redistribute(in_wGG.reshape(mdin.shape),
                        out_wGG.reshape(mdout.shape))
-        
-        return out_wGG
-
-    @timer('dist freq')
-    def distribute_frequencies(self, chi0_wGG):
-        """Distribute frequencies to all cores."""
-        
-        world = self.world
-        comm = self.blockcomm
-        
-        if world.size == 1:
-            return chi0_wGG
-            
-        nw = len(self.omega_w)
-        nG = chi0_wGG.shape[2]
-        mynw = (nw + world.size - 1) // world.size
-        mynG = (nG + comm.size - 1) // comm.size
-  
-        wa = min(world.rank * mynw, nw)
-        wb = min(wa + mynw, nw)
-
-        if self.blockcomm.size == 1:
-            return chi0_wGG[wa:wb].copy()
-
-        if self.kncomm.rank == 0:
-            bg1 = BlacsGrid(comm, 1, comm.size)
-            in_wGG = chi0_wGG.reshape((nw, -1))
-        else:
-            bg1 = DryRunBlacsGrid(mpi.serial_comm, 1, 1)
-            in_wGG = np.zeros((0, 0), complex)
-        md1 = BlacsDescriptor(bg1, nw, nG**2, nw, mynG * nG)
-        
-        bg2 = BlacsGrid(world, world.size, 1)
-        md2 = BlacsDescriptor(bg2, nw, nG**2, mynw, nG**2)
-        
-        r = Redistributor(world, md1, md2)
-        shape = (wb - wa, nG, nG)
-        out_wGG = np.empty(shape, complex)
-        r.redistribute(in_wGG, out_wGG.reshape((wb - wa, nG**2)))
->>>>>>> 7988be2a
         
         return out_wGG
 
