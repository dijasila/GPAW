--- conflicted
+++ resolved
@@ -32,15 +32,8 @@
         self.coulomb = self.df.coulomb
         self.blocks1d = self.df.blocks1d
 
-<<<<<<< HEAD
-    def chi(self, xc='RPA', direction='x', q_v=None,
-            rshelmax=-1, rshewmin=None):
+    def chi(self, xc='RPA', direction='x', q_v=None, **xckwargs):
         """Returns qpd, chi0 and chi0 in v^1/2 chi v^1/2 format.
-=======
-    def chi(self, xc='RPA', direction='x', return_VchiV=True, q_v=None,
-            **xckwargs):
-        """Returns qpd, chi0 and chi0, possibly in v^1/2 chi v^1/2 format.
->>>>>>> 3cf0544f
 
         The truncated Coulomb interaction is included as
         v^-1/2 v_t v^-1/2. This is in order to conform with
