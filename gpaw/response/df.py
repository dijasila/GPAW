from __future__ import print_function

import os
import sys
import pickle
from math import pi

import numpy as np
from ase.units import Hartree, Bohr

import gpaw.mpi as mpi

from gpaw.response.chi0 import Chi0

from gpaw.response.kernels import get_coulomb_kernel
from gpaw.response.wstc import WignerSeitzTruncatedCoulomb
from gpaw.response.fxc import get_xc_kernel


class DielectricFunction:
    """This class defines dielectric function related physical quantities."""

    def __init__(self, calc, response='density',
                 name=None, frequencies=None, domega0=0.1,
                 omega2=10.0, omegamax=None, ecut=50,
                 gammacentered=False, hilbert=True,
                 nbands=None, eta=0.2, ftol=1e-6, threshold=1,
                 intraband=True, nblocks=1, world=mpi.world, txt=sys.stdout,
                 gate_voltage=None, truncation=None, disable_point_group=False,
                 disable_time_reversal=False,
                 integrationmode=None, pbc=None, rate=0.0,
                 omegacutlower=None, omegacutupper=None, eshift=0.0):
        """Creates a DielectricFunction object.

        calc: str
            The groundstate calculation file that the linear response
            calculation is based on.
        response : str
            Type of response function. Currently collinear, scalar options
            'density', '+-' and '-+' are implemented. (move to general rf.py)
        name: str
            If defined, save the response function to::

                name + '%+d%+d%+d.pckl' % tuple((q_c * kd.N_c).round())

            where q_c is the reduced momentum and N_c is the number of
            kpoints along each direction.
        frequencies: np.ndarray
            Specification of frequency grid. If not set the non-linear
            frequency grid is used.
        domega0: float
            Frequency grid spacing for non-linear frequency grid at omega = 0.
        omega2: float
            Frequency at which the non-linear frequency grid has doubled
            the spacing.
        omegamax: float
            The upper frequency bound for the non-linear frequency grid.
        ecut: float
            Plane-wave cut-off.
        gammacentered: bool
            Center the grid of plane waves around the gamma point or q-vector
        hilbert: bool
            Use hilbert transform.
        nbands: int
            Number of bands from calc.
        eta: float
            Broadening parameter.
        ftol: float
            Threshold for including close to equally occupied orbitals,
            f_ik - f_jk > ftol.
        threshold: float
            Threshold for matrix elements in optical response perturbation
            theory.
        intraband: bool
            Include intraband transitions.
        world: comm
            mpi communicator.
        nblocks: int
            Split matrices in nblocks blocks and distribute them G-vectors or
            frequencies over processes.
        txt: str
            Output file.
        gate_voltage: float
            Shift Fermi level of ground state calculation by the
            specified amount.
        truncation: str
            'wigner-seitz' for Wigner Seitz truncated Coulomb.
            '2D, 1D or 0d for standard analytical truncation schemes.
            Non-periodic directions are determined from k-point grid
        eshift: float
            Shift unoccupied bands
        """

        self.chi0 = Chi0(calc, response=response, frequencies=frequencies,
                         domega0=domega0, omega2=omega2, omegamax=omegamax,
                         ecut=ecut, nbands=nbands, eta=eta,
                         gammacentered=gammacentered, hilbert=hilbert,
                         ftol=ftol, threshold=threshold,
                         intraband=intraband, world=world, nblocks=nblocks,
                         txt=txt, gate_voltage=gate_voltage,
                         disable_point_group=disable_point_group,
                         disable_time_reversal=disable_time_reversal,
                         integrationmode=integrationmode,
                         pbc=pbc, rate=rate, eshift=eshift)

        self.name = name

        self.omega_w = self.chi0.omega_w
        if omegacutlower is not None:
            inds_w = np.logical_and(self.omega_w > omegacutlower / Hartree,
                                    self.omega_w < omegacutupper / Hartree)
            self.omega_w = self.omega_w[inds_w]

        nw = len(self.omega_w)

        world = self.chi0.world
        self.mynw = (nw + world.size - 1) // world.size
        self.w1 = min(self.mynw * world.rank, nw)
        self.w2 = min(self.w1 + self.mynw, nw)
        self.truncation = truncation

    def calculate_chi0(self, q_c, spin='all'):
        """Calculates the response function.

        Calculate the response function for a specific momentum.

        q_c: [float, float, float]
            The momentum wavevector.
        spin : str or int
            If 'all' then include all spins.
            If 0 or 1, only include this specific spin.
            (not used in transverse reponse functions)
        """

        if self.name:
            kd = self.chi0.calc.wfs.kd
            name = self.name + '%+d%+d%+d.pckl' % tuple((q_c * kd.N_c).round())
            if os.path.isfile(name):
                return self.read(name)

        pd, chi0_wGG, chi0_wxvG, chi0_wvv = self.chi0.calculate(q_c, spin)
        chi0_wGG = self.chi0.distribute_frequencies(chi0_wGG)
        self.chi0.timer.write(self.chi0.fd)
        if self.name:
            self.write(name, pd, chi0_wGG, chi0_wxvG, chi0_wvv)

        return pd, chi0_wGG, chi0_wxvG, chi0_wvv

    def write(self, name, pd, chi0_wGG, chi0_wxvG, chi0_wvv):
        nw = len(self.omega_w)
        nG = pd.ngmax
        world = self.chi0.world

        if world.rank == 0:
            fd = open(name, 'wb')
            pickle.dump((self.omega_w, pd, None, chi0_wxvG, chi0_wvv),
                        fd, pickle.HIGHEST_PROTOCOL)
            for chi0_GG in chi0_wGG:
                pickle.dump(chi0_GG, fd, pickle.HIGHEST_PROTOCOL)

            tmp_wGG = np.empty((self.mynw, nG, nG), complex)
            w1 = self.mynw
            for rank in range(1, world.size):
                w2 = min(w1 + self.mynw, nw)
                world.receive(tmp_wGG[:w2 - w1], rank)
                for w in range(w2 - w1):
                    pickle.dump(tmp_wGG[w], fd, pickle.HIGHEST_PROTOCOL)
                w1 = w2
            fd.close()
        else:
            world.send(chi0_wGG, 0)

    def read(self, name):
        print('Reading from', name, file=self.chi0.fd)
        fd = open(name, 'rb')
        omega_w, pd, chi0_wGG, chi0_wxvG, chi0_wvv = pickle.load(fd)
        for omega in self.omega_w:
            assert np.any(np.abs(omega - omega_w) < 1e-8)

        wmin = np.argmin(np.abs(np.min(self.omega_w) - omega_w))
        world = self.chi0.world

        nw = len(omega_w)
        nG = pd.ngmax

        if chi0_wGG is not None:
            # Old file format:
            chi0_wGG = chi0_wGG[wmin + self.w1:self.w2].copy()
        else:
            if world.rank == 0:
                chi0_wGG = np.empty((self.mynw, nG, nG), complex)
                for _ in range(wmin):
                    pickle.load(fd)
                for chi0_GG in chi0_wGG:
                    chi0_GG[:] = pickle.load(fd)
                tmp_wGG = np.empty((self.mynw, nG, nG), complex)
                w1 = self.mynw
                for rank in range(1, world.size):
                    w2 = min(w1 + self.mynw, nw)
                    for w in range(w2 - w1):
                        tmp_wGG[w] = pickle.load(fd)
                    world.send(tmp_wGG[:w2 - w1], rank)
                    w1 = w2
            else:
                chi0_wGG = np.empty((self.w2 - self.w1, nG, nG), complex)
                world.receive(chi0_wGG, 0)

        if chi0_wvv is not None:
            chi0_wxvG = chi0_wxvG[wmin:wmin + nw]
            chi0_wvv = chi0_wvv[wmin:wmin + nw]

        return pd, chi0_wGG, chi0_wxvG, chi0_wvv

    def collect(self, a_w):
        world = self.chi0.world
        b_w = np.zeros(self.mynw, a_w.dtype)
        b_w[:self.w2 - self.w1] = a_w
        nw = len(self.omega_w)
        A_w = np.empty(world.size * self.mynw, a_w.dtype)
        world.all_gather(b_w, A_w)
        return A_w[:nw]

    def get_frequencies(self):
        """ Return frequencies that Chi is evaluated on"""
        return self.omega_w * Hartree

    def get_chi(self, xc='RPA', q_c=[0, 0, 0], spin='all',
                direction='x', return_VchiV=True, q_v=None,
                rshe=0.99,
                spinpol_cut=None, density_cut=None, fxc_scaling=None):
        """ Returns v^1/2 chi v^1/2 for the density response and chi for the
        spin response. The truncated Coulomb interaction is included as
        v^-1/2 v_t v^-1/2. This is in order to conform with
        the head and wings of chi0, which is treated specially for q=0.

        spin : str or int
            If 'all' then include all spins.
            If 0 or 1, only include this specific spin.
            (not used in transverse reponse functions)
        rshe : float or None
            Expand kernel in real spherical harmonics inside augmentation
            spheres. If None, the kernel will be calculated without
            augmentation. The value of rshe (0<rshe<1) sets a convergence
            criteria for the expansion in real spherical harmonics.
        spinpol_cut : float
            cutoff spin polarization below which f_xc is evaluated in
            unpolarized limit (make sure divergent terms cancel out correctly)
        density_cut : float
            cutoff density below which f_xc is set to zero
        fxc_scaling : list
            Possible scaling of kernel to hit Goldstone mode.
            If w=0 is included in the present calculation and
            fxc_scaling=[True, None], the fxc_scaling to match
            kappaM_w[0] = 0. will be calculated. If
            fxc_scaling = [True, float], Kxc will be scaled by float.
            Default is None, i.e. no scaling
        """

        # XXX generalize to kernel check
        response = self.chi0.response
        if response in ['+-', '-+']:
            assert xc in ('ALDA_x', 'ALDA_X', 'ALDA')

        pd, chi0_wGG, chi0_wxvG, chi0_wvv = self.calculate_chi0(q_c, spin)

        if response == 'density':
            N_c = self.chi0.calc.wfs.kd.N_c

            Kbare_G = get_coulomb_kernel(pd,
                                         N_c,
                                         truncation=None,
                                         q_v=q_v)
            vsqr_G = Kbare_G**0.5
            nG = len(vsqr_G)

            if self.truncation is not None:
                if self.truncation == 'wigner-seitz':
                    self.wstc = WignerSeitzTruncatedCoulomb(pd.gd.cell_cv, N_c)
                else:
                    self.wstc = None
                Ktrunc_G = get_coulomb_kernel(pd,
                                              N_c,
                                              truncation=self.truncation,
                                              wstc=self.wstc,
                                              q_v=q_v)
                K_GG = np.diag(Ktrunc_G / Kbare_G)
            else:
                K_GG = np.eye(nG, dtype=complex)

            if pd.kd.gamma:
                if isinstance(direction, str):
                    d_v = {'x': [1, 0, 0],
                           'y': [0, 1, 0],
                           'z': [0, 0, 1]}[direction]
                else:
                    d_v = direction
                d_v = np.asarray(d_v) / np.linalg.norm(d_v)
                W = slice(self.w1, self.w2)
                chi0_wGG[:, 0] = np.dot(d_v, chi0_wxvG[W, 0])
                chi0_wGG[:, :, 0] = np.dot(d_v, chi0_wxvG[W, 1])
                chi0_wGG[:, 0, 0] = np.dot(d_v, np.dot(chi0_wvv[W], d_v).T)

            if xc != 'RPA':
                Kxc_GG = get_xc_kernel(pd,
                                       self.chi0,
                                       functional=xc,
                                       chi0_wGG=chi0_wGG,
                                       density_cut=density_cut)
                K_GG += Kxc_GG / vsqr_G / vsqr_G[:, np.newaxis]

            # Invert Dyson eq.
            chi_wGG = []
            for chi0_GG in chi0_wGG:
                """v^1/2 chi0 V^1/2"""
                chi0_GG[:] = chi0_GG * vsqr_G * vsqr_G[:, np.newaxis]
                chi_GG = np.dot(np.linalg.inv(np.eye(nG) -
                                              np.dot(chi0_GG, K_GG)),
                                chi0_GG)
                if not return_VchiV:
                    chi0_GG /= vsqr_G * vsqr_G[:, np.newaxis]
                    chi_GG /= vsqr_G * vsqr_G[:, np.newaxis]
                chi_wGG.append(chi_GG)

            if len(chi_wGG):
                chi_wGG = np.array(chi_wGG)
            else:
                chi_wGG = np.zeros((0, nG, nG), complex)

        # Spin response
        else:
            Kxc_GG = get_xc_kernel(pd,
                                   self.chi0,
                                   functional=xc,
                                   kernel=response[::-1],
                                   rshe=rshe,
                                   chi0_wGG=chi0_wGG,
                                   fxc_scaling=fxc_scaling,
                                   density_cut=density_cut,
                                   spinpol_cut=spinpol_cut)

            # Invert Dyson equation
            chi_wGG = []
            for chi0_GG in chi0_wGG:
                chi_GG = np.dot(np.linalg.inv(np.eye(len(chi0_GG)) -
                                              np.dot(chi0_GG, Kxc_GG)),
                                chi0_GG)

                chi_wGG.append(chi_GG)

        return pd, chi0_wGG, np.array(chi_wGG)

    def get_dynamic_susceptibility(self, xc='ALDA', q_c=[0, 0, 0],
                                   q_v=None,
                                   rshe=0.99,
                                   spinpol_cut=None, density_cut=None,
                                   fxc_scaling=None,
                                   filename='chiM_w.csv'):
        """Calculate the dynamic susceptibility.

        Returns macroscopic(could be generalized?) dynamic susceptibility:
        chiM0_w, chiM_w = DielectricFunction.get_dynamic_susceptibility()
        """

        pd, chi0_wGG, chi_wGG = self.get_chi(xc=xc, q_c=q_c,
                                             rshe=rshe,
                                             spinpol_cut=spinpol_cut,
                                             density_cut=density_cut,
                                             fxc_scaling=fxc_scaling)

        rf0_w = np.zeros(len(chi_wGG), dtype=complex)
        rf_w = np.zeros(len(chi_wGG), dtype=complex)

        for w, (chi0_GG, chi_GG) in enumerate(zip(chi0_wGG, chi_wGG)):
            rf0_w[w] = chi0_GG[0, 0]
            rf_w[w] = chi_GG[0, 0]

        rf0_w = self.collect(rf0_w)
        rf_w = self.collect(rf_w)

        if filename is not None and mpi.rank == 0:
            with open(filename, 'w') as fd:
                for omega, rf0, rf in zip(self.omega_w * Hartree, rf0_w, rf_w):
                    print('%.6f, %.6f, %.6f, %.6f, %.6f' %
                          (omega, rf0.real, rf0.imag, rf.real, rf.imag),
                          file=fd)

        return rf0_w, rf_w

    def get_dielectric_matrix(self, xc='RPA', q_c=[0, 0, 0],
                              direction='x', symmetric=True,
                              calculate_chi=False, q_v=None,
                              add_intraband=False):
        r"""Returns the symmetrized dielectric matrix.

        ::

            \tilde\epsilon_GG' = v^{-1/2}_G \epsilon_GG' v^{1/2}_G',

        where::

            epsilon_GG' = 1 - v_G * P_GG' and P_GG'

        is the polarization.

        ::

            In RPA:   P = chi^0
            In TDDFT: P = (1 - chi^0 * f_xc)^{-1} chi^0

        in addition to RPA one can use the kernels, ALDA, rALDA, rAPBE,
        Bootstrap and LRalpha (long-range kerne), where alpha is a user
        specified parameter (for example xc='LR0.25')

        The head of the inverse symmetrized dielectric matrix is equal
        to the head of the inverse dielectric matrix (inverse dielectric
        function)"""

        pd, chi0_wGG, chi0_wxvG, chi0_wvv = self.calculate_chi0(q_c)

        if add_intraband:
            print('add_intraband=True is not supported at this time')
            raise NotImplementedError

        N_c = self.chi0.calc.wfs.kd.N_c
        if self.truncation == 'wigner-seitz':
            self.wstc = WignerSeitzTruncatedCoulomb(pd.gd.cell_cv, N_c)
        else:
            self.wstc = None
        K_G = get_coulomb_kernel(pd,
                                 N_c,
                                 truncation=self.truncation,
                                 wstc=self.wstc,
                                 q_v=q_v)**0.5
        nG = len(K_G)

        if pd.kd.gamma:
            if isinstance(direction, str):
                d_v = {'x': [1, 0, 0],
                       'y': [0, 1, 0],
                       'z': [0, 0, 1]}[direction]
            else:
                d_v = direction

            d_v = np.asarray(d_v) / np.linalg.norm(d_v)
            W = slice(self.w1, self.w2)
            chi0_wGG[:, 0] = np.dot(d_v, chi0_wxvG[W, 0])
            chi0_wGG[:, :, 0] = np.dot(d_v, chi0_wxvG[W, 1])
            chi0_wGG[:, 0, 0] = np.dot(d_v, np.dot(chi0_wvv[W], d_v).T)
            if q_v is not None:
                print('Restoring q dependence of head and wings of chi0')
                chi0_wGG[:, 1:, 0] *= np.dot(q_v, d_v)
                chi0_wGG[:, 0, 1:] *= np.dot(q_v, d_v)
                chi0_wGG[:, 0, 0] *= np.dot(q_v, d_v)**2

        if xc != 'RPA':
            Kxc_GG = get_xc_kernel(pd,
                                   self.chi0,
                                   functional=xc,
                                   chi0_wGG=chi0_wGG)

        if calculate_chi:
            chi_wGG = []

        for chi0_GG in chi0_wGG:
            if xc == 'RPA':
                P_GG = chi0_GG
            else:
                P_GG = np.dot(np.linalg.inv(np.eye(nG) -
                                            np.dot(chi0_GG, Kxc_GG)),
                              chi0_GG)
            if symmetric:
                e_GG = np.eye(nG) - P_GG * K_G * K_G[:, np.newaxis]
            else:
                K_GG = (K_G**2 * np.ones([nG, nG])).T
                e_GG = np.eye(nG) - P_GG * K_GG
            if calculate_chi:
                K_GG = np.diag(K_G**2)
                if xc != 'RPA':
                    K_GG += Kxc_GG
                chi_wGG.append(np.dot(np.linalg.inv(np.eye(nG) -
                                                    np.dot(chi0_GG, K_GG)),
                                      chi0_GG))
            chi0_GG[:] = e_GG

        # chi0_wGG is now the dielectric matrix
        if calculate_chi:
            if len(chi_wGG):
                chi_wGG = np.array(chi_wGG)
            else:
                chi_wGG = np.zeros((0, nG, nG), complex)

        if not calculate_chi:
            return chi0_wGG
        else:
            # chi_wGG is the full density response function..
            return pd, chi0_wGG, chi_wGG

    def get_dielectric_function(self, xc='RPA', q_c=[0, 0, 0], q_v=None,
                                direction='x', filename='df.csv'):
        """Calculate the dielectric function.

        Returns dielectric function without and with local field correction:
        df_NLFC_w, df_LFC_w = DielectricFunction.get_dielectric_function()
        """
        e_wGG = self.get_dielectric_matrix(xc, q_c, direction, q_v=q_v)
        df_NLFC_w = np.zeros(len(e_wGG), dtype=complex)
        df_LFC_w = np.zeros(len(e_wGG), dtype=complex)

        for w, e_GG in enumerate(e_wGG):
            df_NLFC_w[w] = e_GG[0, 0]
            df_LFC_w[w] = 1 / np.linalg.inv(e_GG)[0, 0]

        df_NLFC_w = self.collect(df_NLFC_w)
        df_LFC_w = self.collect(df_LFC_w)

        if filename is not None and mpi.rank == 0:
            with open(filename, 'w') as fd:
                for omega, nlfc, lfc in zip(self.omega_w * Hartree,
                                            df_NLFC_w,
                                            df_LFC_w):
                    print('%.6f, %.6f, %.6f, %.6f, %.6f' %
                          (omega, nlfc.real, nlfc.imag, lfc.real, lfc.imag),
                          file=fd)

        return df_NLFC_w, df_LFC_w

    def get_macroscopic_dielectric_constant(self, xc='RPA',
                                            direction='x', q_v=None):
        """Calculate macroscopic dielectric constant.

        Returns eM_NLFC and eM_LFC.

        Macroscopic dielectric constant is defined as the real part
        of dielectric function at w=0.

        Parameters:

        eM_LFC: float
            Dielectric constant without local field correction. (RPA, ALDA)
        eM2_NLFC: float
            Dielectric constant with local field correction.
        """

        fd = self.chi0.fd
        print('', file=fd)
        print('%s Macroscopic Dielectric Constant:' % xc, file=fd)

        df_NLFC_w, df_LFC_w = self.get_dielectric_function(
            xc=xc,
            filename=None,
            direction=direction,
            q_v=q_v)
        eps0 = np.real(df_NLFC_w[0])
        eps = np.real(df_LFC_w[0])
        print('  %s direction' % direction, file=fd)
        print('    Without local field: %f' % eps0, file=fd)
        print('    Include local field: %f' % eps, file=fd)

        return eps0, eps

    def get_eels_spectrum(self, xc='RPA', q_c=[0, 0, 0],
<<<<<<< HEAD
                          direction='x', filename='eels.csv', density_cut=0):
        """Calculate EELS spectrum. By default, generate a file 'eels.csv'.
=======
                          direction='x', filename='eels.csv'):
        r"""Calculate EELS spectrum. By default, generate a file 'eels.csv'.
>>>>>>> 30b71af4

        EELS spectrum is obtained from the imaginary part of the
        density response function as, EELS(\omega) = - 4 * \pi / q^2 Im \chi.
        Returns EELS spectrum without and with local field corrections:

        df_NLFC_w, df_LFC_w = DielectricFunction.get_eels_spectrum()
        """

        # Calculate V^1/2 \chi V^1/2
        pd, Vchi0_wGG, Vchi_wGG = self.get_chi(xc=xc, q_c=q_c,
                                               direction=direction, density_cut=density_cut)
        Nw = self.omega_w.shape[0]

        # Calculate eels = -Im 4 \pi / q^2  \chi
        eels_NLFC_w = -(1. / (1. - Vchi0_wGG[:, 0, 0])).imag
        eels_LFC_w = - (Vchi_wGG[:, 0, 0]).imag

        # Collect frequencies
        eels_NLFC_w = self.collect(eels_NLFC_w)
        eels_LFC_w = self.collect(eels_LFC_w)

        # Write to file
        if filename is not None and mpi.rank == 0:
            fd = open(filename, 'w')
            print('# energy, eels_NLFC_w, eels_LFC_w', file=fd)
            for iw in range(Nw):
                print('%.6f, %.6f, %.6f' %
                      (self.chi0.omega_w[iw] * Hartree,
                       eels_NLFC_w[iw], eels_LFC_w[iw]), file=fd)
            fd.close()

        return eels_NLFC_w, eels_LFC_w

    def get_polarizability(self, xc='RPA', direction='x', q_c=[0, 0, 0],
                           filename='polarizability.csv', pbc=None):
        r"""Calculate the polarizability alpha.
        In 3D the imaginary part of the polarizability is related to the
        dielectric function by Im(eps_M) = 4 pi * Im(alpha). In systems
        with reduced dimensionality the converged value of alpha is
        independent of the cell volume. This is not the case for eps_M,
        which is ill defined. A truncated Coulomb kernel will always give
        eps_M = 1.0, whereas the polarizability maintains its structure.

        By default, generate a file 'polarizability.csv'. The five colomns are:
        frequency (eV), Real(alpha0), Imag(alpha0), Real(alpha), Imag(alpha)
        alpha0 is the result without local field effects and the
        dimension of alpha is \AA to the power of non-periodic directions
        """

        cell_cv = self.chi0.calc.wfs.gd.cell_cv
        if not pbc:
            pbc_c = self.chi0.calc.atoms.pbc
        else:
            pbc_c = np.array(pbc)
        if pbc_c.all():
            V = 1.0
        else:
            V = np.abs(np.linalg.det(cell_cv[~pbc_c][:, ~pbc_c]))

        if not self.truncation:
            """Standard expression for the polarizability"""
            df0_w, df_w = self.get_dielectric_function(xc=xc,
                                                       q_c=q_c,
                                                       filename=None,
                                                       direction=direction)
            alpha_w = V * (df_w - 1.0) / (4 * pi)
            alpha0_w = V * (df0_w - 1.0) / (4 * pi)
        else:
            # Since eps_M = 1.0 for a truncated Coulomb interaction, it does
            # not make sense to apply it here. Instead one should define the
            # polarizability by
            #
            #     alpha * eps_M^{-1} = -L / (4 * pi) * <v_ind>
            #
            # where <v_ind> = 4 * pi * \chi / q^2 is the averaged induced
            # potential (relative to the strength of the  external potential).
            # With the bare Coulomb potential, this expression is equivalent to
            # the standard one. In a 2D system \chi should be calculated with a
            # truncated Coulomb potential and eps_M = 1.0

            print('Using truncated Coulomb interaction', file=self.chi0.fd)

            pd, chi0_wGG, chi_wGG = self.get_chi(xc=xc,
                                                 q_c=q_c,
                                                 direction=direction)
            alpha_w = -V * (chi_wGG[:, 0, 0]) / (4 * pi)
            alpha0_w = -V * (chi0_wGG[:, 0, 0]) / (4 * pi)

            alpha_w = self.collect(alpha_w)
            alpha0_w = self.collect(alpha0_w)

        Nw = len(alpha_w)
        if filename is not None and mpi.rank == 0:
            fd = open(filename, 'w')
            for iw in range(Nw):
                print('%.6f, %.6f, %.6f, %.6f, %.6f' %
                      (self.chi0.omega_w[iw] * Hartree,
                       alpha0_w[iw].real * Bohr**(sum(~pbc_c)),
                       alpha0_w[iw].imag * Bohr**(sum(~pbc_c)),
                       alpha_w[iw].real * Bohr**(sum(~pbc_c)),
                       alpha_w[iw].imag * Bohr**(sum(~pbc_c))), file=fd)
            fd.close()

        return alpha0_w * Bohr**(sum(~pbc_c)), alpha_w * Bohr**(sum(~pbc_c))

    def check_sum_rule(self, spectrum=None):
        """Check f-sum rule.

        It takes the y of a spectrum as an entry and it check its integral.

        spectrum: np.ndarray
            Input spectrum

        Note: not tested for spin response
        """

        assert (self.omega_w[1:] - self.omega_w[:-1]).ptp() < 1e-10

        fd = self.chi0.fd

        if spectrum is None:
            raise ValueError('No spectrum input ')
        dw = self.chi0.omega_w[1] - self.chi0.omega_w[0]
        N1 = 0
        for iw in range(len(spectrum)):
            w = iw * dw
            N1 += spectrum[iw] * w
        N1 *= dw * self.chi0.vol / (2 * pi**2)

        print('', file=fd)
        print('Sum rule:', file=fd)
        nv = self.chi0.calc.wfs.nvalence
        print('N1 = %f, %f  %% error' % (N1, (N1 - nv) / nv * 100), file=fd)

    def get_eigenmodes(self, q_c=[0, 0, 0], w_max=None, name=None,
                       eigenvalue_only=False, direction='x',
                       checkphase=True):
        """Plasmon eigenmodes as eigenvectors of the dielectric matrix."""

        assert self.chi0.world.size == 1

        pd, chi0_wGG, chi0_wxvG, chi0_wvv = self.calculate_chi0(q_c)
        e_wGG = self.get_dielectric_matrix(xc='RPA', q_c=q_c,
                                           direction=direction,
                                           symmetric=False)

        kd = pd.kd

        # Get real space grid for plasmon modes:
        r = pd.gd.get_grid_point_coordinates()
        w_w = self.omega_w * Hartree
        if w_max:
            w_w = w_w[np.where(w_w < w_max)]
        Nw = len(w_w)
        nG = e_wGG.shape[1]

        eig = np.zeros([Nw, nG], dtype=complex)
        eig_all = np.zeros([Nw, nG], dtype=complex)

        # Find eigenvalues and eigenvectors:
        e_GG = e_wGG[0]
        eig_all[0], vec = np.linalg.eig(e_GG)
        eig[0] = eig_all[0]
        vec_dual = np.linalg.inv(vec)
        omega0 = np.array([])
        eigen0 = np.array([], dtype=complex)
        v_ind = np.zeros([0, r.shape[1], r.shape[2], r.shape[3]],
                         dtype=complex)
        n_ind = np.zeros([0, r.shape[1], r.shape[2], r.shape[3]],
                         dtype=complex)

        # Loop to find the eigenvalues that crosses zero
        # from negative to positive values:
        for i in np.array(range(1, Nw)):
            e_GG = e_wGG[i]  # epsilon_GG'(omega + d-omega)
            eig_all[i], vec_p = np.linalg.eig(e_GG)
            vec_dual_p = np.linalg.inv(vec_p)
            overlap = np.abs(np.dot(vec_dual, vec_p))
            index = list(np.argsort(overlap)[:, -1])
            if len(np.unique(index)) < nG:  # add missing indices
                addlist = []
                removelist = []
                for j in range(nG):
                    if index.count(j) < 1:
                        addlist.append(j)
                    if index.count(j) > 1:
                        for l in range(1, index.count(j)):
                            removelist += \
                                list(np.argwhere(np.array(index) == j)[l])
                for j in range(len(addlist)):
                    index[removelist[j]] = addlist[j]

            vec = vec_p[:, index]
            vec_dual = vec_dual_p[index, :]
            eig[i] = eig_all[i, index]
            for k in [k for k in range(nG)
                      # Eigenvalue crossing:
                      if (eig[i - 1, k] < 0 and eig[i, k] > 0)]:
                a = np.real((eig[i, k] - eig[i - 1, k]) /
                            (w_w[i] - w_w[i - 1]))
                # linear interp for crossing point
                w0 = np.real(-eig[i - 1, k]) / a + w_w[i - 1]
                eig0 = a * (w0 - w_w[i - 1]) + eig[i - 1, k]
                print('crossing found at w = %1.2f eV' % w0)
                omega0 = np.append(omega0, w0)
                eigen0 = np.append(eigen0, eig0)

                # Fourier Transform:
                qG = pd.get_reciprocal_vectors(add_q=True)
                coef_G = np.diagonal(np.inner(qG, qG)) / (4 * pi)
                qGr_R = np.inner(qG, r.T).T
                factor = np.exp(1j * qGr_R)
                v_temp = np.dot(factor, vec[:, k])
                n_temp = np.dot(factor, vec[:, k] * coef_G)
                if checkphase:  # rotate eigenvectors in complex plane
                    integral = np.zeros([81])
                    phases = np.linspace(0, 2, 81)
                    for ip in range(81):
                        v_int = v_temp * np.exp(1j * pi * phases[ip])
                        integral[ip] = abs(np.imag(v_int)).sum()
                    phase = phases[np.argsort(integral)][0]
                    v_temp *= np.exp(1j * pi * phase)
                    n_temp *= np.exp(1j * pi * phase)
                v_ind = np.append(v_ind, v_temp[np.newaxis, :], axis=0)
                n_ind = np.append(n_ind, n_temp[np.newaxis, :], axis=0)

        kd = self.chi0.calc.wfs.kd
        if name is None and self.name:
            name = (self.name + '%+d%+d%+d-eigenmodes.pckl' %
                    tuple((q_c * kd.N_c).round()))
        elif name:
            name = (name + '%+d%+d%+d-eigenmodes.pckl' %
                    tuple((q_c * kd.N_c).round()))
        else:
            name = '%+d%+d%+d-eigenmodes.pckl' % tuple((q_c * kd.N_c).round())

        # Returns: real space grid, frequency grid,
        # sorted eigenvalues, zero-crossing frequencies + eigenvalues,
        # induced potential + density in real space.
        if eigenvalue_only:
            pickle.dump((r * Bohr, w_w, eig),
                        open(name, 'wb'), pickle.HIGHEST_PROTOCOL)
            return r * Bohr, w_w, eig
        else:
            pickle.dump((r * Bohr, w_w, eig, omega0, eigen0,
                         v_ind, n_ind), open(name, 'wb'),
                        pickle.HIGHEST_PROTOCOL)
            return r * Bohr, w_w, eig, omega0, eigen0, v_ind, n_ind

    def get_spatial_eels(self, q_c=[0, 0, 0], direction='x',
                         w_max=None, filename='eels', r=None, perpdir=None):
        r"""Spatially resolved loss spectrum.

        The spatially resolved loss spectrum is calculated as the inverse
        fourier transform of ``VChiV = (eps^{-1}-I)V``::

            EELS(w,r) = - Im [sum_{G,G'} e^{iGr} Vchi_{GG'}(w) V_G'e^{-iG'r}]
                          \delta(w-G\dot v_e )

        Input parameters:

        direction: 'x', 'y', or 'z'
            The direction for scanning acroos the structure
            (perpendicular to the electron beam) .
        w_max: float
            maximum frequency
        filename: str
            name of output

        Returns: real space grid, frequency points, EELS(w,r)
        """

        assert self.chi0.world.size == 1

        pd, chi0_wGG, chi0_wxvG, chi0_wvv = self.calculate_chi0(q_c)
        e_wGG = self.get_dielectric_matrix(xc='RPA', q_c=q_c,
                                           symmetric=False)

        if r is None:
            r = pd.gd.get_grid_point_coordinates()
            ix = r.shape[1] // 2 * 0
            iy = r.shape[2] // 2 * 0
            iz = r.shape[3] // 2
            if direction == 'x':
                r = r[:, :, iy, iz]
                perpdir = [1, 2]
            if direction == 'y':
                r = r[:, ix, :, iz]
                perpdir = [0, 2]
            if direction == 'z':
                r = r[:, ix, iy, :]
                perpdir = [0, 1]

        nG = e_wGG.shape[1]
        Gvec = pd.G_Qv[pd.Q_qG[0]]
        Glist = []

        # Only use G-vectors that are zero along electron beam
        # due to \delta(w-G\dot v_e )
        q_v = pd.K_qv[0]
        for iG in range(nG):
            if perpdir is not None:
                if Gvec[iG, perpdir[0]] == 0 and Gvec[iG, perpdir[1]] == 0:
                    Glist.append(iG)
            elif not np.abs(np.dot(q_v, Gvec[iG])) < \
                    np.linalg.norm(q_v) * np.linalg.norm(Gvec[iG]):
                Glist.append(iG)
        qG = Gvec[Glist] + pd.K_qv

        w_w = self.omega_w * Hartree
        if w_max:
            w_w = w_w[np.where(w_w < w_max)]
        Nw = len(w_w)
        qGr = np.inner(qG, r.T).T
        phase = np.exp(1j * qGr)
        V_G = (4 * pi) / np.diagonal(np.inner(qG, qG))
        phase2 = np.exp(-1j * qGr) * V_G
        E_wrr = np.zeros([Nw, r.shape[1], r.shape[1]])
        E_wr = np.zeros([Nw, r.shape[1]])
        Eavg_w = np.zeros([Nw], complex)
        Ec_wr = np.zeros([Nw, r.shape[1]], complex)
        for i in range(Nw):
            Vchi_GG = (np.linalg.inv(e_wGG[i]) -
                       np.eye(nG))[Glist, :][:, Glist]

            qG_G = np.sum(qG**2, axis=1)**0.5
            Eavg_w[i] = np.trace(Vchi_GG * np.diag(V_G * qG_G))

            # Fourier transform:
            E_wrr[i] = -np.imag(np.dot(np.dot(phase, Vchi_GG), phase2.T))
            E_wr[i] = np.diagonal(E_wrr[i])
            Ec_wr[i] = np.diagonal(np.dot(np.dot(phase, Vchi_GG *
                                                 np.diag(qG_G)), phase2.T))
        pickle.dump((r * Bohr, w_w, E_wr), open('%s.pickle' % filename, 'wb'),
                    pickle.HIGHEST_PROTOCOL)

        return r * Bohr, w_w, E_wr, Ec_wr, Eavg_w<|MERGE_RESOLUTION|>--- conflicted
+++ resolved
@@ -559,13 +559,8 @@
         return eps0, eps
 
     def get_eels_spectrum(self, xc='RPA', q_c=[0, 0, 0],
-<<<<<<< HEAD
                           direction='x', filename='eels.csv', density_cut=0):
         """Calculate EELS spectrum. By default, generate a file 'eels.csv'.
-=======
-                          direction='x', filename='eels.csv'):
-        r"""Calculate EELS spectrum. By default, generate a file 'eels.csv'.
->>>>>>> 30b71af4
 
         EELS spectrum is obtained from the imaginary part of the
         density response function as, EELS(\omega) = - 4 * \pi / q^2 Im \chi.
