from __future__ import print_function

import os
import sys
import pickle
from math import pi

import numpy as np
from ase.units import Hartree, Bohr
from ase.parallel import parprint

import gpaw.mpi as mpi

from gpaw.response.chi0 import Chi0

from gpaw.response.kernels import get_coulomb_kernel
from gpaw.response.wstc import WignerSeitzTruncatedCoulomb
from gpaw.response.fxc import get_xc_kernel, get_xc_spin_kernel





class DielectricFunction:
<<<<<<< HEAD
    """This class provides physical quantities related to the spin-charge response function."""
=======
    """This class defines dielectric function related physical quantities."""

>>>>>>> 0d925d94
    def __init__(self, calc, name=None, frequencies=None, domega0=0.1,
                 omega2=10.0, omegamax=None, ecut=50, gammacentered=False, hilbert=True,
                 nbands=None, eta=0.2, ftol=1e-6, threshold=1,
                 intraband=True, nblocks=1, world=mpi.world, txt=sys.stdout,
                 gate_voltage=None, truncation=None, disable_point_group=False,
                 disable_time_reversal=False,
                 integrationmode=None, pbc=None, rate=0.0,
                 omegacutlower=None, omegacutupper=None, eshift=0.0):
        """Creates a SpinChargeResponseFunction object.

        calc: str
            The groundstate calculation file that the linear response
            calculation is based on.
        name: str
            If defined, save the response function to::

                name + '%+d%+d%+d.pckl' % tuple((q_c * kd.N_c).round())

            where q_c is the reduced momentum and N_c is the number of
            kpoints along each direction.
        frequencies: np.ndarray
            Specification of frequency grid. If not set the non-linear
            frequency grid is used.
        domega0: float
            Frequency grid spacing for non-linear frequency grid at omega = 0.
        omega2: float
            Frequency at which the non-linear frequency grid has doubled
            the spacing.
        omegamax: float
            The upper frequency bound for the non-linear frequency grid.
        ecut: float
            Plane-wave cut-off.
        gammacentered: bool
            Center the grid of chosen plane waves around the gamma point of q-vector
        hilbert: bool
            Use hilbert transform.
        nbands: int
            Number of bands from calc.
        eta: float
            Broadening parameter.
        ftol: float
            Threshold for including close to equally occupied orbitals,
            f_ik - f_jk > ftol.
        threshold: float
            Threshold for matrix elements in optical response perturbation
            theory.
        intraband: bool
            Include intraband transitions.
        world: comm
            mpi communicator.
        nblocks: int
            Split matrices in nblocks blocks and distribute them G-vectors or
            frequencies over processes.
        txt: str
            Output file.
        gate_voltage: float
            Shift Fermi level of ground state calculation by the
            specified amount.
        truncation: str
            'wigner-seitz' for Wigner Seitz truncated Coulomb.
            '2D, 1D or 0d for standard analytical truncation schemes.
            Non-periodic directions are determined from k-point grid
        eshift: float
            Shift unoccupied bands
        """

        self.chi0 = Chi0(calc, frequencies=frequencies,
                         domega0=domega0, omega2=omega2, omegamax=omegamax,
                         ecut=ecut, nbands=nbands, eta=eta, 
                         gammacentered=gammacentered, hilbert=hilbert,
                         ftol=ftol, threshold=threshold,
                         intraband=intraband, world=world, nblocks=nblocks,
                         txt=txt, gate_voltage=gate_voltage,
                         disable_point_group=disable_point_group,
                         disable_time_reversal=disable_time_reversal,
                         integrationmode=integrationmode,
                         pbc=pbc, rate=rate, eshift=eshift)

        self.name = name

        self.omega_w = self.chi0.omega_w
        if omegacutlower is not None:
            inds_w = np.logical_and(self.omega_w > omegacutlower / Hartree,
                                    self.omega_w < omegacutupper / Hartree)
            self.omega_w = self.omega_w[inds_w]

        nw = len(self.omega_w)

        world = self.chi0.world
        self.mynw = (nw + world.size - 1) // world.size
        self.w1 = min(self.mynw * world.rank, nw)
        self.w2 = min(self.w1 + self.mynw, nw)
        self.truncation = truncation
        
        self.Kxc = None
        self.Kxc_qwGG = None
    
    def get_chi_grid_dim(self, q_c):
        """Pass dimensions involved in chi grid, without running calculation."""
        return self.chi0.get_chi_grid_dim(q_c)
    
    
    def calculate_chi0(self, q_c, spin='all'):
        """Calculates the response function.

        Calculate the response function for a specific momentum.

        q_c: [float, float, float]
            The momentum wavevector.
        spin : str or int
            If 'all' then include all spins. 
            If 0 or 1, only include this specific spin.
            If 'pm' calculate chi^{+-}_0
            If 'mp' calculate chi^{-+}_0
        """
    
        response = self.chi0.get_response()
        
        if not response in ['density', 'spin']:
            raise Exception(""" Currently only scalar response functions of type 'density' and 
                                'spin' are implemented.""")
        
        if self.name:
            kd = self.chi0.calc.wfs.kd
            name = self.name + '%+d%+d%+d.pckl' % tuple((q_c * kd.N_c).round())
            if os.path.isfile(name):
                return self.read(name)

        pd, chi0_wGG, chi0_wxvG, chi0_wvv = self.chi0.calculate(q_c, spin)
        chi0_wGG = self.chi0.distribute_frequencies(chi0_wGG)
        self.chi0.timer.write(self.chi0.fd)
        if self.name:
            self.write(name, pd, chi0_wGG, chi0_wxvG, chi0_wvv)

        return pd, chi0_wGG, chi0_wxvG, chi0_wvv

    def write(self, name, pd, chi0_wGG, chi0_wxvG, chi0_wvv):
        nw = len(self.omega_w)
        nG = pd.ngmax
        world = self.chi0.world

        if world.rank == 0:
            fd = open(name, 'wb')
            pickle.dump((self.omega_w, pd, None, chi0_wxvG, chi0_wvv),
                        fd, pickle.HIGHEST_PROTOCOL)
            for chi0_GG in chi0_wGG:
                pickle.dump(chi0_GG, fd, pickle.HIGHEST_PROTOCOL)

            tmp_wGG = np.empty((self.mynw, nG, nG), complex)
            w1 = self.mynw
            for rank in range(1, world.size):
                w2 = min(w1 + self.mynw, nw)
                world.receive(tmp_wGG[:w2 - w1], rank)
                for w in range(w2 - w1):
                    pickle.dump(tmp_wGG[w], fd, pickle.HIGHEST_PROTOCOL)
                w1 = w2
            fd.close()
        else:
            world.send(chi0_wGG, 0)

    def read(self, name):
        print('Reading from', name, file=self.chi0.fd)
        fd = open(name, 'rb')
        omega_w, pd, chi0_wGG, chi0_wxvG, chi0_wvv = pickle.load(fd)
        for omega in self.omega_w:
            assert np.any(np.abs(omega - omega_w) < 1e-8)

        wmin = np.argmin(np.abs(np.min(self.omega_w) - omega_w))
        world = self.chi0.world

        nw = len(omega_w)
        nG = pd.ngmax

        if chi0_wGG is not None:
            # Old file format:
            chi0_wGG = chi0_wGG[wmin + self.w1:self.w2].copy()
        else:
            if world.rank == 0:
                chi0_wGG = np.empty((self.mynw, nG, nG), complex)
                for _ in range(wmin):
                    pickle.load(fd)
                for chi0_GG in chi0_wGG:
                    chi0_GG[:] = pickle.load(fd)
                tmp_wGG = np.empty((self.mynw, nG, nG), complex)
                w1 = self.mynw
                for rank in range(1, world.size):
                    w2 = min(w1 + self.mynw, nw)
                    for w in range(w2 - w1):
                        tmp_wGG[w] = pickle.load(fd)
                    world.send(tmp_wGG[:w2 - w1], rank)
                    w1 = w2
            else:
                chi0_wGG = np.empty((self.w2 - self.w1, nG, nG), complex)
                world.receive(chi0_wGG, 0)

        if chi0_wvv is not None:
            chi0_wxvG = chi0_wxvG[wmin:wmin + nw]
            chi0_wvv = chi0_wvv[wmin:wmin + nw]

        return pd, chi0_wGG, chi0_wxvG, chi0_wvv

    def collect(self, a_w):
        world = self.chi0.world
        b_w = np.zeros(self.mynw, a_w.dtype)
        b_w[:self.w2 - self.w1] = a_w
        nw = len(self.omega_w)
        A_w = np.empty(world.size * self.mynw, a_w.dtype)
        world.all_gather(b_w, A_w)
        return A_w[:nw]

    def get_frequencies(self):
        """ Return frequencies that Chi is evaluated on"""
        return self.omega_w * Hartree

    def get_chi(self, Kxc='RPA', q_c=[0, 0, 0], spin='all',
                direction='x', return_VchiV=True, q_v=None,
                RSrep='gpaw',
                xi_cut=None, density_cut=None, fxc_scaling=None):
        """ Returns v^1/2 chi v^1/2 for the density response and chi for the
        spin response. The truncated Coulomb interaction is included as 
        v^-1/2 v_t v^-1/2. This is in order to conform with
        the head and wings of chi0, which is treated specially for q=0.
        
        spin : str or int
            If 'all' then include all spins. 
            If 0 or 1, only include this specific spin.
            If 'pm' calculate chi^{+-}_0
            If 'mp' calculate chi^{-+}_0
        RSrep : str
            real space representation of kernel ('gpaw' or 'grid')
        xi_cut : float
            cutoff spin polarization below which f_xc is evaluated in 
            unpolarized limit (to make sure divergent terms cancel out correctly)
        density_cut : float
            cutoff density below which f_xc is set to zero
        fxc_scaling : list
            Possible scaling of kernel to hit Goldstone mode.
            If w=0 is included in the present calculation and fxc_scaling=[True,None],
            the fxc_scaling to match kappaM_w[0] = 0. will be calculated.
            If fxc_scaling = [True, float], Kxc will be scaled by float.
            Default is None, i.e. no scaling
        """
        
        response = self.chi0.get_response()
        assert response in ('density', 'spin')
        if response == 'spin':
            assert spin in ('pm', 'mp')
            assert Kxc in ('ALDA_x', 'ALDA_X', 'ALDA')
        
        pd, chi0_wGG, chi0_wxvG, chi0_wvv = self.calculate_chi0(q_c, spin)
        
        if response == 'density':
            N_c = self.chi0.calc.wfs.kd.N_c
            
            Kbare_G = get_coulomb_kernel(pd,
                                         N_c,
                                         truncation=None,
                                         q_v=q_v)
            vsqr_G = Kbare_G**0.5
            nG = len(vsqr_G)
            
            if self.truncation is not None:
                if self.truncation == 'wigner-seitz':
                    self.wstc = WignerSeitzTruncatedCoulomb(pd.gd.cell_cv, N_c)
                else:
                    self.wstc = None
                    Ktrunc_G = get_coulomb_kernel(pd,
                                                  N_c,
                                                  truncation=self.truncation,
                                                  wstc=self.wstc,
                                                  q_v=q_v)
                    K_GG = np.diag(Ktrunc_G / Kbare_G)
            else:
                K_GG = np.eye(nG, dtype=complex)
               
            if pd.kd.gamma:
                if isinstance(direction, str):
                    d_v = {'x': [1, 0, 0],
                           'y': [0, 1, 0],
                           'z': [0, 0, 1]}[direction]
                else:
                    d_v = direction
                d_v = np.asarray(d_v) / np.linalg.norm(d_v)
                W = slice(self.w1, self.w2)
                chi0_wGG[:, 0] = np.dot(d_v, chi0_wxvG[W, 0])
                chi0_wGG[:, :, 0] = np.dot(d_v, chi0_wxvG[W, 1])
                chi0_wGG[:, 0, 0] = np.dot(d_v, np.dot(chi0_wvv[W], d_v).T)
            
            if Kxc != 'RPA':
                Kxc_sGG = get_xc_kernel(pd,
                                        self.chi0,
                                        functional=Kxc,
                                        chi0_wGG=chi0_wGG,
                                        density_cut=density_cut)
                K_GG += Kxc_sGG[0] / vsqr_G / vsqr_G[:, np.newaxis]
               
            # Invert Dyson eq.
            chi_wGG = []
            for chi0_GG in chi0_wGG:
                """v^1/2 chi0 V^1/2"""
                chi0_GG[:] = chi0_GG * vsqr_G * vsqr_G[:, np.newaxis]
                chi_GG = np.dot(np.linalg.inv(np.eye(nG) -
                                              np.dot(chi0_GG, K_GG)),
                                chi0_GG)
                if not return_VchiV:
                    chi0_GG /= vsqr_G * vsqr_G[:, np.newaxis]
                    chi_GG /= vsqr_G * vsqr_G[:, np.newaxis]
                chi_wGG.append(chi_GG)
            
        # Spin response
        else:
            Kxc_GG = get_xc_spin_kernel(pd,
                                        self.chi0,
                                        functional=Kxc,
                                        RSrep=RSrep,
                                        chi0_wGG=chi0_wGG,
                                        fxc_scaling=fxc_scaling,
                                        xi_cut=xi_cut,
                                        density_cut=density_cut)
            
            # Invert Dyson equation
            chi_wGG = []
            for chi0_GG in chi0_wGG:
                chi_GG = np.dot(np.linalg.inv(np.eye(len(chi0_GG)) -
                                              np.dot(chi0_GG, Kxc_GG)),
                                chi0_GG)
                
                chi_wGG.append(chi_GG)

        return pd, chi0_wGG, np.array(chi_wGG)            
    
    
    def get_scattering_function(self, Kxc='ALDA', q_c=[0, 0, 0], 
                                q_v=None,
                                RSrep='gpaw',
                                xi_cut=None, density_cut=None,
                                fxc_scaling=None, 
                                filename='sf.csv'):
        """Calculate the scattering function.
         
        Returns macroscopic(could be generalized?) scattering function:
        sf0_w, sf_w = SpinChargeResponseFunction.get_scattering_function()
        """
        
        ### For transverse majority-monirity scattering function -> generalize! ###
        self.chi0.set_response('spin')
        flip = 'pm'
        assert self.chi0.eta > 0.0
        assert not self.chi0.hilbert
        assert not self.chi0.timeordered
        assert self.chi0.disable_point_group
        assert self.chi0.disable_time_reversal
        ###########################################################################
        
        pd, chi0_wGG, chi_wGG = self.get_chi(Kxc=Kxc, q_c=q_c, 
                                             spin=flip,
                                             RSrep=RSrep,
                                             xi_cut=xi_cut, density_cut=density_cut,
                                             fxc_scaling=fxc_scaling)
        
        rf0_w = np.zeros(len(chi_wGG), dtype=complex)
        rf_w = np.zeros(len(chi_wGG), dtype=complex)
        
        for w, (chi0_GG, chi_GG) in enumerate(zip(chi0_wGG, chi_wGG)):
            rf0_w[w] = chi0_GG[0, 0]
            rf_w[w] = chi_GG[0, 0]

        rf0_w = self.collect(rf0_w)
        rf_w = self.collect(rf_w)

        if filename is not None and mpi.rank == 0:
            with open(filename, 'w') as fd:
                for omega, rf0, rf in zip(self.omega_w * Hartree, rf0_w, rf_w):
                    print('%.6f, %.6f, %.6f, %.6f, %.6f' %
                          (omega, rf0.real, rf0.imag, rf.real, rf.imag),
                          file=fd)

<<<<<<< HEAD
        return rf0_w, rf_w
    
    def get_dielectric_matrix(self, Kxc='RPA', q_c=[0, 0, 0],
=======
        chi_wGG = []
        for chi0_GG in chi0_wGG:
            """v^1/2 chi0 V^1/2"""
            chi0_GG[:] = chi0_GG * vsqr_G * vsqr_G[:, np.newaxis]
            chi_GG = np.dot(np.linalg.inv(np.eye(nG) -
                                          np.dot(chi0_GG, K_GG)),
                            chi0_GG)
            if not return_VchiV:
                chi0_GG /= vsqr_G * vsqr_G[:, np.newaxis]
                chi_GG /= vsqr_G * vsqr_G[:, np.newaxis]
            chi_wGG.append(chi_GG)

        if len(chi_wGG):
            chi_wGG = np.array(chi_wGG)
        else:
            chi_wGG = np.zeros((0, nG, nG), complex)

        return pd, chi0_wGG, chi_wGG

    def get_dielectric_matrix(self, xc='RPA', q_c=[0, 0, 0],
>>>>>>> 0d925d94
                              direction='x', symmetric=True,
                              calculate_chi=False, q_v=None,
                              add_intraband=False):
        """Returns the symmetrized dielectric matrix.

        ::

            \tilde\epsilon_GG' = v^{-1/2}_G \epsilon_GG' v^{1/2}_G',

        where::

            epsilon_GG' = 1 - v_G * P_GG' and P_GG'

        is the polarization.

        ::

            In RPA:   P = chi^0
            In TDDFT: P = (1 - chi^0 * f_xc)^{-1} chi^0

        in addition to RPA one can use the kernels, ALDA, rALDA, rAPBE,
        Bootstrap and LRalpha (long-range kerne), where alpha is a user
        specified parameter (for example Kxc='LR0.25')

        The head of the inverse symmetrized dielectric matrix is equal
        to the head of the inverse dielectric matrix (inverse dielectric
        function)"""
        
        self.chi0.set_response('density')
        
        pd, chi0_wGG, chi0_wxvG, chi0_wvv = self.calculate_chi0(q_c)

        if add_intraband:
            print('add_intraband=True is not supported at this time')
            raise NotImplementedError

        N_c = self.chi0.calc.wfs.kd.N_c
        if self.truncation == 'wigner-seitz':
            self.wstc = WignerSeitzTruncatedCoulomb(pd.gd.cell_cv, N_c)
        else:
            self.wstc = None
        K_G = get_coulomb_kernel(pd,
                                 N_c,
                                 truncation=self.truncation,
                                 wstc=self.wstc,
                                 q_v=q_v)**0.5
        nG = len(K_G)

        if pd.kd.gamma:
            if isinstance(direction, str):
                d_v = {'x': [1, 0, 0],
                       'y': [0, 1, 0],
                       'z': [0, 0, 1]}[direction]
            else:
                d_v = direction

            d_v = np.asarray(d_v) / np.linalg.norm(d_v)
            W = slice(self.w1, self.w2)
            chi0_wGG[:, 0] = np.dot(d_v, chi0_wxvG[W, 0])
            chi0_wGG[:, :, 0] = np.dot(d_v, chi0_wxvG[W, 1])
            chi0_wGG[:, 0, 0] = np.dot(d_v, np.dot(chi0_wvv[W], d_v).T)
            if q_v is not None:
                print('Restoring q dependence of head and wings of chi0')
                chi0_wGG[:, 1:, 0] *= np.dot(q_v, d_v)
                chi0_wGG[:, 0, 1:] *= np.dot(q_v, d_v)
                chi0_wGG[:, 0, 0] *= np.dot(q_v, d_v)**2

        if Kxc != 'RPA':
            Kxc_sGG = get_xc_kernel(pd,
                                    self.chi0,
                                    functional=Kxc,
                                    chi0_wGG=chi0_wGG)

        if calculate_chi:
            chi_wGG = []

        for chi0_GG in chi0_wGG:
            if Kxc == 'RPA':
                P_GG = chi0_GG
            else:
                P_GG = np.dot(np.linalg.inv(np.eye(nG) -
                                            np.dot(chi0_GG, Kxc_sGG[0])),
                              chi0_GG)
            if symmetric:
                e_GG = np.eye(nG) - P_GG * K_G * K_G[:, np.newaxis]
            else:
                K_GG = (K_G**2 * np.ones([nG, nG])).T
                e_GG = np.eye(nG) - P_GG * K_GG
            if calculate_chi:
                K_GG = np.diag(K_G**2)
                if Kxc != 'RPA':
                    K_GG += Kxc_sGG[0]
                chi_wGG.append(np.dot(np.linalg.inv(np.eye(nG) -
                                                    np.dot(chi0_GG, K_GG)),
                                      chi0_GG))
            chi0_GG[:] = e_GG

        # chi0_wGG is now the dielectric matrix
        if calculate_chi:
            if len(chi_wGG):
                chi_wGG = np.array(chi_wGG)
            else:
                chi_wGG = np.zeros((0, nG, nG), complex)

        if not calculate_chi:
            return chi0_wGG
        else:
            # chi_wGG is the full density response function..
            return pd, chi0_wGG, chi_wGG

    def get_dielectric_function(self, Kxc='RPA', q_c=[0, 0, 0], q_v=None,
                                direction='x', filename='df.csv'):
        """Calculate the dielectric function.

        Returns dielectric function without and with local field correction:
        df_NLFC_w, df_LFC_w = SpinChargeResponseFunction.get_dielectric_function()
        """
        e_wGG = self.get_dielectric_matrix(Kxc, q_c, direction, q_v=q_v)
        df_NLFC_w = np.zeros(len(e_wGG), dtype=complex)
        df_LFC_w = np.zeros(len(e_wGG), dtype=complex)

        for w, e_GG in enumerate(e_wGG):
            df_NLFC_w[w] = e_GG[0, 0]
            df_LFC_w[w] = 1 / np.linalg.inv(e_GG)[0, 0]

        df_NLFC_w = self.collect(df_NLFC_w)
        df_LFC_w = self.collect(df_LFC_w)

        if filename is not None and mpi.rank == 0:
            with open(filename, 'w') as fd:
                for omega, nlfc, lfc in zip(self.omega_w * Hartree,
                                            df_NLFC_w,
                                            df_LFC_w):
                    print('%.6f, %.6f, %.6f, %.6f, %.6f' %
                          (omega, nlfc.real, nlfc.imag, lfc.real, lfc.imag),
                          file=fd)

        return df_NLFC_w, df_LFC_w

    def get_macroscopic_dielectric_constant(self, Kxc='RPA', direction='x', q_v=None):
        """Calculate macroscopic dielectric constant.

        Returns eM_NLFC and eM_LFC.

        Macroscopic dielectric constant is defined as the real part
        of dielectric function at w=0.

        Parameters:

        eM_LFC: float
            Dielectric constant without local field correction. (RPA, ALDA)
        eM2_NLFC: float
            Dielectric constant with local field correction.
        """

        fd = self.chi0.fd
        print('', file=fd)
        print('%s Macroscopic Dielectric Constant:' % Kxc, file=fd)

        df_NLFC_w, df_LFC_w = self.get_dielectric_function(
            Kxc=Kxc,
            filename=None,
            direction=direction,
            q_v=q_v)
        eps0 = np.real(df_NLFC_w[0])
        eps = np.real(df_LFC_w[0])
        print('  %s direction' % direction, file=fd)
        print('    Without local field: %f' % eps0, file=fd)
        print('    Include local field: %f' % eps, file=fd)

        return eps0, eps

    def get_eels_spectrum(self, Kxc='RPA', q_c=[0, 0, 0],
                          direction='x', filename='eels.csv'):
        """Calculate EELS spectrum. By default, generate a file 'eels.csv'.

        EELS spectrum is obtained from the imaginary part of the
        density response function as, EELS(\omega) = - 4 * \pi / q^2 Im \chi.
        Returns EELS spectrum without and with local field corrections:

        df_NLFC_w, df_LFC_w = SpinChargeResponseFunction.get_eels_spectrum()
        """
        
        self.chi0.set_response('density')
        
        # Calculate V^1/2 \chi V^1/2
        pd, Vchi0_wGG, Vchi_wGG = self.get_chi(Kxc=Kxc, q_c=q_c,
                                               direction=direction)
        Nw = self.omega_w.shape[0]

        # Calculate eels = -Im 4 \pi / q^2  \chi
        eels_NLFC_w = -(1. / (1. - Vchi0_wGG[:, 0, 0])).imag
        eels_LFC_w = - (Vchi_wGG[:, 0, 0]).imag

        # Collect frequencies
        eels_NLFC_w = self.collect(eels_NLFC_w)
        eels_LFC_w = self.collect(eels_LFC_w)

        # Write to file
        if filename is not None and mpi.rank == 0:
            fd = open(filename, 'w')
            print('# energy, eels_NLFC_w, eels_LFC_w', file=fd)
            for iw in range(Nw):
                print('%.6f, %.6f, %.6f' %
                      (self.chi0.omega_w[iw] * Hartree,
                       eels_NLFC_w[iw], eels_LFC_w[iw]), file=fd)
            fd.close()

        return eels_NLFC_w, eels_LFC_w

    def get_polarizability(self, Kxc='RPA', direction='x', q_c=[0, 0, 0],
                           filename='polarizability.csv', pbc=None):
        """Calculate the polarizability alpha.
        In 3D the imaginary part of the polarizability is related to the
        dielectric function by Im(eps_M) = 4 pi * Im(alpha). In systems
        with reduced dimensionality the converged value of alpha is
        independent of the cell volume. This is not the case for eps_M,
        which is ill defined. A truncated Coulomb kernel will always give
        eps_M = 1.0, whereas the polarizability maintains its structure.

        By default, generate a file 'polarizability.csv'. The five colomns are:
        frequency (eV), Real(alpha0), Imag(alpha0), Real(alpha), Imag(alpha)
        alpha0 is the result without local field effects and the
        dimension of alpha is \AA to the power of non-periodic directions
        """

        cell_cv = self.chi0.calc.wfs.gd.cell_cv
        if not pbc:
            pbc_c = self.chi0.calc.atoms.pbc
        else:
            pbc_c = np.array(pbc)
        if pbc_c.all():
            V = 1.0
        else:
            V = np.abs(np.linalg.det(cell_cv[~pbc_c][:, ~pbc_c]))

        if not self.truncation:
            """Standard expression for the polarizability"""
            df0_w, df_w = self.get_dielectric_function(Kxc=Kxc,
                                                       q_c=q_c,
                                                       filename=None,
                                                       direction=direction)
            alpha_w = V * (df_w - 1.0) / (4 * pi)
            alpha0_w = V * (df0_w - 1.0) / (4 * pi)
        else:
            """Since eps_M = 1.0 for a truncated Coulomb interaction, it does
            not make sense to apply it here. Instead one should define the
            polarizability by

                alpha * eps_M^{-1} = -L / (4 * pi) * <v_ind>

            where <v_ind> = 4 * pi * \chi / q^2 is the averaged induced
            potential (relative to the strength of the  external potential).
            With the bare Coulomb potential, this expression is equivalent to
            the standard one. In a 2D system \chi should be calculated with a
            truncated Coulomb potential and eps_M = 1.0"""
            
            self.chi0.set_response('density')
            
            print('Using truncated Coulomb interaction', file=self.chi0.fd)

            pd, chi0_wGG, chi_wGG = self.get_chi(Kxc=Kxc,
                                                 q_c=q_c,
                                                 direction=direction)
            alpha_w = -V * (chi_wGG[:, 0, 0]) / (4 * pi)
            alpha0_w = -V * (chi0_wGG[:, 0, 0]) / (4 * pi)

            alpha_w = self.collect(alpha_w)
            alpha0_w = self.collect(alpha0_w)

        Nw = len(alpha_w)
        if filename is not None and mpi.rank == 0:
            fd = open(filename, 'w')
            for iw in range(Nw):
                print('%.6f, %.6f, %.6f, %.6f, %.6f' %
                      (self.chi0.omega_w[iw] * Hartree,
                       alpha0_w[iw].real * Bohr**(sum(~pbc_c)),
                       alpha0_w[iw].imag * Bohr**(sum(~pbc_c)),
                       alpha_w[iw].real * Bohr**(sum(~pbc_c)),
                       alpha_w[iw].imag * Bohr**(sum(~pbc_c))), file=fd)
            fd.close()

        return alpha0_w * Bohr**(sum(~pbc_c)), alpha_w * Bohr**(sum(~pbc_c))

    def check_sum_rule(self, spectrum=None):
        """Check f-sum rule.

        It takes the y of a spectrum as an entry and it check its integral.

        spectrum: np.ndarray
            Input spectrum

        Note: not tested for spin response
        """

        assert (self.omega_w[1:] - self.omega_w[:-1]).ptp() < 1e-10

        fd = self.chi0.fd

        if spectrum is None:
            raise ValueError('No spectrum input ')
        dw = self.chi0.omega_w[1] - self.chi0.omega_w[0]
        N1 = 0
        for iw in range(len(spectrum)):
            w = iw * dw
            N1 += spectrum[iw] * w
        N1 *= dw * self.chi0.vol / (2 * pi**2)

        print('', file=fd)
        print('Sum rule:', file=fd)
        nv = self.chi0.calc.wfs.nvalence
        print('N1 = %f, %f  %% error' % (N1, (N1 - nv) / nv * 100), file=fd)

    def get_eigenmodes(self, q_c=[0, 0, 0], w_max=None, name=None,
                       eigenvalue_only=False, direction='x',
                       checkphase=True):
<<<<<<< HEAD

        """Plasmon eigenmodes as eigenvectors of the dielectric matrix.
=======
        """Plasmon eigenmodes as eigenvectors of the dielectric matrix."""
>>>>>>> 0d925d94

        Note: not implemented for spin response
        """
        
        self.chi0.set_response('density')
        
        assert self.chi0.world.size == 1

        pd, chi0_wGG, chi0_wxvG, chi0_wvv = self.calculate_chi0(q_c)
        e_wGG = self.get_dielectric_matrix(Kxc='RPA', q_c=q_c,
                                           direction=direction,
                                           symmetric=False)

        kd = pd.kd

        # Get real space grid for plasmon modes:
        r = pd.gd.get_grid_point_coordinates()
        w_w = self.omega_w * Hartree
        if w_max:
            w_w = w_w[np.where(w_w < w_max)]
        Nw = len(w_w)
        nG = e_wGG.shape[1]

        eig = np.zeros([Nw, nG], dtype=complex)
        eig_all = np.zeros([Nw, nG], dtype=complex)

        # Find eigenvalues and eigenvectors:
        e_GG = e_wGG[0]
        eig_all[0], vec = np.linalg.eig(e_GG)
        eig[0] = eig_all[0]
        vec_dual = np.linalg.inv(vec)
        omega0 = np.array([])
        eigen0 = np.array([], dtype=complex)
        v_ind = np.zeros([0, r.shape[1], r.shape[2], r.shape[3]],
                         dtype=complex)
        n_ind = np.zeros([0, r.shape[1], r.shape[2], r.shape[3]],
                         dtype=complex)

        # Loop to find the eigenvalues that crosses zero
        # from negative to positive values:
        for i in np.array(range(1, Nw)):
            e_GG = e_wGG[i]  # epsilon_GG'(omega + d-omega)
            eig_all[i], vec_p = np.linalg.eig(e_GG)
            vec_dual_p = np.linalg.inv(vec_p)
            overlap = np.abs(np.dot(vec_dual, vec_p))
            index = list(np.argsort(overlap)[:, -1])
            if len(np.unique(index)) < nG:  # add missing indices
                addlist = []
                removelist = []
                for j in range(nG):
                    if index.count(j) < 1:
                        addlist.append(j)
                    if index.count(j) > 1:
                        for l in range(1, index.count(j)):
                            removelist += \
                                list(np.argwhere(np.array(index) == j)[l])
                for j in range(len(addlist)):
                    index[removelist[j]] = addlist[j]

            vec = vec_p[:, index]
            vec_dual = vec_dual_p[index, :]
            eig[i] = eig_all[i, index]
            for k in [k for k in range(nG)
                      # Eigenvalue crossing:
                      if (eig[i - 1, k] < 0 and eig[i, k] > 0)]:
                a = np.real((eig[i, k] - eig[i - 1, k]) /
                            (w_w[i] - w_w[i - 1]))
                # linear interp for crossing point
                w0 = np.real(-eig[i - 1, k]) / a + w_w[i - 1]
                eig0 = a * (w0 - w_w[i - 1]) + eig[i - 1, k]
                print('crossing found at w = %1.2f eV' % w0)
                omega0 = np.append(omega0, w0)
                eigen0 = np.append(eigen0, eig0)

                # Fourier Transform:
                qG = pd.get_reciprocal_vectors(add_q=True)
                coef_G = np.diagonal(np.inner(qG, qG)) / (4 * pi)
                qGr_R = np.inner(qG, r.T).T
                factor = np.exp(1j * qGr_R)
                v_temp = np.dot(factor, vec[:, k])
                n_temp = np.dot(factor, vec[:, k] * coef_G)
                if checkphase:  # rotate eigenvectors in complex plane
                    integral = np.zeros([81])
                    phases = np.linspace(0, 2, 81)
                    for ip in range(81):
                        v_int = v_temp * np.exp(1j * pi * phases[ip])
                        integral[ip] = abs(np.imag(v_int)).sum()
                    phase = phases[np.argsort(integral)][0]
                    v_temp *= np.exp(1j * pi * phase)
                    n_temp *= np.exp(1j * pi * phase)
                v_ind = np.append(v_ind, v_temp[np.newaxis, :], axis=0)
                n_ind = np.append(n_ind, n_temp[np.newaxis, :], axis=0)

        kd = self.chi0.calc.wfs.kd
        if name is None and self.name:
            name = (self.name + '%+d%+d%+d-eigenmodes.pckl' %
                    tuple((q_c * kd.N_c).round()))
        elif name:
            name = (name + '%+d%+d%+d-eigenmodes.pckl' %
                    tuple((q_c * kd.N_c).round()))
        else:
            name = '%+d%+d%+d-eigenmodes.pckl' % tuple((q_c * kd.N_c).round())

        # Returns: real space grid, frequency grid,
        # sorted eigenvalues, zero-crossing frequencies + eigenvalues,
        # induced potential + density in real space.
        if eigenvalue_only:
            pickle.dump((r * Bohr, w_w, eig),
                        open(name, 'wb'), pickle.HIGHEST_PROTOCOL)
            return r * Bohr, w_w, eig
        else:
            pickle.dump((r * Bohr, w_w, eig, omega0, eigen0,
                         v_ind, n_ind), open(name, 'wb'),
                        pickle.HIGHEST_PROTOCOL)
            return r * Bohr, w_w, eig, omega0, eigen0, v_ind, n_ind

    def get_spatial_eels(self, q_c=[0, 0, 0], direction='x',
                         w_max=None, filename='eels', r=None, perpdir=None):
        """Spatially resolved loss spectrum.

        The spatially resolved loss spectrum is calculated as the inverse
        fourier transform of ``VChiV = (eps^{-1}-I)V``::

            EELS(w,r) = - Im [sum_{G,G'} e^{iGr} Vchi_{GG'}(w) V_G'e^{-iG'r}]
                          \delta(w-G\dot v_e )

        Input parameters:

        direction: 'x', 'y', or 'z'
            The direction for scanning acroos the structure
            (perpendicular to the electron beam) .
        w_max: float
            maximum frequency
        filename: str
            name of output

        Returns: real space grid, frequency points, EELS(w,r)
        """
        
        self.chi0.set_response('density')
        
        assert self.chi0.world.size == 1

        pd, chi0_wGG, chi0_wxvG, chi0_wvv = self.calculate_chi0(q_c)
        e_wGG = self.get_dielectric_matrix(Kxc='RPA', q_c=q_c,
                                           symmetric=False)

        if r is None:
            r = pd.gd.get_grid_point_coordinates()
            ix = r.shape[1] // 2 * 0
            iy = r.shape[2] // 2 * 0
            iz = r.shape[3] // 2
            if direction == 'x':
                r = r[:, :, iy, iz]
                perpdir = [1, 2]
            if direction == 'y':
                r = r[:, ix, :, iz]
                perpdir = [0, 2]
            if direction == 'z':
                r = r[:, ix, iy, :]
                perpdir = [0, 1]

        nG = e_wGG.shape[1]
        Gvec = pd.G_Qv[pd.Q_qG[0]]
        Glist = []

        # Only use G-vectors that are zero along electron beam
        # due to \delta(w-G\dot v_e )
        q_v = pd.K_qv[0]
        for iG in range(nG):
            if perpdir is not None:
                if Gvec[iG, perpdir[0]] == 0 and Gvec[iG, perpdir[1]] == 0:
                    Glist.append(iG)
            elif not np.abs(np.dot(q_v, Gvec[iG])) < \
                    np.linalg.norm(q_v) * np.linalg.norm(Gvec[iG]):
                Glist.append(iG)
        qG = Gvec[Glist] + pd.K_qv

        w_w = self.omega_w * Hartree
        if w_max:
            w_w = w_w[np.where(w_w < w_max)]
        Nw = len(w_w)
        qGr = np.inner(qG, r.T).T
        phase = np.exp(1j * qGr)
        V_G = (4 * pi) / np.diagonal(np.inner(qG, qG))
        phase2 = np.exp(-1j * qGr) * V_G
        E_wrr = np.zeros([Nw, r.shape[1], r.shape[1]])
        E_wr = np.zeros([Nw, r.shape[1]])
        Eavg_w = np.zeros([Nw], complex)
        Ec_wr = np.zeros([Nw, r.shape[1]], complex)
        for i in range(Nw):
            Vchi_GG = (np.linalg.inv(e_wGG[i]) -
                       np.eye(nG))[Glist, :][:, Glist]

            qG_G = np.sum(qG**2, axis=1)**0.5
            Eavg_w[i] = np.trace(Vchi_GG * np.diag(V_G * qG_G))

            # Fourier transform:
            E_wrr[i] = -np.imag(np.dot(np.dot(phase, Vchi_GG), phase2.T))
            E_wr[i] = np.diagonal(E_wrr[i])
            Ec_wr[i] = np.diagonal(np.dot(np.dot(phase, Vchi_GG *
                                                 np.diag(qG_G)), phase2.T))
        pickle.dump((r * Bohr, w_w, E_wr), open('%s.pickle' % filename, 'wb'),
                    pickle.HIGHEST_PROTOCOL)

        return r * Bohr, w_w, E_wr, Ec_wr, Eavg_w<|MERGE_RESOLUTION|>--- conflicted
+++ resolved
@@ -22,12 +22,8 @@
 
 
 class DielectricFunction:
-<<<<<<< HEAD
-    """This class provides physical quantities related to the spin-charge response function."""
-=======
     """This class defines dielectric function related physical quantities."""
-
->>>>>>> 0d925d94
+    
     def __init__(self, calc, name=None, frequencies=None, domega0=0.1,
                  omega2=10.0, omegamax=None, ecut=50, gammacentered=False, hilbert=True,
                  nbands=None, eta=0.2, ftol=1e-6, threshold=1,
@@ -337,6 +333,11 @@
                     chi_GG /= vsqr_G * vsqr_G[:, np.newaxis]
                 chi_wGG.append(chi_GG)
             
+            if len(chi_wGG):
+                chi_wGG = np.array(chi_wGG)
+            else:
+                chi_wGG = np.zeros((0, nG, nG), complex)
+            
         # Spin response
         else:
             Kxc_GG = get_xc_spin_kernel(pd,
@@ -405,32 +406,9 @@
                           (omega, rf0.real, rf0.imag, rf.real, rf.imag),
                           file=fd)
 
-<<<<<<< HEAD
         return rf0_w, rf_w
     
     def get_dielectric_matrix(self, Kxc='RPA', q_c=[0, 0, 0],
-=======
-        chi_wGG = []
-        for chi0_GG in chi0_wGG:
-            """v^1/2 chi0 V^1/2"""
-            chi0_GG[:] = chi0_GG * vsqr_G * vsqr_G[:, np.newaxis]
-            chi_GG = np.dot(np.linalg.inv(np.eye(nG) -
-                                          np.dot(chi0_GG, K_GG)),
-                            chi0_GG)
-            if not return_VchiV:
-                chi0_GG /= vsqr_G * vsqr_G[:, np.newaxis]
-                chi_GG /= vsqr_G * vsqr_G[:, np.newaxis]
-            chi_wGG.append(chi_GG)
-
-        if len(chi_wGG):
-            chi_wGG = np.array(chi_wGG)
-        else:
-            chi_wGG = np.zeros((0, nG, nG), complex)
-
-        return pd, chi0_wGG, chi_wGG
-
-    def get_dielectric_matrix(self, xc='RPA', q_c=[0, 0, 0],
->>>>>>> 0d925d94
                               direction='x', symmetric=True,
                               calculate_chi=False, q_v=None,
                               add_intraband=False):
@@ -747,12 +725,7 @@
     def get_eigenmodes(self, q_c=[0, 0, 0], w_max=None, name=None,
                        eigenvalue_only=False, direction='x',
                        checkphase=True):
-<<<<<<< HEAD
-
         """Plasmon eigenmodes as eigenvectors of the dielectric matrix.
-=======
-        """Plasmon eigenmodes as eigenvectors of the dielectric matrix."""
->>>>>>> 0d925d94
 
         Note: not implemented for spin response
         """
