--- conflicted
+++ resolved
@@ -19,15 +19,10 @@
     def __init__(self, calc, name=None, frequencies=None, domega0=0.1,
                  omega2=10.0, omegamax=None, ecut=50, hilbert=True,
                  nbands=None, eta=0.2, ftol=1e-6, threshold=1,
-<<<<<<< HEAD
-                 intraband=True, world=mpi.world, txt=sys.stdout,
-                 gate_voltage=None):
-=======
                  intraband=True, nblocks=1, world=mpi.world, txt=sys.stdout,
                  gate_voltage=None, truncation=None, disable_point_group=False,
                  disable_time_reversal=False, use_more_memory=1,
                  unsymmetrized=True, eshift=None):
->>>>>>> 7988be2a
         """Creates a DielectricFunction object.
         
         calc: str
@@ -79,17 +74,12 @@
                          omega2=omega2, omegamax=omegamax,
                          ecut=ecut, hilbert=hilbert, nbands=nbands,
                          eta=eta, ftol=ftol, threshold=threshold,
-<<<<<<< HEAD
-                         intraband=intraband, world=world, txt=txt,
-                         gate_voltage=gate_voltage)
-=======
                          intraband=intraband, world=world, nblocks=nblocks,
                          txt=txt, gate_voltage=gate_voltage,
                          disable_point_group=disable_point_group,
                          disable_time_reversal=disable_time_reversal,
                          use_more_memory=use_more_memory,
                          unsymmetrized=unsymmetrized, eshift=eshift)
->>>>>>> 7988be2a
         
         self.name = name
 
@@ -117,20 +107,10 @@
         pd, chi0_wGG, chi0_wxvG, chi0_wvv = self.chi0.calculate(q_c)
         omega_w = self.chi0.omega_w
         self.chi0.timer.write(self.chi0.fd)
-<<<<<<< HEAD
-
         if self.name and mpi.rank == 0:
             with open(name, 'wb') as fd:
                 pickle.dump((omega_w, pd, chi0_wGG, chi0_wxvG, chi0_wvv),
                             fd, pickle.HIGHEST_PROTOCOL)
-
-        # Wait for rank 0 to save Chi
-        mpi.world.barrier()
-=======
-        if self.name:
-            self.write(name, pd, chi0_wGG, chi0_wxvG, chi0_wvv)
-        
-        return pd, chi0_wGG, chi0_wxvG, chi0_wvv
 
     def write(self, name, pd, chi0_wGG, chi0_wxvG, chi0_wvv):
         nw = len(self.omega_w)
@@ -187,10 +167,15 @@
                 chi0_wGG = np.empty((self.w2 - self.w1, nG, nG), complex)
                 world.receive(chi0_wGG, 0)
         return pd, chi0_wGG, chi0_wxvG, chi0_wvv
->>>>>>> 7988be2a
-        
-        # Not returning frequencies will work for now
-        return omega_w, pd, chi0_wGG, chi0_wxvG, chi0_wvv
+        
+    def collect(self, a_w):
+        world = self.chi0.world
+        b_w = np.zeros(self.mynw, a_w.dtype)
+        b_w[:self.w2 - self.w1] = a_w
+        nw = len(self.omega_w)
+        A_w = np.empty(world.size * self.mynw, a_w.dtype)
+        world.all_gather(b_w, A_w)
+        return A_w[:nw]
 
     def get_frequencies(self):
         """Return frequencies that Chi is evaluated on"""
@@ -224,14 +209,8 @@
             K_G *= G_G**2
             if pd.kd.gamma:
                 K_G[0] = 0.0
-<<<<<<< HEAD
-=======
-        elif self.truncation == '2D':
-            K_G = truncated_coulomb(pd)
-            K_G *= G_G**2
             if pd.kd.gamma:
                 K_G[0] = 0.0
->>>>>>> 7988be2a
         else:
             K_G = np.ones(nG)
 
@@ -255,14 +234,9 @@
         return chi0_wGG, np.array(chi_wGG)
   
     def get_dielectric_matrix(self, xc='RPA', q_c=[0, 0, 0],
-<<<<<<< HEAD
-                              direction='x', wigner_seitz_truncation=False,
-                              symmetric=True):
-=======
                               direction='x', symmetric=True,
                               calculate_chi=False, q0=None,
                               add_intraband=True):
->>>>>>> 7988be2a
         """Returns the symmetrized dielectric matrix.
         
         ::
@@ -298,11 +272,6 @@
                 d_v = direction
 
             d_v = np.asarray(d_v) / np.linalg.norm(d_v)
-<<<<<<< HEAD
-            chi0_wGG[:, 0] = np.dot(d_v, chi0_wxvG[:, 0])
-            chi0_wGG[:, :, 0] = np.dot(d_v, chi0_wxvG[:, 1])
-            chi0_wGG[:, 0, 0] = np.dot(d_v, np.dot(chi0_wvv, d_v).T)
-=======
             W = slice(self.w1, self.w2)
             if add_intraband:
                 chi0_wGG[:, 0] = np.dot(d_v, chi0_wxvG[W, 0])
@@ -314,7 +283,6 @@
                 chi0_wGG[:, 0, 1:] *= q0
                 chi0_wGG[:, 0, 0] *= q0**2
                 G_G[0] = q0
->>>>>>> 7988be2a
                     
         if wigner_seitz_truncation:
             kernel = WignerSeitzTruncatedCoulomb(pd.gd.cell_cv,
@@ -322,13 +290,10 @@
             K_G = kernel.get_potential(pd)**0.5
             if pd.kd.gamma:
                 K_G[0] = 0.0
-<<<<<<< HEAD
-=======
         elif self.truncation == '2D':
             K_G = truncated_coulomb(pd, q0=q0)
             if pd.kd.gamma and q0 is None:
                 K_G[0] = 0.0
->>>>>>> 7988be2a
         else:
             K_G = (4 * pi)**0.5 / G_G
 
@@ -355,15 +320,11 @@
             chi0_GG[:] = e_GG
 
         # chi0_wGG is now the dielectric matrix
-<<<<<<< HEAD
-        return chi0_wGG
-=======
         if not calculate_chi:
             return chi0_wGG
         else:
             # chi_wGG is the full density response function..
             return pd, chi0_wGG, np.array(chi_wGG)
->>>>>>> 7988be2a
 
     def get_dielectric_function(self, xc='RPA', q_c=[0, 0, 0],
                                 direction='x', filename='df.csv',
