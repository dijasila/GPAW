# General modules
import numpy as np

# GPAW modules
<<<<<<< HEAD
from gpaw.response.frequencies import ComplexFrequencyDescriptor
from gpaw.response.chiks import ChiKSCalculator
from gpaw.response.localft import (LocalFTCalculator, add_LSDA_Bxc,
                                   add_magnetization)
=======
from gpaw.response.chiks import ChiKS
from gpaw.response.localft import LocalFTCalculator, add_LSDA_Bxc
>>>>>>> 483a97be
from gpaw.response.site_kernels import SiteKernels
from gpaw.response.susceptibility import symmetrize_reciprocity

# ASE modules
from ase.units import Hartree


class IsotropicExchangeCalculator:
    r"""Calculator class for the Heisenberg exchange constants

    _           2
    J^ab(q) = - ‾‾ B^(xc†) K^(a†)(q) χ_KS^('+-)(q) K^b(q) B^(xc)
                V0

    calculated for an isotropic system in a plane wave representation using
    the magnetic force theorem within second order perturbation theory, see
    [arXiv:2204.04169].

    Entering the formula for the isotropic exchange constant at wave vector q
    between sublattice a and b is the unit cell volume V0, the functional
    derivative of the (LDA) exchange-correlation energy with respect to the
    magnitude of the magnetization B^(xc), the sublattice site kernels K^a(q)
    and K^b(q) as well as the reactive part of the static transverse magnetic
    susceptibility of the Kohn-Sham system χ_KS^('+-)(q).

    The site kernels encode the partitioning of real space into sites of the
    Heisenberg model. This is not a uniquely defined procedure, why the user
    has to define them externally through the SiteKernels interface."""

    def __init__(self, chiks_calc, localft_calc):
        """Construct the IsotropicExchangeCalculator object

        Parameters
        ----------
        chiks_calc : ChiKSCalculator
        """
        assert isinstance(chiks_calc, ChiKSCalculator)
        # Check that chiks has the assumed properties
        assumed_props = dict(
            gammacentered=True,
            nblocks=1
        )
        for key, item in assumed_props.items():
            assert getattr(chiks_calc, key) == item,\
                f'Expected chiks.{key} == {item}. '\
                f'Got: {getattr(chiks_calc, key)}'

        self.chiks_calc = chiks_calc
        self.context = chiks_calc.context

        # Check assumed properties of the LocalFTCalculator
        assert isinstance(localft_calc, LocalFTCalculator)
        assert localft_calc.context is self.context
        assert localft_calc.gs is chiks_calc.gs
        self.localft_calc = localft_calc

        # Bxc field buffer
        self._Bxc_G = None

        # chiksr buffer
        self._chiksr = None

    def __call__(self, q_c, site_kernels, txt=None):
        """Calculate the isotropic exchange constants for a given wavevector.

        Parameters
        ----------
        q_c : nd.array
            Wave vector q in relative coordinates
        site_kernels : SiteKernels
            Site kernels instance defining the magnetic sites of the crystal
        txt : str
            Separate file to store the chiks calculation output in (optional).
            If not supplied, the output will be written to the standard text
            output location specified when initializing chiks.

        Returns
        -------
        J_abp : nd.array (dtype=complex)
            Isotropic Heisenberg exchange constants between magnetic sites a
            and b for all the site partitions p given by the site_kernels.
        """
        assert isinstance(site_kernels, SiteKernels)

        # Get ingredients
        Bxc_G = self.get_Bxc()
        chiksr = self.get_chiksr(q_c, txt=txt)
        pd, chiksr_GG = chiksr.pd, chiksr.array[0]  # array = chiksr_zGG
        V0 = pd.gd.volume

        # Allocate an array for the exchange constants
        nsites = site_kernels.nsites
        J_pab = np.empty(site_kernels.shape + (nsites,), dtype=complex)

        # Compute exchange coupling
        for J_ab, K_aGG in zip(J_pab, site_kernels.calculate(pd)):
            for a in range(nsites):
                for b in range(nsites):
                    J = np.conj(Bxc_G) @ np.conj(K_aGG[a]).T @ chiksr_GG \
                        @ K_aGG[b] @ Bxc_G
                    J_ab[a, b] = - 2. * J / V0

        # Transpose to have the partitions index last
        J_abp = np.transpose(J_pab, (1, 2, 0))

        return J_abp * Hartree  # Convert from Hartree to eV

    def get_Bxc(self):
        """Get B^(xc)_G from buffer."""
        if self._Bxc_G is None:  # Calculate if buffer is empty
            self._Bxc_G = self._calculate_Bxc()

        return self._Bxc_G

    def _calculate_Bxc(self):
        """Use the PlaneWaveBxc calculator to calculate the plane wave
        coefficients B^xc_G"""
        # Create a plane wave descriptor encoding the plane wave basis. Input
        # q_c is arbitrary, since we are assuming that chiks.gammacentered == 1
        pd0 = self.chiks_calc.get_pw_descriptor([0., 0., 0.])

        return self.localft_calc(pd0, add_LSDA_Bxc)

    def get_chiksr(self, q_c, txt=None):
        """Get χ_KS^('+-)(q) from buffer."""
        q_c = np.asarray(q_c)

        # Calculate if buffer is empty or a new q-point is given
        if self._chiksr is None or not np.allclose(q_c, self._chiksr.q_c):
            self._chiksr = self._calculate_chiksr(q_c, txt=txt)

        return self._chiksr

    def _calculate_chiksr(self, q_c, txt=None):
        r"""Use the ChiKSCalculator to calculate the reactive part of the
        static Kohn-Sham susceptibility χ_KS^('+-)(q).

        First, the dynamic Kohn-Sham susceptibility

                                 __  __
                              1  \   \        f_nk↑ - f_mk+q↓
        χ_KS,GG'^+-(q,ω+iη) = ‾  /   /  ‾‾‾‾‾‾‾‾‾‾‾‾‾‾‾‾‾‾‾‾‾‾‾‾‾‾‾‾
                              V  ‾‾  ‾‾ ħω - (ε_mk+q↓ - ε_nk↑) + iħη
                                 k  n,m
                                        x n_nk↑,mk+q↓(G+q) n_mk+q↓,nk↑(-G'-q)

        is calculated in the static limit ω=0. Then, the reactive part (see
        [PRB 103, 245110 (2021)]) is extracted:

                              1
        χ_KS,GG'^(+-')(q,ω) = ‾ [χ_KS,GG'^+-(q,ω+iη) + χ_KS,-G'-G^-+(-q,-ω+iη)]
                              2
        """
        # Initiate new output file, if supplied
        if txt is not None:
            self.context.new_txt_and_timer(txt)

<<<<<<< HEAD
        zd = ComplexFrequencyDescriptor.from_array([0. + 0.j])
        chiksdata = self.chiks_calc.calculate('+-', q_c, zd)
        pd, chiks_wGG = chiksdata.pd, chiksdata.array
        symmetrize_reciprocity(pd, chiks_wGG)
=======
        frequencies = [0.]
        chiksdata = self.chiks.calculate(q_c, frequencies,
                                         spincomponent='+-')
        symmetrize_reciprocity(chiksdata.pd, chiksdata.array)
>>>>>>> 483a97be

        # Take the reactive part
        chiksr = chiksdata.copy_reactive_part()

        return chiksr<|MERGE_RESOLUTION|>--- conflicted
+++ resolved
@@ -2,15 +2,9 @@
 import numpy as np
 
 # GPAW modules
-<<<<<<< HEAD
 from gpaw.response.frequencies import ComplexFrequencyDescriptor
 from gpaw.response.chiks import ChiKSCalculator
-from gpaw.response.localft import (LocalFTCalculator, add_LSDA_Bxc,
-                                   add_magnetization)
-=======
-from gpaw.response.chiks import ChiKS
 from gpaw.response.localft import LocalFTCalculator, add_LSDA_Bxc
->>>>>>> 483a97be
 from gpaw.response.site_kernels import SiteKernels
 from gpaw.response.susceptibility import symmetrize_reciprocity
 
@@ -168,17 +162,9 @@
         if txt is not None:
             self.context.new_txt_and_timer(txt)
 
-<<<<<<< HEAD
         zd = ComplexFrequencyDescriptor.from_array([0. + 0.j])
         chiksdata = self.chiks_calc.calculate('+-', q_c, zd)
-        pd, chiks_wGG = chiksdata.pd, chiksdata.array
-        symmetrize_reciprocity(pd, chiks_wGG)
-=======
-        frequencies = [0.]
-        chiksdata = self.chiks.calculate(q_c, frequencies,
-                                         spincomponent='+-')
         symmetrize_reciprocity(chiksdata.pd, chiksdata.array)
->>>>>>> 483a97be
 
         # Take the reactive part
         chiksr = chiksdata.copy_reactive_part()
