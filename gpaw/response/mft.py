from __future__ import annotations

from abc import abstractmethod

import numpy as np

from gpaw.response import (ResponseGroundStateAdapter, ResponseContext,
                           GPWFilename, TXTFilename,
                           ensure_gs, ensure_gs_and_context)
from gpaw.response.frequencies import ComplexFrequencyDescriptor
from gpaw.response.chiks import ChiKSCalculator, smat
from gpaw.response.localft import LocalFTCalculator, add_LSDA_Wxc
from gpaw.response.site_kernels import SiteKernels
from gpaw.response.site_data import AtomicSites, AtomicSiteData
from gpaw.response.pair_functions import SingleQPWDescriptor, PairFunction
from gpaw.response.pair_integrator import PairFunctionIntegrator
from gpaw.response.pair_transitions import PairTransitions
from gpaw.response.matrix_elements import (SitePairDensityCalculator,
                                           SiteZeemanPairEnergyCalculator)

from ase.units import Hartree


class IsotropicExchangeCalculator:
    r"""Calculator class for the Heisenberg exchange constants

    _           2
    J^ab(q) = - ‾‾ B^(xc†) K^(a†)(q) χ_KS^('+-)(q) K^b(q) B^(xc)            (1)
                V0

    calculated for an isotropic system in a plane wave representation using
    the magnetic force theorem within second order perturbation theory, see
    [J. Phys.: Condens. Matter 35 (2023) 105802].

    Entering the formula for the isotropic exchange constant at wave vector q
    between sublattice a and b is the unit cell volume V0, the functional
    derivative of the (LDA) exchange-correlation energy with respect to the
    magnitude of the magnetization B^(xc), the sublattice site kernels K^a(q)
    and K^b(q) as well as the reactive part of the static transverse magnetic
    susceptibility of the Kohn-Sham system χ_KS^('+-)(q).

    NB: To achieve numerical stability of the plane-wave implementation, we
    use instead the following expression to calculate exchange parameters:

    ˷           2
    J^ab(q) = - ‾‾ W_xc^(z†) K^(a†)(q) χ_KS^('+-)(q) K^b(q) W_xc^z          (2)
                V0

    We do this since B^(xc)(r) = -|W_xc^z(r)| is nonanalytic in points of space
    where the spin-polarization changes sign, why it is problematic to evaluate
    Eq. (1) numerically within a plane-wave representation.
    If the site partitionings only include spin-polarization of the same sign,
    Eqs. (1) and (2) should yield identical exchange parameters, but for
    antiferromagnetically aligned sites, the coupling constants differ by a
    sign.

    The site kernels encode the partitioning of real space into sites of the
    Heisenberg model. This is not a uniquely defined procedure, why the user
    has to define them externally through the SiteKernels interface."""

    def __init__(self,
                 chiks_calc: ChiKSCalculator,
                 localft_calc: LocalFTCalculator):
        """Construct the IsotropicExchangeCalculator object."""
        # Check that chiks has the assumed properties
        assumed_props = dict(
            gammacentered=True,
            nblocks=1
        )
        for key, item in assumed_props.items():
            assert getattr(chiks_calc, key) == item, \
                f'Expected chiks.{key} == {item}. '\
                f'Got: {getattr(chiks_calc, key)}'

        self.chiks_calc = chiks_calc
        self.context = chiks_calc.context

        # Check assumed properties of the LocalFTCalculator
        assert localft_calc.context is self.context
        assert localft_calc.gs is chiks_calc.gs
        self.localft_calc = localft_calc

        # W_xc^z buffer
        self._Wxc_G = None

        # χ_KS^('+-) buffer
        self._chiksr = None

    def __call__(self, q_c, site_kernels: SiteKernels, txt=None):
        """Calculate the isotropic exchange constants for a given wavevector.

        Parameters
        ----------
        q_c : nd.array
            Wave vector q in relative coordinates
        site_kernels : SiteKernels
            Site kernels instance defining the magnetic sites of the crystal
        txt : str
            Separate file to store the chiks calculation output in (optional).
            If not supplied, the output will be written to the standard text
            output location specified when initializing chiks.

        Returns
        -------
        J_abp : nd.array (dtype=complex)
            Isotropic Heisenberg exchange constants between magnetic sites a
            and b for all the site partitions p given by the site_kernels.
        """
        # Get ingredients
        Wxc_G = self.get_Wxc()
        chiksr = self.get_chiksr(q_c, txt=txt)
        qpd, chiksr_GG = chiksr.qpd, chiksr.array[0]  # array = chiksr_zGG
        V0 = qpd.gd.volume

        # Allocate an array for the exchange constants
        nsites = site_kernels.nsites
        J_pab = np.empty(site_kernels.shape + (nsites,), dtype=complex)

        # Compute exchange coupling
        for J_ab, K_aGG in zip(J_pab, site_kernels.calculate(qpd)):
            for a in range(nsites):
                for b in range(nsites):
                    J = np.conj(Wxc_G) @ np.conj(K_aGG[a]).T @ chiksr_GG \
                        @ K_aGG[b] @ Wxc_G
                    J_ab[a, b] = - 2. * J / V0

        # Transpose to have the partitions index last
        J_abp = np.transpose(J_pab, (1, 2, 0))

        return J_abp * Hartree  # Convert from Hartree to eV

    def get_Wxc(self):
        """Get B^(xc)_G from buffer."""
        if self._Wxc_G is None:  # Calculate if buffer is empty
            self._Wxc_G = self._calculate_Wxc()

        return self._Wxc_G

    def _calculate_Wxc(self):
        """Calculate the Fourier transform W_xc^z(G)."""
        # Create a plane wave descriptor encoding the plane wave basis. Input
        # q_c is arbitrary, since we are assuming that chiks.gammacentered == 1
        qpd0 = self.chiks_calc.get_pw_descriptor([0., 0., 0.])

        return self.localft_calc(qpd0, add_LSDA_Wxc)

    def get_chiksr(self, q_c, txt=None):
        """Get χ_KS^('+-)(q) from buffer."""
        q_c = np.asarray(q_c)

        # Calculate if buffer is empty or a new q-point is given
        if self._chiksr is None or not np.allclose(q_c, self._chiksr.q_c):
            self._chiksr = self._calculate_chiksr(q_c, txt=txt)

        return self._chiksr

    def _calculate_chiksr(self, q_c, txt=None):
        r"""Use the ChiKSCalculator to calculate the reactive part of the
        static Kohn-Sham susceptibility χ_KS^('+-)(q).

        First, the dynamic Kohn-Sham susceptibility

                                 __  __
                              1  \   \        f_nk↑ - f_mk+q↓
        χ_KS,GG'^+-(q,ω+iη) = ‾  /   /  ‾‾‾‾‾‾‾‾‾‾‾‾‾‾‾‾‾‾‾‾‾‾‾‾‾‾‾‾
                              V  ‾‾  ‾‾ ħω - (ε_mk+q↓ - ε_nk↑) + iħη
                                 k  n,m
                                        x n_nk↑,mk+q↓(G+q) n_mk+q↓,nk↑(-G'-q)

        is calculated in the static limit ω=0 and without broadening η=0. Then,
        the reactive part (see [PRB 103, 245110 (2021)]) is extracted:

                              1
        χ_KS,GG'^(+-')(q,z) = ‾ [χ_KS,GG'^+-(q,z) + χ_KS,-G'-G^-+(-q,-z*)].
                              2
        """
        # Initiate new output file, if supplied
        if txt is not None:
            self.context.new_txt_and_timer(txt)

        zd = ComplexFrequencyDescriptor.from_array([0. + 0.j])
        chiks = self.chiks_calc.calculate('+-', q_c, zd)
        if np.allclose(q_c, 0.):
            chiks.symmetrize_reciprocity()

        # Take the reactive part
        chiksr = chiks.copy_reactive_part()

        return chiksr


def calculate_site_magnetization(
        gs: ResponseGroundStateAdapter | GPWFilename,
        sites: AtomicSites):
    """Calculate the site magnetization.
<<<<<<< HEAD

    Returns
    -------
    magmom_ap : np.ndarray
        Magnetic moment in μB of site a under partitioning p, calculated
        directly from the ground state density.
    """
    gs = ensure_gs(gs)
    site_data = AtomicSiteData(gs, sites)
    return site_data.calculate_magnetic_moments()


def calculate_site_spin_splitting(
        gs: ResponseGroundStateAdapter | GPWFilename,
        sites: AtomicSites):
    """Calculate the site spin splitting.

    Returns
    -------
    dxc_ap : np.ndarray
        Spin splitting in eV of site a under partitioning p, calculated
        directly from the ground state density.
    """
    gs = ensure_gs(gs)
    site_data = AtomicSiteData(gs, sites)
    return site_data.calculate_spin_splitting() * Hartree  # Ha -> eV


def calculate_single_particle_site_magnetization(
        gs: ResponseGroundStateAdapter | GPWFilename,
        sites: AtomicSites,
        context: ResponseContext | TXTFilename = '-'):
    """Calculate the single-particle site magnetization.

    Returns
    -------
    sp_magmom_ap : np.ndarray
        Magnetic moment in μB of site a under partitioning p, calculated based
        on a single-particle sum rule.
    """
    gs, context = ensure_gs_and_context(gs, context=context)
    single_particle_calc = SingleParticleSiteMagnetizationCalculator(
        gs, sites, context=context)
    site_magnetization = single_particle_calc()
    return site_magnetization.array


def calculate_single_particle_site_spin_splitting(
        gs: ResponseGroundStateAdapter | GPWFilename,
        sites: AtomicSites,
        context: ResponseContext | TXTFilename = '-'):
    """Calculate the single-particle site spin splitting.

    Returns
    -------
    sp_dxc_ap : np.ndarray
        Spin splitting in eV of site a under partitioning p, calculated based
        on a single-particle sum rule.
    """
    gs, context = ensure_gs_and_context(gs, context=context)
    single_particle_calc = SingleParticleSiteSpinSplittingCalculator(
        gs, sites, context=context)
    site_spin_splitting = single_particle_calc()
    return site_spin_splitting.array * Hartree  # Ha -> eV


def calculate_site_pair_magnetization(
        gs: ResponseGroundStateAdapter | GPWFilename,
        sites: AtomicSites,
        context: ResponseContext | TXTFilename = '-',
        q_c=[0., 0., 0.],
        nbands: int | None = None):
    """Calculate the site pair magnetization.

    Parameters
    ----------
    q_c : Vector
        q-vector to evaluate the site pair magnetization for.
    nbands : int or None
        Number of bands to include in the band summation of the site pair
        magnetization. If nbands is None, it includes all bands.

    Returns
    -------
    magmom_abp : np.ndarray
        Pair magnetization in μB of site a and b under partitioning p,
        calculated based on a two-particle sum rule.
    """
    gs, context = ensure_gs_and_context(gs, context=context)
    two_particle_calc = TwoParticleSiteMagnetizationCalculator(
        gs, sites, context=context, nbands=nbands)
    site_pair_magnetization = two_particle_calc(q_c)
    return site_pair_magnetization.array


def calculate_site_pair_spin_splitting(
        gs: ResponseGroundStateAdapter | GPWFilename,
        sites: AtomicSites,
        context: ResponseContext | TXTFilename = '-',
        q_c=[0., 0., 0.],
        nbands: int | None = None):
    """Calculate the site pair spin splitting.

    Parameters
    ----------
    q_c : Vector
        q-vector to evaluate the site pair spin splitting for.
    nbands : int or None
        Number of bands to include in the band summation of the site pair spin
        splitting. If nbands is None, it includes all bands.

    Returns
    -------
    dxc_abp : np.ndarray
        Pair spin splitting in eV of site a and b under partitioning p,
        calculated based on a two-particle sum rule.
    """
    gs, context = ensure_gs_and_context(gs, context=context)
    two_particle_calc = TwoParticleSiteSpinSplittingCalculator(
        gs, sites, context=context, nbands=nbands)
    site_pair_spin_splitting = two_particle_calc(q_c)
    return site_pair_spin_splitting.array * Hartree  # Ha -> eV

=======

    Returns
    -------
    magmom_ap : np.ndarray
        Magnetic moment in μB of site a under partitioning p, calculated
        directly from the ground state density.
    """
    gs = ensure_gs(gs)
    site_data = AtomicSiteData(gs, sites)
    return site_data.calculate_magnetic_moments()


def calculate_site_zeeman_energy(
        gs: ResponseGroundStateAdapter | GPWFilename,
        sites: AtomicSites):
    """Calculate the site Zeeman energy.

    Returns
    -------
    EZ_ap : np.ndarray
        Local Zeeman energy in eV of site a under partitioning p, calculated
        directly from the ground state density.
    """
    gs = ensure_gs(gs)
    site_data = AtomicSiteData(gs, sites)
    return site_data.calculate_zeeman_energies() * Hartree  # Ha -> eV


def calculate_single_particle_site_magnetization(
        gs: ResponseGroundStateAdapter | GPWFilename,
        sites: AtomicSites,
        context: ResponseContext | TXTFilename = '-'):
    """Calculate the single-particle site magnetization.

    Returns
    -------
    sp_magmom_ap : np.ndarray
        Magnetic moment in μB of site a under partitioning p, calculated based
        on a single-particle sum rule.
    """
    gs, context = ensure_gs_and_context(gs, context=context)
    single_particle_calc = SingleParticleSiteMagnetizationCalculator(
        gs, sites, context=context)
    site_magnetization = single_particle_calc()
    return site_magnetization.array


def calculate_single_particle_site_zeeman_energy(
        gs: ResponseGroundStateAdapter | GPWFilename,
        sites: AtomicSites,
        context: ResponseContext | TXTFilename = '-'):
    """Calculate the single-particle site Zeeman energy.

    Returns
    -------
    sp_EZ_ap : np.ndarray
        Local Zeeman energy in eV of site a under partitioning p, calculated
        based on a single-particle sum rule.
    """
    gs, context = ensure_gs_and_context(gs, context=context)
    single_particle_calc = SingleParticleSiteZeemanEnergyCalculator(
        gs, sites, context=context)
    site_zeeman_energy = single_particle_calc()
    return site_zeeman_energy.array * Hartree  # Ha -> eV


def calculate_pair_site_magnetization(
        gs: ResponseGroundStateAdapter | GPWFilename,
        sites: AtomicSites,
        context: ResponseContext | TXTFilename = '-',
        q_c=[0., 0., 0.],
        nbands: int | None = None):
    """Calculate the pair site magnetization.

    Parameters
    ----------
    q_c : Vector
        q-vector to evaluate the pair site magnetization for.
    nbands : int or None
        Number of bands to include in the band summation of the pair site
        magnetization. If nbands is None, it includes all bands.

    Returns
    -------
    magmom_abp : np.ndarray
        Pair magnetization in μB of site a and b under partitioning p,
        calculated based on a two-particle sum rule.
    """
    gs, context = ensure_gs_and_context(gs, context=context)
    two_particle_calc = TwoParticleSiteMagnetizationCalculator(
        gs, sites, context=context, nbands=nbands)
    pair_site_magnetization = two_particle_calc(q_c)
    return pair_site_magnetization.array


def calculate_pair_site_zeeman_energy(
        gs: ResponseGroundStateAdapter | GPWFilename,
        sites: AtomicSites,
        context: ResponseContext | TXTFilename = '-',
        q_c=[0., 0., 0.],
        nbands: int | None = None):
    """Calculate the pair site Zeeman energy.

    Parameters
    ----------
    q_c : Vector
        q-vector to evaluate the pair site Zeeman energy for.
    nbands : int or None
        Number of bands to include in the band summation of the pair site
        Zeeman energy. If nbands is None, it includes all bands.

    Returns
    -------
    EZ_abp : np.ndarray
        Local pair Zeeman energy in eV of site a and b under partitioning p,
        calculated based on a two-particle sum rule.
    """
    gs, context = ensure_gs_and_context(gs, context=context)
    two_particle_calc = TwoParticleSiteZeemanEnergyCalculator(
        gs, sites, context=context, nbands=nbands)
    pair_site_zeeman_energy = two_particle_calc(q_c)
    return pair_site_zeeman_energy.array * Hartree  # Ha -> eV

>>>>>>> 241cb0d7

class StaticSiteFunction(PairFunction):
    """Data object for static single-particle site functions."""
    def __init__(self,
                 qpd: SingleQPWDescriptor,
                 sites: AtomicSites):
        self.qpd = qpd
        self.q_c = qpd.q_c
        self.sites = sites
        self.array = self.zeros()

    @property
    def shape(self):
        return self.sites.shape

    def zeros(self):
        return np.zeros(self.shape, dtype=float)


class SingleParticleSiteSumRuleCalculator(PairFunctionIntegrator):
    r"""Calculator for single-particle site sum rules.

    For any site matrix element f^a_(nks,n'k's'), one may define a single-
    particle site sum rule by considering only the diagonal of the matrix
    element:
                 __  __
             1   \   \
    f_a^μ = ‾‾‾  /   /  σ^μ_ss f_nks f^a_(nks,nks)
            N_k  ‾‾  ‾‾
                 k   n,s
<<<<<<< HEAD

    where μ∊{0,z}.
    """

    def __init__(self, gs, sites, context):
        super().__init__(gs, context,
                         disable_point_group=True,
                         disable_time_reversal=True)

        # Set up calculator for the f^a matrix element
        self.sites = sites
        self.matrix_element_calc = self.create_matrix_element_calculator()

    @abstractmethod
    def create_matrix_element_calculator(self):
        """Create the desired site matrix element calculator."""

    def __call__(self):
        # Set up transitions
        # Loop over bands, which are fully or partially occupied
        nocc2 = self.kptpair_extractor.nocc2
        n_n = list(range(nocc2))
        n_t = np.array(n_n + n_n)
        s_t = np.array([0] * nocc2 + [1] * nocc2)
        transitions = PairTransitions(n1_t=n_t, n2_t=n_t, s1_t=s_t, s2_t=s_t)

        # Set up data object with q=0
        qpd = self.get_pw_descriptor([0., 0., 0.], ecut=1e-3)
        site_function = StaticSiteFunction(qpd, self.sites)

        # Perform actual calculation
        self._integrate(site_function, transitions)

        return site_function

    def add_integrand(self, kptpair, weight, site_function):
        r"""Add the integrand of the outer k-point integral.

        With
                   __
                1  \
        f_a^μ = ‾  /  (...)_k
                V  ‾‾
                   k

        the integrand has to be multiplied with the cell volume V0:
                     __
                     \
        (...)_k = V0 /  σ^μ_ss f_nks f^a_(nks,nks)
                     ‾‾
                     n,s
        """
        # Calculate matrix elements
        site_matrix_element = self.matrix_element_calc(
            kptpair, site_function.qpd)
        assert site_matrix_element.tblocks.blockcomm.size == 1
        f_tap = site_matrix_element.get_global_array()

        # Since we only use diagonal site matrix elements, corresponding
        # to the expectation value of the real functions Θ(r∊Ω_ap) and f(r),
        # f^a_(nks,nks) = <ψ_nks|Θ(r∊Ω_ap)f(r)|ψ_nks>,
        # the matrix elements are real
        assert np.allclose(f_tap.imag, 0.)
        f_tap = f_tap.real

        # Calculate Pauli matrix factors and multiply the occupations
        sigma = self.get_pauli_matrix()
        sigma_t = sigma[kptpair.transitions.s1_t, kptpair.transitions.s2_t]
        f_t = kptpair.get_all(kptpair.ikpt1.f_myt)
        sigmaf_t = sigma_t * f_t

        # Calculate and add integrand
        site_function.array[:] += self.gs.volume * weight * np.einsum(
            't, tap -> ap', sigmaf_t, f_tap)

    @abstractmethod
    def get_pauli_matrix(self):
        """Get the desired Pauli matrix σ^μ_ss."""


=======

    where μ∊{0,z}.
    """

    def __init__(self, gs, sites, context):
        super().__init__(gs, context,
                         disable_point_group=True,
                         disable_time_reversal=True)

        # Set up calculator for the f^a matrix element
        self.sites = sites
        self.matrix_element_calc = self.create_matrix_element_calculator()

    @abstractmethod
    def create_matrix_element_calculator(self):
        """Create the desired site matrix element calculator."""

    def __call__(self):
        # Set up transitions
        # Loop over bands, which are fully or partially occupied
        nocc2 = self.kptpair_extractor.nocc2
        n_n = list(range(nocc2))
        n_t = np.array(n_n + n_n)
        s_t = np.array([0] * nocc2 + [1] * nocc2)
        transitions = PairTransitions(n1_t=n_t, n2_t=n_t, s1_t=s_t, s2_t=s_t)

        # Set up data object with q=0
        qpd = self.get_pw_descriptor([0., 0., 0.], ecut=1e-3)
        site_function = StaticSiteFunction(qpd, self.sites)

        # Perform actual calculation
        self._integrate(site_function, transitions)

        return site_function

    def add_integrand(self, kptpair, weight, site_function):
        r"""Add the integrand of the outer k-point integral.

        With
                   __
                1  \
        f_a^μ = ‾  /  (...)_k
                V  ‾‾
                   k

        the integrand has to be multiplied with the cell volume V0:
                     __
                     \
        (...)_k = V0 /  σ^μ_ss f_nks f^a_(nks,nks)
                     ‾‾
                     n,s
        """
        # Calculate matrix elements
        site_matrix_element = self.matrix_element_calc(
            kptpair, site_function.qpd)
        assert site_matrix_element.tblocks.blockcomm.size == 1
        f_tap = site_matrix_element.get_global_array()

        # Since we only use diagonal site matrix elements, corresponding
        # to the expectation value of the real functions Θ(r∊Ω_ap) and f(r),
        # f^a_(nks,nks) = <ψ_nks|Θ(r∊Ω_ap)f(r)|ψ_nks>,
        # the matrix elements are real
        assert np.allclose(f_tap.imag, 0.)
        f_tap = f_tap.real

        # Calculate Pauli matrix factors and multiply the occupations
        sigma = self.get_pauli_matrix()
        sigma_t = sigma[kptpair.transitions.s1_t, kptpair.transitions.s2_t]
        f_t = kptpair.get_all(kptpair.ikpt1.f_myt)
        sigmaf_t = sigma_t * f_t

        # Calculate and add integrand
        site_function.array[:] += self.gs.volume * weight * np.einsum(
            't, tap -> ap', sigmaf_t, f_tap)

    @abstractmethod
    def get_pauli_matrix(self):
        """Get the desired Pauli matrix σ^μ_ss."""


>>>>>>> 241cb0d7
class SingleParticleSiteMagnetizationCalculator(
        SingleParticleSiteSumRuleCalculator):
    r"""Calculator for the single-particle site magnetization sum rule.

    The site magnetization is calculated from the site pair density:
                 __  __
             1   \   \
    n_a^z = ‾‾‾  /   /  σ^z_ss f_nks n^a_(nks,nks)
            N_k  ‾‾  ‾‾
                 k   n,s
    """
    def create_matrix_element_calculator(self):
        return SitePairDensityCalculator(self.gs, self.context, self.sites)

    def get_pauli_matrix(self):
        return smat('z')


<<<<<<< HEAD
class SingleParticleSiteSpinSplittingCalculator(
        SingleParticleSiteMagnetizationCalculator):
    r"""Calculator for the single-particle site spin splitting sum rule.
                      __  __
                  1   \   \
    Δ^(xc)_a^z = ‾‾‾  /   /  σ^z_ss f_nks Δ^(xc,a)_(nks,nks)
                 N_k  ‾‾  ‾‾
                      k   n,s
    """
    def create_matrix_element_calculator(self):
        return SitePairSpinSplittingCalculator(
=======
class SingleParticleSiteZeemanEnergyCalculator(
        SingleParticleSiteMagnetizationCalculator):
    r"""Calculator for the single-particle site Zeeman energy sum rule.
                 __  __
             1   \   \
    E_a^Z = ‾‾‾  /   /  σ^z_ss f_nks E^(Z,a)_(nks,nks)
            N_k  ‾‾  ‾‾
                 k   n,s
    """
    def create_matrix_element_calculator(self):
        return SiteZeemanPairEnergyCalculator(
>>>>>>> 241cb0d7
            self.gs, self.context, self.sites, rshewmin=1e-8)


class StaticSitePairFunction(StaticSiteFunction):
<<<<<<< HEAD
    """Data object for static site pair functions."""
=======
    """Data object for static pair site functions."""
>>>>>>> 241cb0d7
    @property
    def shape(self):
        nsites = len(self.sites)
        npartitions = self.sites.npartitions
        return nsites, nsites, npartitions

    def zeros(self):
        return np.zeros(self.shape, dtype=complex)


class TwoParticleSiteSumRuleCalculator(PairFunctionIntegrator):
    r"""Calculator for two-particle site sum rules.

    For any set of site matrix elements f^a and g^b, one may define a two-
    particle site sum rule based on the lattice Fourier transformed quantity:
                     __  __   __
                 1   \   \    \   /
    ̄x_ab^z(q) = ‾‾‾  /   /    /   | σ^j_ss' (f_nks - f_n'k+qs')
                N_k  ‾‾  ‾‾   ‾‾  \                                       \
                     k  n,n' s,s'   × f^a_(nks,n'k+qs') g^b_(n'k+qs',nks) |
                                                                          /
    where σ^j is a Pauli matrix with j∊{0,+,-,z}.
    """

    def __init__(self,
                 gs: ResponseGroundStateAdapter,
                 sites: AtomicSites,
                 context: ResponseContext | None = None,
                 nbands: int | None = None):
        """Construct the two-particle site sum rule calculator."""
        if context is None:
            context = ResponseContext()
        super().__init__(gs, context,
                         disable_point_group=True,
                         disable_time_reversal=True)
        self.nbands = nbands

        # Set up calculators for the f^a and g^b matrix elements
        self.sites = sites
        mecalc1, mecalc2 = self.create_matrix_element_calculators()
        self.matrix_element_calc1 = mecalc1
        self.matrix_element_calc2 = mecalc2

    @abstractmethod
    def create_matrix_element_calculators(self):
        """Create the desired site matrix element calculators."""

    def __call__(self, q_c):
        """Calculate the site sum rule for a given wave vector q_c."""
        spincomponent = self.get_spincomponent()
        transitions = self.get_band_and_spin_transitions(
            spincomponent, nbands=self.nbands, bandsummation='double')
        self.context.print(self.get_info_string(
            q_c, self.nbands, len(transitions)))

        # Set up data object (without a plane-wave representation, which is
        # irrelevant in this case)
        qpd = self.get_pw_descriptor(q_c, ecut=1e-3)
        site_pair_function = StaticSitePairFunction(qpd, self.sites)

        # Perform actual calculation
        self._integrate(site_pair_function, transitions)

        return site_pair_function

    @abstractmethod
    def get_spincomponent(self):
        """Define how to rotate the spins via the spin component (μν)."""

    def add_integrand(self, kptpair, weight, site_pair_function):
        r"""Add the site sum rule integrand of the outer k-point integral.

        With
                       __
                    1  \
        ̄x_ab^z(q) = ‾  /  (...)_k
                    V  ‾‾
                       k

        the integrand is given by
                     __   __
                     \    \   /
        (...)_k = V0 /    /   | σ^j_ss' (f_nks - f_n'k+qs')
                     ‾‾   ‾‾  \                                       \
                    n,n' s,s'   × f^a_(nks,n'k+qs') g^b_(n'k+qs',nks) |
                                                                      /

        where V0 is the cell volume.
        """
        # Calculate site matrix elements
        qpd = site_pair_function.qpd
        matrix_element1 = self.matrix_element_calc1(kptpair, qpd)
        if self.matrix_element_calc2 is self.matrix_element_calc1:
            matrix_element2 = matrix_element1
        else:
            matrix_element2 = self.matrix_element_calc2(kptpair, qpd)

        # Calculate the product between the Pauli matrix and the occupational
        # differences
        sigma = self.get_pauli_matrix()
        s1_myt, s2_myt = kptpair.get_local_spin_indices()
        sigma_myt = sigma[s1_myt, s2_myt]
        df_myt = kptpair.ikpt1.f_myt - kptpair.ikpt2.f_myt
        sigmadf_myt = sigma_myt * df_myt

        # Calculate integrand
        f_mytap = matrix_element1.local_array_view
        g_mytap = matrix_element2.local_array_view
        fgcc_mytabp = f_mytap[:, :, np.newaxis] * g_mytap.conj()[:, np.newaxis]
        # Sum over local transitions
        integrand_abp = np.einsum('t, tabp -> abp', sigmadf_myt, fgcc_mytabp)
        # Sum over distributed transitions
        kptpair.tblocks.blockcomm.sum(integrand_abp)

        # Add integrand to output array
        site_pair_function.array[:] += self.gs.volume * weight * integrand_abp

    @abstractmethod
    def get_pauli_matrix(self):
        """Get the desired Pauli matrix σ^j_ss'."""

    def get_info_string(self, q_c, nbands, nt):
        """Get information about the calculation"""
        info_list = ['',
                     'Calculating two-particle site sum rule with:'
                     f'    q_c: [{q_c[0]}, {q_c[1]}, {q_c[2]}]',
                     self.get_band_and_transitions_info_string(nbands, nt),
                     '',
                     self.get_basic_info_string()]
        return '\n'.join(info_list)


class TwoParticleSiteMagnetizationCalculator(TwoParticleSiteSumRuleCalculator):
    r"""Calculator for the two-particle site magnetization sum rule.

    The site magnetization can be calculated from the site pair densities via
    the following sum rule [publication in preparation]:
                     __  __
                 1   \   \
    ̄n_ab^z(q) = ‾‾‾  /   /  (f_nk↑ - f_mk+q↓) n^a_(nk↑,mk+q↓) n^b_(mk+q↓,nk↑)
                N_k  ‾‾  ‾‾
                     k   n,m

              = δ_(a,b) n_a^z

    This is directly related to the sum rule of the χ^(+-) spin component of
    the four-component susceptibility tensor.
    """
    def create_matrix_element_calculators(self):
        site_pair_density_calc = SitePairDensityCalculator(
            self.gs, self.context, self.sites)
        return site_pair_density_calc, site_pair_density_calc

    def get_spincomponent(self):
        return '+-'

    def get_pauli_matrix(self):
        return smat('+')


class TwoParticleSiteZeemanEnergyCalculator(
        TwoParticleSiteMagnetizationCalculator):
    r"""Calculator for the two-particle site Zeeman energy sum rule.

    The site Zeeman energy can be calculated from the site pair density and
    site Zeeman pair energy via the following sum rule [publication in
    preparation]:
                     __  __
    ˍ            1   \   \  /
    E_ab^Z(q) = ‾‾‾  /   /  | (f_nk↑ - f_mk+q↓)
                N_k  ‾‾  ‾‾ \                                       \
                     k   n,m  × E^(Z,a)_(nk↑,mk+q↓) n^b_(mk+q↓,nk↑) |
                                                                    /
              = δ_(a,b) E_a^Z
    """
    def create_matrix_element_calculators(self):
<<<<<<< HEAD
        site_pair_spin_splitting_calc = SitePairSpinSplittingCalculator(
            self.gs, self.context, self.sites, rshewmin=1e-8)
        site_pair_density_calc = SitePairDensityCalculator(
            self.gs, self.context, self.sites)
        return site_pair_spin_splitting_calc, site_pair_density_calc
=======
        site_zeeman_pair_energy_calc = SiteZeemanPairEnergyCalculator(
            self.gs, self.context, self.sites, rshewmin=1e-8)
        site_pair_density_calc = SitePairDensityCalculator(
            self.gs, self.context, self.sites)
        return site_zeeman_pair_energy_calc, site_pair_density_calc
>>>>>>> 241cb0d7
<|MERGE_RESOLUTION|>--- conflicted
+++ resolved
@@ -193,131 +193,6 @@
         gs: ResponseGroundStateAdapter | GPWFilename,
         sites: AtomicSites):
     """Calculate the site magnetization.
-<<<<<<< HEAD
-
-    Returns
-    -------
-    magmom_ap : np.ndarray
-        Magnetic moment in μB of site a under partitioning p, calculated
-        directly from the ground state density.
-    """
-    gs = ensure_gs(gs)
-    site_data = AtomicSiteData(gs, sites)
-    return site_data.calculate_magnetic_moments()
-
-
-def calculate_site_spin_splitting(
-        gs: ResponseGroundStateAdapter | GPWFilename,
-        sites: AtomicSites):
-    """Calculate the site spin splitting.
-
-    Returns
-    -------
-    dxc_ap : np.ndarray
-        Spin splitting in eV of site a under partitioning p, calculated
-        directly from the ground state density.
-    """
-    gs = ensure_gs(gs)
-    site_data = AtomicSiteData(gs, sites)
-    return site_data.calculate_spin_splitting() * Hartree  # Ha -> eV
-
-
-def calculate_single_particle_site_magnetization(
-        gs: ResponseGroundStateAdapter | GPWFilename,
-        sites: AtomicSites,
-        context: ResponseContext | TXTFilename = '-'):
-    """Calculate the single-particle site magnetization.
-
-    Returns
-    -------
-    sp_magmom_ap : np.ndarray
-        Magnetic moment in μB of site a under partitioning p, calculated based
-        on a single-particle sum rule.
-    """
-    gs, context = ensure_gs_and_context(gs, context=context)
-    single_particle_calc = SingleParticleSiteMagnetizationCalculator(
-        gs, sites, context=context)
-    site_magnetization = single_particle_calc()
-    return site_magnetization.array
-
-
-def calculate_single_particle_site_spin_splitting(
-        gs: ResponseGroundStateAdapter | GPWFilename,
-        sites: AtomicSites,
-        context: ResponseContext | TXTFilename = '-'):
-    """Calculate the single-particle site spin splitting.
-
-    Returns
-    -------
-    sp_dxc_ap : np.ndarray
-        Spin splitting in eV of site a under partitioning p, calculated based
-        on a single-particle sum rule.
-    """
-    gs, context = ensure_gs_and_context(gs, context=context)
-    single_particle_calc = SingleParticleSiteSpinSplittingCalculator(
-        gs, sites, context=context)
-    site_spin_splitting = single_particle_calc()
-    return site_spin_splitting.array * Hartree  # Ha -> eV
-
-
-def calculate_site_pair_magnetization(
-        gs: ResponseGroundStateAdapter | GPWFilename,
-        sites: AtomicSites,
-        context: ResponseContext | TXTFilename = '-',
-        q_c=[0., 0., 0.],
-        nbands: int | None = None):
-    """Calculate the site pair magnetization.
-
-    Parameters
-    ----------
-    q_c : Vector
-        q-vector to evaluate the site pair magnetization for.
-    nbands : int or None
-        Number of bands to include in the band summation of the site pair
-        magnetization. If nbands is None, it includes all bands.
-
-    Returns
-    -------
-    magmom_abp : np.ndarray
-        Pair magnetization in μB of site a and b under partitioning p,
-        calculated based on a two-particle sum rule.
-    """
-    gs, context = ensure_gs_and_context(gs, context=context)
-    two_particle_calc = TwoParticleSiteMagnetizationCalculator(
-        gs, sites, context=context, nbands=nbands)
-    site_pair_magnetization = two_particle_calc(q_c)
-    return site_pair_magnetization.array
-
-
-def calculate_site_pair_spin_splitting(
-        gs: ResponseGroundStateAdapter | GPWFilename,
-        sites: AtomicSites,
-        context: ResponseContext | TXTFilename = '-',
-        q_c=[0., 0., 0.],
-        nbands: int | None = None):
-    """Calculate the site pair spin splitting.
-
-    Parameters
-    ----------
-    q_c : Vector
-        q-vector to evaluate the site pair spin splitting for.
-    nbands : int or None
-        Number of bands to include in the band summation of the site pair spin
-        splitting. If nbands is None, it includes all bands.
-
-    Returns
-    -------
-    dxc_abp : np.ndarray
-        Pair spin splitting in eV of site a and b under partitioning p,
-        calculated based on a two-particle sum rule.
-    """
-    gs, context = ensure_gs_and_context(gs, context=context)
-    two_particle_calc = TwoParticleSiteSpinSplittingCalculator(
-        gs, sites, context=context, nbands=nbands)
-    site_pair_spin_splitting = two_particle_calc(q_c)
-    return site_pair_spin_splitting.array * Hartree  # Ha -> eV
-
-=======
 
     Returns
     -------
@@ -441,7 +316,6 @@
     pair_site_zeeman_energy = two_particle_calc(q_c)
     return pair_site_zeeman_energy.array * Hartree  # Ha -> eV
 
->>>>>>> 241cb0d7
 
 class StaticSiteFunction(PairFunction):
     """Data object for static single-particle site functions."""
@@ -472,7 +346,6 @@
     f_a^μ = ‾‾‾  /   /  σ^μ_ss f_nks f^a_(nks,nks)
             N_k  ‾‾  ‾‾
                  k   n,s
-<<<<<<< HEAD
 
     where μ∊{0,z}.
     """
@@ -553,88 +426,6 @@
         """Get the desired Pauli matrix σ^μ_ss."""
 
 
-=======
-
-    where μ∊{0,z}.
-    """
-
-    def __init__(self, gs, sites, context):
-        super().__init__(gs, context,
-                         disable_point_group=True,
-                         disable_time_reversal=True)
-
-        # Set up calculator for the f^a matrix element
-        self.sites = sites
-        self.matrix_element_calc = self.create_matrix_element_calculator()
-
-    @abstractmethod
-    def create_matrix_element_calculator(self):
-        """Create the desired site matrix element calculator."""
-
-    def __call__(self):
-        # Set up transitions
-        # Loop over bands, which are fully or partially occupied
-        nocc2 = self.kptpair_extractor.nocc2
-        n_n = list(range(nocc2))
-        n_t = np.array(n_n + n_n)
-        s_t = np.array([0] * nocc2 + [1] * nocc2)
-        transitions = PairTransitions(n1_t=n_t, n2_t=n_t, s1_t=s_t, s2_t=s_t)
-
-        # Set up data object with q=0
-        qpd = self.get_pw_descriptor([0., 0., 0.], ecut=1e-3)
-        site_function = StaticSiteFunction(qpd, self.sites)
-
-        # Perform actual calculation
-        self._integrate(site_function, transitions)
-
-        return site_function
-
-    def add_integrand(self, kptpair, weight, site_function):
-        r"""Add the integrand of the outer k-point integral.
-
-        With
-                   __
-                1  \
-        f_a^μ = ‾  /  (...)_k
-                V  ‾‾
-                   k
-
-        the integrand has to be multiplied with the cell volume V0:
-                     __
-                     \
-        (...)_k = V0 /  σ^μ_ss f_nks f^a_(nks,nks)
-                     ‾‾
-                     n,s
-        """
-        # Calculate matrix elements
-        site_matrix_element = self.matrix_element_calc(
-            kptpair, site_function.qpd)
-        assert site_matrix_element.tblocks.blockcomm.size == 1
-        f_tap = site_matrix_element.get_global_array()
-
-        # Since we only use diagonal site matrix elements, corresponding
-        # to the expectation value of the real functions Θ(r∊Ω_ap) and f(r),
-        # f^a_(nks,nks) = <ψ_nks|Θ(r∊Ω_ap)f(r)|ψ_nks>,
-        # the matrix elements are real
-        assert np.allclose(f_tap.imag, 0.)
-        f_tap = f_tap.real
-
-        # Calculate Pauli matrix factors and multiply the occupations
-        sigma = self.get_pauli_matrix()
-        sigma_t = sigma[kptpair.transitions.s1_t, kptpair.transitions.s2_t]
-        f_t = kptpair.get_all(kptpair.ikpt1.f_myt)
-        sigmaf_t = sigma_t * f_t
-
-        # Calculate and add integrand
-        site_function.array[:] += self.gs.volume * weight * np.einsum(
-            't, tap -> ap', sigmaf_t, f_tap)
-
-    @abstractmethod
-    def get_pauli_matrix(self):
-        """Get the desired Pauli matrix σ^μ_ss."""
-
-
->>>>>>> 241cb0d7
 class SingleParticleSiteMagnetizationCalculator(
         SingleParticleSiteSumRuleCalculator):
     r"""Calculator for the single-particle site magnetization sum rule.
@@ -653,19 +444,6 @@
         return smat('z')
 
 
-<<<<<<< HEAD
-class SingleParticleSiteSpinSplittingCalculator(
-        SingleParticleSiteMagnetizationCalculator):
-    r"""Calculator for the single-particle site spin splitting sum rule.
-                      __  __
-                  1   \   \
-    Δ^(xc)_a^z = ‾‾‾  /   /  σ^z_ss f_nks Δ^(xc,a)_(nks,nks)
-                 N_k  ‾‾  ‾‾
-                      k   n,s
-    """
-    def create_matrix_element_calculator(self):
-        return SitePairSpinSplittingCalculator(
-=======
 class SingleParticleSiteZeemanEnergyCalculator(
         SingleParticleSiteMagnetizationCalculator):
     r"""Calculator for the single-particle site Zeeman energy sum rule.
@@ -677,16 +455,11 @@
     """
     def create_matrix_element_calculator(self):
         return SiteZeemanPairEnergyCalculator(
->>>>>>> 241cb0d7
             self.gs, self.context, self.sites, rshewmin=1e-8)
 
 
 class StaticSitePairFunction(StaticSiteFunction):
-<<<<<<< HEAD
-    """Data object for static site pair functions."""
-=======
     """Data object for static pair site functions."""
->>>>>>> 241cb0d7
     @property
     def shape(self):
         nsites = len(self.sites)
@@ -863,16 +636,8 @@
               = δ_(a,b) E_a^Z
     """
     def create_matrix_element_calculators(self):
-<<<<<<< HEAD
-        site_pair_spin_splitting_calc = SitePairSpinSplittingCalculator(
-            self.gs, self.context, self.sites, rshewmin=1e-8)
-        site_pair_density_calc = SitePairDensityCalculator(
-            self.gs, self.context, self.sites)
-        return site_pair_spin_splitting_calc, site_pair_density_calc
-=======
         site_zeeman_pair_energy_calc = SiteZeemanPairEnergyCalculator(
             self.gs, self.context, self.sites, rshewmin=1e-8)
         site_pair_density_calc = SitePairDensityCalculator(
             self.gs, self.context, self.sites)
-        return site_zeeman_pair_energy_calc, site_pair_density_calc
->>>>>>> 241cb0d7
+        return site_zeeman_pair_energy_calc, site_pair_density_calc