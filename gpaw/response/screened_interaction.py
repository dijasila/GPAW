import numpy as np
from math import pi
from gpaw.response.q0_correction import Q0Correction
from ase.units import Ha
from ase.dft.kpoints import monkhorst_pack
from gpaw.kpt_descriptor import KPointDescriptor
from gpaw.response.temp import DielectricFunctionCalculator
from gpaw.response.hilbert import GWHilbertTransforms
from gpaw.response.MPAinterpolation import mpa_RE_solver


class QPointDescriptor(KPointDescriptor):

    @staticmethod
    def from_gs(gs):
        kd, atoms = gs.kd, gs.atoms
        # Find q-vectors and weights in the IBZ:
        assert -1 not in kd.bz2bz_ks
        offset_c = 0.5 * ((kd.N_c + 1) % 2) / kd.N_c
        bzq_qc = monkhorst_pack(kd.N_c) + offset_c
        qd = KPointDescriptor(bzq_qc)
        qd.set_symmetry(atoms, kd.symmetry)
        return qd


def initialize_w_calculator(chi0calc, context, *,
                            coulomb,
                            xc='RPA',  # G0W0Kernel arguments
                            ppa=False, mpa=False, E0=Ha, eta=None,
                            integrate_gamma=0, q0_correction=False):
    """Initialize a WCalculator from a Chi0Calculator.

    Parameters
    ----------
    chi0calc : Chi0Calculator
    xc : str
        Kernel to use when including vertex corrections.

    Remaining arguments: See WCalculator
    """
    from gpaw.response.g0w0_kernels import G0W0Kernel

    gs = chi0calc.gs
    qd = QPointDescriptor.from_gs(gs)

    xckernel = G0W0Kernel(xc=xc, ecut=chi0calc.chi0_body_calc.ecut,
                          gs=gs, qd=qd,
                          context=context)
<<<<<<< HEAD
  
    kwargs = dict()
=======

>>>>>>> b9c851d2
    if ppa:
        wcalc_cls = PPACalculator
    elif mpa:
        wcalc_cls = MPACalculator
        kwargs.update(mpa=mpa)
    else:
        wcalc_cls = WCalculator

    return wcalc_cls(gs, context, qd=qd,
                     coulomb=coulomb, xckernel=xckernel,
                     integrate_gamma=integrate_gamma, eta=eta,
                     q0_correction=q0_correction, **kwargs)


class WBaseCalculator():

    def __init__(self, gs, context, *, qd,
                 coulomb, xckernel,
                 integrate_gamma=0, eta=None,
                 q0_correction=False):
        """
        Base class for W Calculator including basic initializations and Gamma
        Gamma handling.

        Parameters
        ----------
        gs : ResponseGroundStateAdapter
        context : ResponseContext
        qd : QPointDescriptor
        coulomb : CoulombKernel
        xckernel : G0W0Kernel
        integrate_gamma: int
             Method to integrate the Coulomb interaction. 1 is a numerical
             integration at all q-points with G=[0,0,0] - this breaks the
             symmetry slightly. 0 is analytical integration at q=[0,0,0] only
             this conserves the symmetry. integrate_gamma=2 is the same as 1,
             but the average is only carried out in the non-periodic directions
        q0_correction : bool
            Analytic correction to the q=0 contribution applicable to 2D
            systems.
        """
        self.gs = gs
        self.context = context
        self.qd = qd
        self.coulomb = coulomb
        self.xckernel = xckernel
        self.integrate_gamma = integrate_gamma
        self.eta = eta

        if q0_correction:
            assert self.coulomb.truncation == '2D'
            self.q0_corrector = Q0Correction(
                cell_cv=self.gs.gd.cell_cv,
                bzk_kc=self.gs.kd.bzk_kc,
                N_c=self.qd.N_c)

            npts_c = self.q0_corrector.npts_c
            self.context.print('Applying analytical 2D correction to W:',
                               flush=False)
            self.context.print('    Evaluating Gamma point contribution to W '
                               + 'on a %dx%dx%d grid' % tuple(npts_c))
        else:
            self.q0_corrector = None

    def get_V0sqrtV0(self, chi0):
        """
        Integrated Coulomb kernels.
        integrate_gamma = 0: Analytically integrated kernel
        in sphere around Gamma
        integrate_gamma > 0: Numerically  integrated kernel
        XXX: Understand and document Rq0, V0, sqrtV0
        """
        V0 = None
        sqrtV0 = None
        if self.integrate_gamma != 0:
            reduced = (self.integrate_gamma == 2)
            V0, sqrtV0 = self.coulomb.integrated_kernel(qpd=chi0.qpd,
                                                        reduced=reduced)
        elif self.integrate_gamma == 0 and chi0.optical_limit:
            bzvol = (2 * np.pi)**3 / self.gs.volume / self.qd.nbzkpts
            Rq0 = (3 * bzvol / (4 * np.pi))**(1. / 3.)
            V0 = 16 * np.pi**2 * Rq0 / bzvol
            sqrtV0 = (4 * np.pi)**(1.5) * Rq0**2 / bzvol / 2
        return V0, sqrtV0

    def apply_gamma_correction(self, W_GG, einv_GG, V0, sqrtV0, sqrtV_G):
        """
        Replacing q=0, (G,G')= (0,0), (0,:), (:,0) with corresponding
        matrix elements calculated with an average of the (diverging)
        Coulomb interaction.
        XXX: Understand and document exact expressions
        """
        W_GG[0, 0] = einv_GG[0, 0] * V0
        W_GG[0, 1:] = einv_GG[0, 1:] * sqrtV_G[1:] * sqrtV0
        W_GG[1:, 0] = einv_GG[1:, 0] * sqrtV0 * sqrtV_G[1:]


class WCalculator(WBaseCalculator):
    def get_HW_model(self, chi0, fxc_mode, only_correlation=True):
        assert only_correlation
        W_wGG = self.calculate_W_WgG(chi0,
                                     fxc_mode=fxc_mode,
                                     only_correlation=True)
        # HT used to calculate convulution between time-ordered G and W
        hilbert_transform = GWHilbertTransforms(chi0.wd.omega_w, self.eta)
        with self.context.timer('Hilbert'):
            W_xwGG = hilbert_transform(W_wGG)

        factor = 1.0 / (self.qd.nbzkpts * 2 * pi * self.gs.volume)
        return FullFrequencyHWModel(chi0.wd, W_xwGG, factor)

    def calculate_W_WgG(self, chi0,
                        fxc_mode='GW',
                        only_correlation=False):
        """Calculate the screened interaction in W_wGG or W_WgG representation.

        Additional Parameters
        ----------
        only_correlation: bool
             if true calculate Wc otherwise calculate full W
        out_dist: str
             specifices output distribution of W array (wGG or WgG)
        """
        W_wGG = self.calculate_W_wGG(chi0, fxc_mode,
                                     only_correlation=only_correlation)

        W_WgG = chi0.body.blockdist.distribute_as(W_wGG, chi0.body.nw, 'WgG')
        return W_WgG

    def calculate_W_wGG(self, chi0, fxc_mode='GW',
                        only_correlation=False):
        """In-place calculation of the screened interaction."""
        chi0_wGG = chi0.body.copy_array_with_distribution('wGG')
        dfc = DielectricFunctionCalculator(chi0, self.coulomb,
                                           self.xckernel, fxc_mode)
        self.context.timer.start('Dyson eq.')

        V0, sqrtV0 = self.get_V0sqrtV0(chi0)
        for iw, chi0_GG in enumerate(chi0_wGG):
            # Note, at q=0 get_epsinv_GG modifies chi0_GG
            einv_GG = dfc.get_epsinv_GG(chi0_GG, iw)
            # Renaming the chi0_GG buffer since it will be used to store W
            W_GG = chi0_GG
            # If only_correlation = True function spits out
            # W^c = sqrt(V)(epsinv - delta_GG')sqrt(V). However, full epsinv
            # is still needed for q0_corrector.
            einvt_GG = (einv_GG - dfc.I_GG) if only_correlation else einv_GG
            W_GG[:] = einvt_GG * (dfc.sqrtV_G *
                                  dfc.sqrtV_G[:, np.newaxis])
            if self.q0_corrector is not None and chi0.optical_limit:
                W = dfc.wblocks1d.a + iw
                self.q0_corrector.add_q0_correction(chi0.qpd, W_GG,
                                                    einv_GG,
                                                    chi0.chi0_WxvG[W],
                                                    chi0.chi0_Wvv[W],
                                                    dfc.sqrtV_G)
                # XXX Is it to correct to have "or" here?
            elif chi0.optical_limit or self.integrate_gamma != 0:
                self.apply_gamma_correction(W_GG, einvt_GG,
                                            V0, sqrtV0, dfc.sqrtV_G)

        self.context.timer.stop('Dyson eq.')
        return chi0_wGG

    def dyson_and_W_new(self, iq, q_c, chi0, ecut, coulomb):
        # assert not self.ppa
        # assert not self.do_GW_too
        assert ecut == chi0.qpd.ecut
        assert self.fxc_mode == 'GW'
        assert not np.allclose(q_c, 0)

        nW = len(self.wd)
        nG = chi0.qpd.ngmax

        from gpaw.response.wgg import Grid

        WGG = (nW, nG, nG)
        WgG_grid = Grid(
            comm=self.blockcomm,
            shape=WGG,
            cpugrid=(1, self.blockcomm.size, 1))
        assert chi0.chi0_wGG.shape == WgG_grid.myshape

        my_gslice = WgG_grid.myslice[1]

        dielectric_WgG = chi0.chi0_wGG  # XXX
        for iw, chi0_GG in enumerate(chi0.chi0_wGG):
            sqrtV_G = coulomb.sqrtV(chi0.qpd, q_v=None)
            e_GG = np.eye(nG) - chi0_GG * sqrtV_G * sqrtV_G[:, np.newaxis]
            e_gG = e_GG[my_gslice]

            dielectric_WgG[iw, :, :] = e_gG

        wgg_grid = Grid(comm=self.blockcomm, shape=WGG)

        dielectric_wgg = wgg_grid.zeros(dtype=complex)
        WgG_grid.redistribute(wgg_grid, dielectric_WgG, dielectric_wgg)

        assert np.allclose(dielectric_wgg, dielectric_WgG)

        wgg_grid.invert_inplace(dielectric_wgg)

        wgg_grid.redistribute(WgG_grid, dielectric_wgg, dielectric_WgG)
        inveps_WgG = dielectric_WgG

        self.context.timer.start('Dyson eq.')

        for iw, inveps_gG in enumerate(inveps_WgG):
            inveps_gG -= np.identity(nG)[my_gslice]
            thing_GG = sqrtV_G * sqrtV_G[:, np.newaxis]
            inveps_gG *= thing_GG[my_gslice]

        W_WgG = inveps_WgG
        Wp_wGG = W_WgG.copy()
        Wm_wGG = W_WgG.copy()
        return chi0.qpd, Wm_wGG, Wp_wGG  # not Hilbert transformed yet


class HWModel:
    """
        Hilbert Transformed W Model.
    """

    def get_HW(self, omega, f):
        """
            Get Hilbert transformed W at frequency omega.

            f: The occupation number for the orbital of the Greens function.
        """
        raise NotImplementedError


class FullFrequencyHWModel(HWModel):
    def __init__(self, wd, HW_swGG, factor):
        self.wd = wd
        self.HW_swGG = HW_swGG
        self.factor = factor

    def get_HW(self, omega, f):
        # For more information about how fsign and wsign works, see
        # https://backend.orbit.dtu.dk/ws/portalfiles/portal/93075765/hueser_PhDthesis.pdf
        # eq. 2.2 endind up to eq. 2.11
        # Effectively, the symmetry of time ordered W is used,
        # i.e. W(w) = -W(-w). To allow that data is only stored for w>=0.
        # Hence, the interpolation happends always to the positive side, but
        # the information of true w is keps tract using wsign.
        # In addition, whether the orbital in question at G is occupied or
        # unoccupied, which then again affects, which Hilbert transform of
        # W is chosen, is kept track with fsign.
        fsign = np.sign(2 * f - 1)
        o = abs(omega)
        wsign = np.sign(omega + 1e-15)
        wd = self.wd
        # Pick +i*eta or -i*eta:
        s = (1 + wsign * np.sign(-fsign)).astype(int) // 2
        w = wd.get_floor_index(o, safe=False)

        # Interpolation indexes w + 1, therefore - 2 here
        if w > len(wd) - 2:
            return None, None

        o1 = wd.omega_w[w]
        o2 = wd.omega_w[w + 1]

        C1_GG = self.HW_swGG[s][w]
        C2_GG = self.HW_swGG[s][w + 1]
        p = self.factor * wsign

        sigma_GG = ((o - o1) * C2_GG + (o2 - o) * C1_GG) / (o2 - o1)
        dsigma_GG = wsign * (C2_GG - C1_GG) / (o2 - o1)
        return -1j * p * sigma_GG, -1j * p * dsigma_GG


class PPAHWModel(HWModel):
    def __init__(self, W_GG, omegat_GG, eta, factor):
        self.W_GG = W_GG
        self.omegat_GG = omegat_GG
        self.eta = eta
        self.factor = factor

    def get_HW(self, omega, f):
        sign = np.sign(2 * f - 1)
        omegat_GG = self.omegat_GG
        W_GG = self.W_GG

        x1_GG = 1 / (omega + omegat_GG - 1j * self.eta)
        x2_GG = 1 / (omega - omegat_GG + 1j * self.eta)
        x3_GG = 1 / (omega + omegat_GG - 1j * self.eta * sign)
        x4_GG = 1 / (omega - omegat_GG - 1j * self.eta * sign)
        x_GG = self.factor * W_GG * (sign * (x1_GG - x2_GG) + x3_GG + x4_GG)
        dx_GG = -self.factor * W_GG * (sign * (x1_GG**2 - x2_GG**2) +
                                       x3_GG**2 + x4_GG**2)
        return x_GG.T.conj(), dx_GG.T.conj()


class MPAHWModel(HWModel):
    def __init__(self, W_nGG, omegat_nGG, eta, factor):
        self.W_nGG = W_nGG
        self.omegat_nGG = omegat_nGG
        self.eta = eta
        self.factor = factor

    def get_HW(self, omega, f, derivative=True):
        omegat_nGG = self.omegat_nGG
        W_nGG = self.W_nGG
        x1_nGG = f / (omega + omegat_nGG - 1j * self.eta)
        x2_nGG = (1.0 - f) / (omega - omegat_nGG + 1j * self.eta)

        x_GG = (2 * self.factor) * np.sum(W_nGG * (x1_nGG + x2_nGG),
                                          axis=0)  # Why 2 here

        if not derivative:
            return x_GG.conj()

        eps = 0.05
        xp_nGG = f / (omega + eps + omegat_nGG - 1j * self.eta)
        xp_nGG += (1.0 - f) / (omega + eps - omegat_nGG + 1j * self.eta)
        xm_nGG = f / (omega - eps + omegat_nGG - 1j * self.eta)
        xm_nGG += (1.0 - f) / (omega - eps - omegat_nGG + 1j * self.eta)
        dx_GG = 2 * self.factor * np.sum(W_nGG * (xp_nGG - xm_nGG) / (2 * eps),
                                         axis=0)  # Why 2 here

        return x_GG.conj(), dx_GG.conj()  # Why do we have to do a conjugate


class PPACalculator(WBaseCalculator):
    def get_HW_model(self, chi0,
                     fxc_mode='GW'):
        """Calculate the PPA parametrization of screened interaction.
        """
        assert len(chi0.wd.omega_w) == 2
        # E0 directly related to frequency mesh for chi0
        E0 = chi0.wd.omega_w[1].imag

        dfc = DielectricFunctionCalculator(chi0,
                                           self.coulomb,
                                           self.xckernel,
                                           fxc_mode)

        V0, sqrtV0 = self.get_V0sqrtV0(chi0)
        self.context.timer.start('Dyson eq.')
        einv_wGG = dfc.get_epsinv_wGG(only_correlation=True)
        omegat_GG = E0 * np.sqrt(einv_wGG[1] /
                                 (einv_wGG[0] - einv_wGG[1]))
        R_GG = -0.5 * omegat_GG * einv_wGG[0]
        W_GG = pi * R_GG * dfc.sqrtV_G * dfc.sqrtV_G[:, np.newaxis]
        if chi0.optical_limit or self.integrate_gamma != 0:
            self.apply_gamma_correction(W_GG, pi * R_GG,
                                        V0, sqrtV0,
                                        dfc.sqrtV_G)

        self.context.timer.stop('Dyson eq.')

        factor = 1.0 / (self.qd.nbzkpts * 2 * pi * self.gs.volume)

        return PPAHWModel(W_GG, omegat_GG, self.eta, factor)


class MPACalculator(WBaseCalculator):
    def __init__(self, gs, context, *, qd,
                 coulomb, xckernel,
                 integrate_gamma, q0_correction, eta, mpa):
        super().__init__(gs, context, qd=qd, coulomb=coulomb,
                         xckernel=xckernel,
                         integrate_gamma=integrate_gamma,
                         q0_correction=q0_correction)
        self.eta = eta
        self.mpa = mpa

    def get_HW_model(self, chi0,
                     fxc_mode='GW'):
        """Calculate the PPA parametrization of screened interaction.
        """
        # assert len(chi0.wd.omega_w) == 2
        # E0 directly related to frequency mesh for chi0
        # E0 = chi0.wd.omega_w[1].imag  # DALV: we are not using this line

        dfc = DielectricFunctionCalculator(chi0,
                                           self.coulomb,
                                           self.xckernel,
                                           fxc_mode)

        V0, sqrtV0 = self.get_V0sqrtV0(chi0)
        self.context.timer.start('Dyson eq.')
        einv_wGG = dfc.get_epsinv_wGG(only_correlation=True)
        
        einv_WgG = chi0.body.blockdist.distribute_as(einv_wGG, chi0.nw, 'WgG')

        nG1 = einv_WgG.shape[1]
        nG2 = einv_WgG.shape[2]
        R_nGG = np.zeros((self.mpa['npoles'], nG1, nG2), dtype=complex)
        omegat_nGG = np.ones((self.mpa['npoles'], nG1, nG2), dtype=complex)
        for i in range(nG1):
            for j in range(nG2):
                R_n, omegat_n, MPred, PPcond_rate = mpa_RE_solver(
                    self.mpa['npoles'], chi0.wd.omega_w, einv_WgG[:, i, j])
                omegat_n -= (0.1j / 27.21)   # XXX
                omegat_nGG[:, i, j] = omegat_n
                R_nGG[:, i, j] = R_n

        R_nGG = chi0.body.blockdist.distribute_as(R_nGG, self.mpa['npoles'], 'wGG')
        omegat_nGG = chi0.body.blockdist.distribute_as(omegat_nGG,
                                                  self.mpa['npoles'], 'wGG')

        W_nGG = pi * R_nGG * dfc.sqrtV_G[np.newaxis, :, np.newaxis] \
            * dfc.sqrtV_G[np.newaxis, np.newaxis, :]
        
        if chi0.optical_limit or self.integrate_gamma != 0:
            for W_GG, R_GG in zip(W_nGG, R_nGG):
                self.apply_gamma_correction(W_GG, pi * R_GG,
                                            V0, sqrtV0,
                                            dfc.sqrtV_G)
        W_nGG = np.transpose(W_nGG, axes=(0, 2, 1))  # Why the transpose
        omegat_nGG = np.transpose(omegat_nGG, axes=(0, 2, 1))

        W_nGG = chi0.body.blockdist.distribute_as(W_nGG, self.mpa['npoles'], 'WgG')
        omegat_nGG = chi0.body.blockdist.distribute_as(omegat_nGG,
                                                  self.mpa['npoles'], 'WgG')

        self.context.timer.stop('Dyson eq.')

        factor = 1.0 / (self.qd.nbzkpts * 2 * pi * self.gs.volume)
        return MPAHWModel(W_nGG, omegat_nGG, self.eta, factor)<|MERGE_RESOLUTION|>--- conflicted
+++ resolved
@@ -46,12 +46,8 @@
     xckernel = G0W0Kernel(xc=xc, ecut=chi0calc.chi0_body_calc.ecut,
                           gs=gs, qd=qd,
                           context=context)
-<<<<<<< HEAD
   
     kwargs = dict()
-=======
-
->>>>>>> b9c851d2
     if ppa:
         wcalc_cls = PPACalculator
     elif mpa:
