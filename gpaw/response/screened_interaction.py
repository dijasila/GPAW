--- conflicted
+++ resolved
@@ -174,8 +174,6 @@
 
         self.E0 = E0 / Ha
 
-<<<<<<< HEAD
-    
     def calc_in_Wannier(self,chi0calc,Uwan,bandrange):
         """Calculates the screened interaction matrix in Wannier basis.
         XXX NOTE: At the moment it is assumed a single spin channel and no SOC!
@@ -299,9 +297,6 @@
         return uwan, nk, nw1
 
     # calculate_q wrapper
-=======
-# calculate_q wrapper
->>>>>>> 730687d6
     def calculate_q(self, iq, q_c, chi0, out_dist='WgG'):
         if self.truncation == 'wigner-seitz':
             wstc = WignerSeitzTruncatedCoulomb(
@@ -497,7 +492,6 @@
             self.context.timer.stop('Dyson eq.')
             return pdi, [W_GG, omegat_GG]
 
-<<<<<<< HEAD
         if out_dist == 'WgG':
             # XXX This creates a new, large buffer.  We could perhaps
             # avoid that.  Buffer used to exist but was removed due to #456.
@@ -562,8 +556,4 @@
             ut1cc_R = kpt1.ut_nR[m].conj()
             rho_mnG[m] = self.pair.calculate_pair_density(ut1cc_R, C1_aGi,
                                                           kpt2, pd, I_G)
-        return rho_mnG, iq
-=======
-        self.context.timer.stop('Dyson eq.')
-        return pdi, chi0_wGG
->>>>>>> 730687d6
+        return rho_mnG, iq