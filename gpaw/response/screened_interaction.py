import numpy as np
from math import pi
from gpaw.response.q0_correction import Q0Correction
from ase.units import Ha
from ase.dft.kpoints import monkhorst_pack
from gpaw.kpt_descriptor import KPointDescriptor
from gpaw.response.temp import DielectricFunctionCalculator
from gpaw.response.hilbert import GWHilbertTransforms
from gpaw.response.MPAinterpolation import mpa_RE_solver
<<<<<<< HEAD
=======

>>>>>>> d87ba852

class QPointDescriptor(KPointDescriptor):

    @staticmethod
    def from_gs(gs):
        kd, atoms = gs.kd, gs.atoms
        # Find q-vectors and weights in the IBZ:
        assert -1 not in kd.bz2bz_ks
        offset_c = 0.5 * ((kd.N_c + 1) % 2) / kd.N_c
        bzq_qc = monkhorst_pack(kd.N_c) + offset_c
        qd = KPointDescriptor(bzq_qc)
        qd.set_symmetry(atoms, kd.symmetry)
        return qd


def initialize_w_calculator(chi0calc, context, *,
                            coulomb,
                            xc='RPA',  # G0W0Kernel arguments
<<<<<<< HEAD
                            ppa=False,mpa=False, E0=Ha, eta=None,
=======
                            ppa=False, mpa=False, E0=Ha, eta=None,
>>>>>>> d87ba852
                            integrate_gamma=0, q0_correction=False):
    """Initialize a WCalculator from a Chi0Calculator.

    Parameters
    ----------
    chi0calc : Chi0Calculator
    xc : str
        Kernel to use when including vertex corrections.

    Remaining arguments: See WCalculator
    """
    from gpaw.response.g0w0_kernels import G0W0Kernel

    gs = chi0calc.gs
    qd = QPointDescriptor.from_gs(gs)

    xckernel = G0W0Kernel(xc=xc, ecut=chi0calc.chi0_body_calc.ecut,
                          gs=gs, qd=qd,
                          context=context)
  
    kwargs = dict()
    if ppa:
<<<<<<< HEAD
        wcalc = PPACalculator(gs, context, qd=qd,
                              coulomb=coulomb, xckernel=xckernel,
                              integrate_gamma=integrate_gamma, eta=eta,
                              q0_correction=q0_correction)
    elif mpa:
        wcalc = MPACalculator(gs, context, qd=qd,
                              coulomb=coulomb, xckernel=xckernel,
                              integrate_gamma=integrate_gamma, eta=eta, mpa=mpa,
                              q0_correction=q0_correction)
=======
        wcalc_cls = PPACalculator
    elif mpa:
        wcalc_cls = MPACalculator
        kwargs.update(mpa=mpa)
>>>>>>> d87ba852
    else:
        wcalc_cls = WCalculator

    return wcalc_cls(gs, context, qd=qd,
                     coulomb=coulomb, xckernel=xckernel,
                     integrate_gamma=integrate_gamma, eta=eta,
                     q0_correction=q0_correction, **kwargs)


class WBaseCalculator():

    def __init__(self, gs, context, *, qd,
                 coulomb, xckernel,
                 integrate_gamma=0, eta=None,
                 q0_correction=False):
        """
        Base class for W Calculator including basic initializations and Gamma
        Gamma handling.

        Parameters
        ----------
        gs : ResponseGroundStateAdapter
        context : ResponseContext
        qd : QPointDescriptor
        coulomb : CoulombKernel
        xckernel : G0W0Kernel
        integrate_gamma: int
             Method to integrate the Coulomb interaction. 1 is a numerical
             integration at all q-points with G=[0,0,0] - this breaks the
             symmetry slightly. 0 is analytical integration at q=[0,0,0] only
             this conserves the symmetry. integrate_gamma=2 is the same as 1,
             but the average is only carried out in the non-periodic directions
        q0_correction : bool
            Analytic correction to the q=0 contribution applicable to 2D
            systems.
        """
        self.gs = gs
        self.context = context
        self.qd = qd
        self.coulomb = coulomb
        self.xckernel = xckernel
        self.integrate_gamma = integrate_gamma
        self.eta = eta

        if q0_correction:
            assert self.coulomb.truncation == '2D'
            self.q0_corrector = Q0Correction(
                cell_cv=self.gs.gd.cell_cv,
                bzk_kc=self.gs.kd.bzk_kc,
                N_c=self.qd.N_c)

            npts_c = self.q0_corrector.npts_c
            self.context.print('Applying analytical 2D correction to W:',
                               flush=False)
            self.context.print('    Evaluating Gamma point contribution to W '
                               + 'on a %dx%dx%d grid' % tuple(npts_c))
        else:
            self.q0_corrector = None
    
    def get_V0sqrtV0(self, chi0):
        """
        Integrated Coulomb kernels.
        integrate_gamma = 0: Analytically integrated kernel
        in sphere around Gamma
        integrate_gamma > 0: Numerically  integrated kernel
        XXX: Understand and document Rq0, V0, sqrtV0
        """
        V0 = None
        sqrtV0 = None
        if self.integrate_gamma != 0:
            reduced = (self.integrate_gamma == 2)
            V0, sqrtV0 = self.coulomb.integrated_kernel(qpd=chi0.qpd,
                                                        reduced=reduced)
        elif self.integrate_gamma == 0 and chi0.optical_limit:
            bzvol = (2 * np.pi)**3 / self.gs.volume / self.qd.nbzkpts
            Rq0 = (3 * bzvol / (4 * np.pi))**(1. / 3.)
            V0 = 16 * np.pi**2 * Rq0 / bzvol
            sqrtV0 = (4 * np.pi)**(1.5) * Rq0**2 / bzvol / 2
        return V0, sqrtV0

    def apply_gamma_correction(self, W_GG, einv_GG, V0, sqrtV0, sqrtV_G):
        """
        Replacing q=0, (G,G')= (0,0), (0,:), (:,0) with corresponding
        matrix elements calculated with an average of the (diverging)
        Coulomb interaction.
        XXX: Understand and document exact expressions
        """
        W_GG[0, 0] = einv_GG[0, 0] * V0
        W_GG[0, 1:] = einv_GG[0, 1:] * sqrtV_G[1:] * sqrtV0
        W_GG[1:, 0] = einv_GG[1:, 0] * sqrtV0 * sqrtV_G[1:]

    
class WCalculator(WBaseCalculator):
    def get_HW_model(self, chi0, fxc_mode, only_correlation=True):
        assert only_correlation
        W_wGG = self.calculate_W_WgG(chi0,
                                     fxc_mode=fxc_mode,
                                     only_correlation=True)
        # HT used to calculate convulution between time-ordered G and W
        hilbert_transform = GWHilbertTransforms(chi0.wd.omega_w, self.eta)
        with self.context.timer('Hilbert'):
            W_xwGG = hilbert_transform(W_wGG)

        factor = 1.0 / (self.qd.nbzkpts * 2 * pi * self.gs.volume)
        return FullFrequencyHWModel(chi0.wd, W_xwGG, factor)
        
    def calculate_W_WgG(self, chi0,
                        fxc_mode='GW',
                        only_correlation=False):
        """Calculate the screened interaction in W_wGG or W_WgG representation.

        Additional Parameters
        ----------
        only_correlation: bool
             if true calculate Wc otherwise calculate full W
        out_dist: str
             specifices output distribution of W array (wGG or WgG)
        """
        W_wGG = self.calculate_W_wGG(chi0, fxc_mode,
                                     only_correlation=only_correlation)
        
        W_WgG = chi0.body.blockdist.distribute_as(W_wGG, chi0.body.nw, 'WgG')
        return W_WgG

    def calculate_W_wGG(self, chi0, fxc_mode='GW',
                        only_correlation=False):
        """In-place calculation of the screened interaction."""
        chi0_wGG = chi0.body.copy_array_with_distribution('wGG')
        dfc = DielectricFunctionCalculator(chi0, self.coulomb,
                                           self.xckernel, fxc_mode)
        self.context.timer.start('Dyson eq.')
        
        V0, sqrtV0 = self.get_V0sqrtV0(chi0)
        for iw, chi0_GG in enumerate(chi0_wGG):
            # Note, at q=0 get_epsinv_GG modifies chi0_GG
            einv_GG = dfc.get_epsinv_GG(chi0_GG, iw)
            # Renaming the chi0_GG buffer since it will be used to store W
            W_GG = chi0_GG
            # If only_correlation = True function spits out
            # W^c = sqrt(V)(epsinv - delta_GG')sqrt(V). However, full epsinv
            # is still needed for q0_corrector.
            einvt_GG = (einv_GG - dfc.I_GG) if only_correlation else einv_GG
            W_GG[:] = einvt_GG * (dfc.sqrtV_G *
                                  dfc.sqrtV_G[:, np.newaxis])
            if self.q0_corrector is not None and chi0.optical_limit:
                W = dfc.wblocks1d.a + iw
                self.q0_corrector.add_q0_correction(chi0.qpd, W_GG,
                                                    einv_GG,
                                                    chi0.chi0_WxvG[W],
                                                    chi0.chi0_Wvv[W],
                                                    dfc.sqrtV_G)
                # XXX Is it to correct to have "or" here?
            elif chi0.optical_limit or self.integrate_gamma != 0:
                self.apply_gamma_correction(W_GG, einvt_GG,
                                            V0, sqrtV0, dfc.sqrtV_G)

        self.context.timer.stop('Dyson eq.')
        return chi0_wGG

    def dyson_and_W_new(self, iq, q_c, chi0, ecut, coulomb):
        # assert not self.ppa
        # assert not self.do_GW_too
        assert ecut == chi0.qpd.ecut
        assert self.fxc_mode == 'GW'
        assert not np.allclose(q_c, 0)

        nW = len(self.wd)
        nG = chi0.qpd.ngmax

        from gpaw.response.wgg import Grid

        WGG = (nW, nG, nG)
        WgG_grid = Grid(
            comm=self.blockcomm,
            shape=WGG,
            cpugrid=(1, self.blockcomm.size, 1))
        assert chi0.chi0_wGG.shape == WgG_grid.myshape

        my_gslice = WgG_grid.myslice[1]

        dielectric_WgG = chi0.chi0_wGG  # XXX
        for iw, chi0_GG in enumerate(chi0.chi0_wGG):
            sqrtV_G = coulomb.sqrtV(chi0.qpd, q_v=None)
            e_GG = np.eye(nG) - chi0_GG * sqrtV_G * sqrtV_G[:, np.newaxis]
            e_gG = e_GG[my_gslice]

            dielectric_WgG[iw, :, :] = e_gG

        wgg_grid = Grid(comm=self.blockcomm, shape=WGG)

        dielectric_wgg = wgg_grid.zeros(dtype=complex)
        WgG_grid.redistribute(wgg_grid, dielectric_WgG, dielectric_wgg)

        assert np.allclose(dielectric_wgg, dielectric_WgG)

        wgg_grid.invert_inplace(dielectric_wgg)

        wgg_grid.redistribute(WgG_grid, dielectric_wgg, dielectric_WgG)
        inveps_WgG = dielectric_WgG

        self.context.timer.start('Dyson eq.')

        for iw, inveps_gG in enumerate(inveps_WgG):
            inveps_gG -= np.identity(nG)[my_gslice]
            thing_GG = sqrtV_G * sqrtV_G[:, np.newaxis]
            inveps_gG *= thing_GG[my_gslice]

        W_WgG = inveps_WgG
        Wp_wGG = W_WgG.copy()
        Wm_wGG = W_WgG.copy()
        return chi0.qpd, Wm_wGG, Wp_wGG  # not Hilbert transformed yet


class HWModel:
    """
        Hilbert Transformed W Model.
    """

    def get_HW(self, omega, f):
        """
            Get Hilbert transformed W at frequency omega.

            f: The occupation number for the orbital of the Greens function.
        """
        raise NotImplementedError


class FullFrequencyHWModel(HWModel):
    def __init__(self, wd, HW_swGG, factor):
        self.wd = wd
        self.HW_swGG = HW_swGG
        self.factor = factor

    def get_HW(self, omega, f):
<<<<<<< HEAD
        fsign = 2 * f - 1
        # For more information about how fsign, and wsign works, see
=======
        # For more information about how fsign and wsign works, see
>>>>>>> d87ba852
        # https://backend.orbit.dtu.dk/ws/portalfiles/portal/93075765/hueser_PhDthesis.pdf
        # eq. 2.2 endind up to eq. 2.11
        # Effectively, the symmetry of time ordered W is used,
        # i.e. W(w) = -W(-w). To allow that data is only stored for w>=0.
        # Hence, the interpolation happends always to the positive side, but
        # the information of true w is keps tract using wsign.
        # In addition, whether the orbital in question at G is occupied or
        # unoccupied, which then again affects, which Hilbert transform of
        # W is chosen, is kept track with fsign.
        fsign = np.sign(2 * f - 1)
        o = abs(omega)
        wsign = np.sign(omega + 1e-15)
        wd = self.wd
        # Pick +i*eta or -i*eta:
        s = (1 + wsign * np.sign(-fsign)).astype(int) // 2
        w = wd.get_floor_index(o, safe=False)
      
        # Interpolation indexes w + 1, therefore - 2 here
        if w > len(wd) - 2:
            return None, None

        o1 = wd.omega_w[w]
        o2 = wd.omega_w[w + 1]

        C1_GG = self.HW_swGG[s][w]
        C2_GG = self.HW_swGG[s][w + 1]
        p = self.factor * wsign

        sigma_GG = ((o - o1) * C2_GG + (o2 - o) * C1_GG) / (o2 - o1)
        dsigma_GG = wsign * (C2_GG - C1_GG) / (o2 - o1)
        return -1j * p * sigma_GG, -1j * p * dsigma_GG


class PPAHWModel(HWModel):
    def __init__(self, W_GG, omegat_GG, eta, factor):
        self.W_GG = W_GG
        self.omegat_GG = omegat_GG
        self.eta = eta
        self.factor = factor

    def get_HW(self, omega, f):
<<<<<<< HEAD
        sign = 2 * f - 1
=======
        sign = np.sign(2 * f - 1)
>>>>>>> d87ba852
        omegat_GG = self.omegat_GG
        W_GG = self.W_GG

        x1_GG = 1 / (omega + omegat_GG - 1j * self.eta)
        x2_GG = 1 / (omega - omegat_GG + 1j * self.eta)
        x3_GG = 1 / (omega + omegat_GG - 1j * self.eta * sign)
        x4_GG = 1 / (omega - omegat_GG - 1j * self.eta * sign)
        x_GG = self.factor * W_GG * (sign * (x1_GG - x2_GG) + x3_GG + x4_GG)
        dx_GG = -self.factor * W_GG * (sign * (x1_GG**2 - x2_GG**2) +
                                       x3_GG**2 + x4_GG**2)
        return x_GG.T.conj(), dx_GG.T.conj()
<<<<<<< HEAD

class MPAHWModel(HWModel):
    def __init__(self, W_nGG, omegat_nGG, eta, factor):
        self.W_nGG = W_nGG
        self.omegat_nGG = omegat_nGG
        self.eta = eta
        self.factor = factor
=======
>>>>>>> d87ba852

    def get_HW(self, omega, f, derivative=True):
        omegat_nGG = self.omegat_nGG
        W_nGG = self.W_nGG
        x1_nGG = f / (omega + omegat_nGG - 1j * self.eta)
        x2_nGG = (1.0-f) / (omega - omegat_nGG + 1j * self.eta)

        #x1_nGG = 1 / (omega + omegat_nGG - 1j * self.eta)
        #x2_nGG = 1 / (omega - omegat_nGG + 1j * self.eta)
        #x3_nGG = 1 / (omega + omegat_nGG - 1j * self.eta * sign)
        #x4_nGG = 1 / (omega - omegat_nGG - 1j * self.eta * sign)
        #x_nGG = self.factor * W_nGG * (sign * (x1_nGG - x2_nGG) + x3_nGG + x4_nGG)
        #dx_nGG = -self.factor * W_nGG * (sign * (x1_nGG**2 - x2_nGG**2) +
        #                               x3_nGG**2 + x4_nGG**2)
        x_GG = (2*self.factor)*np.sum(W_nGG * (x1_nGG+x2_nGG),axis=0) # Why 2 here

        if not derivative:
            return x_GG.conj()

        eps = 0.1 / 27.21
        xp_nGG = f / (omega+eps + omegat_nGG - 1j * self.eta)
        xp_nGG += (1.0-f) / (omega+eps - omegat_nGG + 1j * self.eta)
        xm_nGG = f / (omega-eps + omegat_nGG - 1j * self.eta)
        xm_nGG += (1.0-f) / (omega-eps - omegat_nGG + 1j * self.eta)
        dx_GG = 2*self.factor*np.sum(W_nGG * (xp_nGG-xm_nGG)/(2*eps), axis=0) # Why 2 here
        

        return x_GG.conj(), dx_GG.conj()  # Why do we have to do a conjugate

class MPAHWModel(HWModel):
    def __init__(self, W_nGG, omegat_nGG, eta, factor):
        self.W_nGG = W_nGG
        self.omegat_nGG = omegat_nGG
        self.eta = eta
        self.factor = factor

    def get_HW(self, omega, f, derivative=True):
        omegat_nGG = self.omegat_nGG
        W_nGG = self.W_nGG
        x1_nGG = f / (omega + omegat_nGG - 1j * self.eta)
        x2_nGG = (1.0 - f) / (omega - omegat_nGG + 1j * self.eta)

        x_GG = (2 * self.factor) * np.sum(W_nGG * (x1_nGG + x2_nGG),
                                          axis=0)  # Why 2 here

        if not derivative:
            return x_GG.conj()

        eps = 0.05
        xp_nGG = f / (omega + eps + omegat_nGG - 1j * self.eta)
        xp_nGG += (1.0 - f) / (omega + eps - omegat_nGG + 1j * self.eta)
        xm_nGG = f / (omega - eps + omegat_nGG - 1j * self.eta)
        xm_nGG += (1.0 - f) / (omega - eps - omegat_nGG + 1j * self.eta)
        dx_GG = 2 * self.factor * np.sum(W_nGG * (xp_nGG - xm_nGG) / (2 * eps),
                                         axis=0)  # Why 2 here

        return x_GG.conj(), dx_GG.conj()  # Why do we have to do a conjugate


class PPACalculator(WBaseCalculator):
    def get_HW_model(self, chi0,
                     fxc_mode='GW'):
        """Calculate the PPA parametrization of screened interaction.
        """
        assert len(chi0.wd.omega_w) == 2
        # E0 directly related to frequency mesh for chi0
        E0 = chi0.wd.omega_w[1].imag

        dfc = DielectricFunctionCalculator(chi0,
                                           self.coulomb,
                                           self.xckernel,
                                           fxc_mode)

        V0, sqrtV0 = self.get_V0sqrtV0(chi0)
        self.context.timer.start('Dyson eq.')
        einv_wGG = dfc.get_epsinv_wGG(only_correlation=True)
        omegat_GG = E0 * np.sqrt(einv_wGG[1] /
                                 (einv_wGG[0] - einv_wGG[1]))
        R_GG = -0.5 * omegat_GG * einv_wGG[0]
        W_GG = pi * R_GG * dfc.sqrtV_G * dfc.sqrtV_G[:, np.newaxis]
        if chi0.optical_limit or self.integrate_gamma != 0:
            self.apply_gamma_correction(W_GG, pi * R_GG,
                                        V0, sqrtV0,
                                        dfc.sqrtV_G)

        self.context.timer.stop('Dyson eq.')

        factor = 1.0 / (self.qd.nbzkpts * 2 * pi * self.gs.volume)

<<<<<<< HEAD
        print('ppa \n W:',W_GG[0,0],'\n om:',omegat_GG[0,0])
        print('ppa in \n, omega:', chi0.wd.omega_w, 'einv:', einv_wGG[:, 0, 0])
        return PPAHWModel(W_GG, omegat_GG, self.eta, factor)

=======
        return PPAHWModel(W_GG, omegat_GG, self.eta, factor)


>>>>>>> d87ba852
class MPACalculator(WBaseCalculator):
    def __init__(self, gs, context, *, qd,
                 coulomb, xckernel,
                 integrate_gamma, q0_correction, eta, mpa):
        super().__init__(gs, context, qd=qd, coulomb=coulomb,
                         xckernel=xckernel,
                         integrate_gamma=integrate_gamma,
                         q0_correction=q0_correction)
        self.eta = eta
        self.mpa = mpa

    def get_HW_model(self, chi0,
                     fxc_mode='GW'):
        """Calculate the PPA parametrization of screened interaction.
        """
<<<<<<< HEAD
        #assert len(chi0.wd.omega_w) == 2
        # E0 directly related to frequency mesh for chi0
        E0 = chi0.wd.omega_w[1].imag
=======
        # assert len(chi0.wd.omega_w) == 2
        # E0 directly related to frequency mesh for chi0
        # E0 = chi0.wd.omega_w[1].imag  # DALV: we are not using this line
>>>>>>> d87ba852

        dfc = DielectricFunctionCalculator(chi0,
                                           self.coulomb,
                                           self.xckernel,
                                           fxc_mode)

        V0, sqrtV0 = self.get_V0sqrtV0(chi0)
        self.context.timer.start('Dyson eq.')
        einv_wGG = dfc.get_epsinv_wGG(only_correlation=True)
        
        einv_WgG = chi0.body.blockdist.distribute_as(einv_wGG, chi0.nw, 'WgG')

        nG1 = einv_WgG.shape[1]
        nG2 = einv_WgG.shape[2]
<<<<<<< HEAD
        R_nGG = np.zeros((self.mpa['npoles'],nG1,nG2),dtype=complex)
        omegat_nGG = np.ones((self.mpa['npoles'],nG1,nG2),dtype=complex)
        for i in range(nG1):
            for j in range(nG2):
                R_n, omegat_n, MPred, PPcond_rate = mpa_RE_solver(self.mpa['npoles'], chi0.wd.omega_w, einv_WgG[:, i, j])
                omegat_n -= (0.1j/27.21)   # XXX
                omegat_nGG[:,i,j] = omegat_n
                R_nGG[:,i,j] = R_n

                #print('fails',PPcond_rate)

        R_nGG = chi0.body.blockdist.distribute_as(R_nGG, self.mpa['npoles'], 'wGG')
        omegat_nGG = chi0.body.blockdist.distribute_as(omegat_nGG, self.mpa['npoles'], 'wGG')

        W_nGG = pi * R_nGG * dfc.sqrtV_G[np.newaxis, :, np.newaxis] * dfc.sqrtV_G[np.newaxis, np.newaxis, :]
        
        if chi0.optical_limit or self.integrate_gamma != 0:
            for W_GG,R_GG in zip(W_nGG,R_nGG):
                self.apply_gamma_correction(W_GG, pi * R_GG,
                                            V0, sqrtV0,
                                            dfc.sqrtV_G)
        W_nGG = np.transpose(W_nGG, axes=(0,2,1))  # Why we need to do the transpose
        omegat_nGG = np.transpose(omegat_nGG, axes=(0,2,1))

        W_nGG = chi0.body.blockdist.distribute_as(W_nGG, self.mpa['npoles'], 'WgG')
        omegat_nGG = chi0.body.blockdist.distribute_as(omegat_nGG, self.mpa['npoles'], 'WgG')
=======
        R_nGG = np.zeros((self.mpa['npoles'], nG1, nG2), dtype=complex)
        omegat_nGG = np.ones((self.mpa['npoles'], nG1, nG2), dtype=complex)
        for i in range(nG1):
            for j in range(nG2):
                R_n, omegat_n, MPred, PPcond_rate = mpa_RE_solver(
                    self.mpa['npoles'], chi0.wd.omega_w, einv_WgG[:, i, j])
                omegat_n -= (0.1j / 27.21)   # XXX
                omegat_nGG[:, i, j] = omegat_n
                R_nGG[:, i, j] = R_n

        R_nGG = chi0.body.blockdist.distribute_as(R_nGG, self.mpa['npoles'], 'wGG')
        omegat_nGG = chi0.body.blockdist.distribute_as(omegat_nGG,
                                                  self.mpa['npoles'], 'wGG')

        W_nGG = pi * R_nGG * dfc.sqrtV_G[np.newaxis, :, np.newaxis] \
            * dfc.sqrtV_G[np.newaxis, np.newaxis, :]
        
        if chi0.optical_limit or self.integrate_gamma != 0:
            for W_GG, R_GG in zip(W_nGG, R_nGG):
                self.apply_gamma_correction(W_GG, pi * R_GG,
                                            V0, sqrtV0,
                                            dfc.sqrtV_G)
        W_nGG = np.transpose(W_nGG, axes=(0, 2, 1))  # Why the transpose
        omegat_nGG = np.transpose(omegat_nGG, axes=(0, 2, 1))

        W_nGG = chi0.body.blockdist.distribute_as(W_nGG, self.mpa['npoles'], 'WgG')
        omegat_nGG = chi0.body.blockdist.distribute_as(omegat_nGG,
                                                  self.mpa['npoles'], 'WgG')
>>>>>>> d87ba852

        self.context.timer.stop('Dyson eq.')

        factor = 1.0 / (self.qd.nbzkpts * 2 * pi * self.gs.volume)
<<<<<<< HEAD

        return MPAHWModel(W_nGG, omegat_nGG, self.eta, factor)
=======
        return MPAHWModel(W_nGG, omegat_nGG, self.eta, factor)
>>>>>>> d87ba852
<|MERGE_RESOLUTION|>--- conflicted
+++ resolved
@@ -7,10 +7,7 @@
 from gpaw.response.temp import DielectricFunctionCalculator
 from gpaw.response.hilbert import GWHilbertTransforms
 from gpaw.response.MPAinterpolation import mpa_RE_solver
-<<<<<<< HEAD
-=======
-
->>>>>>> d87ba852
+
 
 class QPointDescriptor(KPointDescriptor):
 
@@ -29,11 +26,7 @@
 def initialize_w_calculator(chi0calc, context, *,
                             coulomb,
                             xc='RPA',  # G0W0Kernel arguments
-<<<<<<< HEAD
-                            ppa=False,mpa=False, E0=Ha, eta=None,
-=======
                             ppa=False, mpa=False, E0=Ha, eta=None,
->>>>>>> d87ba852
                             integrate_gamma=0, q0_correction=False):
     """Initialize a WCalculator from a Chi0Calculator.
 
@@ -56,22 +49,10 @@
   
     kwargs = dict()
     if ppa:
-<<<<<<< HEAD
-        wcalc = PPACalculator(gs, context, qd=qd,
-                              coulomb=coulomb, xckernel=xckernel,
-                              integrate_gamma=integrate_gamma, eta=eta,
-                              q0_correction=q0_correction)
-    elif mpa:
-        wcalc = MPACalculator(gs, context, qd=qd,
-                              coulomb=coulomb, xckernel=xckernel,
-                              integrate_gamma=integrate_gamma, eta=eta, mpa=mpa,
-                              q0_correction=q0_correction)
-=======
         wcalc_cls = PPACalculator
     elif mpa:
         wcalc_cls = MPACalculator
         kwargs.update(mpa=mpa)
->>>>>>> d87ba852
     else:
         wcalc_cls = WCalculator
 
@@ -306,12 +287,7 @@
         self.factor = factor
 
     def get_HW(self, omega, f):
-<<<<<<< HEAD
-        fsign = 2 * f - 1
-        # For more information about how fsign, and wsign works, see
-=======
         # For more information about how fsign and wsign works, see
->>>>>>> d87ba852
         # https://backend.orbit.dtu.dk/ws/portalfiles/portal/93075765/hueser_PhDthesis.pdf
         # eq. 2.2 endind up to eq. 2.11
         # Effectively, the symmetry of time ordered W is used,
@@ -353,11 +329,7 @@
         self.factor = factor
 
     def get_HW(self, omega, f):
-<<<<<<< HEAD
-        sign = 2 * f - 1
-=======
         sign = np.sign(2 * f - 1)
->>>>>>> d87ba852
         omegat_GG = self.omegat_GG
         W_GG = self.W_GG
 
@@ -369,44 +341,7 @@
         dx_GG = -self.factor * W_GG * (sign * (x1_GG**2 - x2_GG**2) +
                                        x3_GG**2 + x4_GG**2)
         return x_GG.T.conj(), dx_GG.T.conj()
-<<<<<<< HEAD
-
-class MPAHWModel(HWModel):
-    def __init__(self, W_nGG, omegat_nGG, eta, factor):
-        self.W_nGG = W_nGG
-        self.omegat_nGG = omegat_nGG
-        self.eta = eta
-        self.factor = factor
-=======
->>>>>>> d87ba852
-
-    def get_HW(self, omega, f, derivative=True):
-        omegat_nGG = self.omegat_nGG
-        W_nGG = self.W_nGG
-        x1_nGG = f / (omega + omegat_nGG - 1j * self.eta)
-        x2_nGG = (1.0-f) / (omega - omegat_nGG + 1j * self.eta)
-
-        #x1_nGG = 1 / (omega + omegat_nGG - 1j * self.eta)
-        #x2_nGG = 1 / (omega - omegat_nGG + 1j * self.eta)
-        #x3_nGG = 1 / (omega + omegat_nGG - 1j * self.eta * sign)
-        #x4_nGG = 1 / (omega - omegat_nGG - 1j * self.eta * sign)
-        #x_nGG = self.factor * W_nGG * (sign * (x1_nGG - x2_nGG) + x3_nGG + x4_nGG)
-        #dx_nGG = -self.factor * W_nGG * (sign * (x1_nGG**2 - x2_nGG**2) +
-        #                               x3_nGG**2 + x4_nGG**2)
-        x_GG = (2*self.factor)*np.sum(W_nGG * (x1_nGG+x2_nGG),axis=0) # Why 2 here
-
-        if not derivative:
-            return x_GG.conj()
-
-        eps = 0.1 / 27.21
-        xp_nGG = f / (omega+eps + omegat_nGG - 1j * self.eta)
-        xp_nGG += (1.0-f) / (omega+eps - omegat_nGG + 1j * self.eta)
-        xm_nGG = f / (omega-eps + omegat_nGG - 1j * self.eta)
-        xm_nGG += (1.0-f) / (omega-eps - omegat_nGG + 1j * self.eta)
-        dx_GG = 2*self.factor*np.sum(W_nGG * (xp_nGG-xm_nGG)/(2*eps), axis=0) # Why 2 here
-        
-
-        return x_GG.conj(), dx_GG.conj()  # Why do we have to do a conjugate
+
 
 class MPAHWModel(HWModel):
     def __init__(self, W_nGG, omegat_nGG, eta, factor):
@@ -468,16 +403,9 @@
 
         factor = 1.0 / (self.qd.nbzkpts * 2 * pi * self.gs.volume)
 
-<<<<<<< HEAD
-        print('ppa \n W:',W_GG[0,0],'\n om:',omegat_GG[0,0])
-        print('ppa in \n, omega:', chi0.wd.omega_w, 'einv:', einv_wGG[:, 0, 0])
         return PPAHWModel(W_GG, omegat_GG, self.eta, factor)
 
-=======
-        return PPAHWModel(W_GG, omegat_GG, self.eta, factor)
-
-
->>>>>>> d87ba852
+
 class MPACalculator(WBaseCalculator):
     def __init__(self, gs, context, *, qd,
                  coulomb, xckernel,
@@ -493,15 +421,9 @@
                      fxc_mode='GW'):
         """Calculate the PPA parametrization of screened interaction.
         """
-<<<<<<< HEAD
-        #assert len(chi0.wd.omega_w) == 2
-        # E0 directly related to frequency mesh for chi0
-        E0 = chi0.wd.omega_w[1].imag
-=======
         # assert len(chi0.wd.omega_w) == 2
         # E0 directly related to frequency mesh for chi0
         # E0 = chi0.wd.omega_w[1].imag  # DALV: we are not using this line
->>>>>>> d87ba852
 
         dfc = DielectricFunctionCalculator(chi0,
                                            self.coulomb,
@@ -516,34 +438,6 @@
 
         nG1 = einv_WgG.shape[1]
         nG2 = einv_WgG.shape[2]
-<<<<<<< HEAD
-        R_nGG = np.zeros((self.mpa['npoles'],nG1,nG2),dtype=complex)
-        omegat_nGG = np.ones((self.mpa['npoles'],nG1,nG2),dtype=complex)
-        for i in range(nG1):
-            for j in range(nG2):
-                R_n, omegat_n, MPred, PPcond_rate = mpa_RE_solver(self.mpa['npoles'], chi0.wd.omega_w, einv_WgG[:, i, j])
-                omegat_n -= (0.1j/27.21)   # XXX
-                omegat_nGG[:,i,j] = omegat_n
-                R_nGG[:,i,j] = R_n
-
-                #print('fails',PPcond_rate)
-
-        R_nGG = chi0.body.blockdist.distribute_as(R_nGG, self.mpa['npoles'], 'wGG')
-        omegat_nGG = chi0.body.blockdist.distribute_as(omegat_nGG, self.mpa['npoles'], 'wGG')
-
-        W_nGG = pi * R_nGG * dfc.sqrtV_G[np.newaxis, :, np.newaxis] * dfc.sqrtV_G[np.newaxis, np.newaxis, :]
-        
-        if chi0.optical_limit or self.integrate_gamma != 0:
-            for W_GG,R_GG in zip(W_nGG,R_nGG):
-                self.apply_gamma_correction(W_GG, pi * R_GG,
-                                            V0, sqrtV0,
-                                            dfc.sqrtV_G)
-        W_nGG = np.transpose(W_nGG, axes=(0,2,1))  # Why we need to do the transpose
-        omegat_nGG = np.transpose(omegat_nGG, axes=(0,2,1))
-
-        W_nGG = chi0.body.blockdist.distribute_as(W_nGG, self.mpa['npoles'], 'WgG')
-        omegat_nGG = chi0.body.blockdist.distribute_as(omegat_nGG, self.mpa['npoles'], 'WgG')
-=======
         R_nGG = np.zeros((self.mpa['npoles'], nG1, nG2), dtype=complex)
         omegat_nGG = np.ones((self.mpa['npoles'], nG1, nG2), dtype=complex)
         for i in range(nG1):
@@ -572,14 +466,8 @@
         W_nGG = chi0.body.blockdist.distribute_as(W_nGG, self.mpa['npoles'], 'WgG')
         omegat_nGG = chi0.body.blockdist.distribute_as(omegat_nGG,
                                                   self.mpa['npoles'], 'WgG')
->>>>>>> d87ba852
 
         self.context.timer.stop('Dyson eq.')
 
         factor = 1.0 / (self.qd.nbzkpts * 2 * pi * self.gs.volume)
-<<<<<<< HEAD
-
-        return MPAHWModel(W_nGG, omegat_nGG, self.eta, factor)
-=======
-        return MPAHWModel(W_nGG, omegat_nGG, self.eta, factor)
->>>>>>> d87ba852
+        return MPAHWModel(W_nGG, omegat_nGG, self.eta, factor)