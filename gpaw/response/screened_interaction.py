--- conflicted
+++ resolved
@@ -579,7 +579,6 @@
 
         self.context.timer.stop('Dyson eq.')
         return pdi, chi0_wGG
-<<<<<<< HEAD
 
 
     def get_density_matrix(self,kpt1, kpt2, pd_q, pawcorr_q, known_iQ=None):
@@ -624,7 +623,7 @@
         M_vv = np.dot(pd.gd.cell_cv.T, np.dot(U_cc.T,
                                               np.linalg.inv(pd.gd.cell_cv).T))
 
-        pawcorr = pawcorr_q[iq_in_list].remap_somehow(M_vv, G_Gv, sym, sign)        
+        pawcorr = pawcorr_q[iq_in_list].remap(M_vv, G_Gv, sym, sign)        
         rho_mnG = np.zeros((len(kpt1.eps_n), len(kpt2.eps_n), len(G_Gv)),
                            complex)
         for m in range(len(rho_mnG)):
@@ -633,7 +632,6 @@
             rho_mnG[m] = self.pair.calculate_pair_density(ut1cc_R, C1_aGi,
                                                           kpt2, pd, I_G)
         return rho_mnG, iq
-=======
     
     def dyson_and_W_new(self, wstc, iq, q_c, chi0, ecut):
         assert not self.ppa
@@ -690,5 +688,4 @@
         W_WgG = inveps_WgG
         Wp_wGG = W_WgG.copy()
         Wm_wGG = W_WgG.copy()
-        return chi0.pd, Wm_wGG, Wp_wGG  # not Hilbert transformed yet
->>>>>>> b71dbdef
+        return chi0.pd, Wm_wGG, Wp_wGG  # not Hilbert transformed yet