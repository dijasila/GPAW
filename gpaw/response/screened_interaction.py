import numpy as np
from math import pi
from gpaw.response.q0_correction import Q0Correction
from ase.units import Ha
from ase.dft.kpoints import monkhorst_pack
from gpaw.kpt_descriptor import KPointDescriptor
from gpaw.response.temp import DielectricFunctionCalculator
from gpaw.response.hilbert import GWHilbertTransforms

def get_XXX(qpd, N_c, N=100):
    B_cv = 2 * np.pi * qpd.gd.icell_cv
    Nf_c = np.array([N, N, N])
    q_qc = monkhorst_pack(Nf_c) 

    from gpaw.kpt_descriptor import to1bz
    q_qc = to1bz(q_qc, qpd.gd.cell_cv)
    q_qc /= N_c
    q_qv = np.dot(q_qc, B_cv)

    V_q = 4 * np.pi / np.sum(q_qv**2, axis=1)

    return np.sum(V_q) / (N**3) 


class QPointDescriptor(KPointDescriptor):

    @staticmethod
    def from_gs(gs):
        kd, atoms = gs.kd, gs.atoms
        # Find q-vectors and weights in the IBZ:
        assert -1 not in kd.bz2bz_ks
        offset_c = 0.5 * ((kd.N_c + 1) % 2) / kd.N_c
        bzq_qc = monkhorst_pack(kd.N_c) + offset_c
        qd = KPointDescriptor(bzq_qc)
        qd.set_symmetry(atoms, kd.symmetry)
        return qd


def initialize_w_calculator(chi0calc, context, *,
                            coulomb,
                            xc='RPA',  # G0W0Kernel arguments
                            ppa=False, E0=Ha, eta=None,
                            integrate_gamma=0, q0_correction=False):
    """Initialize a WCalculator from a Chi0Calculator.

    Parameters
    ----------
    chi0calc : Chi0Calculator
    xc : str
        Kernel to use when including vertex corrections.

    Remaining arguments: See WCalculator
    """
    from gpaw.response.g0w0_kernels import G0W0Kernel

    gs = chi0calc.gs
    qd = QPointDescriptor.from_gs(gs)

    xckernel = G0W0Kernel(xc=xc, ecut=chi0calc.chi0_body_calc.ecut,
                          gs=gs, qd=qd,
                          context=context)

    if ppa:
        wcalc_cls = PPACalculator
    else:
        wcalc_cls = WCalculator

    return wcalc_cls(gs, context, qd=qd,
                     coulomb=coulomb, xckernel=xckernel,
                     integrate_gamma=integrate_gamma, eta=eta,
                     q0_correction=q0_correction)


class WBaseCalculator():

    def __init__(self, gs, context, *, qd,
                 coulomb, xckernel,
                 integrate_gamma=0, eta=None,
                 q0_correction=False):
        """
        Base class for W Calculator including basic initializations and Gamma
        Gamma handling.

        Parameters
        ----------
        gs : ResponseGroundStateAdapter
        context : ResponseContext
        qd : QPointDescriptor
        coulomb : CoulombKernel
        xckernel : G0W0Kernel
        integrate_gamma: int
             Method to integrate the Coulomb interaction. 1 is a numerical
             integration at all q-points with G=[0,0,0] - this breaks the
             symmetry slightly. 0 is analytical integration at q=[0,0,0] only
             this conserves the symmetry. integrate_gamma=2 is the same as 1,
             but the average is only carried out in the non-periodic directions
        q0_correction : bool
            Analytic correction to the q=0 contribution applicable to 2D
            systems.
        """
        self.gs = gs
        self.context = context
        self.qd = qd
        self.coulomb = coulomb
        self.xckernel = xckernel
        self.integrate_gamma = integrate_gamma
        self.eta = eta

        if q0_correction:
            assert self.coulomb.truncation == '2D'
            self.q0_corrector = Q0Correction(
                cell_cv=self.gs.gd.cell_cv,
                bzk_kc=self.gs.kd.bzk_kc,
                N_c=self.qd.N_c)

            npts_c = self.q0_corrector.npts_c
            self.context.print('Applying analytical 2D correction to W:',
                               flush=False)
            self.context.print('    Evaluating Gamma point contribution to W '
                               + 'on a %dx%dx%d grid' % tuple(npts_c))
        else:
            self.q0_corrector = None

    def get_V0sqrtV0(self, chi0):
        """
        Integrated Coulomb kernels.
        integrate_gamma = 0: Analytically integrated kernel
        in sphere around Gamma
        integrate_gamma > 0: Numerically  integrated kernel
        XXX: Understand and document Rq0, V0, sqrtV0
        """
        V0 = None
        sqrtV0 = None
        if self.integrate_gamma in {1, 2}:
            reduced = (self.integrate_gamma == 2)
            V0, sqrtV0 = self.coulomb.integrated_kernel(qpd=chi0.qpd,
                                                        reduced=reduced)
<<<<<<< HEAD
        elif self.integrate_gamma == 0 and chi0.optical_limit:
            bzvol = (2 * np.pi)**3 / self.gs.volume / self.qd.nbzkpts
            Rq0 = (3 * bzvol / (4 * np.pi))**(1. / 3.)
            V0 = 16 * np.pi**2 * Rq0 / bzvol
            V0 = get_XXX(chi0.qpd, self.qd.N_c) 
            sqrtV0 = (4 * np.pi)**(1.5) * Rq0**2 / bzvol / 2
=======
        elif self.integrate_gamma == 0:
            if chi0.optical_limit:
                bzvol = (2 * np.pi)**3 / self.gs.volume / self.qd.nbzkpts
                Rq0 = (3 * bzvol / (4 * np.pi))**(1. / 3.)
                V0 = 16 * np.pi**2 * Rq0 / bzvol
                sqrtV0 = (4 * np.pi)**(1.5) * Rq0**2 / bzvol / 2
        else:
            raise KeyError('Unknown integrate_gamma option:'
                           f'{self.integrate_gamma}. Expected 0, 1, 2 or WS.')
>>>>>>> 8e2277af
        return V0, sqrtV0

    def apply_gamma_correction(self, W_GG, einv_GG, V0, sqrtV0, sqrtV_G):
        """
        Replacing q=0, (G,G')= (0,0), (0,:), (:,0) with corresponding
        matrix elements calculated with an average of the (diverging)
        Coulomb interaction.
        XXX: Understand and document exact expressions
        """
        W_GG[0, 0] = einv_GG[0, 0] * V0
        W_GG[0, 1:] = einv_GG[0, 1:] * sqrtV_G[1:] * sqrtV0
        W_GG[1:, 0] = einv_GG[1:, 0] * sqrtV0 * sqrtV_G[1:]


class WCalculator(WBaseCalculator):
    def get_HW_model(self, chi0, fxc_mode, only_correlation=True):
        assert only_correlation
        W_wGG = self.calculate_W_WgG(chi0,
                                     fxc_mode=fxc_mode,
                                     only_correlation=True)
        # HT used to calculate convulution between time-ordered G and W
        hilbert_transform = GWHilbertTransforms(chi0.wd.omega_w, self.eta)
        with self.context.timer('Hilbert'):
            W_xwGG = hilbert_transform(W_wGG)

        factor = 1.0 / (self.qd.nbzkpts * 2 * pi * self.gs.volume)
        return FullFrequencyHWModel(chi0.wd, W_xwGG, factor)

    def calculate_W_WgG(self, chi0,
                        fxc_mode='GW',
                        only_correlation=False):
        """Calculate the screened interaction in W_wGG or W_WgG representation.

        Additional Parameters
        ----------
        only_correlation: bool
             if true calculate Wc otherwise calculate full W
        out_dist: str
             specifices output distribution of W array (wGG or WgG)
        """
        W_wGG = self.calculate_W_wGG(chi0, fxc_mode,
                                     only_correlation=only_correlation)

        W_WgG = chi0.body.blockdist.distribute_as(W_wGG, chi0.body.nw, 'WgG')
        return W_WgG

    def calculate_W_wGG(self, chi0, fxc_mode='GW',
                        only_correlation=False):
        """In-place calculation of the screened interaction."""
        chi0_wGG = chi0.body.copy_array_with_distribution('wGG')
        dfc = DielectricFunctionCalculator(chi0, self.coulomb,
                                           self.xckernel, fxc_mode)
        self.context.timer.start('Dyson eq.')

        if self.integrate_gamma == 'WS':
            from gpaw.hybrids.wstc import WignerSeitzTruncatedCoulomb
            wstc = WignerSeitzTruncatedCoulomb(chi0.qpd.gd.cell_cv,
                                               dfc.coulomb.N_c)
            sqrtV_G = wstc.get_potential(chi0.qpd)**0.5
        else:
            sqrtV_G = dfc.sqrtV_G
            V0, sqrtV0 = self.get_V0sqrtV0(chi0)

        for iw, chi0_GG in enumerate(chi0_wGG):
            # Note, at q=0 get_epsinv_GG modifies chi0_GG
            einv_GG = dfc.get_epsinv_GG(chi0_GG, iw)
            # Renaming the chi0_GG buffer since it will be used to store W
            W_GG = chi0_GG
            # If only_correlation = True function spits out
            # W^c = sqrt(V)(epsinv - delta_GG')sqrt(V). However, full epsinv
            # is still needed for q0_corrector.
            einvt_GG = (einv_GG - dfc.I_GG) if only_correlation else einv_GG
            W_GG[:] = einvt_GG * (sqrtV_G *
                                  sqrtV_G[:, np.newaxis])
            if self.q0_corrector is not None and chi0.optical_limit:
                W = dfc.wblocks1d.a + iw
                self.q0_corrector.add_q0_correction(chi0.qpd, W_GG,
                                                    einv_GG,
                                                    chi0.chi0_WxvG[W],
                                                    chi0.chi0_Wvv[W],
                                                    sqrtV_G)
                # XXX Is it to correct to have "or" here?
            elif (self.integrate_gamma == 0 and chi0.optical_limit) or\
                    self.integrate_gamma in {1, 2}:
                self.apply_gamma_correction(W_GG, einvt_GG,
                                            V0, sqrtV0, dfc.sqrtV_G)

        self.context.timer.stop('Dyson eq.')
        return chi0_wGG

    def dyson_and_W_new(self, iq, q_c, chi0, ecut, coulomb):
        # assert not self.ppa
        # assert not self.do_GW_too
        assert ecut == chi0.qpd.ecut
        assert self.fxc_mode == 'GW'
        assert not np.allclose(q_c, 0)

        nW = len(self.wd)
        nG = chi0.qpd.ngmax

        from gpaw.response.wgg import Grid

        WGG = (nW, nG, nG)
        WgG_grid = Grid(
            comm=self.blockcomm,
            shape=WGG,
            cpugrid=(1, self.blockcomm.size, 1))
        assert chi0.chi0_wGG.shape == WgG_grid.myshape

        my_gslice = WgG_grid.myslice[1]

        dielectric_WgG = chi0.chi0_wGG  # XXX
        for iw, chi0_GG in enumerate(chi0.chi0_wGG):
            sqrtV_G = coulomb.sqrtV(chi0.qpd, q_v=None)
            e_GG = np.eye(nG) - chi0_GG * sqrtV_G * sqrtV_G[:, np.newaxis]
            e_gG = e_GG[my_gslice]

            dielectric_WgG[iw, :, :] = e_gG

        wgg_grid = Grid(comm=self.blockcomm, shape=WGG)

        dielectric_wgg = wgg_grid.zeros(dtype=complex)
        WgG_grid.redistribute(wgg_grid, dielectric_WgG, dielectric_wgg)

        assert np.allclose(dielectric_wgg, dielectric_WgG)

        wgg_grid.invert_inplace(dielectric_wgg)

        wgg_grid.redistribute(WgG_grid, dielectric_wgg, dielectric_WgG)
        inveps_WgG = dielectric_WgG

        self.context.timer.start('Dyson eq.')

        for iw, inveps_gG in enumerate(inveps_WgG):
            inveps_gG -= np.identity(nG)[my_gslice]
            thing_GG = sqrtV_G * sqrtV_G[:, np.newaxis]
            inveps_gG *= thing_GG[my_gslice]

        W_WgG = inveps_WgG
        Wp_wGG = W_WgG.copy()
        Wm_wGG = W_WgG.copy()
        return chi0.qpd, Wm_wGG, Wp_wGG  # not Hilbert transformed yet


class HWModel:
    """
        Hilbert Transformed W Model.
    """

    def get_HW(self, omega, fsign):
        """
            Get Hilbert transformed W at frequency omega.

            The fsign is utilize to select which type of Hilbert transform
            is selected, as is detailed in Sigma expectation value evaluation
            where this model is used.
        """
        raise NotImplementedError


class FullFrequencyHWModel(HWModel):
    def __init__(self, wd, HW_swGG, factor):
        self.wd = wd
        self.HW_swGG = HW_swGG
        self.factor = factor

    def get_HW(self, omega, fsign):
        # For more information about how fsign, and wsign works, see
        # https://backend.orbit.dtu.dk/ws/portalfiles/portal/93075765/hueser_PhDthesis.pdf
        # eq. 2.2 endind up to eq. 2.11
        # Effectively, the symmetry of time ordered W is used,
        # i.e. W(w) = -W(-w). To allow that data is only stored for w>=0.
        # Hence, the interpolation happends always to the positive side, but
        # the information of true w is keps tract using wsign.
        # In addition, whether the orbital in question at G is occupied or
        # unoccupied, which then again affects, which Hilbert transform of
        # W is chosen, is kept track with fsign.
        o = abs(omega)
        wsign = np.sign(omega + 1e-15)
        wd = self.wd
        # Pick +i*eta or -i*eta:
        s = (1 + wsign * np.sign(-fsign)).astype(int) // 2
        w = wd.get_floor_index(o, safe=False)

        # Interpolation indexes w + 1, therefore - 2 here
        if w > len(wd) - 2:
            return None, None

        o1 = wd.omega_w[w]
        o2 = wd.omega_w[w + 1]

        C1_GG = self.HW_swGG[s][w]
        C2_GG = self.HW_swGG[s][w + 1]
        p = self.factor * wsign

        sigma_GG = ((o - o1) * C2_GG + (o2 - o) * C1_GG) / (o2 - o1)
        dsigma_GG = wsign * (C2_GG - C1_GG) / (o2 - o1)
        return -1j * p * sigma_GG, -1j * p * dsigma_GG


class PPAHWModel(HWModel):
    def __init__(self, W_GG, omegat_GG, eta, factor):
        self.W_GG = W_GG
        self.omegat_GG = omegat_GG
        self.eta = eta
        self.factor = factor

    def get_HW(self, omega, sign):
        omegat_GG = self.omegat_GG
        W_GG = self.W_GG

        x1_GG = 1 / (omega + omegat_GG - 1j * self.eta)
        x2_GG = 1 / (omega - omegat_GG + 1j * self.eta)
        x3_GG = 1 / (omega + omegat_GG - 1j * self.eta * sign)
        x4_GG = 1 / (omega - omegat_GG - 1j * self.eta * sign)
        x_GG = self.factor * W_GG * (sign * (x1_GG - x2_GG) + x3_GG + x4_GG)
        dx_GG = -self.factor * W_GG * (sign * (x1_GG**2 - x2_GG**2) +
                                       x3_GG**2 + x4_GG**2)
        return x_GG, dx_GG


class PPACalculator(WBaseCalculator):
    def get_HW_model(self, chi0,
                     fxc_mode='GW'):
        """Calculate the PPA parametrization of screened interaction.
        """
        assert len(chi0.wd.omega_w) == 2
        # E0 directly related to frequency mesh for chi0
        E0 = chi0.wd.omega_w[1].imag

        dfc = DielectricFunctionCalculator(chi0,
                                           self.coulomb,
                                           self.xckernel,
                                           fxc_mode)

        V0, sqrtV0 = self.get_V0sqrtV0(chi0)
        self.context.timer.start('Dyson eq.')
        einv_wGG = dfc.get_epsinv_wGG(only_correlation=True)
        omegat_GG = E0 * np.sqrt(einv_wGG[1] /
                                 (einv_wGG[0] - einv_wGG[1]))
        R_GG = -0.5 * omegat_GG * einv_wGG[0]
        W_GG = pi * R_GG * dfc.sqrtV_G * dfc.sqrtV_G[:, np.newaxis]
        if chi0.optical_limit or self.integrate_gamma != 0:
            self.apply_gamma_correction(W_GG, pi * R_GG,
                                        V0, sqrtV0,
                                        dfc.sqrtV_G)

        self.context.timer.stop('Dyson eq.')

        factor = 1.0 / (self.qd.nbzkpts * 2 * pi * self.gs.volume)

        return PPAHWModel(W_GG, omegat_GG, self.eta, factor)<|MERGE_RESOLUTION|>--- conflicted
+++ resolved
@@ -135,14 +135,6 @@
             reduced = (self.integrate_gamma == 2)
             V0, sqrtV0 = self.coulomb.integrated_kernel(qpd=chi0.qpd,
                                                         reduced=reduced)
-<<<<<<< HEAD
-        elif self.integrate_gamma == 0 and chi0.optical_limit:
-            bzvol = (2 * np.pi)**3 / self.gs.volume / self.qd.nbzkpts
-            Rq0 = (3 * bzvol / (4 * np.pi))**(1. / 3.)
-            V0 = 16 * np.pi**2 * Rq0 / bzvol
-            V0 = get_XXX(chi0.qpd, self.qd.N_c) 
-            sqrtV0 = (4 * np.pi)**(1.5) * Rq0**2 / bzvol / 2
-=======
         elif self.integrate_gamma == 0:
             if chi0.optical_limit:
                 bzvol = (2 * np.pi)**3 / self.gs.volume / self.qd.nbzkpts
@@ -152,7 +144,6 @@
         else:
             raise KeyError('Unknown integrate_gamma option:'
                            f'{self.integrate_gamma}. Expected 0, 1, 2 or WS.')
->>>>>>> 8e2277af
         return V0, sqrtV0
 
     def apply_gamma_correction(self, W_GG, einv_GG, V0, sqrtV0, sqrtV_G):
