--- conflicted
+++ resolved
@@ -155,12 +155,8 @@
             wstc = WignerSeitzTruncatedCoulomb(
                 self.wcalc.gs.gd.cell_cv,
                 self.wcalc.gs.kd.N_c)
-<<<<<<< HEAD
             self.context.print(wstc.get_description())
-=======
-            # self.context.print(wstc.get_description()) # uncomment & add to
-            # stdout in a separate merge request related to issue #604
->>>>>>> 475c0b7b
+
         else:
             wstc = None
 
