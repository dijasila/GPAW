--- conflicted
+++ resolved
@@ -7,11 +7,8 @@
 from ase.utils import lazyproperty
 
 import gpaw.mpi as mpi
-<<<<<<< HEAD
 from gpaw.transformers import Transformer
-=======
 from gpaw.response.ibz2bz import IBZ2BZMaps
->>>>>>> de81257b
 
 
 class ResponseGroundStateAdapter:
@@ -47,16 +44,11 @@
         self._hamiltonian = calc.hamiltonian
         self._calc = calc
 
-<<<<<<< HEAD
         self.real_space_interpolation = real_space_interpolation
         self._nt_sr = None  # Buffer for pseudo density on the finegrid
 
-    @staticmethod
-    def from_gpw_file(gpw, context=None, **kwargs):
-=======
     @classmethod
-    def from_gpw_file(cls, gpw, context):
->>>>>>> de81257b
+    def from_gpw_file(cls, gpw, *, context, **kwargs):
         """Initiate the ground state adapter directly from a .gpw file."""
         from gpaw import GPAW, disable_dry_run
         assert Path(gpw).is_file()
@@ -67,11 +59,7 @@
             with disable_dry_run():
                 calc = GPAW(gpw, txt=None, communicator=mpi.serial_comm)
 
-<<<<<<< HEAD
-        return ResponseGroundStateAdapter(calc, **kwargs)
-=======
-        return cls(calc)
->>>>>>> de81257b
+        return cls(calc, **kwargs)
 
     @property
     def pd(self):
