import numpy as np
from ase.units import Ha, Bohr


class ResponseGroundStateAdapter:
    def __init__(self, calc):
        wfs = calc.wfs

        self.kd = wfs.kd
        self.world = calc.world
        self.gd = wfs.gd
        self.bd = wfs.bd
        self.nspins = wfs.nspins
        self.dtype = wfs.dtype

        self.spos_ac = calc.spos_ac

        self.kpt_u = wfs.kpt_u
        self.kpt_qs = wfs.kpt_qs
        self.setups = wfs.setups

        self.fermi_level = wfs.fermi_level
        self.atoms = calc.atoms
        self.pbc = self.atoms.pbc
        self.volume = self.gd.volume

        self.nvalence = wfs.nvalence

        self._wfs = wfs
        self._density = calc.density
        self._hamiltonian = calc.hamiltonian
        self._calc = calc

    @property
    def pd(self):
        # This is an attribute error in FD/LCAO mode.
        # We need to abstract away "calc" in all places used by response
        # code, and that includes places that are also compatible with FD.
        return self._wfs.pd

    def get_occupations_width(self):
        # Ugly hack only used by pair.intraband_pair_density I think.
        # Actually: was copy-pasted in chi0 also.
        # More duplication can probably be eliminated around those.

        # Only works with Fermi-Dirac distribution
        occs = self._wfs.occupations
        assert occs.name in {'fermi-dirac', 'zero-width'}

        # No carriers when T=0
        width = getattr(occs, '_width', 0.0) / Ha
        return width

    def nonpbc_cell_product(self):
        """Volume, area, or length, taken in all non-periodic directions."""
        nonpbc = ~self.pbc
        cell_cv = self.gd.cell_cv
        return abs(np.linalg.det(cell_cv[nonpbc][:, nonpbc]))

    @property
<<<<<<< HEAD
    def nt_sR(self):
        # Used by kxc
=======
    def nt_sG(self):
        # Used by fxc_kernels
>>>>>>> 52a0a1bf
        return self._density.nt_sG

    @property
    def D_asp(self):
        # Used by fxc_kernels
        return self._density.D_asp

    def all_electron_density(self, gridrefinement=2):
        # Used by fxc_kernels
        return self._density.get_all_electron_density(
            atoms=self.atoms, gridrefinement=gridrefinement)

    # Things used by EXX.  This is getting pretty involved.
    #
    # EXX naughtily accesses the density object in order to
    # interpolate_pseudo_density() which is in principle mutable.

    def hacky_all_electron_density(self, **kwargs):
        # fxc likes to get all electron densities.  It calls
        # calc.get_all_electron_density() and so we wrap that here.
        # But it also collects to serial (bad), and it also zeropads
        # nonperiodic directions (probably WRONG!).
        #
        # Also this one returns in user units, whereas the calling
        # code actually wants internal units.  Very silly then.
        #
        # ALso, the calling code often wants the gd, which is not
        # returned, so it is redundantly reconstructed in multiple
        # places by refining the "right" number of times.
        n_g = self._calc.get_all_electron_density(**kwargs)
        n_g *= Bohr**3
        return n_g

    # Used by EXX.
    @property
    def hamiltonian(self):
        return self._hamiltonian

    # Used by EXX.
    @property
    def density(self):
        return self._density

    # Ugh SOC
    def soc_eigenstates(self, **kwargs):
        from gpaw.spinorbit import soc_eigenstates
        return soc_eigenstates(self._calc, **kwargs)

    @property
    def xcname(self):
        return self.hamiltonian.xc.name

    # XXX This is used by xc == JGMsx from g0w0
    def get_band_gap(self):
        from ase.dft.bandgap import get_band_gap
        gap, k1, k2 = get_band_gap(self._calc)
        return gap

    def get_xc_difference(self, xc):
        # XXX used by gpaw/xc/tools.py
        return self._calc.get_xc_difference(xc)

    def get_wave_function_array(self, u, n):
        # XXX used by gpaw/xc/tools.py in a hacky way
        return self._wfs._get_wave_function_array(
            u, n, realspace=True)<|MERGE_RESOLUTION|>--- conflicted
+++ resolved
@@ -58,13 +58,8 @@
         return abs(np.linalg.det(cell_cv[nonpbc][:, nonpbc]))
 
     @property
-<<<<<<< HEAD
     def nt_sR(self):
-        # Used by kxc
-=======
-    def nt_sG(self):
         # Used by fxc_kernels
->>>>>>> 52a0a1bf
         return self._density.nt_sG
 
     @property
