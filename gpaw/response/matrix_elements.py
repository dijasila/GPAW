--- conflicted
+++ resolved
@@ -9,12 +9,8 @@
 from gpaw.response.kspair import KohnShamKPointPair
 from gpaw.response.pair import phase_shifted_fft_indices
 from gpaw.response.site_paw import calculate_site_matrix_element_correction
-<<<<<<< HEAD
-from gpaw.response.localft import calculate_LSDA_Wxc
+from gpaw.response.localft import calculate_LSDA_Wxc, add_LSDA_trans_fxc
 from gpaw.response.site_data import AtomicSiteData
-=======
-from gpaw.response.localft import calculate_LSDA_Wxc, add_LSDA_trans_fxc
->>>>>>> e4202165
 
 
 class MatrixElement(ABC):
@@ -504,15 +500,9 @@
         # Set up spherical truncation function collection on the coarse
         # real-space grid with the KPointDescriptor of the q-point.
         stfc = spherical_truncation_function_collection(
-<<<<<<< HEAD
             self.gs.gd, self.site_data.spos_ac,
             self.sites.rc_ap, self.site_data.drcut, self.site_data.lambd_ap,
-            kd=site_matrix_element.qpd.kd, dtype=complex)
-=======
-            self.gs.gd, adata.spos_ac,
-            adata.sites.rc_ap, adata.drcut, adata.lambd_ap,
             kd=matrix_element.qpd.kd, dtype=complex)
->>>>>>> e4202165
 
         # Integrate Θ(r∊Ω_ap) f(r) ñ_kt(r)
         ntlocal = nt_mytR.shape[0]
@@ -522,13 +512,8 @@
         stfc.integrate(nt_mytR * f_R[np.newaxis], ft_amytp, q=0)
 
         # Add integral to output array
-<<<<<<< HEAD
-        f_mytap = site_matrix_element.array
+        f_mytap = matrix_element.array
         for a in range(len(self.sites)):
-=======
-        f_mytap = matrix_element.array
-        for a in range(len(adata.sites)):
->>>>>>> e4202165
             f_mytap[:, a] += ft_amytp[a]
 
     @timer('Calculate site matrix element PAW correction')
