--- conflicted
+++ resolved
@@ -63,19 +63,11 @@
             P2 = kptpair.kpt2.projections
             for (Q_Gii, (a1, P1_myti),
                  (a2, P2_myti)) in zip(Q_aGii, P1.items(), P2.items()):
-<<<<<<< HEAD
                 P1cc_myti = P1_myti[:tblocks.nlocal].conj()
-                C1_Gimyt = np.tensordot(Q_Gii, P1cc_myti, axes=([1, 1]))
+                C1_Gimyt = np.einsum('Gij, ti -> Gjt', Q_Gii, P1cc_myti)
                 P2_imyt = P2_myti.T[:, :tblocks.nlocal]
                 n_mytG[:tblocks.nlocal] += np.sum(
                     C1_Gimyt * P2_imyt[np.newaxis, :, :], axis=1).T
-=======
-                P1cc_myti = P1_myti[:tb - ta].conj()
-                C1_Gimyt = np.einsum('Gij, ti -> Gjt', Q_Gii, P1cc_myti)
-                P2_imyt = P2_myti.T[:, :tb - ta]
-                n_mytG[:tb - ta] += np.sum(C1_Gimyt * P2_imyt[np.newaxis,
-                                                              :, :], axis=1).T
->>>>>>> 86a2fa4f
 
         # Attach the calculated pair density to the KohnShamKPointPair object
         kptpair.attach('n_mytG', 'n_tG', n_mytG)
