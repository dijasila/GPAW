from __future__ import annotations
from abc import ABC, abstractmethod

import numpy as np

from gpaw.sphere.integrate import spherical_truncation_function_collection
from gpaw.sphere.rshe import calculate_reduced_rshe

from gpaw.response import timer
from gpaw.response.kspair import KohnShamKPointPair
from gpaw.response.pair import phase_shifted_fft_indices
from gpaw.response.site_paw import calculate_site_matrix_element_correction
from gpaw.response.localft import extract_micro_setup, calculate_LSDA_Wxc


class MatrixElement(ABC):
    """Data class for transitions distributed Kohn-Sham matrix elements."""

    def __init__(self, tblocks, qpd):
        self.tblocks = tblocks
        self.qpd = qpd

        self.array = self.zeros()
        assert self.array.shape[0] == tblocks.blocksize

    @abstractmethod
    def zeros(self):
        """Generate matrix element array with zeros."""

    @property
    def local_array_view(self):
        return self.array[:self.tblocks.nlocal]

    def get_global_array(self):
        """Get the global (all gathered) matrix element."""
        return self.tblocks.all_gather(self.array)


class MatrixElementCalculator(ABC):
    r"""Abstract base class for matrix element calculators.

    In the PAW method, Kohn-Sham matrix elements,
                            ˰
    A_(nks,n'k's') = <ψ_nks|A|ψ_n'k's'>

    can be evaluated in the space of pseudo waves using the pseudo operator
            __  __
    ˷   ˰   \   \   ˷           ˰           ˷    ˰ ˷       ˷
    A = A + /   /  |p_ai>[<φ_ai|A|φ_ai'> - <φ_ai|A|φ_ai'>]<p_ai'|
            ‾‾  ‾‾
            a   i,i'

    to which effect,
                      ˷     ˷ ˷
    A_(nks,n'k's') = <ψ_nks|A|ψ_n'k's'>

    This is an abstract base class for calculating such matrix elements for a
    number of band and spin transitions t=(n,s)->(n',s') for a given k-point
    pair k and k + q:

    A_kt = A_(nks,n'k+qs')
    """

    def __init__(self, gs, context):
        self.gs = gs
        self.context = context

    @timer('Calculate matrix element')
    def __call__(self, kptpair: KohnShamKPointPair, qpd) -> MatrixElement:
        r"""Calculate the matrix element for all transitions t.

        The calculation is split into a pseudo contribution and a PAW
        correction:
               ˷
        A_kt = A_kt + ΔA_kt,

        see [PRB 103, 245110 (2021)] for additional details and references.
        """
        matrix_element = self.create_matrix_element(kptpair.tblocks, qpd)
        self.add_pseudo_contribution(kptpair, matrix_element)
        self.add_paw_correction(kptpair, matrix_element)

        return matrix_element

    @abstractmethod
    def create_matrix_element(self, tblocks, qpd):
        """Return a new MatrixElement instance."""

    def add_pseudo_contribution(self, kptpair, matrix_element):
        """Add the pseudo matrix element to an output array.

        The pseudo matrix element is evaluated on the coarse real-space grid
        and integrated:

        ˷       ˷     ˰ ˷
        A_kt = <ψ_nks|A|ψ_n'k+qs'>

               /    ˷          ˰ ˷
             = | dr ψ_nks^*(r) A ψ_n'k+qs'(r)
               /
        """
        ikpt1 = kptpair.ikpt1
        ikpt2 = kptpair.ikpt2

        # Map the k-points from the irreducible part of the BZ to the BZ
        # k-point K (up to a reciprocal lattice vector)
        k1_c = self.gs.ibz2bz[kptpair.K1].map_kpoint()
        k2_c = self.gs.ibz2bz[kptpair.K2].map_kpoint()

        # Fourier transform the periodic part of the pseudo waves to the coarse
        # real-space grid and map them to the BZ k-point K (up to the same
        # reciprocal lattice vector as above)
        ut1_hR = self.get_periodic_pseudo_waves(kptpair.K1, ikpt1)
        ut2_hR = self.get_periodic_pseudo_waves(kptpair.K2, ikpt2)

        # Fold out the pseudo waves to the transition index
        ut1_mytR = ut1_hR[ikpt1.h_myt]
        ut2_mytR = ut2_hR[ikpt2.h_myt]

        self._add_pseudo_contribution(
            k1_c, k2_c, ut1_mytR, ut2_mytR, matrix_element)

    def add_paw_correction(self, kptpair, matrix_element):
        r"""Add the matrix element PAW correction to an output array.

        The PAW correction is calculated using the projector overlaps of the
        pseudo waves:
                __  __
                \   \   ˷     ˷              ˷     ˷
        ΔA_kt = /   /  <ψ_nks|p_ai> ΔA_aii' <p_ai'|ψ_n'k+qs'>
                ‾‾  ‾‾
                a   i,i'

        where the PAW correction tensor is calculated on a radial grid inside
        each augmentation sphere of position R_a, using the atom-centered
        partial waves φ_ai(r):
                        ˰           ˷    ˰ ˷
        ΔA_aii' = <φ_ai|A|φ_ai'> - <φ_ai|A|φ_ai'>

                  /                   ˰
                = | dr [φ_ai^*(r-R_a) A φ_ai'(r-R_a)
                  /       ˷             ˰ ˷
                        - φ_ai^*(r-R_a) A φ_ai'(r-R_a)]
        """
        ikpt1 = kptpair.ikpt1
        ikpt2 = kptpair.ikpt2

        # Map the projections from the irreducible part of the BZ to the BZ
        # k-point K
        P1h = self.gs.ibz2bz[kptpair.K1].map_projections(ikpt1.Ph)
        P2h = self.gs.ibz2bz[kptpair.K2].map_projections(ikpt2.Ph)

        # Fold out the projectors to the transition index
        P1_amyti = ikpt1.projectors_in_transition_index(P1h)
        P2_amyti = ikpt2.projectors_in_transition_index(P2h)
        assert P1_amyti.atom_partition.comm.size == \
            P2_amyti.atom_partition.comm.size == 1, \
            'We need access to the projections of all atoms'

        self._add_paw_correction(P1_amyti, P2_amyti, matrix_element)

    @abstractmethod
    def _add_pseudo_contribution(self, k1_c, k2_c, ut1_mytR, ut2_mytR,
                                 matrix_element):
        """Add pseudo contribution based on the pseudo waves in real space."""

    @abstractmethod
    def _add_paw_correction(self, P1_amyti, P2_amyti, matrix_element):
        """Add paw correction based on the projector overlaps."""

    def get_periodic_pseudo_waves(self, K, ikpt):
        """FFT the Kohn-Sham orbitals to real space and map them from the
        irreducible k-point to the k-point in question."""
        ut_hR = self.gs.gd.empty(ikpt.nh, self.gs.dtype)
        for h, psit_G in enumerate(ikpt.psit_hG):
            ut_hR[h] = self.gs.ibz2bz[K].map_pseudo_wave(
                self.gs.global_pd.ifft(psit_G, ikpt.ik))

        return ut_hR


class PairDensity(MatrixElement):

    def zeros(self):
        return self.qpd.zeros(self.tblocks.blocksize)


class NewPairDensityCalculator(MatrixElementCalculator):
    r"""Class for calculating pair densities

    n_kt(G+q) = n_nks,n'k+qs'(G+q) = <nks| e^-i(G+q)r |n'k+qs'>

                /
              = | dr e^-i(G+q)r ψ_nks^*(r) ψ_n'k+qs'(r)
                /

    for a single k-point pair (k, k + q) in the plane-wave mode.

    As always, the calculation is split in a pseudo contribution and a PAW
    correction, n_kt(G+q) = ñ_kt(G+q) + Δn_kt(G+q).
    """

    def __init__(self, gs, context):
        super().__init__(gs, context)

        # Save PAW correction for all calls with same q_c
        self._pawcorr = None
        self._currentq_c = None

    def initialize_paw_corrections(self, qpd):
        """Initialize the PAW corrections ahead of the actual calculation."""
        self.get_paw_corrections(qpd)

    def get_paw_corrections(self, qpd):
        """Get PAW corrections correcsponding to a specific q-vector."""
        if self._pawcorr is None \
           or not np.allclose(qpd.q_c - self._currentq_c, 0.):
            with self.context.timer('Initialize PAW corrections'):
                self._pawcorr = self.gs.pair_density_paw_corrections(qpd)
                self._currentq_c = qpd.q_c

        return self._pawcorr

    @staticmethod
    def create_matrix_element(tblocks, qpd):
        return PairDensity(tblocks, qpd)

    @timer('Calculate the pseudo pair density')
    def _add_pseudo_contribution(self, k1_c, k2_c, ut1_mytR, ut2_mytR,
                                 pair_density):
        r"""Add the pseudo pair density to an output array.

        The pseudo pair density is first evaluated on the coarse real-space
        grid and then FFT'ed to reciprocal space,

                    /               ˷          ˷
        ñ_kt(G+q) = | dr e^-i(G+q)r ψ_nks^*(r) ψ_n'k+qs'(r)
                    /V0
                                 ˷          ˷
                  = FFT_G[e^-iqr ψ_nks^*(r) ψ_n'k+qs'(r)]

        where the Kohn-Sham orbitals are normalized to the unit cell.
        """
        qpd = pair_density.qpd
        n_mytG = pair_density.local_array_view

        # Calculate the pseudo pair density in real space, up to a phase of
        # e^(-i[k+q-k']r).
        # This phase does not necessarily vanish, since k2_c only is required
        # to equal k1_c + qpd.q_c modulo a reciprocal lattice vector.
        nt_mytR = ut1_mytR.conj() * ut2_mytR

        # Get the FFT indices corresponding to the Fourier transform
        #                       ˷          ˷
        # FFT_G[e^(-i[k+q-k']r) u_nks^*(r) u_n'k's'(r)]
        Q_G = phase_shifted_fft_indices(k1_c, k2_c, qpd)

        # Add the desired plane-wave components of the FFT'ed pseudo pair
        # density to the output array
        for n_G, n_R in zip(n_mytG, nt_mytR):
            n_G[:] += qpd.fft(n_R, 0, Q_G) * qpd.gd.dv

    @timer('Calculate the pair density PAW corrections')
    def _add_paw_correction(self, P1_amyti, P2_amyti, pair_density):
        r"""Add the pair-density PAW correction to the output array.

        The correction is calculated from
                     __  __
                     \   \   ˷     ˷     ˷    ˷
        Δn_kt(G+q) = /   /  <ψ_nks|p_ai><p_ai'|ψ_n'k+qs'> Q_aii'(G+q)
                     ‾‾  ‾‾
                     a   i,i'

        where the pair-density PAW correction tensor is given by:

                      /
        Q_aii'(G+q) = | dr e^-i(G+q)r [φ_ai^*(r-R_a) φ_ai'(r-R_a)
                      /                  ˷             ˷
                                       - φ_ai^*(r-R_a) φ_ai'(r-R_a)]
        """
        n_mytG = pair_density.local_array_view
        Q_aGii = self.get_paw_corrections(pair_density.qpd).Q_aGii
        for a, Q_Gii in enumerate(Q_aGii):
            # Make outer product of the projector overlaps
            P1ccP2_mytii = P1_amyti[a].conj()[..., np.newaxis] \
                * P2_amyti[a][:, np.newaxis]
            # Sum over partial wave indices and add correction to the output
            n_mytG[:] += np.einsum('tij, Gij -> tG', P1ccP2_mytii, Q_Gii)

<<<<<<< HEAD

class SiteMatrixElement(MatrixElement):

=======
            
class SitePairDensity(MatrixElement):
>>>>>>> 8b893bc4
    def __init__(self, tblocks, qpd, atomic_site_data):
        self.nsites = atomic_site_data.nsites
        self.npartitions = atomic_site_data.npartitions
        super().__init__(tblocks, qpd)

    def zeros(self):
        return np.zeros(
            (self.tblocks.blocksize, self.nsites, self.npartitions),
            dtype=complex)


class SiteMatrixElementCalculator(MatrixElementCalculator):
    r"""Class for calculating site matrix elements.

    The site matrix elements are defined as the expectation value of any local
    functional of the electron density f[n](r) = f(n(r)), evaluated on a given
    site a for every site partitioning p. The sites are defined in terms of
    smooth truncation functions Θ(r∊Ω_ap), interpolating smoothly between unity
    for positions inside the spherical site volume and zero outside it:

    f^ap_kt = f^ap_(nks,n'k+qs') = <ψ_nks|Θ(r∊Ω_ap)f(r)|ψ_n'k+qs'>

             /
           = | dr Θ(r∊Ω_ap) f(r) ψ_nks^*(r) ψ_n'k+qs'(r)
             /

    For details, see [publication in preparation].
    """

    def __init__(self, gs, context, atomic_site_data,
                 rshelmax: int = -1,
                 rshewmin: float | None = None):
        """Construct the SiteMatrixElementCalculator.

        Parameters
        ----------
        rshelmax : int
            The maximum index l (l < 6) to use in the expansion of f(r) into
            real spherical harmonics for the PAW correction.
        rshewmin : float or None
            If None, the PAW correction will be fully expanded up to the chosen
            lmax. Given as a float (0 < rshewmin < 1), rshewmin indicates what
            coefficients to use in the expansion. If any (l,m) coefficient
            contributes with less than a fraction of rshewmin on average, it
            will not be included.
        """
        super().__init__(gs, context)
        self.atomic_site_data = atomic_site_data

        self.rshelmax = rshelmax
        self.rshewmin = rshewmin

        # PAW correction tensor
        self._F_apii = None

    @abstractmethod
    def add_f(gd, n_sx, f_x):
        """Add the local functional f(n(r)) to the f_x output array."""

    def get_paw_correction_tensor(self):
        if self._F_apii is None:
            self._F_apii = self.calculate_paw_correction_tensor()
        return self._F_apii

    def calculate_paw_correction_tensor(self):
        """Calculate the site matrix element correction tensor F_ii'^ap."""
        F_apii = []
        adata = self.atomic_site_data
        for a, (A, rc_p, lambd_p) in enumerate(zip(
                adata.A_a, adata.rc_ap, adata.lambd_ap)):
            # Expand local function in real spherical harmonics
            micro_setup = extract_micro_setup(self.gs, A)
            rshe, info_string = self.perform_rshe(micro_setup)
            self.print_rshe_info(a, A, info_string)

            # Calculate the PAW correction
            pawdata = self.gs.pawdatasets[A]
            F_apii.append(calculate_site_matrix_element_correction(
                pawdata, rshe, rc_p, adata.drcut, lambd_p))

        return F_apii

    def perform_rshe(self, micro_setup):
        """Expand the functional f(n(r)) into real spherical harmonics."""
        f_ng = micro_setup.evaluate_function(self.add_f)
        return calculate_reduced_rshe(
            micro_setup.rgd, f_ng, micro_setup.Y_nL,
            self.rshelmax, self.rshewmin)

    def print_rshe_info(self, a, A, info_string):
        """Print information about the expansion at site a."""
        info_string = f'RSHE of site {a} (atom {A}):\n' + info_string
        self.context.print(info_string.replace('\n', '\n    ') + '\n')

    def create_matrix_element(self, tblocks, qpd):
        return SiteMatrixElement(tblocks, qpd, self.atomic_site_data)

    @timer('Calculate pseudo site matrix element')
    def _add_pseudo_contribution(self, k1_c, k2_c, ut1_mytR, ut2_mytR,
                                 site_matrix_element):
        """Add the pseudo site matrix element to the output array.

        The pseudo matrix element is evaluated on the coarse real-space grid
        and integrated together with the smooth truncation function,

        ˷         /                   ˷          ˷
        f^ap_kt = | dr Θ(r∊Ω_ap) f(r) ψ_nks^*(r) ψ_n'k+qs'(r)
                  /

        where the Kohn-Sham orbitals are normalized to the unit cell.
        """
        # Construct pseudo waves with Bloch phases
        r_Rc = np.transpose(self.gs.ibz2bz.r_cR,  # scaled grid coordinates
                            (1, 2, 3, 0))
        psit1_mytR = np.exp(2j * np.pi * r_Rc @ k1_c)[np.newaxis] * ut1_mytR
        psit2_mytR = np.exp(2j * np.pi * r_Rc @ k2_c)[np.newaxis] * ut2_mytR
        # Calculate real-space pair densities ñ_kt(r)
        nt_mytR = psit1_mytR.conj() * psit2_mytR
        # Evaluate the local functional f(n(r)) on the coarse real-space grid
        # NB: Here we assume that f(r) is sufficiently smooth to be represented
        # on a regular grid (unlike the wave functions).
        n_sR, gd = self.gs.get_all_electron_density(gridrefinement=1)
        f_R = gd.zeros()
        self.add_f(gd, n_sR, f_R)

        # Set up spherical truncation function collection on the coarse
        # real-space grid with the KPointDescriptor of the q-point.
        adata = self.atomic_site_data
        stfc = spherical_truncation_function_collection(
            self.gs.gd, adata.spos_ac,
            adata.rc_ap, adata.drcut, adata.lambd_ap,
            kd=site_matrix_element.qpd.kd, dtype=complex)

        # Integrate Θ(r∊Ω_ap) f(r) ñ_kt(r)
        ntlocal = nt_mytR.shape[0]
        ft_amytp = {a: np.empty((ntlocal, adata.npartitions), dtype=complex)
                    for a in range(adata.nsites)}
        stfc.integrate(nt_mytR * f_R[np.newaxis], ft_amytp, q=0)

        # Add integral to output array
        f_mytap = site_matrix_element.array
        for a in range(adata.nsites):
            f_mytap[:, a] += ft_amytp[a]

    @timer('Calculate site matrix element PAW correction')
    def _add_paw_correction(self, P1_Amyti, P2_Amyti, site_matrix_element):
        r"""Add the site matrix element PAW correction to the output array.

        For every site a, we only need a PAW correction for that site itself,
                   __
                   \   ˷     ˷              ˷     ˷
        Δf^ap_kt = /  <ψ_nks|p_ai> F_apii' <p_ai'|ψ_n'k+qs'>
                   ‾‾
                   i,i'

        where F_apii' is the site matrix element correction tensor.
        """
        f_mytap = site_matrix_element.array
        F_apii = self.get_paw_correction_tensor()
        for a, (A, F_pii) in enumerate(zip(
                self.atomic_site_data.A_a, F_apii)):
            # Make outer product of the projector overlaps
            P1ccP2_mytii = P1_Amyti[A].conj()[..., np.newaxis] \
                * P2_Amyti[A][:, np.newaxis]
            # Sum over partial wave indices and add correction to the output
            f_mytap[:, a] += np.einsum('tij, pij -> tp', P1ccP2_mytii, F_pii)


class SitePairDensityCalculator(SiteMatrixElementCalculator):
    """Class for calculating site pair densities.

    The site pair density corresponds to a site matrix element with f(r) = 1:

    n^ap_(nks,n'k+qs') = <ψ_nks|Θ(r∊Ω_ap)|ψ_n'k+qs'>
    """

    def __init__(self, gs, context, atomic_site_data):
        super().__init__(gs, context, atomic_site_data,
                         # Expanding f(r) = 1 in real spherical harmonics only
                         # involves l = 0
                         rshelmax=0)

    def add_f(self, gd, n_sx, f_x):
        f_x[:] += 1.

    def print_rshe_info(self, *args):
        # The expansion in spherical harmonics is trivial (l = 0), so there is
        # no need to print anything
        pass


class SitePairSpinSplittingCalculator(SiteMatrixElementCalculator):
    """Class for calculating site pair spin splittings.

    The site pair spin splitting corresponds to a site matrix element with
    f(r) = - 2 W_xc^z(r):

    Δ^(xc,ap)_(nks,n'k+qs') = - 2 <ψ_nks|Θ(r∊Ω_ap)W_xc^z(r)|ψ_n'k+qs'>
    """

    def add_f(self, gd, n_sx, f_x):
        f_x[:] += - 2. * calculate_LSDA_Wxc(gd, n_sx)<|MERGE_RESOLUTION|>--- conflicted
+++ resolved
@@ -287,14 +287,8 @@
             # Sum over partial wave indices and add correction to the output
             n_mytG[:] += np.einsum('tij, Gij -> tG', P1ccP2_mytii, Q_Gii)
 
-<<<<<<< HEAD
 
 class SiteMatrixElement(MatrixElement):
-
-=======
-            
-class SitePairDensity(MatrixElement):
->>>>>>> 8b893bc4
     def __init__(self, tblocks, qpd, atomic_site_data):
         self.nsites = atomic_site_data.nsites
         self.npartitions = atomic_site_data.npartitions
