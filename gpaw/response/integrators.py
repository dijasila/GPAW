--- conflicted
+++ resolved
@@ -321,11 +321,7 @@
             p2_m = np.array(p * (o_m - o1))
 
             if self.blockcomm.size > 1 and w + 1 < wd.wmax:
-<<<<<<< HEAD
-                x_mG = n_mG[:, GaGb.myslice]
-=======
-                x_mG = sortedn_mG[startindex:endindex, blocks1d.myslice]
->>>>>>> ee1c3beb
+                x_mG = n_mG[:, blocks1d.myslice]
                 gemm(1.0,
                      n_mG.T.copy(),
                      np.concatenate((p1_m[:, None] * x_mG,
