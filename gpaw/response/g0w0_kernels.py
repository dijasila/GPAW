from ase.units import Ha
import os
import gpaw.mpi as mpi
import numpy as np
from gpaw.xc.fxc import KernelWave, FXCKernel
from ase.io.aff import affopen

from gpaw.response.pair_functions import SingleQPWDescriptor
from gpaw.pw.descriptor import PWMapping


class G0W0Kernel:
    def __init__(self, xc, context, **kwargs):
        self.xc = xc
        self.context = context
        self.fxckernel = FXCKernel(xc)
        self._kwargs = kwargs

    def calculate(self, pd):
        return calculate_kernel(
            pd=pd,
            fxckernel=self.fxckernel,
            context=self.context,
            **self._kwargs)


def actually_calculate_kernel(*, gs, qd, fxckernel, q_empty, tag, ecut_max,
                              context):
    ibzq_qc = qd.ibzk_kc

<<<<<<< HEAD
    l_l = np.array([1.0])

    if fxckernel.linear_kernel:
        l_l = None

=======
>>>>>>> 0495f4b0
    kernel = KernelWave(
        gs=gs,
        xc=fxckernel.xc,
        ibzq_qc=ibzq_qc,
        q_empty=q_empty,
        ecut=ecut_max,
        tag=tag,
        context=context)

    kernel.calculate_fhxc()


def calculate_kernel(*, ecut, fxckernel, gs, qd, ns, pd, context):
    xc = fxckernel.xc
    tag = gs.atoms.get_chemical_formula(mode='hill')

    # Get iq
    ibzq_qc = qd.ibzk_kc
    iq = np.argmin(np.linalg.norm(ibzq_qc - pd.q_c[np.newaxis], axis=1))
    assert np.allclose(ibzq_qc[iq], pd.q_c)

    ecut_max = ecut * Ha  # XXX very ugly this
    q_empty = None

    # If we want a reduced plane-wave description, create pd mapping
    if pd.ecut < ecut:
        # Recreate nonreduced plane-wave description corresponding to ecut_max
        pdnr = SingleQPWDescriptor.from_q(pd.q_c, ecut, pd.gd,
                                          gammacentered=pd.gammacentered)
        pw_map = PWMapping(pd, pdnr)
        G2_G1 = pw_map.G2_G1
    else:
        G2_G1 = None

    filename = 'fhxc_%s_%s_%s_%s.ulm' % (tag, xc, ecut_max, iq)

    if not os.path.isfile(filename):
        q_empty = iq

    if xc != 'RPA':
        if q_empty is not None:
            actually_calculate_kernel(q_empty=q_empty, qd=qd, tag=tag,
                                      fxckernel=fxckernel,
                                      ecut_max=ecut_max, gs=gs,
                                      context=context)
            # (This creates the ulm file above.  Probably.)

        mpi.world.barrier()

        if fxckernel.spin_kernel:
            with affopen(filename) as r:
                fv = r.fhxc_sGsG

            if G2_G1 is not None:
                cut_sG = np.tile(G2_G1, ns)
                cut_sG[len(G2_G1):] += len(fv) // ns
                fv = fv.take(cut_sG, 0).take(cut_sG, 1)

        else:
            if xc == 'RPA':
                fv = np.eye(pd.ngmax)
            elif xc == 'range_RPA':
                raise NotImplementedError
#                    fv = np.exp(-0.25 * (G_G * self.range_rc) ** 2.0)

<<<<<<< HEAD
            elif fxckernel.linear_kernel:
=======
            else:
>>>>>>> 0495f4b0
                with affopen(filename) as r:
                    fv = r.fhxc_sGsG

                if G2_G1 is not None:
                    fv = fv.take(G2_G1, 0).take(G2_G1, 1)

    else:
        fv = np.eye(pd.ngmax)

    return fv<|MERGE_RESOLUTION|>--- conflicted
+++ resolved
@@ -28,14 +28,6 @@
                               context):
     ibzq_qc = qd.ibzk_kc
 
-<<<<<<< HEAD
-    l_l = np.array([1.0])
-
-    if fxckernel.linear_kernel:
-        l_l = None
-
-=======
->>>>>>> 0495f4b0
     kernel = KernelWave(
         gs=gs,
         xc=fxckernel.xc,
@@ -101,11 +93,7 @@
                 raise NotImplementedError
 #                    fv = np.exp(-0.25 * (G_G * self.range_rc) ** 2.0)
 
-<<<<<<< HEAD
-            elif fxckernel.linear_kernel:
-=======
             else:
->>>>>>> 0495f4b0
                 with affopen(filename) as r:
                     fv = r.fhxc_sGsG
 
