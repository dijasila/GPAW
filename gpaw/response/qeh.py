from __future__ import print_function

from pathlib import Path
import pickle
import numpy as np
from math import pi
import ase.units
from ase.parallel import world
from ase.utils import devnull
import sys
import os

Hartree = ase.units.Hartree
Bohr = ase.units.Bohr


def load(fd):
    try:
        return pickle.load(fd, encoding='latin1')
    except TypeError:
        return pickle.load(fd)


class Heterostructure:
    """This class defines dielectric function of heterostructures
        and related physical quantities."""

    def __init__(self, structure, d,
                 include_dipole=True, d0=None,
                 wmax=10, qmax=None):
        """Creates a Heterostructure object.

        structure: list of str
            Heterostructure set up. Each entry should consist of number of
            layers + chemical formula.
            For example: ['3H-MoS2', graphene', '10H-WS2'] gives 3 layers of
            H-MoS2, 1 layer of graphene and 10 layers of H-WS2.
        d: array of floats
            Interlayer distances for neighboring layers in Ang.
            Length of array = number of layers - 1
        d0: float
            The width of a single layer in Ang, only used for monolayer
            calculation. The layer separation in bulk is typically a good
            measure.
        include_dipole: Bool
            Includes dipole contribution if True
        wmax: float
            Cutoff for frequency grid (eV)
        qmax: float
            Cutoff for wave-vector grid (1/Ang)
        """

        chi_monopole = []
        drho_monopole = []
        if include_dipole:
            chi_dipole = []
            drho_dipole = []
        else:
            self.chi_dipole = None
            drho_dipole = None
        self.z = []
        layer_indices = []
        self.n_layers = 0
        namelist = []
        n_rep = 0

        for il, layer in enumerate(structure):
            append = '-chi.npz'
            if append not in layer:
                structure[il] = layer + append

        structure = expand_layers(structure)

        if not check_building_blocks(list(set(structure))):
            raise ValueError('Building Blocks not on the same grid')
        self.n_layers = len(structure)
        for n, name in enumerate(structure):
            if name not in namelist:
                namelist.append(name)
                data = np.load(name)
                q = data['q_abs']
                w = data['omega_w']
                zi = data['z']
                zi -= np.mean(zi)
                chim = data['chiM_qw']
                chid = data['chiD_qw']
                drhom = data['drhoM_qz']
                drhod = data['drhoD_qz']
                if qmax is not None:
                    qindex = np.argmin(abs(q - qmax * Bohr)) + 1
                else:
                    qindex = None
                if wmax is not None:
                    windex = np.argmin(abs(w - wmax / Hartree)) + 1
                else:
                    windex = None
                chi_monopole.append(np.array(chim[:qindex, :windex]))
                drho_monopole.append(np.array(drhom[:qindex]))
                if include_dipole:
                    chi_dipole.append(np.array(chid[:qindex, :windex]))
                    drho_dipole.append(np.array(drhod[:qindex]))
                self.z.append(np.array(zi))
                n -= n_rep
            else:
                n = namelist.index(name)
                n_rep += 1

            layer_indices = np.append(layer_indices, n)

        self.layer_indices = np.array(layer_indices, dtype=int)

        self.q_abs = q[:qindex]
        if self.q_abs[0] == 0:
            self.q_abs[0] += 1e-12

        # parallelize over q in case of multiple processors
        from ase.parallel import world
        self.world = world
        nq = len(self.q_abs)
        mynq = (nq + self.world.size - 1) // self.world.size
        self.q1 = min(mynq * self.world.rank, nq)
        self.q2 = min(self.q1 + mynq, nq)
        self.mynq = self.q2 - self.q1
        self.myq_abs = self.q_abs[self.q1: self.q2]

        self.frequencies = w[:windex]
        self.n_types = len(namelist)

        chi_monopole = np.array(chi_monopole)[:, self.q1: self.q2]
        chi_dipole = np.array(chi_dipole)[:, self.q1: self.q2]
        for i in range(self.n_types):
            drho_monopole[i] = np.array(drho_monopole[i])[self.q1: self.q2]
            drho_dipole[i] = np.array(drho_dipole[i])[self.q1: self.q2]

        # layers and distances
        self.d = np.array(d) / Bohr  # interlayer distances
        if self.n_layers > 1:
            # space around each layer
            self.s = (np.insert(self.d, 0, self.d[0]) +
                      np.append(self.d, self.d[-1])) / 2.
        else:  # Monolayer calculation
            self.s = [d0 / Bohr]  # Width of single layer

        self.dim = np.copy(self.n_layers)
        if include_dipole:
            self.dim *= 2

        # Grid stuff
        self.poisson_lim = 100  # above this limit use potential model
        edgesize = 50
        system_size = np.sum(self.d) + edgesize
        self.z_lim = system_size
        self.dz = 0.01
        # master grid
        self.z_big = np.arange(0, self.z_lim, self.dz) - edgesize / 2.
        self.z0 = np.append(np.array([0]), np.cumsum(self.d))

        # arange potential and density
        self.chi_monopole = chi_monopole
        if include_dipole:
            self.chi_dipole = chi_dipole
        self.drho_monopole, self.drho_dipole, self.basis_array, \
            self.drho_array = self.arange_basis(drho_monopole, drho_dipole)

        self.dphi_array = self.get_induced_potentials()
        self.kernel_qij = None

    def arange_basis(self, drhom, drhod=None):
        from scipy.interpolate import interp1d
        Nz = len(self.z_big)
        drho_array = np.zeros([self.dim, self.mynq,
                               Nz], dtype=complex)
        basis_array = np.zeros([self.dim, self.mynq,
                                Nz], dtype=complex)

        for i in range(self.n_types):
            z = self.z[i]
            drhom_i = drhom[i]
            fm = interp1d(z, np.real(drhom_i))
            fm2 = interp1d(z, np.imag(drhom_i))
            if drhod is not None:
                drhod_i = drhod[i]
                fd = interp1d(z, np.real(drhod_i))
                fd2 = interp1d(z, np.imag(drhod_i))
            for k in [k for k in range(self.n_layers)
                      if self.layer_indices[k] == i]:
                z_big = self.z_big - self.z0[k]
                i_1s = np.argmin(np.abs(-self.s[k] / 2. - z_big))
                i_2s = np.argmin(np.abs(self.s[k] / 2. - z_big))

                i_1 = np.argmin(np.abs(z[0] - z_big))
                if z_big[i_1] < z[0]:
                    i_1 += 1
                i_2 = np.argmin(np.abs(z[-1] - z_big))
                if z_big[i_2] > z[-1]:
                    i_2 -= 1
                if drhod is not None:
                    drho_array[2 * k, :, i_1: i_2 + 1] = \
                        fm(z_big[i_1: i_2 + 1]) + 1j * fm2(z_big[i_1: i_2 + 1])
                    basis_array[2 * k, :, i_1s: i_2s] = 1. / self.s[k]
                    drho_array[2 * k + 1, :, i_1: i_2 + 1] = \
                        fd(z_big[i_1: i_2 + 1]) + 1j * fd2(z_big[i_1: i_2 + 1])
                    basis_array[2 * k + 1, :, i_1: i_2] = \
                        fd(z_big[i_1: i_2]) + 1j * fd2(z_big[i_1: i_2])
                else:
                    drho_array[k, :, i_1: i_2 + 1] = \
                        fm(z_big[i_1: i_2 + 1]) + 1j * fm2(z_big[i_1: i_2 + 1])
                    basis_array[k, :, i_1s:i_2s] = 1. / self.s[k]

        return drhom, drhod, basis_array, drho_array

    def get_induced_potentials(self):
        from scipy.interpolate import interp1d
        Nz = len(self.z_big)
        dphi_array = np.zeros([self.dim, self.mynq, Nz], dtype=complex)

        for i in range(self.n_types):
            z = self.z[i]
            for iq in range(self.mynq):
                q = self.myq_abs[iq]
                drho_m = self.drho_monopole[i][iq].copy()
                poisson_m = self.solve_poisson_1D(drho_m, q, z)
                z_poisson = self.get_z_grid(z, z_lim=self.poisson_lim)
                if not len(z_poisson) == len(np.real(poisson_m)):
                    z_poisson = z_poisson[:len(poisson_m)]
                    poisson_m = poisson_m[:len(z_poisson)]
                fm = interp1d(z_poisson, np.real(poisson_m))
                fm2 = interp1d(z_poisson, np.imag(poisson_m))
                if self.chi_dipole is not None:
                    drho_d = self.drho_dipole[i][iq].copy()
                    #  delta is the distance between dipole peaks / 2
                    delta = np.abs(z[np.argmax(drho_d)] -
                                   z[np.argmin(drho_d)]) / 2.
                    poisson_d = self.solve_poisson_1D(drho_d, q, z,
                                                      dipole=True,
                                                      delta=delta)
                    fd = interp1d(z_poisson, np.real(poisson_d))
                    fd2 = interp1d(z_poisson, np.imag(poisson_d))

                for k in [k for k in range(self.n_layers)
                          if self.layer_indices[k] == i]:
                    z_big = self.z_big - self.z0[k]
                    i_1 = np.argmin(np.abs(z_poisson[0] - z_big))
                    if z_big[i_1] < z_poisson[0]:
                        i_1 += 1
                    i_2 = np.argmin(np.abs(z_poisson[-1] - z_big))
                    if z_big[i_2] > z_poisson[-1]:
                        i_2 -= 1

                    dphi_array[self.dim // self.n_layers * k, iq] = (
                        self.potential_model(self.myq_abs[iq], self.z_big,
                                             self.z0[k]))
                    dphi_array[self.dim // self.n_layers * k,
                               iq, i_1: i_2 + 1] = (fm(z_big[i_1: i_2 + 1]) +
                                                    1j * fm2(z_big[i_1: i_2 + 1]))
                    if self.chi_dipole is not None:
                        dphi_array[2 * k + 1, iq] = \
                            self.potential_model(self.myq_abs[iq], self.z_big,
                                                 self.z0[k], dipole=True,
                                                 delta=delta)
                        dphi_array[2 * k + 1, iq, i_1: i_2 + 1] = \
                            fd(z_big[i_1: i_2 + 1]) + 1j * \
                            fd2(z_big[i_1: i_2 + 1])

        return dphi_array

    def get_z_grid(self, z, z_lim=None):
        dz = z[1] - z[0]
        if z_lim is None:
            z_lim = self.z_lim

        z_lim = int(z_lim / dz) * dz
        z_grid = np.insert(z, 0, np.flip(
            np.arange(z[0] - dz, -z_lim - dz, -dz)))
        z_grid = np.append(z_grid, np.arange(z[-1] + dz, z_lim + dz, dz))
        return z_grid

    def potential_model(self, q, z, z0=0, dipole=False, delta=None):
        """
        2D Coulomb: 2 pi / q with exponential decay in z-direction
        """
        if dipole:  # Two planes separated by 2 * delta
            V = np.pi / (q * delta) * \
                (-np.exp(-q * np.abs(z - z0 + delta)) +
                 np.exp(-q * np.abs(z - z0 - delta)))
        else:  # Monopole potential from single plane
            V = 2 * np.pi / q * np.exp(-q * np.abs(z - z0))

        return V

    def solve_poisson_1D(self, drho, q, z,
                         dipole=False, delta=None):
        """
        Solves poissons equation in 1D using finite difference method.

        drho: induced potential basis function
        q: momentum transfer.
        """
        dz = z[1] - z[0]
        z_grid = self.get_z_grid(z, z_lim=self.poisson_lim)

        assert np.allclose(np.diff(z_grid), dz)
        Nz_loc = (len(z_grid) - len(z)) // 2

        drho = np.append(np.insert(drho, 0, np.zeros([Nz_loc])),
                         np.zeros([Nz_loc]))
        Nint = len(drho) - 1

        bc_v0 = self.potential_model(q, z_grid[0], dipole=dipole,
                                     delta=delta)
        bc_vN = self.potential_model(q, z_grid[-1], dipole=dipole,
                                     delta=delta)
        M = np.zeros((Nint + 1, Nint + 1))
        f_z = np.zeros(Nint + 1, dtype=complex)
        f_z[:] = - 4 * np.pi * drho[:]
        # Finite Difference Matrix
        for i in range(1, Nint):
            M[i, i] = -2. / (dz**2) - q**2
            M[i, i + 1] = 1. / dz**2
            M[i, i - 1] = 1. / dz**2
            M[0, 0] = 1.
            M[Nint, Nint] = 1.

        f_z[0] = bc_v0
        f_z[Nint] = bc_vN

        # Getting the Potential
        M_inv = np.linalg.inv(M)
        dphi = np.dot(M_inv, f_z)
        return dphi

    def get_Coulomb_Kernel(self, step_potential=False):
        kernel_qij = np.zeros([self.mynq, self.dim, self.dim],
                              dtype=complex)
        for iq in range(self.mynq):
            if np.isclose(self.myq_abs[iq], 0):
                # Special treatment of q=0 limit
                kernel_qij[iq] = np.eye(self.dim)
            else:
                if step_potential:
                    # Use step-function average for monopole contribution
                    kernel_qij[iq] = np.dot(self.basis_array[:, iq],
                                            self.dphi_array[:, iq].T) * self.dz
                else:  # Normal kernel
                    kernel_qij[iq] = np.dot(self.drho_array[:, iq],
                                            self.dphi_array[:, iq].T) * self.dz

        return kernel_qij

    def get_chi_matrix(self):
        """
        Dyson equation: chi_full = chi_intra + chi_intra V_inter chi_full
        """
        print('Calculating full chi')
        Nls = self.n_layers
        q_abs = self.myq_abs
        chi_m_iqw = self.chi_monopole
        chi_d_iqw = self.chi_dipole

        if self.kernel_qij is None:
            self.kernel_qij = self.get_Coulomb_Kernel()
        chi_qwij = np.zeros((self.mynq, len(self.frequencies),
                             self.dim, self.dim), dtype=complex)

        dot = np.dot
        inv = np.linalg.inv
        eye = np.eye(self.dim)
        nq = len(q_abs)
        for iq in range(nq):
            if (1 + iq) % (nq // 10) == 0:
                print('{}%'.format(np.round((1 + iq) / nq, 1) * 100))

            kernel_ij = self.kernel_qij[iq].copy()
            np.fill_diagonal(kernel_ij, 0)  # Diagonal is set to zero
            chi_intra_wij = np.zeros((len(self.frequencies), self.dim,
                                      self.dim),
                                     dtype=complex)
            for iw in range(0, len(self.frequencies)):
                chi_intra_i = chi_m_iqw[self.layer_indices, iq, iw]
                if self.chi_dipole is not None:
                    chi_intra_i = np.insert(chi_intra_i, np.arange(Nls) + 1,
                                            chi_d_iqw[self.layer_indices,
                                                      iq, iw])
                chi_intra_wij[iw] = np.diag(chi_intra_i)

            chi_qwij[iq] = inv(eye - dot(chi_intra_wij, kernel_ij))

            for chi_ij, chi_intra_ij in zip(chi_qwij[iq], chi_intra_wij):
                chi_ij[:, :] = dot(chi_ij, chi_intra_ij)

        return chi_qwij

    def get_eps_matrix(self, step_potential=False, iq_q=None, iw_w=None):
        """
        Get dielectric matrix as: eps^{-1} = 1 + V chi_full
        """

        if iq_q is None:
            iq_q = np.arange(self.mynq)

        if iw_w is None:
            iw_w = np.arange(len(self.frequencies))

        nq = len(iq_q)
        nw = len(iw_w)
        if self.kernel_qij is None:
            sp = step_potential
            self.kernel_qij = self.get_Coulomb_Kernel(step_potential=sp)

            chi_qwij = self.get_chi_matrix()
            self.chi_qwij = chi_qwij
        else:
            chi_qwij = self.chi_qwij

        eps_qwij = np.zeros((nq, nw,
                             self.dim, self.dim), dtype=complex)

        for i, iq in enumerate(iq_q):
            kernel_ij = self.kernel_qij[iq]
            for j, iw in enumerate(iw_w):
                eps_qwij[i, j, :, :] = np.linalg.inv(
                    np.eye(kernel_ij.shape[0]) + np.dot(kernel_ij,
                                                        chi_qwij[iq, iw,
                                                                 :, :]))

        return eps_qwij

    def get_screened_potential(self, layer=0):
        """
        get the screened interaction averaged over layer "k":
        W_{kk}(q, w) = \sum_{ij} V_{ki}(q) \chi_{ij}(q, w) V_{jk}(q)

        parameters:
        layer: int
            index of layer to calculate the screened interaction for.

        returns: W(q,w)
        """
        self.kernel_qij =\
            self.get_Coulomb_Kernel(step_potential=True)

        chi_qwij = self.get_chi_matrix()
        W_qw = np.zeros((self.mynq, len(self.frequencies)),
                        dtype=complex)

        W0_qw = np.zeros((self.mynq, len(self.frequencies)),
                         dtype=complex)
        k = layer
        if self.chi_dipole is not None:
            k *= 2
        for iq in range(self.mynq):
            kernel_ij = self.kernel_qij[iq]
            if np.isclose(self.myq_abs[iq], 0):
                kernel_ij = 2 * np.pi * np.ones([self.dim, self.dim])

            if self.chi_dipole is not None:
                for j in range(self.n_layers):
                    kernel_ij[2 * j, 2 * j + 1] = 0
                    kernel_ij[2 * j + 1, 2 * j] = 0

            for iw in range(0, len(self.frequencies)):
                W_qw[iq, iw] = np.dot(np.dot(kernel_ij[k], chi_qwij[iq, iw]),
                                      kernel_ij[:, k])
                W0_qw[iq, iw] = kernel_ij[k, k]**2 * chi_qwij[iq, iw, k, k]

        W_qw = self.collect_qw(W_qw)

        return W_qw

    def get_exciton_screened_potential(self, e_distr, h_distr):
        v_screened_q = np.zeros(self.mynq)
        eps_qwij = self.get_eps_matrix()
        h_distr = h_distr.transpose()
        kernel_qij = self.get_Coulomb_Kernel()

        for iq in range(0, self.mynq):
            ext_pot = np.dot(kernel_qij[iq], h_distr)
            v_screened_q[iq] =\
                np.dot(e_distr,
                       np.dot(np.linalg.inv(eps_qwij[iq, 0, :, :]),
                              ext_pot)).real

        v_screened_q = self.collect_q(v_screened_q[:])

        return self.q_abs, -v_screened_q, kernel_qij

    def get_exciton_screened_potential_r(self, r_array, e_distr=None,
                                         h_distr=None, Wq_name=None,
                                         tweak=None):
        if Wq_name is not None:
            q_abs, W_q = load(open(Wq_name, 'rb'))
        else:
            q_temp, W_q, xxx = self.get_exciton_screened_potential(e_distr,
                                                                   h_distr)

        from scipy.special import jn

        inter = False
        if np.where(e_distr == 1)[0][0] != np.where(h_distr == 1)[0][0]:
            inter = True

        layer_dist = 0.
        if self.n_layers == 1:
            layer_thickness = self.s[0]
        else:
            if len(e_distr) == self.n_layers:
                div = 1
            else:
                div = 2

            if not inter:
                ilayer = np.where(e_distr == 1)[0][0] // div
                if ilayer == len(self.d):
                    ilayer -= 1
                layer_thickness = self.d[ilayer]
            else:
                ilayer1 = np.min([np.where(e_distr == 1)[0][0],
                                  np.where(h_distr == 1)[0][0]]) // div
                ilayer2 = np.max([np.where(e_distr == 1)[0][0],
                                  np.where(h_distr == 1)[0][0]]) // div
                layer_thickness = self.d[ilayer1] / 2.
                layer_dist = np.sum(self.d[ilayer1:ilayer2]) / 1.8
        if tweak is not None:
            layer_thickness = tweak

        W_q *= q_temp
        q = np.linspace(q_temp[0], q_temp[-1], 10000)
        Wt_q = np.interp(q, q_temp, W_q)
        Dq_Q2D = q[1] - q[0]

        if not inter:
            Coulombt_q = (-4. * np.pi / q *
                          (1. - np.exp(-q * layer_thickness / 2.)) /
                          layer_thickness)
        else:
            Coulombt_q = (-2 * np.pi / q *
                          (np.exp(-q * (layer_dist - layer_thickness / 2.)) -
                           np.exp(-q * (layer_dist + layer_thickness / 2.))) /
                          layer_thickness)

        W_r = np.zeros(len(r_array))
        for ir in range(len(r_array)):
            J_q = jn(0, q * r_array[ir])
            if r_array[ir] > np.exp(-13):
                Int_temp = (
                    -1. / layer_thickness *
                    np.log((layer_thickness / 2. - layer_dist +
                            np.sqrt(r_array[ir]**2 +
                                    (layer_thickness / 2. - layer_dist)**2)) /
                           (-layer_thickness / 2. - layer_dist +
                            np.sqrt(r_array[ir]**2 +
                                    (layer_thickness / 2. + layer_dist)**2))))
            else:
                if not inter:
                    Int_temp = (-1. / layer_thickness *
                                np.log(layer_thickness**2 / r_array[ir]**2))
                else:
                    Int_temp = (-1. / layer_thickness *
                                np.log((layer_thickness + 2 * layer_dist) /
                                       (2 * layer_dist - layer_thickness)))

            W_r[ir] = (Dq_Q2D / 2. / np.pi *
                       np.sum(J_q * (Wt_q - Coulombt_q)) +
                       Int_temp)

        return r_array, W_r

    def get_exciton_binding_energies(self, eff_mass, L_min=-50, L_max=10,
                                     Delta=0.1, e_distr=None, h_distr=None,
                                     Wq_name=None, tweak=None):
        from scipy.linalg import eig
        r_space = np.arange(L_min, L_max, Delta)
        Nint = len(r_space)

        r, W_r = self.get_exciton_screened_potential_r(r_array=np.exp(r_space),
                                                       e_distr=e_distr,
                                                       h_distr=h_distr,
                                                       Wq_name=None,
                                                       tweak=tweak)

        H = np.zeros((Nint, Nint), dtype=complex)
        for i in range(0, Nint):
            r_abs = np.exp(r_space[i])
            H[i, i] = - 1. / r_abs**2 / 2. / eff_mass \
                * (-2. / Delta**2 + 1. / 4.) + W_r[i]
            if i + 1 < Nint:
                H[i, i + 1] = -1. / r_abs**2 / 2. / eff_mass \
                    * (1. / Delta**2 - 1. / 2. / Delta)
            if i - 1 >= 0:
                H[i, i - 1] = -1. / r_abs**2 / 2. / eff_mass \
                    * (1. / Delta**2 + 1. / 2. / Delta)

        ee, ev = eig(H)
        index_sort = np.argsort(ee.real)
        ee = ee[index_sort]
        ev = ev[:, index_sort]
        return ee * Hartree, ev

    def get_macroscopic_dielectric_function(self, static=True, layers=None,
                                            direction='x'):
        """
        Calculates the averaged dielectric function over the structure.

        Parameters:

        static: bool
            If True only include w=0

        layers: array of integers
            list with index of specific layers to include in the average.

        direction: str 'x' or 'z'
            'x' for in plane dielectric function
            'z' for out of plane dielectric function

        Returns list of q-points, frequencies, dielectric function(q, w).
        """
        layer_weight = self.s / np.sum(self.s) * self.n_layers

        if self.chi_dipole is not None:
            layer_weight = np.insert(layer_weight,
                                     np.arange(self.n_layers) + 1,
                                     layer_weight)

        if direction == 'x':
            const_per = np.ones([self.n_layers])
            if self.chi_dipole is not None:
                const_per = np.insert(const_per, np.arange(self.n_layers) + 1,
                                      np.zeros([self.n_layers]))

        elif direction == 'z':
            const_per = np.zeros([self.n_layers])
            assert self.chi_dipole is not None
            const_per = np.insert(const_per, np.arange(self.n_layers) + 1,
                                  np.ones([self.n_layers]))

        if layers is None:  # average over entire structure
            N = self.n_layers
            potential = const_per
        else:  # average over selected layers
            N = len(layers)
            potential = np.zeros([self.dim])
            index = layers * self.dim / self.n_layers
            if direction == 'z':
                index += 1
            potential[index] = 1.

        if static:
            Nw = 1
        else:
            Nw = len(self.frequencies)

        eps_qwij = self.get_eps_matrix(step_potential=True)[:, :Nw]

        Nq = self.mynq
        epsM_qw = np.zeros([Nq, Nw], dtype=complex)

        for iw in range(Nw):
            for iq in range(Nq):
                eps_ij = eps_qwij[iq, iw]
                epsinv_ij = np.linalg.inv(eps_ij)
                epsinvM = 1. / N * np.dot(np.array(potential) * layer_weight,
                                          np.dot(epsinv_ij,
                                                 np.array(const_per)))

                epsM_qw[iq, iw] = 1. / epsinvM

        epsM_qw = self.collect_qw(epsM_qw)

        return self.q_abs / Bohr, self.frequencies[:Nw] * Hartree, epsM_qw

    def get_eels(self, dipole_contribution=False):
        """
        Calculates Electron energy loss spectrum, defined as:

        EELS(q, w) = - Im 4 \pi / q**2 \chiM(q, w)

        Returns list of q-points, Frequencies and the loss function
        """
        const_per = np.ones([self.n_layers])
        layer_weight = self.s / np.sum(self.s) * self.n_layers

        if self.chi_dipole is not None:
            const_per = np.insert(const_per,
                                  np.arange(self.n_layers) + 1,
                                  np.zeros([self.n_layers]))
            layer_weight = np.insert(layer_weight,
                                     np.arange(self.n_layers) + 1,
                                     layer_weight)

        if dipole_contribution:
            const_per = np.zeros([self.n_layers])
            const_per = np.insert(const_per,
                                  np.arange(self.n_layers) + 1,
                                  np.ones([self.n_layers]))

        N = self.n_layers
        eels_qw = np.zeros([self.mynq, len(self.frequencies)],
                           dtype=complex)

        chi_qwij = self.get_chi_matrix()

        for iq in range(self.mynq):
            for iw in range(len(self.frequencies)):
                eels_qw[iq, iw] = np.dot(np.array(const_per) * layer_weight,
                                         np.dot(chi_qwij[iq, iw],
                                                np.array(const_per)))

            eels_qw[iq, :] *= 1. / N * 4 * np.pi / self.q_abs[iq]**2

        eels_qw = self.collect_qw(eels_qw)

        return self.q_abs / Bohr, self.frequencies * Hartree, \
            - (Bohr * eels_qw).imag

    def get_absorption_spectrum(self, dipole_contribution=False):
        """
        Calculates absorption spectrum, defined as:

        ABS(q, w) = - Im 2 / q \epsM(q, w)

        Returns list of q-points, Frequencies and the loss function
        """
        const_per = np.ones([self.n_layers])
        layer_weight = self.s / np.sum(self.s) * self.n_layers

        if self.chi_dipole is not None:
            const_per = np.insert(const_per,
                                  np.arange(self.n_layers) + 1,
                                  np.zeros([self.n_layers]))
            layer_weight = np.insert(layer_weight,
                                     np.arange(self.n_layers) + 1,
                                     layer_weight)

        if dipole_contribution:
            const_per = np.zeros([self.n_layers])
            const_per = np.insert(const_per,
                                  np.arange(self.n_layers) + 1,
                                  np.ones([self.n_layers]))

        N = self.n_layers
        abs_qw = np.zeros([self.mynq, len(self.frequencies)],
                          dtype=complex)

        eps_qwij = self.get_eps_matrix()

        for iq in range(self.mynq):
            for iw in range(len(self.frequencies)):
                abs_qw[iq, iw] = np.dot(np.array(const_per) * layer_weight,
                                        np.dot(eps_qwij[iq, iw],
                                               np.array(const_per)))

            abs_qw[iq, :] *= 1. / N * 2. / self.q_abs[iq]

        abs_qw = self.collect_qw(abs_qw)
        return self.q_abs / Bohr, self.frequencies * Hartree, \
            (Bohr * abs_qw).imag

    def get_sum_eels(self, V_beam=100, include_z=False):
        """
        Calculates the q- averaged Electron energy loss spectrum usually
        obtained in scanning transmission electron microscopy (TEM).

        EELS(w) = - Im [sum_{q}^{q_max}  V(q) \chi(w, q) V(q)]
                    \delta(w - q \dot v_e)

        The calculation assumes a beam in the z-direction perpendicular to the
        layers, and that the response in isotropic within the plane.

        Input parameters:
        V_beam: float
            Acceleration voltage of electron beam in kV.
            Is used to calculate v_e that goes into \delta(w - q \dot v_e)

        Returns list of Frequencies and the loss function
        """
        const_per = np.ones([self.n_layers])
        layer_weight = self.s / np.sum(self.s) * self.n_layers

        if self.chi_dipole is not None:
            const_per = np.insert(const_per,
                                  np.arange(self.n_layers) + 1,
                                  np.zeros([self.n_layers]))
            layer_weight = np.insert(layer_weight,
                                     np.arange(self.n_layers) + 1,
                                     layer_weight)

        eels_w = np.zeros([len(self.frequencies)], dtype=complex)
        chi_qwij = self.get_chi_matrix()
        vol = np.pi * (self.q_abs[-1] + self.q_abs[1] / 2.)**2
        weight0 = np.pi * (self.q_abs[1] / 2.)**2 / vol
        c = (1 - weight0) / np.sum(self.q_abs)
        weights = c * self.q_abs
        weights[0] = weight0
        # Beam speed from relativistic eq
        me = ase.units._me
        c = ase.units._c
        E_0 = me * c**2  # Rest energy
        E = E_0 + V_beam * 1e3 / ase.units.J   # Relativistic energy
        v_e = c * (E**2 - E_0**2)**0.5 / E  # beam velocity in SI
        # Lower cutoff q_z = w / v_e
        w_wSI = self.frequencies * Hartree \
            / ase.units.J / ase.units._hbar  # w in SI units
        q_z = w_wSI / v_e / ase.units.m * Bohr  # in Bohr
        q_z[0] = q_z[1]
        print('Using a beam acceleration voltage of V = %3.1f kV' % (V_beam))
        print('Beam speed = %1.2f / c' % (v_e / c))
        # Upper cutoff q_c = q[1] / 2.
        q_c = self.q_abs[1] / 2.
        # Integral for q=0: \int_0^q_c \frac{q^3}{(q^2 + q_z^2)^2} dq
        I = 2 * np.pi / vol * \
            (q_z**2 / 2. / (q_c**2 + q_z**2) - 0.5 +
             0.5 * np.log((q_c / q_z)**2 + 1))
        I2 = 2 * np.pi / vol / 2. * (1. / q_z**2 - 1. / (q_z**2 + q_c**2))

        for iq in range(self.mynq):
            eels_temp = np.zeros([len(self.frequencies)], dtype=complex)
            for iw in range(len(self.frequencies)):
                # Longitudinal in-plane
                temp = np.dot(np.array(const_per) * layer_weight,
                              np.dot(chi_qwij[iq, iw], np.array(const_per)))
                eels_temp[iw] += temp

            if np.isclose(self.q_abs[iq], 0):
                eels_temp *= (4 * np.pi)**2 * I

            else:
                eels_temp *= 1. / (self.q_abs[iq]**2 + q_z**2)**2
                eels_temp *= (4 * np.pi)**2 * weights[iq]
            eels_w += eels_temp

            if include_z:
                eels_temp = np.zeros([len(self.frequencies)], dtype=complex)
                for iw in range(len(self.frequencies)):
                    # longitudinal out of plane
                    temp = np.dot(np.array(const_per[::-1]) * layer_weight,
                                  np.dot(chi_qwij[iq, iw],
                                         np.array(const_per[::-1])))
                    eels_temp[iw] += temp

                    # longitudinal cross terms
                    temp = 1J * np.dot(np.array(const_per) * layer_weight,
                                       np.dot(chi_qwij[iq, iw],
                                              np.array(const_per[::-1])))
                    eels_temp[iw] += temp / q_z[iw]

                    temp = -1J * np.dot(np.array(const_per[::-1]) *
                                        layer_weight,
                                        np.dot(chi_qwij[iq, iw],
                                               np.array(const_per)))
                    eels_temp[iw] += temp / q_z[iw]

                    # Transversal
                    temp = np.dot(np.array(const_per[::-1]) * layer_weight,
                                  np.dot(chi_qwij[iq, iw],
                                         np.array(const_per[::-1])))
                    temp *= (v_e / c)**4
                    eels_temp[iw] += temp

                if np.isclose(self.q_abs[iq], 0):
                    eels_temp *= (4 * np.pi)**2 * I2 * q_z**2
                else:
                    eels_temp *= 1. / (self.q_abs[iq]**2 + q_z**2)**2 * q_z**2
                    eels_temp *= (4 * np.pi)**2 * weights[iq]

                eels_w += eels_temp

        self.world.sum(eels_w)

        return self.frequencies * Hartree, - (Bohr**5 * eels_w * vol).imag

    def get_response(self, iw=0, dipole=False):
        """
        Get the induced density and potential due to constant perturbation
        obtained as: rho_ind(r) = \int chi(r,r') dr'
        """
        const_per = np.ones([self.n_layers])
        if self.chi_dipole is not None:
            const_per = np.insert(const_per,
                                  np.arange(self.n_layers) + 1,
                                  np.zeros([self.n_layers]))

        if dipole:
            const_per = self.z0 - self.z0[-1] / 2.
            const_per = np.insert(const_per,
                                  np.arange(self.n_layers) + 1,
                                  np.ones([self.n_layers]))

        chi_qij = self.get_chi_matrix()[:, iw]
        Vind_qz = np.zeros((self.mynq, len(self.z_big)))
        rhoind_qz = np.zeros((self.mynq, len(self.z_big)))

        drho_array = self.drho_array.copy()
        dphi_array = self.dphi_array.copy()
        # Expand on potential and density basis function
        # to get spatial detendence
        for iq in range(self.mynq):
            chi_ij = chi_qij[iq]
            Vind_qi = np.dot(chi_ij, np.array(const_per))
            rhoind_qz[iq] = np.dot(drho_array[:, iq].T, Vind_qi)
            Vind_qz[iq] = np.dot(dphi_array[:, iq].T, Vind_qi)

        rhoind_qz = self.collect_qw(rhoind_qz)
        return self.z_big * Bohr, rhoind_qz, Vind_qz, self.z0 * Bohr

    def get_plasmon_eigenmodes(self, filename=None):
        """
        Diagonalize the dieletric matrix to get the plasmon eigenresonances
        of the system.

        Returns:
            Eigenvalue array (shape Nq x nw x dim), z-grid, induced densities,
            induced potentials, energies at zero crossings.
        """

        assert self.world.size == 1
        # eps_qwij = self.get_eps_matrix()

        Nw = len(self.frequencies)
        Nq = self.mynq
        w_w = self.frequencies
        eig = np.zeros([Nq, Nw, self.dim], dtype=complex)
        abseps = np.zeros([Nq, Nw], dtype=complex)
        # vec = np.zeros([Nq, Nw, self.dim, self.dim],
        #                dtype=complex)

        # import scipy as sp
        omega0 = [[] for i in range(Nq)]

        rho_z = [np.zeros([0, len(self.z_big)]) for i in range(Nq)]
        phi_z = [np.zeros([0, len(self.z_big)]) for i in range(Nq)]
        for iq in range(Nq):
            if (1 + iq) % (Nq // 10) == 0:
                print('{}%'.format(np.round((1 + iq) / Nq, 1) * 100))

            eps_qwij = self.get_eps_matrix(iq_q=[iq])
            if iq == 0:
                print('Calculate plasmon modes')

            eig[iq], vec_wij = np.linalg.eig(eps_qwij[0])
            abseps[iq, :] = np.linalg.det(eps_qwij[0])

            vec_dual_wij = np.linalg.inv(vec_wij)
            iwref = 0
            for iw in range(1, Nw):
                vec = vec_wij[iw]
                vec_dual = vec_dual_wij[iwref]
                overlap = np.dot(vec_dual, vec)
                index = list(np.argsort(np.abs(overlap))[:, -1])
                iwref = iw
                if len(np.unique(index)) < self.dim:  # add missing indices
                    addlist = []
                    removelist = []
                    for j in range(self.dim):
                        if index.count(j) < 1:
                            addlist.append(j)
                        if index.count(j) > 1:
                            for l in range(1, index.count(j)):
                                removelist.append(
                                    np.argwhere(np.array(index) == j)[l])
                    for j in range(len(addlist)):
                        index[removelist[j][0]] = addlist[j]

                # Sort vectors
                vec_wij[iw, :] = np.copy(vec_wij[iw][:, index])
                vec_dual_wij[iw, :] = np.copy(vec_dual_wij[iw][index, :])

                eig[iq, iw, :] = np.copy(eig[iq, iw][index])
                klist = [k for k in range(self.dim)
                         if (eig[iq, iw - 1, k] < 0 and eig[iq, iw, k] > 0)]
                for k in klist:  # Eigenvalue crossing
                    a = np.real((eig[iq, iw, k] - eig[iq, iw - 1, k]) /
                                (w_w[iw] - w_w[iw - 1]))
                    # linear interp for crossing point
                    w0 = np.real(-eig[iq, iw - 1, k]) / a + w_w[iw - 1]
                    rho = np.dot(self.drho_array[:, iq, :].T,
                                 vec_dual_wij[iw, k, :])
                    phi = np.dot(self.dphi_array[:, iq, :].T,
                                 vec_wij[iw, :, k])
                    rho_z[iq] = np.append(rho_z[iq], rho[np.newaxis, :],
                                          axis=0)
                    phi_z[iq] = np.append(phi_z[iq], phi[np.newaxis, :],
                                          axis=0)
                    omega0[iq].append(w0 * Hartree)

        # Make eigenfrequencies more easy to work with
        nmodes = 0
        for freqs in omega0:
            nmodes = np.max([len(freqs), nmodes])

        freqs_qm = np.zeros((Nq, nmodes), float) + np.nan

        for freqs_m, omega0_m in zip(freqs_qm, omega0):
            freqs_m[:len(omega0_m)] = np.sort(omega0_m)

        z = self.z_big * Bohr
        if filename is not None:
            q_q = self.q_abs / Bohr
            omega_w = self.frequencies * Hartree
            data = {'eig': eig, 'z': z,
                    'rho_z': rho_z, 'freqs_qm': freqs_qm,
                    'q_q': q_q, 'omega_w': omega_w,
                    'abseps': abseps}
            np.savez_compressed(filename, **data)

        return eig, z, rho_z, phi_z, np.array(omega0)

    def collect_q(self, a_q):
        """ Collect arrays of dim (q)"""
        world = self.world
        nq = len(self.q_abs)
        mynq = (nq + self.world.size - 1) // self.world.size
        b_q = np.zeros(mynq, a_q.dtype)
        b_q[:self.q2 - self.q1] = a_q
        A_q = np.empty(mynq * world.size, a_q.dtype)
        if world.size == 1:
            A_q[:] = b_q
        else:
            world.all_gather(b_q, A_q)
        return A_q[:nq]

    def collect_qw(self, a_qw):
        """ Collect arrays of dim (q X w)"""
        nw = a_qw.shape[1]
        nq = len(self.q_abs)
        A_qw = np.zeros((nq, nw),
                        a_qw.dtype)
        for iw in range(nw):
            A_qw[:, iw] = self.collect_q(a_qw[:, iw])
        nq = len(self.q_abs)
        return A_qw[:nq]


class BuildingBlock():

    """ Module for using Linear response to calculate dielectric
    building block of 2D material with GPAW"""

    def __init__(self, filename, df, isotropic_q=True, nq_inf=10,
                 direction='x', qmax=None, txt=sys.stdout):
        """Creates a BuildingBlock object.

        filename: str
            used to save data file: filename-chi.npz
        df: DielectricFunction object
            Determines how linear response calculation is performed
        isotropic_q: bool
            If True, only q-points along one direction (1 0 0) in the
            2D BZ is included, thus asuming an isotropic material
        direction: 'x' or 'y'
            Direction used for isotropic q sampling.
        qmax: float
            Cutoff for q-grid. To be used if one wishes to sample outside the
            irreducible BZ. Only works for isotropic q-sampling.
        nq_inf: int
            number of extra q points in the limit q->0 along each direction,
            extrapolated from q=0, assumung that the head of chi0_wGG goes
            as q^2 and the wings as q.
            Note that this does not hold for (semi)metals!

        """
        if qmax is not None:
            assert isotropic_q
        self.filename = filename
        self.isotropic_q = isotropic_q
        self.nq_inf = nq_inf
        self.nq_inftot = nq_inf
        if not isotropic_q:
            self.nq_inftot *= 2

        if direction == 'x':
            qdir = 0
        elif direction == 'y':
            qdir = 1
        self.direction = direction

        self.df = df  # dielectric function object
        self.df.truncation = '2D'  # in case you forgot!
        self.omega_w = self.df.chi0.omega_w
        self.world = self.df.chi0.world

        if self.world.rank != 0:
            txt = devnull
        elif isinstance(txt, str):
            txt = open(txt, 'w', 1)
        self.fd = txt

        calc = self.df.chi0.calc
        kd = calc.wfs.kd
        self.kd = kd
        r = calc.wfs.gd.get_grid_point_coordinates()
        self.z = r[2, 0, 0, :]

        nw = self.omega_w.shape[0]
        self.chiM_qw = np.zeros([0, nw])
        self.chiD_qw = np.zeros([0, nw])
        self.drhoM_qz = np.zeros([0, self.z.shape[0]])
        self.drhoD_qz = np.zeros([0, self.z.shape[0]])

        # First: choose all ibzq in 2D BZ
        from ase.dft.kpoints import monkhorst_pack
        from gpaw.kpt_descriptor import KPointDescriptor
        offset_c = 0.5 * ((kd.N_c + 1) % 2) / kd.N_c
        bzq_qc = monkhorst_pack(kd.N_c) + offset_c
        qd = KPointDescriptor(bzq_qc)
        qd.set_symmetry(calc.atoms, kd.symmetry)
        q_cs = qd.ibzk_kc
        rcell_cv = 2 * pi * np.linalg.inv(calc.wfs.gd.cell_cv).T
        if isotropic_q:  # only use q along [1 0 0] or [0 1 0] direction.
            Nk = kd.N_c[qdir]
            qx = np.array(range(1, Nk // 2)) / float(Nk)
            q_cs = np.zeros([Nk // 2 - 1, 3])
            q_cs[:, qdir] = qx
            q = 0
            if qmax is not None:
                qmax *= Bohr
                qmax_v = np.zeros([3])
                qmax_v[qdir] = qmax
                q_c = q_cs[-1]
                q_v = np.dot(q_c, rcell_cv)
                q = (q_v**2).sum()**0.5
                assert Nk % 2 == 0
                i = Nk / 2.0
                while q < qmax:
                    if i == Nk:  # omit BZ edge
                        i += 1
                        continue
                    q_c = np.zeros([3])
                    q_c[qdir] = i / Nk
                    q_cs = np.append(q_cs, q_c[np.newaxis, :], axis=0)
                    q_v = np.dot(q_c, rcell_cv)
                    q = (q_v**2).sum()**0.5
                    i += 1
        q_vs = np.dot(q_cs, rcell_cv)
        q_abs = (q_vs**2).sum(axis=1)**0.5
        sort = np.argsort(q_abs)
        q_abs = q_abs[sort]
        q_cs = q_cs[sort]
        if isotropic_q:
            q_cut = q_abs[0] / 2  # extrapolate to half of smallest finite q
        else:
            q_cut = q_abs[1]  # smallest finite q
        self.nq_cut = self.nq_inftot + 1

        q_infs = np.zeros([q_cs.shape[0] + self.nq_inftot, 3])
        # x-direction:
        q_infs[: self.nq_inftot, qdir] = \
            np.linspace(1e-05, q_cut, self.nq_inftot + 1)[:-1]
        if not isotropic_q:  # y-direction
            q_infs[self.nq_inf:self.nq_inftot + 1, 1] = \
                np.linspace(0, q_cut, self.nq_inf + 1)[1:]

        # add q_inf to list
        self.q_cs = np.insert(q_cs, 0, np.zeros([self.nq_inftot, 3]), axis=0)
        self.q_vs = np.dot(self.q_cs, rcell_cv)
        self.q_vs += q_infs
        self.q_abs = (self.q_vs**2).sum(axis=1)**0.5
        self.q_infs = q_infs
        self.complete = False
        self.nq = 0
        if self.load_chi_file():
            if self.complete:
                print('Building block loaded from file', file=self.fd)
        world.barrier()

    def calculate_building_block(self, add_intraband=False):
        if self.complete:
            return
        Nq = self.q_cs.shape[0]
        for nq in range(self.nq, Nq):
            self.nq = nq
            self.save_chi_file()
            q_c = self.q_cs[nq]
            q_inf = self.q_infs[nq]
            if np.allclose(q_inf, 0):
                q_inf = None

            qcstr = '(' + ', '.join(['%.3f' % x for x in q_c]) + ')'
            print('Calculating contribution from q-point #%d/%d, q_c=%s'
                  % (nq + 1, Nq, qcstr), file=self.fd)
            if q_inf is not None:
                qstr = '(' + ', '.join(['%.3f' % x for x in q_inf]) + ')'
                print('    and q_inf=%s' % qstr, file=self.fd)
            pd, chi0_wGG, \
                chi_wGG = self.df.get_dielectric_matrix(
                    symmetric=False,
                    calculate_chi=True,
                    q_c=q_c,
                    q_v=q_inf,
                    direction=self.direction,
                    add_intraband=add_intraband)
            print('calculated chi!', file=self.fd)

            nw = len(self.omega_w)
            world = self.df.chi0.world
            w1 = min(self.df.mynw * world.rank, nw)

            q, omega_w, chiM_qw, chiD_qw, z, drhoM_qz, drhoD_qz = \
                get_chi_2D(self.omega_w, pd, chi_wGG)

            chiM_w = chiM_qw[0]
            chiD_w = chiD_qw[0]
            chiM_w = self.collect(chiM_w)
            chiD_w = self.collect(chiD_w)

            if self.world.rank == 0:
                assert w1 == 0  # drhoM and drhoD in static limit
                self.update_building_block(chiM_w[np.newaxis, :],
                                           chiD_w[np.newaxis, :],
                                           drhoM_qz, drhoD_qz)

        # Induced densities are not probably described in q-> 0 limit-
        # replace with finite q result:
        if self.world.rank == 0:
            for n in range(Nq):
                if np.allclose(self.q_cs[n], 0):
                    self.drhoM_qz[n] = self.drhoM_qz[self.nq_cut]
                    self.drhoD_qz[n] = self.drhoD_qz[self.nq_cut]

        self.complete = True
        self.save_chi_file()

        return

    def update_building_block(self, chiM_qw, chiD_qw, drhoM_qz,
                              drhoD_qz):

        self.chiM_qw = np.append(self.chiM_qw, chiM_qw, axis=0)
        self.chiD_qw = np.append(self.chiD_qw, chiD_qw, axis=0)
        self.drhoM_qz = np.append(self.drhoM_qz, drhoM_qz, axis=0)
        self.drhoD_qz = np.append(self.drhoD_qz, drhoD_qz, axis=0)

    def save_chi_file(self, filename=None):
        if filename is None:
            filename = self.filename
        data = {'last_q': self.nq,
                'complete': self.complete,
                'isotropic_q': self.isotropic_q,
                'q_cs': self.q_cs,
                'q_vs': self.q_vs,
                'q_abs': self.q_abs,
                'omega_w': self.omega_w,
                'chiM_qw': self.chiM_qw,
                'chiD_qw': self.chiD_qw,
                'z': self.z,
                'drhoM_qz': self.drhoM_qz,
                'drhoD_qz': self.drhoD_qz}

        if self.world.rank == 0:
            np.savez_compressed(filename + '-chi.npz',
                                **data)
        world.barrier()

    def load_chi_file(self):
        try:
            data = np.load(self.filename + '-chi.npz')
        except IOError:
            return False
        if (np.all(data['omega_w'] == self.omega_w) and
            np.all(data['q_cs'] == self.q_cs) and
                np.all(data['z'] == self.z)):
            self.nq = data['last_q']
            self.complete = data['complete']
            self.chiM_qw = data['chiM_qw']
            self.chiD_qw = data['chiD_qw']
            self.drhoM_qz = data['drhoM_qz']
            self.drhoD_qz = data['drhoD_qz']
            return True
        else:
            return False

    def interpolate_to_grid(self, q_grid, w_grid):
        """
        Parameters
        q_grid: in Ang. should start at q=0
        w_grid: in eV
        """

        from scipy.interpolate import RectBivariateSpline
        from scipy.interpolate import interp1d
        if not self.complete:
            self.calculate_building_block()
        q_grid *= Bohr
        w_grid /= Hartree

        assert np.max(q_grid) <= np.max(self.q_abs), \
            'q can not be larger that %1.2f Ang' % np.max(self.q_abs / Bohr)
        assert np.max(w_grid) <= np.max(self.omega_w), \
            'w can not be larger that %1.2f eV' % \
            np.max(self.omega_w * Hartree)

        sort = np.argsort(self.q_abs)
        q_abs = self.q_abs[sort]

        # chi monopole
        self.chiM_qw = self.chiM_qw[sort]

        omit_q0 = False
        if np.isclose(q_abs[0], 0) and not np.isclose(self.chiM_qw[0, 0], 0):
            omit_q0 = True  # omit q=0 from interpolation
            q0_abs = q_abs[0].copy()
            q_abs[0] = 0.
            chi0_w = self.chiM_qw[0].copy()
            self.chiM_qw[0] = np.zeros_like(chi0_w)

        yr = RectBivariateSpline(q_abs, self.omega_w,
                                 self.chiM_qw.real,
                                 s=0)

        yi = RectBivariateSpline(q_abs, self.omega_w,
                                 self.chiM_qw.imag, s=0)

        self.chiM_qw = yr(q_grid, w_grid) + 1j * yi(q_grid, w_grid)
        if omit_q0:
            yr = interp1d(self.omega_w, chi0_w.real)
            yi = interp1d(self.omega_w, chi0_w.imag)
            chi0_w = yr(w_grid) + 1j * yi(w_grid)
            q_abs[0] = q0_abs
            if np.isclose(q_grid[0], 0):
                self.chiM_qw[0] = chi0_w

        # chi dipole
        yr = RectBivariateSpline(q_abs, self.omega_w,
                                 self.chiD_qw[sort].real,
                                 s=0)
        yi = RectBivariateSpline(q_abs, self.omega_w,
                                 self.chiD_qw[sort].imag,
                                 s=0)

        self.chiD_qw = yr(q_grid, w_grid) + 1j * yi(q_grid, w_grid)

        # drho monopole

        yr = RectBivariateSpline(q_abs, self.z,
                                 self.drhoM_qz[sort].real, s=0)
        yi = RectBivariateSpline(q_abs, self.z,
                                 self.drhoM_qz[sort].imag, s=0)

        self.drhoM_qz = yr(q_grid, self.z) + 1j * yi(q_grid, self.z)

        # drho dipole
        yr = RectBivariateSpline(q_abs, self.z,
                                 self.drhoD_qz[sort].real, s=0)
        yi = RectBivariateSpline(q_abs, self.z,
                                 self.drhoD_qz[sort].imag, s=0)

        self.drhoD_qz = yr(q_grid, self.z) + 1j * yi(q_grid, self.z)

        self.q_abs = q_grid
        self.omega_w = w_grid

        self.save_chi_file(filename=self.filename + '_int')

    def collect(self, a_w):
        world = self.df.chi0.world
        b_w = np.zeros(self.df.mynw, a_w.dtype)
        b_w[:self.df.w2 - self.df.w1] = a_w
        nw = len(self.omega_w)
        A_w = np.empty(world.size * self.df.mynw, a_w.dtype)
        world.all_gather(b_w, A_w)
        return A_w[:nw]

    def clear_temp_files(self):
        if not self.savechi0:
            world = self.df.chi0.world
            if world.rank == 0:
                while len(self.temp_files) > 0:
                    filename = self.temp_files.pop()
                    os.remove(filename)


"""TOOLS"""


def check_building_blocks(BBfiles=None):
    """ Check that building blocks are on same frequency-
    and q- grid.

    BBfiles: list of str
        list of names of BB files
    """
    name = BBfiles[0]
    data = np.load(name)
    try:
        q = data['q_abs'].copy()
        w = data['omega_w'].copy()
    except TypeError:
        # Skip test for old format:
        return True
    for name in BBfiles[1:]:
        data = np.load(name)
        if not ((data['q_abs'] == q).all and
                (data['omega_w'] == w).all):
            return False
    return True


def interpolate_building_blocks(BBfiles=None, BBmotherfile=None,
                                q_grid=None, w_grid=None, pad=True):
    """ Interpolate building blocks to same frequency-
    and q- grid

    BBfiles: list of str
        list of names of BB files to be interpolated
    BBmother: str
        name of BB file to match the grids to. Will
        also be interpolated to common grid.
    q_grid: float
        q-grid in Ang. Should start at q=0
    w_grid: float
        in eV
    """

    from scipy.interpolate import RectBivariateSpline, interp1d

    if BBmotherfile is not None:
        BBfiles.append(BBmotherfile)

    if BBmotherfile is not None and '-chi.npz' not in BBmotherfile:
        BBmotherfile = BBmotherfile + '-chi.npz'

    for il, filename in enumerate(BBfiles):
        if '-chi.npz' not in filename:
            BBfiles[il] = filename + '-chi.npz'

    q_max = 1000
    w_max = 1000
    for name in BBfiles:
        data = np.load(open(name, 'rb'))
        q_abs = data['q_abs']
        q_max = np.min([q_abs[-1], q_max])
        ow = data['omega_w']
        w_max = np.min([ow[-1], w_max])

    if BBmotherfile is not None:
        data = np.load(BBmotherfile)
        q_grid = data['q_abs']
        w_grid = data['omega_w']
    else:
        q_grid = q_grid * Bohr
        w_grid = w_grid / Hartree

    q_grid = [q for q in q_grid if q < q_max]

    if pad:
        q_grid.append(q_max)
    w_grid = [w for w in w_grid if w < w_max]
    if pad:
        w_grid.append(w_max)
    q_grid = np.array(q_grid)
    w_grid = np.array(w_grid)
    for name in BBfiles:
        # assert data['isotropic_q']
        data = np.load(name)
        q_abs = data['q_abs']
        w = data['omega_w']
        z = data['z']
        chiM_qw = data['chiM_qw']
        chiD_qw = data['chiD_qw']
        drhoM_qz = data['drhoM_qz']
        drhoD_qz = data['drhoD_qz']

        # chi monopole
        omit_q0 = False
        if np.isclose(q_abs[0], 0) and not np.isclose(chiM_qw[0, 0], 0):
            omit_q0 = True  # omit q=0 from interpolation
            q0_abs = q_abs[0].copy()
            q_abs[0] = 0.
            chi0_w = chiM_qw[0].copy()
            chiM_qw[0] = np.zeros_like(chi0_w)

        yr = RectBivariateSpline(q_abs, w,
                                 chiM_qw.real,
                                 s=0)

        yi = RectBivariateSpline(q_abs, w,
                                 chiM_qw.imag, s=0)

        chiM_qw = yr(q_grid, w_grid) + 1j * yi(q_grid, w_grid)

        if omit_q0:
            yr = interp1d(w, chi0_w.real)
            yi = interp1d(w, chi0_w.imag)
            chi0_w = yr(w_grid) + 1j * yi(w_grid)
            q_abs[0] = q0_abs
            if np.isclose(q_grid[0], 0):
                chiM_qw[0] = chi0_w

        # chi dipole
        yr = RectBivariateSpline(q_abs, w,
                                 chiD_qw.real,
                                 s=0)
        yi = RectBivariateSpline(q_abs, w,
                                 chiD_qw.imag,
                                 s=0)

        chiD_qw = yr(q_grid, w_grid) + 1j * yi(q_grid, w_grid)

        # drho monopole

        yr = RectBivariateSpline(q_abs, z,
                                 drhoM_qz.real, s=0)
        yi = RectBivariateSpline(q_abs, z,
                                 drhoM_qz.imag, s=0)

        drhoM_qz = yr(q_grid, z) + 1j * yi(q_grid, z)

        # drho dipole
        yr = RectBivariateSpline(q_abs, z,
                                 drhoD_qz.real, s=0)
        yi = RectBivariateSpline(q_abs, z,
                                 drhoD_qz.imag, s=0)

        drhoD_qz = yr(q_grid, z) + 1j * yi(q_grid, z)

        q_abs = q_grid
        omega_w = w_grid

        data = {'q_abs': q_abs,
                'omega_w': omega_w,
                'chiM_qw': chiM_qw,
                'chiD_qw': chiD_qw,
                'z': z,
                'drhoM_qz': drhoM_qz,
                'drhoD_qz': drhoD_qz,
                'isotropic_q': True}

        np.savez_compressed(name[:-8] + "_int-chi.npz",
                            **data)


def get_chi_2D(omega_w=None, pd=None, chi_wGG=None, q0=None,
               filenames=None, name=None):
    """Calculate the monopole and dipole contribution to the
    2D susceptibillity chi_2D, defined as

    ::

      \chi^M_2D(q, \omega) = \int\int dr dr' \chi(q, \omega, r,r') \\
                          = L \chi_{G=G'=0}(q, \omega)
      \chi^D_2D(q, \omega) = \int\int dr dr' z \chi(q, \omega, r,r') z'
                           = 1/L sum_{G_z,G_z'} z_factor(G_z)
                           chi_{G_z,G_z'} z_factor(G_z'),
      Where z_factor(G_z) =  +/- i e^{+/- i*G_z*z0}
      (L G_z cos(G_z L/2)-2 sin(G_z L/2))/G_z^2

    input parameters:

    filenames: list of str
        list of chi_wGG.pckl files for different q calculated with
        the DielectricFunction module in GPAW
    name: str
        name writing output files
    """

    q_list_abs = []
    if chi_wGG is None and filenames is not None:
        omega_w, pd, chi_wGG, q0 = read_chi_wGG(filenames[0])
        nq = len(filenames)
    elif chi_wGG is not None:
        nq = 1
    nw = chi_wGG.shape[0]
    r = pd.gd.get_grid_point_coordinates()
    z = r[2, 0, 0, :]
    L = pd.gd.cell_cv[2, 2]  # Length of cell in Bohr
    z0 = L / 2.  # position of layer
    chiM_qw = np.zeros([nq, nw], dtype=complex)
    chiD_qw = np.zeros([nq, nw], dtype=complex)
    drhoM_qz = np.zeros([nq, len(z)], dtype=complex)  # induced density
    drhoD_qz = np.zeros([nq, len(z)], dtype=complex)  # induced dipole density
    for iq in range(nq):
        if iq != 0:
            omega_w, pd, chi_wGG, q0 = read_chi_wGG(filenames[iq])
        if q0 is not None:
            q = q0
        else:
            q = pd.K_qv
        npw = chi_wGG.shape[1]
        Gvec = pd.get_reciprocal_vectors(add_q=False)

        Glist = []
        for iG in range(npw):  # List of G with Gx,Gy = 0
            if Gvec[iG, 0] == 0 and Gvec[iG, 1] == 0:
                Glist.append(iG)

        chiM_qw[iq] = L * chi_wGG[:, 0, 0]
        drhoM_qz[iq] += chi_wGG[0, 0, 0]
        q_abs = np.linalg.norm(q)
        q_list_abs.append(q_abs)
        for iG in Glist[1:]:
            G_z = Gvec[iG, 2]
            qGr_R = np.inner(G_z, z.T).T
            # Fourier transform to get induced density at \omega=0
            drhoM_qz[iq] += np.exp(1j * qGr_R) * chi_wGG[0, iG, 0]
            for iG1 in Glist[1:]:
                G_z1 = Gvec[iG1, 2]
                # integrate with z along both coordinates
                factor = z_factor(z0, L, G_z)
                factor1 = z_factor(z0, L, G_z1, sign=-1)
                chiD_qw[iq, :] += 1. / L * factor * chi_wGG[:, iG, iG1] * \
                    factor1
                # induced dipole density due to V_ext = z
                drhoD_qz[iq, :] += 1. / L * np.exp(1j * qGr_R) * \
                    chi_wGG[0, iG, iG1] * factor1
    # Normalize induced densities with chi
    drhoM_qz /= np.repeat(chiM_qw[:, 0, np.newaxis], drhoM_qz.shape[1],
                          axis=1)
    drhoD_qz /= np.repeat(chiD_qw[:, 0, np.newaxis], drhoM_qz.shape[1],
                          axis=1)

    """ Returns q array, frequency array, chi2D monopole and dipole, induced
    densities and z array (all in Bohr)
    """
    if name is not None:
        arrays = [np.array(q_list_abs), omega_w, chiM_qw, chiD_qw,
                  z, drhoM_qz, drhoD_qz]
        names = ['q_abs', 'omega_w', 'z',
                 'chiM_qw', 'chiD_qw',
                 'drhoM_qz', 'drhoD_qz']
        data = {}
        for array, name in zip(arrays, names):
            data[name] = array
        np.save(name + '-chi.npz', **data)
    return np.array(q_list_abs) / Bohr, omega_w * Hartree, chiM_qw, \
        chiD_qw, z, drhoM_qz, drhoD_qz


def z_factor(z0, d, G, sign=1):
    factor = -1j * sign * np.exp(1j * sign * G * z0) * \
        (d * G * np.cos(G * d / 2.) - 2. * np.sin(G * d / 2.)) / G**2
    return factor


def z_factor2(z0, d, G, sign=1):
    factor = sign * np.exp(1j * sign * G * z0) * np.sin(G * d / 2.)
    return factor


def expand_layers(structure):
    newlist = []
    for name in structure:
        num = ''
        while name[0].isdigit():
            num += name[0]
            name = name[1:]
        try:
            num = int(num)
        except ValueError:
            num = 1
        for n in range(num):
            newlist.append(name)
    return newlist


def read_chi_wGG(name):
    """
    Read density response matrix calculated with the DielectricFunction
    module in GPAW.
    Returns frequency grid, gpaw.wavefunctions object, chi_wGG
    """
    fd = open(name, 'rb')
    omega_w, pd, chi_wGG, q0, chi0_wvv = load(fd)
    nw = len(omega_w)
    nG = pd.ngmax
    chi_wGG = np.empty((nw, nG, nG), complex)
    for chi_GG in chi_wGG:
        chi_GG[:] = load(fd)
    return omega_w, pd, chi_wGG, q0


def make_heterostructure(layers,
                         frequencies=[0.001, 0.5, 5000],
                         momenta=[0.001, 0.04, 100],
                         thicknesses=None,
                         no_phonons=False):
    """Easy function for making a heterostructure based on some layers"""

    layers = layers.copy()

    for il, layer in enumerate(layers):
        if '-chi.npz' not in layer:
            layers[il] = layer + '-chi.npz'

    default_thicknesses = {'graphene': 3.22, 'BN': 3.22,
                           'H-MoS2': 6.2926, 'H-WSe2': 6.718}
    if thicknesses is None:
        thicknesses = []
        for layer in layers:
<<<<<<< HEAD
            name = layer.split('-')[0]
            thicknesses.append(default_thicknesses[name])

=======
            for key in default_thicknesses:
                if key in layer:
                    thicknesses.append(default_thicknesses[key])
                    break
            else:
                raise NotImplementedError
            
>>>>>>> ce8ee950
    q_q = np.linspace(*momenta)
    omega_w = np.linspace(*frequencies)
    # Interpolate the building blocks such that they are
    # represented on the same q and omega grid
    print('Interpolating building blocks to same grid')
    interpolate_building_blocks(BBfiles=layers, q_grid=q_q, w_grid=omega_w,
                                pad=False)

    for il, layer in enumerate(layers):
        layers[il] = layer[:-8] + '_int-chi.npz'

    # Treat graphene specially, since in this case we are using
    # an analytical approximation of the building block
    from gpaw.response.buildingblocks import GrapheneBB
    for layer in set(layers):
        if 'graphene' not in layer:
            continue

        if 'doped' not in layer:
            doping = 0
        else:
            doping = float(layer.split('-doped-')[1].split('_int')[0])

        newlayer = str(layer[:-8] + '_analytical-chi.npz')
        bb = GrapheneBB(layer, doping=doping)
        np.savez_compressed(newlayer, **bb)

        for il, oldlayer in enumerate(layers):
            if oldlayer == layer:
                layers[il] = newlayer

    if not no_phonons:
        # If phonon files can be found in the same
        # directory as the building block files
        # then add phonon contribution
        from gpaw.response.buildingblocks import phonon_polarizability
        for layer in set(layers):
            phonons = Path(layer.split('_int')[0] + '-phonons.npz')
            if not phonons.exists():
                continue
            print('Adding phonon contributions for {}'.format(layer))
            dct = np.load(str(phonons))

            Z_avv, freqs, modes, masses, cell = (dct['Z_avv'],
                                                 dct['freqs'],
                                                 dct['modes'],
                                                 dct['masses'],
                                                 dct['cell'])
            bb = phonon_polarizability(layer, Z_avv, freqs, modes,
                                       masses, cell)
            newlayerpath = '{}+phonons-chi.npz'.format(layer[:-8])
            np.savez_compressed(newlayerpath, **bb)

            for il, oldlayer in enumerate(layers):
                if oldlayer == layer:
                    layers[il] = newlayerpath

    thicknesses = np.array(thicknesses)
    # Calculate distance between layers
    d = (thicknesses[1:] + thicknesses[:-1]) / 2
    d0 = thicknesses[0]

    het = Heterostructure(structure=layers, d=d, d0=d0)
    return het


def main(args=None):
    import argparse
    from pathlib import Path
    from os.path import expanduser
    import shutil

    description = 'QEH Model command line interface'
    parser = argparse.ArgumentParser(description=description)

    help = ("For example: '3H-MoS2 graphene 10H-WS2' gives 3 layers of "
            "H-MoS2, 1 layer of graphene and 10 layers of H-WS2.")
    parser.add_argument('layers', nargs='+', help=help, type=str)
    help = ("For above example: '6.2, 3.2, 6.2' gives thicknesses of "
            "6.2, 3.2, and 6.2 AA to MoS2, graphene and WS2 "
            "respectively. If not set, the QEH module will use a "
            "default set of thicknesses")
    parser.add_argument('--thicknesses', nargs='*', help=help,
                        default=None, type=float)

    help = ("Path to folder containing dielectric building blocks. "
            "Defaults to current folder, ./chi-data and ~/.chi-data "
            "in that order")
    parser.add_argument('--buildingblockpath', nargs='*', help=help,
                        default=['.', './chi-data', '~/chi-data'], type=str)

    help = ("Calculate plasmon spectrum")
    parser.add_argument('--plasmons', action='store_true', help=help)

    help = ("Calculate electron energy loss spectrum")
    parser.add_argument('--eels', action='store_true', help=help)

    help = ("Plot calculated quantities")
    parser.add_argument('--plot', action='store_true', help=help)

    help = ("Disable phonon contributions")
    parser.add_argument('--no-phonons', action='store_true', help=help)

    help = ("Custom frequencies to respresent quantities on (in eV). "
            "The format is: min. frequency, max. frequency, "
            "number of frequencies. E. g.: 0.1 1.0 100")
    parser.add_argument('--omega', default=[0.001, 0.3, 1000],
                        nargs=3,
                        help=help, type=float)

    help = ("Custom momentas to respresent quantities on (in AA^-1). "
            "The format is: min. q, max. q, number of q's. "
            "E. g.: 0.001 0.1 100")
    parser.add_argument('--q', default=[0.0001, 0.1, 1000],
                        nargs=3,
                        help=help, type=float)

    args = parser.parse_args(args)
    layers = args.layers
    paths = args.buildingblockpath

    layers = expand_layers(layers)
    for il, layer in enumerate(layers):
        layers[il] = layer + '-chi.npz'

    # Make sure that the building block files can be found
    link = "https://cmr.fysik.dtu.dk/_downloads/chi-data.tar.gz"
    msg = """
    
    Building block file ({bb}) cannot be found!
    Please download and unpack the dielectric building blocks.
    This can be done with:
    wget {link}
    tar -zxf chi-data.tar.gz
    mv chi-data ~
    which will put all building blocks in a folder in
    your home directory
    """

    # Locate files for layers
    print('Looking for building blocks')
    layer_paths = []
    for il, layer in enumerate(layers):
        p = Path(layer)
        for path in paths:
            bb = Path(expanduser(path)) / p
            if bb.is_file():
                break
        else:
            raise FileNotFoundError(msg.format(bb=layer, link=link))

        layer_paths.append(str(bb))

    # Copy files to current directory
    for layerpath in set(layer_paths):
        p = Path(layerpath)
        layer = str(p.name).split('-chi')[0]

        src = str(p)
        dest = str(p.name)

        if src != dest:
            print(('Copying building block '
                   'to current folder from {}').format(str(p)))
            shutil.copy(src, dest)

        # Also copy phonons if present
        phonons = (Path(layerpath).parent /
                   Path('{}-phonons.npz'.format(layer)))
        if not phonons.exists():
            continue
        src = str(phonons)
        dest = str(phonons.name)
        if src != dest:
            shutil.copy(src, dest)

<<<<<<< HEAD
    # q_q = np.linspace(args.q[0], args.q[1], args.q[2])
    # omega_w = np.linspace(args.omega[0], args.omega[1], args.omega[2])

=======
>>>>>>> ce8ee950
    # Make QEH calculation
    print('Initializing heterostructure')
    hs = make_heterostructure(layers,
                              thicknesses=args.thicknesses,
                              momenta=args.q,
                              frequencies=args.omega,
                              no_phonons=args.no_phonons)

    if args.plot:
        import matplotlib.pyplot as plt

    if args.plasmons:
        print('Calculating plasmon spectrum')
        eig, z, rho_z, phi_z, omega0 = hs.get_plasmon_eigenmodes()
        if args.plot:
            q_q = hs.q_abs / Bohr
            plt.figure()
            for iq in range(len(q_q)):
                freqs = np.array(omega0[iq])
                plt.plot([q_q[iq], ] * len(freqs), freqs, 'k.')

    if args.eels:
        q_abs, frequencies, eels_qw = hs.get_eels(dipole_contribution=True)

    if args.plot:
        plt.show()


if __name__ == '__main__':
    main()<|MERGE_RESOLUTION|>--- conflicted
+++ resolved
@@ -1686,19 +1686,13 @@
     if thicknesses is None:
         thicknesses = []
         for layer in layers:
-<<<<<<< HEAD
-            name = layer.split('-')[0]
-            thicknesses.append(default_thicknesses[name])
-
-=======
             for key in default_thicknesses:
                 if key in layer:
                     thicknesses.append(default_thicknesses[key])
                     break
             else:
                 raise NotImplementedError
-            
->>>>>>> ce8ee950
+
     q_q = np.linspace(*momenta)
     omega_w = np.linspace(*frequencies)
     # Interpolate the building blocks such that they are
@@ -1827,7 +1821,7 @@
     # Make sure that the building block files can be found
     link = "https://cmr.fysik.dtu.dk/_downloads/chi-data.tar.gz"
     msg = """
-    
+
     Building block file ({bb}) cannot be found!
     Please download and unpack the dielectric building blocks.
     This can be done with:
@@ -1875,21 +1869,22 @@
         if src != dest:
             shutil.copy(src, dest)
 
-<<<<<<< HEAD
-    # q_q = np.linspace(args.q[0], args.q[1], args.q[2])
-    # omega_w = np.linspace(args.omega[0], args.omega[1], args.omega[2])
-
-=======
->>>>>>> ce8ee950
-    # Make QEH calculation
-    print('Initializing heterostructure')
-    hs = make_heterostructure(layers,
-                              thicknesses=args.thicknesses,
-                              momenta=args.q,
-                              frequencies=args.omega,
-                              no_phonons=args.no_phonons)
-
-    if args.plot:
+
+<< << << < HEAD
+ # q_q = np.linspace(args.q[0], args.q[1], args.q[2])
+ # omega_w = np.linspace(args.omega[0], args.omega[1], args.omega[2])
+
+== == == =
+>>>>>> > origin/qeh2.0
+ # Make QEH calculation
+ print('Initializing heterostructure')
+  hs = make_heterostructure(layers,
+                             thicknesses=args.thicknesses,
+                             momenta=args.q,
+                             frequencies=args.omega,
+                             no_phonons=args.no_phonons)
+
+   if args.plot:
         import matplotlib.pyplot as plt
 
     if args.plasmons:
