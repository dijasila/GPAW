import numpy as np

from gpaw.pw.lfc import ft
from gpaw.gaunt import gaunt
from gpaw.spherical_harmonics import Y
from types import SimpleNamespace


class Setuplet:
    def __init__(self, *, phit_jg, phi_jg, rgd, l_j, rcut_j):
        self.rgd = rgd
        self.data = SimpleNamespace(phit_jg=phit_jg, phi_jg=phi_jg)
        self.l_j = l_j
        self.ni = np.sum([2 * l + 1 for l in l_j])
        self.rcut_j = rcut_j


def two_phi_planewave_integrals(qG_Gv, *, setup):
    rgd = setup.rgd
    l_j = setup.l_j
    phi_jg = setup.data.phi_jg
    phit_jg = setup.data.phit_jg
    ni = setup.ni
    gcut2 = rgd.ceil(2 * max(setup.rcut_j))
    
    # Initialize
    npw = qG_Gv.shape[0]
    phi_Gii = np.zeros((npw, ni, ni), dtype=complex)

    G_LLL = gaunt(max(l_j))
    k_G = np.sum(qG_Gv**2, axis=1)**0.5

    i1_start = 0

    for j1, l1 in enumerate(l_j):
        i2_start = 0
        for j2, l2 in enumerate(l_j):
            # Calculate the radial part of the product density
            rhot_g = phi_jg[j1] * phi_jg[j2] - phit_jg[j1] * phit_jg[j2]
            for l in range((l1 + l2) % 2, l1 + l2 + 1, 2):
                spline = rgd.spline(rhot_g[:gcut2], l=l, points=2**10)
                splineG = ft(spline, N=2**12)
                f_G = splineG.map(k_G) * (-1j)**l

                for m1 in range(2 * l1 + 1):
                    i1 = i1_start + m1
                    for m2 in range(2 * l2 + 1):
                        i2 = i2_start + m2
                        G_m = G_LLL[l1**2 + m1, l2**2 + m2, l**2:(l + 1)**2]
                        for m, G in enumerate(G_m):
                            # If Gaunt coefficient is zero, no need to add
                            if G == 0:
                                continue
                            x_G = Y(l**2 + m, *qG_Gv.T) * f_G
                            phi_Gii[:, i1, i2] += G * x_G

            i2_start += 2 * l2 + 1
        i1_start += 2 * l1 + 1
    return phi_Gii.reshape(npw, ni * ni)


class PWPAWCorrectionData:
    def __init__(self, Q_aGii, qpd, setups, pos_av):
        # Sometimes we loop over these in ways that are very dangerous.
        # It must be list, not dictionary.
        assert isinstance(Q_aGii, list)
        assert len(Q_aGii) == len(pos_av) == len(setups)

        self.Q_aGii = Q_aGii

        self.qpd = qpd
        self.setups = setups
        self.pos_av = pos_av

    def _new(self, Q_aGii):
        return PWPAWCorrectionData(Q_aGii, qpd=self.qpd, setups=self.setups,
                                   pos_av=self.pos_av)

    def remap(self, M_vv, G_Gv, sym, sign):
        Q_aGii = []
        for a, Q_Gii in enumerate(self.Q_aGii):
            x_G = self._get_x_G(G_Gv, M_vv, self.pos_av[a])
            U_ii = self.setups[a].R_sii[sym]

            Q_Gii = np.einsum('ij,kjl,ml->kim',
                              U_ii,
                              Q_Gii * x_G[:, None, None],
                              U_ii,
                              optimize='optimal')
            if sign == -1:
                Q_Gii = Q_Gii.conj()
            Q_aGii.append(Q_Gii)

        return self._new(Q_aGii)

    def _get_x_G(self, G_Gv, M_vv, pos_v):
        # This doesn't really belong here.  Or does it?  Maybe this formula
        # is only used with PAW corrections.
        return np.exp(1j * (G_Gv @ (pos_v - M_vv @ pos_v)))

    def remap_by_symop(self, symop, G_Gv, M_vv):
        return self.remap(M_vv, G_Gv, symop.symno, symop.sign)

    def multiply(self, P_ani, band):
        assert isinstance(P_ani, list)
        assert len(P_ani) == len(self.Q_aGii)

        C1_aGi = [Qa_Gii @ P1_ni[band].conj()
                  for Qa_Gii, P1_ni in zip(self.Q_aGii, P_ani)]
        return C1_aGi

    def reduce_ecut(self, G2G):
        # XXX actually we should return this with another PW descriptor.
        return self._new([Q_Gii.take(G2G, axis=0) for Q_Gii in self.Q_aGii])

    def almost_equal(self, otherpawcorr, G_G):
        for a, Q_Gii in enumerate(otherpawcorr.Q_aGii):
            e = abs(self.Q_aGii[a] - Q_Gii[G_G]).max()
            if e > 1e-12:
                return False
        return True


def get_pair_density_paw_corrections(setups, qpd, spos_ac):
    """Calculate and bundle paw corrections to the pair densities as a
    PWPAWCorrectionData object."""
<<<<<<< HEAD
    G_Gv = qpd.get_reciprocal_vectors()
    pos_av = spos_ac @ qpd.gd.cell_cv
=======
    qG_Gv = pd.get_reciprocal_vectors(add_q=True)
    pos_av = spos_ac @ pd.gd.cell_cv
>>>>>>> 0459fbda

    # Collect integrals for all species:
    Q_xGii = {}
    for id, setup in setups.setups.items():
        ni = setup.ni
        Q_Gii = two_phi_planewave_integrals(qG_Gv, setup=setup)
        Q_xGii[id] = Q_Gii.reshape(-1, ni, ni)

    Q_aGii = []
    for a, atomdata in enumerate(setups):
        id = setups.id_a[a]
        Q_Gii = Q_xGii[id]
        x_G = np.exp(-1j * (qG_Gv @ pos_av[a]))
        Q_aGii.append(x_G[:, np.newaxis, np.newaxis] * Q_Gii)

    return PWPAWCorrectionData(Q_aGii, qpd=qpd, setups=setups, pos_av=pos_av)<|MERGE_RESOLUTION|>--- conflicted
+++ resolved
@@ -124,13 +124,8 @@
 def get_pair_density_paw_corrections(setups, qpd, spos_ac):
     """Calculate and bundle paw corrections to the pair densities as a
     PWPAWCorrectionData object."""
-<<<<<<< HEAD
-    G_Gv = qpd.get_reciprocal_vectors()
-    pos_av = spos_ac @ qpd.gd.cell_cv
-=======
-    qG_Gv = pd.get_reciprocal_vectors(add_q=True)
+    qG_Gv = qpd.get_reciprocal_vectors(add_q=True)
     pos_av = spos_ac @ pd.gd.cell_cv
->>>>>>> 0459fbda
 
     # Collect integrals for all species:
     Q_xGii = {}
