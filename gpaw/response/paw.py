--- conflicted
+++ resolved
@@ -372,11 +372,7 @@
         Q_aGii = []
         for a, Q_Gii in enumerate(self.Q_aGii):
             x_G = self._get_x_G(G_Gv, M_vv, self.pos_av[a])
-<<<<<<< HEAD
-            U_ii = self.pawdatasets.by_atom[a].R_sii[sym]
-=======
             U_ii = self.atomrotations.get_by_a(a).R_sii[sym]
->>>>>>> 668ab874
 
             Q_Gii = np.einsum('ij,kjl,ml->kim',
                               U_ii,
@@ -431,29 +427,43 @@
     qG_Gv = qpd.get_reciprocal_vectors(add_q=True)
     pos_av = spos_ac @ qpd.gd.cell_cv
 
-<<<<<<< HEAD
-    # Collect integrals for all species:
-    Q_xGii = {}
+    # Calculate pair density PAW correction tensor
+    #Q_xGii = {}
+    Qbar_xGii = {}
     for species_index, pawdata in pawdatasets.by_species.items():
-        Q_Gii = two_phi_planewave_integrals(qG_Gv, pawdata=pawdata)
-        ni = pawdata.ni
-        Q_xGii[species_index] = Q_Gii.reshape(-1, ni, ni)
-
-    Q_aGii = []
-    for atom_index, pawdata in enumerate(pawdatasets.by_atom):
-        species_index = pawdatasets.id_by_atom[atom_index]
-        Q_Gii = Q_xGii[species_index]
-        x_G = np.exp(-1j * (qG_Gv @ pos_av[atom_index]))
-        Q_aGii.append(x_G[:, np.newaxis, np.newaxis] * Q_Gii)
-=======
-    # Calculate pair density PAW correction tensor
-    Q_aGii = []
-    for pawdata, pos_v in zip(pawdatasets, pos_av):
         # Calculate atom-centered correction tensor
         Qbar_Gii = calculate_pair_density_correction(qG_Gv, pawdata=pawdata)
         # Add dependency on the atomic position (phase factor)
+        Qbar_xGii[species_index] = Qbar_Gii
+
+    Q_aGii = []
+    for a, (pos_v, pawdata) in enumerate(zip(pos_av, pawdatasets.by_atom)):
         x_G = np.exp(-1j * (qG_Gv @ pos_v))
+        species_index = pawdatasets.id_by_atom[a]
+        Qbar_Gii = Qbar_xGii[species_index]
         Q_aGii.append(x_G[:, np.newaxis, np.newaxis] * Qbar_Gii)
+
+#<<<<<<< HEAD
+#    for species_index, pawdata in pawdatasets.by_species.items():
+#        Q_Gii = two_phi_planewave_integrals(qG_Gv, pawdata=pawdata)
+#        ni = pawdata.ni
+#        Q_xGii[species_index] = Q_Gii.reshape(-1, ni, ni)
+
+#    Q_aGii = []
+#    for atom_index, pawdata in enumerate(pawdatasets.by_atom):
+#        species_index = pawdatasets.id_by_atom[atom_index]
+#        Q_Gii = Q_xGii[species_index]
+#        x_G = np.exp(-1j * (qG_Gv @ pos_av[atom_index]))
+#        Q_aGii.append(x_G[:, np.newaxis, np.newaxis] * Q_Gii)
+#=======
+#    Q_aGii = []
+#    for pawdata, pos_v in zip(pawdatasets, pos_av):
+#        # Calculate atom-centered correction tensor
+#        Qbar_Gii = calculate_pair_density_correction(qG_Gv, pawdata=pawdata)
+#        # Add dependency on the atomic position (phase factor)
+#        x_G = np.exp(-1j * (qG_Gv @ pos_v))
+#        Q_aGii.append(x_G[:, np.newaxis, np.newaxis] * Qbar_Gii)
+#>>>>>>> master
 
     return PWPAWCorrectionData(Q_aGii, qpd=qpd,
                                pawdatasets=pawdatasets,
@@ -474,15 +484,17 @@
     qG_Gv = qpd.get_reciprocal_vectors(add_q=True)
 
     F_aGii = []
-    for pawdata, rshe, spos_c in zip(pawdata_a, rshe_a, spos_ac):
+    for pawdata, rshe, spos_c in zip(pawdata_a.by_atom, rshe_a, spos_ac):
         # Calculate atom-centered PAW correction
         Fbar_Gii = calculate_matrix_element_correction(
             qG_Gv, pawdata, rshe)
+
+        # XXX Can time be saved by doing some of the processing per species
+        # rather than per atom?
 
         # Add dependency on the atomic position (phase factor)
         pos_v = spos_c @ qpd.gd.cell_cv
         x_G = np.exp(-1j * (qG_Gv @ pos_v))
         F_aGii.append(x_G[:, np.newaxis, np.newaxis] * Fbar_Gii)
->>>>>>> 668ab874
 
     return F_aGii