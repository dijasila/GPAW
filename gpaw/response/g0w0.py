# This makes sure that division works as in Python3
from __future__ import division, print_function

import functools
import pickle
from math import pi

import numpy as np
from ase.dft.kpoints import monkhorst_pack
from ase.units import Hartree
from ase.utils import opencew, devnull
from ase.utils.timing import timer

import gpaw.mpi as mpi
from gpaw import debug
from gpaw.kpt_descriptor import KPointDescriptor
from gpaw.response.chi0 import Chi0, HilbertTransform
from gpaw.response.pair import PairDensity
from gpaw.response.wstc import WignerSeitzTruncatedCoulomb
from gpaw.wavefunctions.pw import PWDescriptor, count_reciprocal_vectors
from gpaw.xc.exx import EXX, select_kpts
from gpaw.xc.tools import vxc


class G0W0(PairDensity):
    """This class defines the G0W0 calculator. The G0W0 calculator is used
    is used to calculate the quasi particle energies through the G0W0
    approximation for a number of states.

    Note: So far the G0W0 calculation only works for spin-paired systems.

    Parameters:
       calc: str or PAW object
          GPAW calculator object or filename of saved calculator object.
       filename: str
          Base filename of output files.
       kpts: list
          List of indices of the IBZ k-points to calculate the quasi particle
          energies for.
       bands: tuple
          Range of band indices, like (n1, n2+1), to calculate the quasi
          particle energies for. Note that the second band index is not
          included.
       ecut: float
          Plane wave cut-off energy in eV.
       nbands: int
          Number of bands to use in the calculation. If :None: the number will
          be determined from :ecut: to yield a number close to the number of
          plane waves used.
       ppa: bool
          Sets whether the Godby-Needs plasmon-pole approximation for the
          dielectric function should be used.
       E0: float
          Energy (in eV) used for fitting in the plasmon-pole approximation.
       domega0: float
          Minimum frequency step (in eV) used in the generation of the non-
          linear frequency grid.
       omega2: float
          Control parameter for the non-linear frequency grid, equal to the
          frequency where the grid spacing has doubled in size.
       wstc: bool
          Sets whether a Wigner-Seitz truncation should be used for the
          Coloumb potential.
    """
    def __init__(self, calc, filename='gw',
                 kpts=None, bands=None, nbands=None, ppa=False,
                 wstc=False,
                 ecut=150.0, eta=0.1, E0=1.0 * Hartree,
                 domega0=0.025, omega2=10.0,
                 nblocks=1, savew=False,
                 world=mpi.world):

        if world.rank != 0:
            txt = devnull
        else:
            txt = open(filename + '.txt', 'w')

        p = functools.partial(print, file=txt)
        p('  ___  _ _ _ ')
        p(' |   || | | |')
        p(' | | || | | |')
        p(' |__ ||_____|')
        p(' |___|')
        p()

        self.inputcalc = calc
        PairDensity.__init__(self, calc, ecut, world=world, nblocks=nblocks,
                             txt=txt)

        self.filename = filename
        self.savew = savew
        
        ecut /= Hartree
        
        self.ppa = ppa
        self.wstc = wstc
        self.eta = eta / Hartree
        self.E0 = E0 / Hartree
        self.domega0 = domega0 / Hartree
        self.omega2 = omega2 / Hartree

        self.kpts = list(select_kpts(kpts, self.calc))
                
        if bands is None:
            bands = [0, self.nocc2]
            
        self.bands = bands

        b1, b2 = bands
        self.shape = shape = (self.calc.wfs.nspins, len(self.kpts), b2 - b1)
        self.eps_sin = np.empty(shape)     # KS-eigenvalues
        self.f_sin = np.empty(shape)       # occupation numbers
        self.sigma_sin = np.zeros(shape)   # self-energies
        self.dsigma_sin = np.zeros(shape)  # derivatives of self-energies
        self.vxc_sin = None                # KS XC-contributions
        self.exx_sin = None                # exact exchange contributions
        self.Z_sin = None                  # renormalization factors
        
        if nbands is None:
            nbands = int(self.vol * ecut**1.5 * 2**0.5 / 3 / pi**2)
        self.nbands = nbands
        self.nspins = self.calc.wfs.nspins

        p()
        p('Quasi particle states:')
        if kpts is None:
            p('All k-points in IBZ')
        else:
            kptstxt = ', '.join(['{0:d}'.format(k) for k in self.kpts])
            p('k-points (IBZ indices): [' + kptstxt + ']')
        p('Band range: ({0:d}, {1:d})'.format(b1, b2))
        p()
        p('Computational parameters:')
        p('Plane wave cut-off: {0:g} eV'.format(self.ecut * Hartree))
        p('Number of bands: {0:d}'.format(self.nbands))
        p('Broadening: {0:g} eV'.format(self.eta * Hartree))

        kd = self.calc.wfs.kd

        self.mysKn1n2 = None  # my (s, K, n1, n2) indices
        self.distribute_k_points_and_bands(b1, b2, kd.ibz2bz_k[self.kpts])
        
        # Find q-vectors and weights in the IBZ:
        assert -1 not in kd.bz2bz_ks
        offset_c = 0.5 * ((kd.N_c + 1) % 2) / kd.N_c
        bzq_qc = monkhorst_pack(kd.N_c) + offset_c
        self.qd = KPointDescriptor(bzq_qc)
        self.qd.set_symmetry(self.calc.atoms, kd.symmetry)
        
        #assert self.calc.wfs.nspins == 1
        
    @timer('G0W0')
    def calculate(self, ecuts=None):
        """Starts the G0W0 calculation. Returns a dict with the results with
        the following key/value pairs:

        f: (s, k, n) ndarray
           Occupation numbers
        eps: (s, k, n) ndarray
           Kohn-Sham eigenvalues in eV
        vxc: (s, k, n) ndarray
           Exchange-correlation contributions in eV
        exx: (s, k, n) ndarray
           Exact exchange contributions in eV
        sigma: (s, k, n) ndarray
           Self-energy contributions in eV
        Z: (s, k, n) ndarray
           Renormalization factors
        qp: (s, k, n) ndarray
           Quasi particle energies in eV
        """
        kd = self.calc.wfs.kd

        self.calculate_ks_xc_contribution()
        self.calculate_exact_exchange()

        # Reset calculation
        self.sigma_sin = np.zeros(self.shape)   # self-energies
        self.dsigma_sin = np.zeros(self.shape)  # derivatives of self-energies

        # Get KS eigenvalues and occupation numbers:
        b1, b2 = self.bands
        nibzk = self.calc.wfs.kd.nibzkpts
        for i, k in enumerate(self.kpts):
            for s in range(self.nspins):
                u = s * nibzk + k
                kpt = self.calc.wfs.kpt_u[u]
                self.eps_sin[s, i] = kpt.eps_n[b1:b2]
                self.f_sin[s, i] = kpt.f_n[b1:b2] / kpt.weight

        # My part of the states we want to calculate QP-energies for:
        mykpts = [self.get_k_point(s, K, n1, n2)
                  for s, K, n1, n2 in self.mysKn1n2]
        
        # Loop over q in the IBZ:
        nQ = 0
        for pd0, W0, q_c in self.calculate_screened_potential():
            for kpt1 in mykpts:
                K2 = kd.find_k_plus_q(q_c, [kpt1.K])[0]
                kpt2 = self.get_k_point(kpt1.s, K2, 0, self.nbands, block=True)
                k1 = kd.bz2ibz_k[kpt1.K]
                i = self.kpts.index(k1)
                self.calculate_q(i, kpt1, kpt2, pd0, W0)
            nQ += 1

        self.world.sum(self.sigma_sin)
        self.world.sum(self.dsigma_sin)
        
        self.Z_sin = 1 / (1 - self.dsigma_sin)
        self.qp_sin = self.eps_sin + self.Z_sin * (self.sigma_sin +
                                                   self.exx_sin -
                                                   self.vxc_sin)
        
        results = {'f': self.f_sin,
                   'eps': self.eps_sin * Hartree,
                   'vxc': self.vxc_sin * Hartree,
                   'exx': self.exx_sin * Hartree,
                   'sigma': self.sigma_sin * Hartree,
                   'Z': self.Z_sin,
                   'qp': self.qp_sin * Hartree}
      
        self.print_results(results)
        
        return results
        
    def calculate_q(self, i, kpt1, kpt2, pd0, W0):
        """Calculates the contribution to the self-energy and its derivative
        for a given set of k-points, kpt1 and kpt2."""
        wfs = self.calc.wfs
        
        N_c = pd0.gd.N_c
        i_cG = self.sign * np.dot(self.U_cc,
                                  np.unravel_index(pd0.Q_qG[0], N_c))

        q_c = wfs.kd.bzk_kc[kpt2.K] - wfs.kd.bzk_kc[kpt1.K]
        q0 = np.allclose(q_c, 0) and not self.wstc

        shift0_c = q_c - self.sign * np.dot(self.U_cc, pd0.kd.bzk_kc[0])
        assert np.allclose(shift0_c.round(), shift0_c)
        shift0_c = shift0_c.round().astype(int)

        shift_c = kpt1.shift_c - kpt2.shift_c - shift0_c
        I_G = np.ravel_multi_index(i_cG + shift_c[:, None], N_c, 'wrap')
        
        G_Gv = pd0.get_reciprocal_vectors()
        pos_av = np.dot(self.spos_ac, pd0.gd.cell_cv)
        M_vv = np.dot(pd0.gd.cell_cv.T,
                      np.dot(self.U_cc.T,
                             np.linalg.inv(pd0.gd.cell_cv).T))
        
        Q_aGii = []
        for a, Q_Gii in enumerate(self.Q_aGii):
            x_G = np.exp(1j * np.dot(G_Gv, (pos_av[a] -
                                            self.sign *
                                            np.dot(M_vv, pos_av[a]))))
            U_ii = self.calc.wfs.setups[a].R_sii[self.s]
            Q_Gii = np.dot(np.dot(U_ii, Q_Gii * x_G[:, None, None]),
                           U_ii.T).transpose(1, 0, 2)
            Q_aGii.append(Q_Gii)

        if debug:
            self.check(i_cG, shift0_c, N_c, q_c, Q_aGii)
                
        if self.ppa:
            calculate_sigma = self.calculate_sigma_ppa
        else:
            calculate_sigma = self.calculate_sigma
            
        for n in range(kpt1.n2 - kpt1.n1):
            ut1cc_R = kpt1.ut_nR[n].conj()
            eps1 = kpt1.eps_n[n]
            C1_aGi = [np.dot(Qa_Gii, P1_ni[n].conj())
                      for Qa_Gii, P1_ni in zip(Q_aGii, kpt1.P_ani)]
            n_mG = self.calculate_pair_densities(ut1cc_R, C1_aGi, kpt2,
                                                 pd0, I_G)
            if self.sign == 1:
                n_mG = n_mG.conj()
                
            if q0:
                n_mG[:, 0] = 0
                m = n + kpt1.n1 - kpt2.n1
                if 0 <= m < len(n_mG):
                    n_mG[m, 0] = 1.0
                    
            f_m = kpt2.f_n
            deps_m = eps1 - kpt2.eps_n
            sigma, dsigma = calculate_sigma(n_mG, deps_m, f_m, W0)
            nn = kpt1.n1 + n - self.bands[0]
            self.sigma_sin[kpt1.s, i, nn] += sigma
            self.dsigma_sin[kpt1.s, i, nn] += dsigma
            
    def check(self, i_cG, shift0_c, N_c, q_c, Q_aGii):
        I0_G = np.ravel_multi_index(i_cG - shift0_c[:, None], N_c, 'wrap')
        qd1 = KPointDescriptor([q_c])
        pd1 = PWDescriptor(self.ecut, self.calc.wfs.gd, complex, qd1)
        G_I = np.empty(N_c.prod(), int)
        G_I[:] = -1
        I1_G = pd1.Q_qG[0]
        G_I[I1_G] = np.arange(len(I0_G))
        G_G = G_I[I0_G]
        assert len(I0_G) == len(I1_G)
        assert (G_G >= 0).all()

        for a, Q_Gii in enumerate(self.initialize_paw_corrections(pd1)):
            e = abs(Q_aGii[a] - Q_Gii[G_G]).max()
            assert e < 1e-12

    @timer('Sigma')
    def calculate_sigma(self, n_mG, deps_m, f_m, C_swGG):
        """Calculates a contribution to the self-energy and its derivative for
        a given (k, k-q)-pair from its corresponding pair-density and
        energy."""
        o_m = abs(deps_m)
        # Add small number to avoid zeros for degenerate states:
        sgn_m = np.sign(deps_m + 1e-15)
        
        # Pick +i*eta or -i*eta:
        s_m = (1 + sgn_m * np.sign(0.5 - f_m)).astype(int) // 2
        
        beta = (2**0.5 - 1) * self.domega0 / self.omega2
        w_m = (o_m / (self.domega0 + beta * o_m)).astype(int)
        o1_m = self.omega_w[w_m]
        o2_m = self.omega_w[w_m + 1]
        
        x = 1.0 / (self.qd.nbzkpts * 2 * pi * self.vol)
        
        sigma = 0.0
        dsigma = 0.0
        # Performing frequency integration
        for o, o1, o2, sgn, s, w, n_G in zip(o_m, o1_m, o2_m,
                                             sgn_m, s_m, w_m, n_mG):
            C1_GG = C_swGG[s][w]
            C2_GG = C_swGG[s][w + 1]
            p = x * sgn
            myn_G = n_G[self.Ga:self.Gb]
            sigma1 = p * np.dot(np.dot(myn_G, C1_GG), n_G.conj()).imag
            sigma2 = p * np.dot(np.dot(myn_G, C2_GG), n_G.conj()).imag
            sigma += ((o - o1) * sigma2 + (o2 - o) * sigma1) / (o2 - o1)
            dsigma += sgn * (sigma2 - sigma1) / (o2 - o1)
            
        return sigma, dsigma

    def calculate_screened_potential(self):
        """Calculates the screened potential for each q-point in the 1st BZ.
        Since many q-points are related by symmetry, the actual calculation is
        only done for q-points in the IBZ and the rest are obtained by symmetry
        transformations. Results are returned as a generator to that it is not
        necessary to store a huge matrix for each q-point in the memory."""
        # The decorator $timer('W') doesn't work for generators, do we will
        # have to manually start and stop the timer here:
        self.timer.start('W')
        print('Calculating screened Coulomb potential', file=self.fd)
        if self.wstc:
            print('Using Wigner-Seitz truncated Coloumb potential',
                  file=self.fd)
            
        if self.ppa:
            print('Using Godby-Needs plasmon-pole approximation:',
                  file=self.fd)
            print('    Fitting energy: i*E0, E0 = %.3f Hartee' % self.E0,
                  file=self.fd)

            # use small imaginary frequency to avoid dividing by zero:
            frequencies = [1e-10j, 1j * self.E0 * Hartree]
            
            parameters = {'eta': 0,
                          'hilbert': False,
                          'timeordered': False,
                          'frequencies': frequencies}
        else:
            print('Using full frequency integration:', file=self.fd)
            print('  domega0: {0:g}'.format(self.domega0 * Hartree),
                  file=self.fd)
            print('  omega2: {0:g}'.format(self.omega2 * Hartree),
                  file=self.fd)

            parameters = {'eta': self.eta * Hartree,
                          'hilbert': True,
                          'timeordered': True,
                          'domega0': self.domega0 * Hartree,
                          'omega2': self.omega2 * Hartree}
        
        chi0 = Chi0(self.inputcalc,
                    nbands=self.nbands,
                    ecut=self.ecut * Hartree,
                    intraband=False,
                    real_space_derivatives=False,
                    txt=self.filename + '.w.txt',
                    timer=self.timer,
                    keep_occupied_states=True,
                    nblocks=self.blockcomm.size,
                    no_optical_limit=self.wstc,
                    **parameters)

        if self.wstc:
            wstc = WignerSeitzTruncatedCoulomb(
                self.calc.wfs.gd.cell_cv,
                self.calc.wfs.kd.N_c,
                chi0.fd)
        else:
            wstc = None
        
        self.omega_w = chi0.omega_w
        self.omegamax = chi0.omegamax
        
        htp = HilbertTransform(self.omega_w, self.eta, gw=True)
        htm = HilbertTransform(self.omega_w, -self.eta, gw=True)

        # Find maximum size of chi-0 matrices:
        gd = self.calc.wfs.gd
        nGmax = max(count_reciprocal_vectors(self.ecut, gd, q_c)
                    for q_c in self.qd.ibzk_kc)
        nw = len(self.omega_w)
        
        size = self.blockcomm.size
        
        mynGmax = (nGmax + size - 1) // size
        mynw = (nw + size - 1) // size
        
        # Allocate memory in the beginning and use for all q:
        A1_x = np.empty(nw * mynGmax * nGmax, complex)
        A2_x = np.empty(max(mynw * nGmax, nw * mynGmax) * nGmax, complex)
        
        # Need to pause the timer in between iterations
        self.timer.stop('W')
        for iq, q_c in enumerate(self.qd.ibzk_kc):
            self.timer.start('W')
            if self.savew:
                wfilename = self.filename + '.w.q%d.pckl' % iq
                fd = opencew(wfilename)
            if self.savew and fd is None:
                # Read screened potential from file
                with open(wfilename) as fd:
                    pd, W = pickle.load(fd)
                # We also need to initialize the PAW corrections
                self.Q_aGii = self.initialize_paw_corrections(pd)
            else:
                # First time calculation
                pd, W = self.calculate_w(chi0, q_c, htp, htm, wstc, A1_x, A2_x)
                if self.savew:
                    pickle.dump((pd, W), fd, pickle.HIGHEST_PROTOCOL)

            self.timer.stop('W')
            
            # Loop over all k-points in the BZ and find those that are related
            # to the current IBZ k-point by symmetry
            Q1 = self.qd.ibz2bz_k[iq]
            done = set()
            for s, Q2 in enumerate(self.qd.bz2bz_ks[Q1]):
                if Q2 >= 0 and Q2 not in done:
                    s = self.qd.sym_k[Q2]
                    self.s = s
                    self.U_cc = self.qd.symmetry.op_scc[s]
                    time_reversal = self.qd.time_reversal_k[Q2]
                    self.sign = 1 - 2 * time_reversal
                    Q_c = self.qd.bzk_kc[Q2]
                    d_c = self.sign * np.dot(self.U_cc, q_c) - Q_c
                    assert np.allclose(d_c.round(), d_c)
                    yield pd, W, Q_c
                    done.add(Q2)
    
    @timer('WW')
    def calculate_w(self, chi0, q_c, htp, htm, wstc, A1_x, A2_x):
        """Calculates the screened potential for a specified q-point."""
        pd, chi0_wGG = chi0.calculate(q_c, A_x=A1_x)[:2]
        self.Q_aGii = chi0.Q_aGii
        self.Ga = chi0.Ga
        self.Gb = chi0.Gb
        
        if self.blockcomm.size > 1:
            A1_x = chi0_wGG.ravel()
            chi0_wGG = chi0.redistribute(chi0_wGG, A2_x)
            
        if self.wstc:
            iG_G = (wstc.get_potential(pd) / (4 * pi))**0.5
            if np.allclose(q_c, 0):
                chi0_wGG[:, 0] = 0.0
                chi0_wGG[:, :, 0] = 0.0
                G0inv = 0.0
                G20inv = 0.0
            else:
                G0inv = None
                G20inv = None
        else:
            if np.allclose(q_c, 0):
                dq3 = (2 * pi)**3 / (self.qd.nbzkpts * self.vol)
                qc = (dq3 / 4 / pi * 3)**(1 / 3)
                G0inv = 2 * pi * qc**2 / dq3
                G20inv = 4 * pi * qc / dq3
                G_G = pd.G2_qG[0]**0.5
                G_G[0] = 1
                iG_G = 1 / G_G
            else:
                iG_G = pd.G2_qG[0]**-0.5
                G0inv = None
                G20inv = None

        delta_GG = np.eye(len(iG_G))

        if self.ppa:
            return pd, self.ppa_w(chi0_wGG, iG_G, delta_GG, G0inv, G20inv, q_c)
            
        self.timer.start('Dyson eq.')
        # Calculate W and store it in chi0_wGG ndarray:
<<<<<<< HEAD
        for w, chi0_GG in enumerate(chi0_wGG):
=======
        w = 0
        for chi0_GG in chi0_wGG:
>>>>>>> 2e94a1a6
            e_GG = (delta_GG -
                    4 * pi * chi0_GG * iG_G * iG_G[:, np.newaxis])
            
            W_GG = chi0_GG
            W_GG[:] = 4 * pi * (np.linalg.inv(e_GG) -
                                delta_GG) * iG_G * iG_G[:, np.newaxis]
            if np.allclose(q_c, 0):
                W_GG[0, 0] *= G20inv
                W_GG[1:, 0] *= G0inv
                W_GG[0, 1:] *= G0inv
        
        if self.blockcomm.size > 1:
            Wm_wGG = chi0.redistribute(chi0_wGG, A1_x)
        else:
            Wm_wGG = chi0_wGG
        
        Wp_wGG = A2_x[:Wm_wGG.size].reshape(Wm_wGG.shape)
        Wp_wGG[:] = Wm_wGG

        with self.timer('Hilbert transform'):
            htm(Wm_wGG)
            htp(Wp_wGG)
        
        self.timer.stop('Dyson eq.')
        
        return pd, [Wp_wGG, Wm_wGG]

    @timer('Kohn-Sham XC-contribution')
    def calculate_ks_xc_contribution(self):
        name = self.filename + '.vxc.npy'
        fd = opencew(name)
        if fd is None:
            print('Reading Kohn-Sham XC contribution from file:', name,
                  file=self.fd)
            with open(name) as fd:
                self.vxc_sin = np.load(fd)
            assert self.vxc_sin.shape == self.shape, self.vxc_sin.shape
            return
            
        print('Calculating Kohn-Sham XC contribution', file=self.fd)
        if self.reader is not None:
            self.calc.wfs.read_projections(self.reader)
        vxc_skn = vxc(self.calc, self.calc.hamiltonian.xc) / Hartree
        n1, n2 = self.bands
        self.vxc_sin = vxc_skn[:, self.kpts, n1:n2]
        np.save(fd, self.vxc_sin)
        
    @timer('EXX')
    def calculate_exact_exchange(self):
        name = self.filename + '.exx.npy'
        fd = opencew(name)
        if fd is None:
            print('Reading EXX contribution from file:', name, file=self.fd)
            with open(name) as fd:
                self.exx_sin = np.load(fd)
            assert self.exx_sin.shape == self.shape, self.exx_sin.shape
            return
            
        print('Calculating EXX contribution', file=self.fd)
        exx = EXX(self.calc, kpts=self.kpts, bands=self.bands,
                  txt=self.filename + '.exx.txt', timer=self.timer)
        exx.calculate()
        self.exx_sin = exx.get_eigenvalue_contributions() / Hartree
        np.save(fd, self.exx_sin)

    def print_results(self, results):
        description = ['f:     Occupation numbers',
                       'eps:   KS-eigenvalues [eV]',
                       'vxc:   KS vxc [eV]',
                       'exx:   Exact exchange [eV]',
                       'sigma: Self-energies [eV]',
                       'Z:     Renormalization factors',
                       'qp:    QP-energies [eV]']

        print('\nResults:', file=self.fd)
        for line in description:
            print(line, file=self.fd)
            
        b1, b2 = self.bands
        names = [line.split(':', 1)[0] for line in description]
        ibzk_kc = self.calc.wfs.kd.ibzk_kc
        for s in range(self.calc.wfs.nspins):
            for i, ik in enumerate(self.kpts):
                print('\nk-point ' +
                      '{0} ({1}): ({2:.3f}, {3:.3f}, {4:.3f})'.format(
                          i, ik, *ibzk_kc[ik]), file=self.fd)
                print('band' +
                      ''.join('{0:>8}'.format(name) for name in names),
                      file=self.fd)
                for n in range(b2 - b1):
                    print('{0:4}'.format(n + b1) +
                          ''.join('{0:8.3f}'.format(results[name][s, i, n])
                                  for name in names),
                          file=self.fd)

        self.timer.write(self.fd)

    @timer('PPA')
    def ppa_w(self, chi0_wGG, iG_G, delta_GG, G0inv, G20inv, q_c):
        einv_wGG = []
        for chi0_GG in chi0_wGG:
            e_GG = (delta_GG -
                    4 * pi * chi0_GG * iG_G * iG_G[:, np.newaxis])
            einv_wGG.append(np.linalg.inv(e_GG) - delta_GG)

        if self.wstc and np.allclose(q_c, 0):
            einv_wGG[0][0] = 42
            einv_wGG[0][:, 0] = 42
        omegat_GG = self.E0 * np.sqrt(einv_wGG[1] /
                                      (einv_wGG[0] - einv_wGG[1]))
        R_GG = -0.5 * omegat_GG * einv_wGG[0]
        W_GG = 4 * pi**2 * R_GG * iG_G * iG_G[:, np.newaxis]
        if np.allclose(q_c, 0):
            W_GG[0, 0] *= G20inv
            W_GG[1:, 0] *= G0inv
            W_GG[0, 1:] *= G0inv

        return [W_GG, omegat_GG]
        
    @timer('PPA-Sigma')
    def calculate_sigma_ppa(self, n_mG, deps_m, f_m, W):
        W_GG, omegat_GG = W

        sigma = 0.0
        dsigma = 0.0

        # init variables (is this necessary?)
        nG = n_mG.shape[1]
        deps_GG = np.empty((nG, nG))
        sign_GG = np.empty((nG, nG))
        x1_GG = np.empty((nG, nG))
        x2_GG = np.empty((nG, nG))
        x3_GG = np.empty((nG, nG))
        x4_GG = np.empty((nG, nG))
        x_GG = np.empty((nG, nG))
        dx_GG = np.empty((nG, nG))
        nW_G = np.empty(nG)
        for m in range(np.shape(n_mG)[0]):
            deps_GG = deps_m[m]
            sign_GG = 2 * f_m[m] - 1
            x1_GG = 1 / (deps_GG + omegat_GG - 1j * self.eta)
            x2_GG = 1 / (deps_GG - omegat_GG + 1j * self.eta)
            x3_GG = 1 / (deps_GG + omegat_GG - 1j * self.eta * sign_GG)
            x4_GG = 1 / (deps_GG - omegat_GG - 1j * self.eta * sign_GG)
            x_GG = W_GG * (sign_GG * (x1_GG - x2_GG) + x3_GG + x4_GG)
            dx_GG = W_GG * (sign_GG * (x1_GG**2 - x2_GG**2) +
                            x3_GG**2 + x4_GG**2)
            nW_G = np.dot(n_mG[m], x_GG)
            sigma += np.vdot(n_mG[m], nW_G).real
            nW_G = np.dot(n_mG[m], dx_GG)
            dsigma -= np.vdot(n_mG[m], nW_G).real
        
        x = 1 / (self.qd.nbzkpts * 2 * pi * self.vol)
        return x * sigma, x * dsigma<|MERGE_RESOLUTION|>--- conflicted
+++ resolved
@@ -323,7 +323,6 @@
         o2_m = self.omega_w[w_m + 1]
         
         x = 1.0 / (self.qd.nbzkpts * 2 * pi * self.vol)
-        
         sigma = 0.0
         dsigma = 0.0
         # Performing frequency integration
@@ -441,7 +440,6 @@
                     pickle.dump((pd, W), fd, pickle.HIGHEST_PROTOCOL)
 
             self.timer.stop('W')
-            
             # Loop over all k-points in the BZ and find those that are related
             # to the current IBZ k-point by symmetry
             Q1 = self.qd.ibz2bz_k[iq]
@@ -502,15 +500,10 @@
             
         self.timer.start('Dyson eq.')
         # Calculate W and store it in chi0_wGG ndarray:
-<<<<<<< HEAD
-        for w, chi0_GG in enumerate(chi0_wGG):
-=======
         w = 0
         for chi0_GG in chi0_wGG:
->>>>>>> 2e94a1a6
             e_GG = (delta_GG -
                     4 * pi * chi0_GG * iG_G * iG_G[:, np.newaxis])
-            
             W_GG = chi0_GG
             W_GG[:] = 4 * pi * (np.linalg.inv(e_GG) -
                                 delta_GG) * iG_G * iG_G[:, np.newaxis]
@@ -523,14 +516,13 @@
             Wm_wGG = chi0.redistribute(chi0_wGG, A1_x)
         else:
             Wm_wGG = chi0_wGG
-        
+            
         Wp_wGG = A2_x[:Wm_wGG.size].reshape(Wm_wGG.shape)
         Wp_wGG[:] = Wm_wGG
 
         with self.timer('Hilbert transform'):
+            htp(Wp_wGG)
             htm(Wm_wGG)
-            htp(Wp_wGG)
-        
         self.timer.stop('Dyson eq.')
         
         return pd, [Wp_wGG, Wm_wGG]
