from __future__ import annotations
import pickle
import warnings
from math import pi
from pathlib import Path
from collections.abc import Iterable

import numpy as np

from ase.parallel import paropen
from ase.units import Ha

from gpaw import GPAW, debug
import gpaw.mpi as mpi
from gpaw.hybrids.eigenvalues import non_self_consistent_eigenvalues
from gpaw.pw.descriptor import (count_reciprocal_vectors, PWMapping)
from gpaw.utilities.progressbar import ProgressBar

from gpaw.response import ResponseContext, ResponseGroundStateAdapter
from gpaw.response.chi0 import Chi0Calculator, get_frequency_descriptor
from gpaw.response.pair import phase_shifted_fft_indices
from gpaw.response.pair_functions import SingleQPWDescriptor
from gpaw.response.pw_parallelization import Blocks1D
from gpaw.response.screened_interaction import initialize_w_calculator
from gpaw.response.coulomb_kernels import CoulombKernel
from gpaw.response import timer
from gpaw.response.mpa_sampling import mpa_frequency_sampling
from gpaw.mpi import broadcast_exception

from ase.utils.filecache import MultiFileJSONCache as FileCache
from contextlib import ExitStack
from ase.parallel import broadcast


def compare_inputs(inp1, inp2, rel_tol=1e-14, abs_tol=1e-14):
    """
    Compares nested structures of dictionarys, lists, etc. and
    makes sure the nested structure is the same, and also that all
    floating points match within the given tolerances.

    :params inp1: Structure 1 to compare.
    :params inp2: Structure 2 to compare.
    :params rel_tol: Maximum difference for being considered "close",
    relative to the magnitude of the input values as defined by math.isclose().
    :params abs_tol: Maximum difference for being considered "close",
    regardless of the magnitude of the input values as defined by
    math.isclose().

    :returns: bool indicating if structures don't match (False) or do match
    (True)
    """
    from math import isclose

<<<<<<< HEAD
    for key in dict1.keys():
        val1 = dict1[key]
        val2 = dict2[key]

        if isinstance(val1, dict) and isinstance(val2, dict):
            # recursive func call to ensure nested structures are also compared
            if not compare_dicts(val1, val2, rel_tol, abs_tol):
                return False
        elif isinstance(val1, (np.float64, float)) and isinstance(val2, (np.float64, float)):
            if not np.isclose(val1, val2, rtol=rel_tol, atol=abs_tol):
                return False
        elif isinstance(val1, np.ndarray) and isinstance(val2, np.ndarray):
            if val1.shape != val2.shape:
                return False
            if not np.allclose(val1, val2, atol=abs_tol, rtol=rel_tol):
                return False
        elif isinstance(val1, list) and isinstance(val2, list):
            if len(val1) != len(val2):
                return False
            for v1, v2 in zip(val1, val2):
                if isinstance(v1, (float, np.float64)):
                    if not np.isclose(v1, v2, rtol=rel_tol, atol=abs_tol):
                        return False
                else:
                    if v1 != v2:
                        print('type', type(v1), v1, v2)
                        return False
        else:
            if val1 != val2:
                print('below type', type(val1), val1, val2)
=======
    if isinstance(inp1, dict):
        if inp1.keys() != inp2.keys():
            return False
        for key in set().union(inp1, inp2):
            val1 = inp1[key]
            val2 = inp2[key]
            if not compare_inputs(val1, val2,
                                  rel_tol=rel_tol, abs_tol=abs_tol):
                return False
    elif isinstance(inp1, float):
        if not isclose(inp1, inp2, rel_tol=rel_tol, abs_tol=abs_tol):
            return False
    elif not isinstance(inp1, str) and isinstance(inp1, Iterable):
        if len(inp1) != len(inp2):
            return False
        for val1, val2 in zip(inp1, inp2):
            if not compare_inputs(val1, val2,
                                  rel_tol=rel_tol, abs_tol=abs_tol):
>>>>>>> f6a0e527
                return False
    else:
        if inp1 != inp2:
            return False

    return True


class Sigma:
    def __init__(self, iq, q_c, fxc, esknshape, esknwshape, **inputs):
        """Inputs are used for cache invalidation, and are stored for each
           file.
        """
        self.iq = iq
        self.q_c = q_c
        self.fxc = fxc
        self._buf = np.zeros((2, *esknshape))
        # self-energies and derivatives:
        self.sigma_eskn, self.dsigma_eskn = self._buf

        self.sigma_eskwn = np.zeros(esknwshape, dtype=complex)
        self.inputs = inputs

    def sum(self, comm):
        comm.sum(self._buf)
        comm.sum(self.sigma_eskwn)

    def __iadd__(self, other):
        self.validate_inputs(other.inputs)
        self._buf += other._buf
        self.sigma_eskwn += other.sigma_eskwn
        return self

    def validate_inputs(self, inputs):
<<<<<<< HEAD
        equals = compare_dicts(inputs, self.inputs, rel_tol=1e-10,
                               abs_tol=1e-10)
=======
        equals = compare_inputs(inputs, self.inputs, rel_tol=1e-12,
                                abs_tol=1e-12)
>>>>>>> f6a0e527
        if not equals:
            raise RuntimeError('There exists a cache with mismatching input '
                               f'parameters: {inputs} != {self.inputs}.')

    @classmethod
    def fromdict(cls, dct):
        instance = cls(dct['iq'], dct['q_c'], dct['fxc'],
                       dct['sigma_eskn'].shape, dct['sigma_eskwn'].shape,
                       **dct['inputs'])
        instance.sigma_eskn[:] = dct['sigma_eskn']
        instance.dsigma_eskn[:] = dct['dsigma_eskn']
        instance.sigma_eskwn[:] = dct['sigma_eskwn']
        return instance

    def todict(self):
        return {'iq': self.iq,
                'q_c': self.q_c,
                'fxc': self.fxc,
                'sigma_eskn': self.sigma_eskn,
                'sigma_eskwn': self.sigma_eskwn,
                'dsigma_eskn': self.dsigma_eskn,
                'inputs': self.inputs}


class G0W0Outputs:
    def __init__(self, context, shape, ecut_e, sigma_eskn, dsigma_eskn,
                 sigma_eskwn, eps_skn, vxc_skn, exx_skn, f_skn):
        self.extrapolate(context, shape, ecut_e, sigma_eskn, dsigma_eskn)
        self.Z_skn = 1 / (1 - self.dsigma_skn)

        # G0W0 single-step.
        # If we want GW0 again, we need to grab the expressions
        # from e.g. e73917fca5b9dc06c899f00b26a7c46e7d6fa749
        # or earlier and use qp correctly.
        self.qp_skn = eps_skn + self.Z_skn * (
            -vxc_skn + exx_skn + self.sigma_skn)

        self.sigma_eskn = sigma_eskn
        self.dsigma_eskn = dsigma_eskn

        self.eps_skn = eps_skn
        self.vxc_skn = vxc_skn
        self.exx_skn = exx_skn
        self.f_skn = f_skn
        self.sigma_eskwn = sigma_eskwn

    def extrapolate(self, context, shape, ecut_e, sigma_eskn, dsigma_eskn):
        if len(ecut_e) == 1:
            self.sigma_skn = sigma_eskn[0]
            self.dsigma_skn = dsigma_eskn[0]
            self.sigr2_skn = None
            self.dsigr2_skn = None
            return

        from scipy.stats import linregress

        # Do linear fit of selfenergy vs. inverse of number of plane waves
        # to extrapolate to infinite number of plane waves

        context.print('', flush=False)
        context.print('Extrapolating selfenergy to infinite energy cutoff:',
                      flush=False)
        context.print('  Performing linear fit to %d points' % len(ecut_e))
        self.sigr2_skn = np.zeros(shape)
        self.dsigr2_skn = np.zeros(shape)
        self.sigma_skn = np.zeros(shape)
        self.dsigma_skn = np.zeros(shape)
        invN_i = ecut_e**(-3. / 2)
        for m in range(np.prod(shape)):
            s, k, n = np.unravel_index(m, shape)

            slope, intercept, r_value, p_value, std_err = \
                linregress(invN_i, sigma_eskn[:, s, k, n])

            self.sigr2_skn[s, k, n] = r_value**2
            self.sigma_skn[s, k, n] = intercept

            slope, intercept, r_value, p_value, std_err = \
                linregress(invN_i, dsigma_eskn[:, s, k, n])

            self.dsigr2_skn[s, k, n] = r_value**2
            self.dsigma_skn[s, k, n] = intercept

        if np.any(self.sigr2_skn < 0.9) or np.any(self.dsigr2_skn < 0.9):
            context.print('  Warning: Bad quality of linear fit for some ('
                          'n,k). ', flush=False)
            context.print('           Higher cutoff might be necessary.',
                          flush=False)

        context.print('  Minimum R^2 = %1.4f. (R^2 Should be close to 1)' %
                      min(np.min(self.sigr2_skn), np.min(self.dsigr2_skn)))

    def get_results_eV(self):
        results = {
            'f': self.f_skn,
            'eps': self.eps_skn * Ha,
            'vxc': self.vxc_skn * Ha,
            'exx': self.exx_skn * Ha,
            'sigma': self.sigma_skn * Ha,
            'dsigma': self.dsigma_skn,
            'Z': self.Z_skn,
            'qp': self.qp_skn * Ha}

        results.update(
            sigma_eskn=self.sigma_eskn * Ha,
            dsigma_eskn=self.dsigma_eskn,
            sigma_eskwn=self.sigma_eskwn * Ha)

        if self.sigr2_skn is not None:
            assert self.dsigr2_skn is not None
            results['sigr2_skn'] = self.sigr2_skn
            results['dsigr2_skn'] = self.dsigr2_skn

        return results


class QSymmetryOp:
    def __init__(self, symno, U_cc, sign):
        self.symno = symno
        self.U_cc = U_cc
        self.sign = sign

    def apply(self, q_c):
        return self.sign * (self.U_cc @ q_c)

    def check_q_Q_symmetry(self, Q_c, q_c):
        d_c = self.apply(q_c) - Q_c
        assert np.allclose(d_c.round(), d_c)

    def get_M_vv(self, cell_cv):
        # We'll be inverting these cells a lot.
        # Should have an object with the cell and its inverse which does this.
        return cell_cv.T @ self.U_cc.T @ np.linalg.inv(cell_cv).T

    @classmethod
    def get_symops(cls, qd, iq, q_c):
        # Loop over all k-points in the BZ and find those that are
        # related to the current IBZ k-point by symmetry
        Q1 = qd.ibz2bz_k[iq]
        done = set()
        for Q2 in qd.bz2bz_ks[Q1]:
            if Q2 >= 0 and Q2 not in done:
                time_reversal = qd.time_reversal_k[Q2]
                symno = qd.sym_k[Q2]
                Q_c = qd.bzk_kc[Q2]

                symop = cls(
                    symno=symno,
                    U_cc=qd.symmetry.op_scc[symno],
                    sign=1 - 2 * time_reversal)

                symop.check_q_Q_symmetry(Q_c, q_c)
                # Q_c, symop = QSymmetryOp.from_qd(qd, Q2, q_c)
                yield Q_c, symop
                done.add(Q2)

    @classmethod
    def get_symop_from_kpair(cls, kd, qd, kpt1, kpt2):
        # from k-point pair kpt1, kpt2 get Q_c = kpt2-kpt1, corrsponding IBZ
        # k-point q_c, indexes iQ, iq and symmetry transformation relating
        # Q_c to q_c
        Q_c = kd.bzk_kc[kpt2.K] - kd.bzk_kc[kpt1.K]
        iQ = qd.where_is_q(Q_c, qd.bzk_kc)
        iq = qd.bz2ibz_k[iQ]
        q_c = qd.ibzk_kc[iq]

        # Find symmetry that transforms Q_c into q_c
        sym = qd.sym_k[iQ]
        U_cc = qd.symmetry.op_scc[sym]
        time_reversal = qd.time_reversal_k[iQ]
        sign = 1 - 2 * time_reversal
        symop = cls(sym, U_cc, sign)
        symop.check_q_Q_symmetry(Q_c, q_c)

        return symop, iq

    def apply_symop_q(self, qpd, pawcorr, kpt1, kpt2):
        # returns necessary quantities to get symmetry transformed
        # density matrix
        Q_G = phase_shifted_fft_indices(kpt1.k_c, kpt2.k_c, qpd,
                                        coordinate_transformation=self.apply)

        qG_Gv = qpd.get_reciprocal_vectors(add_q=True)
        M_vv = self.get_M_vv(qpd.gd.cell_cv)
        mypawcorr = pawcorr.remap_by_symop(self, qG_Gv, M_vv)

        return mypawcorr, Q_G


def get_nmG(kpt1, kpt2, mypawcorr, n, qpd, I_G, pair_calc, timer=None):
    if timer:
        timer.start('utcc and pawcorr multiply')
    ut1cc_R = kpt1.ut_nR[n].conj()
    C1_aGi = mypawcorr.multiply(kpt1.P_ani, band=n)
    if timer:
        timer.stop('utcc and pawcorr multiply')
    n_mG = pair_calc.calculate_pair_density(
        ut1cc_R, C1_aGi, kpt2, qpd, I_G)
    return n_mG


gw_logo = """\
  ___  _ _ _
 |   || | | |
 | | || | | |
 |__ ||_____|
 |___|
"""


def get_max_nblocks(world, calc, ecut):
    nblocks = world.size
    if not isinstance(calc, (str, Path)):
        raise Exception('Using a calulator is not implemented at '
                        'the moment, load from file!')
        # nblocks_calc = calc
    else:
        nblocks_calc = GPAW(calc)
    ngmax = []
    for q_c in nblocks_calc.wfs.kd.bzk_kc:
        qpd = SingleQPWDescriptor.from_q(q_c, np.min(ecut) / Ha,
                                         nblocks_calc.wfs.gd)
        ngmax.append(qpd.ngmax)
    nG = np.min(ngmax)

    while nblocks > nG**0.5 + 1 or world.size % nblocks != 0:
        nblocks -= 1

    mynG = (nG + nblocks - 1) // nblocks
    assert mynG * (nblocks - 1) < nG
    return nblocks


def get_frequencies(frequencies: dict | None,
                    domega0: float | None, omega2: float | None):
    if domega0 is not None or omega2 is not None:
        assert frequencies is None
        frequencies = {'type': 'nonlinear',
                       'domega0': 0.025 if domega0 is None else domega0,
                       'omega2': 10.0 if omega2 is None else omega2}
        warnings.warn(f'Please use frequencies={frequencies}')
    elif frequencies is None:
        frequencies = {'type': 'nonlinear',
                       'domega0': 0.025,
                       'omega2': 10.0}
    else:
        assert frequencies['type'] == 'nonlinear'
    return frequencies


def choose_ecut_things(ecut, ecut_extrapolation):
    if ecut_extrapolation is True:
        pct = 0.8
        necuts = 3
        ecut_e = ecut * (1 + (1. / pct - 1) * np.arange(necuts)[::-1] /
                         (necuts - 1))**(-2 / 3)
    elif isinstance(ecut_extrapolation, (list, np.ndarray)):
        ecut_e = np.array(np.sort(ecut_extrapolation))
        if not np.allclose(ecut, ecut_e[-1]):
            raise ValueError('ecut parameter must be the largest value'
                             'of ecut_extrapolation, when it is a list.')
        ecut = ecut_e[-1]
    else:
        ecut_e = np.array([ecut])
    return ecut, ecut_e


def select_kpts(kpts, kd):
    """Function to process input parameters that take a list of k-points given
    in different format and returns a list of indices of the corresponding
    k-points in the IBZ."""

    if kpts is None:
        # Do all k-points in the IBZ:
        return np.arange(kd.nibzkpts)

    if np.asarray(kpts).ndim == 1:
        return kpts

    # Find k-points:
    bzk_Kc = kd.bzk_kc
    indices = []
    for k_c in kpts:
        d_Kc = bzk_Kc - k_c
        d_Kc -= d_Kc.round()
        K = abs(d_Kc).sum(1).argmin()
        if not np.allclose(d_Kc[K], 0):
            raise ValueError('Could not find k-point: {k_c}'
                             .format(k_c=k_c))
        k = kd.bz2ibz_k[K]
        indices.append(k)
    return indices


class PairDistribution:
    def __init__(self, kptpair_factory, blockcomm, mysKn1n2):
        self.get_k_point = kptpair_factory.get_k_point
        self.kd = kptpair_factory.gs.kd
        self.blockcomm = blockcomm
        self.mysKn1n2 = mysKn1n2
        self.mykpts = [self.get_k_point(s, K, n1, n2)
                       for s, K, n1, n2 in self.mysKn1n2]

    def kpt_pairs_by_q(self, q_c, m1, m2):
        mykpts = self.mykpts
        for u, kpt1 in enumerate(mykpts):
            progress = u / len(mykpts)
            K2 = self.kd.find_k_plus_q(q_c, [kpt1.K])[0]
            kpt2 = self.get_k_point(kpt1.s, K2, m1, m2,
                                    blockcomm=self.blockcomm)

            yield progress, kpt1, kpt2


def distribute_k_points_and_bands(chi0_body_calc, band1, band2, kpts=None):
    """Distribute spins, k-points and bands.

    The attribute self.mysKn1n2 will be set to a list of (s, K, n1, n2)
    tuples that this process handles.
    """
    gs = chi0_body_calc.gs
    blockcomm = chi0_body_calc.blockcomm
    kncomm = chi0_body_calc.kncomm

    if kpts is None:
        kpts = np.arange(gs.kd.nbzkpts)

    # nbands is the number of bands for each spin/k-point combination.
    nbands = band2 - band1
    size = kncomm.size
    rank = kncomm.rank
    ns = gs.nspins
    nk = len(kpts)
    n = (ns * nk * nbands + size - 1) // size
    i1 = min(rank * n, ns * nk * nbands)
    i2 = min(i1 + n, ns * nk * nbands)

    mysKn1n2 = []
    i = 0
    for s in range(ns):
        for K in kpts:
            n1 = min(max(0, i1 - i), nbands)
            n2 = min(max(0, i2 - i), nbands)
            if n1 != n2:
                mysKn1n2.append((s, K, n1 + band1, n2 + band1))
            i += nbands

    p = chi0_body_calc.context.print
    p('BZ k-points:', gs.kd, flush=False)
    p('Distributing spins, k-points and bands (%d x %d x %d)' %
      (ns, nk, nbands), 'over %d process%s' %
      (kncomm.size, ['es', ''][kncomm.size == 1]),
      flush=False)
    p('Number of blocks:', blockcomm.size)

    return PairDistribution(
        chi0_body_calc.kptpair_factory, blockcomm, mysKn1n2)


class G0W0Calculator:
    def __init__(self, filename='gw', *,
                 wd,
                 chi0calc,
                 wcalc,
                 kpts, bands, nbands=None,
                 fxc_modes,
                 eta,
                 ecut_e,
                 frequencies=None,
                 exx_vxc_calculator,
                 qcache,
                 ppa=False,
<<<<<<< HEAD
                 qpoints=None):
=======
                 mpa=False,
                 evaluate_sigma=None):
>>>>>>> f6a0e527
        """G0W0 calculator, initialized through G0W0 object.

        The G0W0 calculator is used to calculate the quasi
        particle energies through the G0W0 approximation for a number
        of states.

        Parameters
        ----------
        filename: str
            Base filename of output files.
        wcalc: WCalculator object
            Defines the calculator for computing the screened interaction
        kpts: list
            List of indices of the IBZ k-points to calculate the quasi particle
            energies for.
        bands:
            Range of band indices, like (n1, n2), to calculate the quasi
            particle energies for. Bands n where n1<=n<n2 will be
            calculated.  Note that the second band index is not included.
        frequencies:
            Input parameters for frequency_grid.
            Can be array of frequencies to evaluate the response function at
            or dictionary of parameters for build-in nonlinear grid
            (see :ref:`frequency grid`).
        ecut_e: array(float)
            Plane wave cut-off energies in eV. Defined with choose_ecut_things
        nbands: int
            Number of bands to use in the calculation. If None, the number will
            be determined from :ecut: to yield a number close to the number of
            plane waves used.
        do_GW_too: bool
            When carrying out a calculation including vertex corrections, it
            is possible to get the standard GW results at the same time
            (almost for free).
        ppa: bool
            Use Godby-Needs plasmon-pole approximation for screened interaction
            and self-energy
        mpa: dictionary
            Use multipole approximation for screened interaction
            and self-energy [PRB 104, 115157 (2021)]
            This method uses a sampling along two lines in the complex
            frequency plane.

            MPA parameters
            ----------
            npoles: number of poles (positive integer generally lower than 15)
            wrange: real and imaginary intervals defining the range of energy
                    along each axis of the upper line of the sampling
                    (array of two complex numbers)
            wshift: shifts along the imaginary axis of the lower sampling line
                    close to the real axis (array of two positive real numbers,
                    the first one for the origin of coordinates, while the
                    second is common to all the other point with a finite real
                    component)
            alpha: exponent of the power distribution of points along the real
                   frequency axis [PRB 107, 155130 (2023)]
        """
        self.chi0calc = chi0calc
        self.wcalc = wcalc
        self.context = self.wcalc.context
        self.ppa = ppa
        self.mpa = mpa
        if evaluate_sigma is None:
            evaluate_sigma = np.array([])
        self.evaluate_sigma = evaluate_sigma
        self.qcache = qcache
        self.qpoints = qpoints

        # Note: self.wd should be our only representation of the frequencies.
        # We should therefore get rid of self.frequencies.
        # It is currently only used by the restart code,
        # so should be easy to remove after some further adaptation.
        self.wd = wd
        self.frequencies = frequencies

        self.ecut_e = ecut_e / Ha

        self.context.print(gw_logo)

        if self.chi0calc.gs.metallic:
            self.context.print('WARNING: \n'
                               'The current GW implementation cannot'
                               ' handle intraband screening. \n'
                               'This results in poor k-point'
                               ' convergence for metals')

        self.fxc_modes = fxc_modes

        if self.fxc_modes[0] != 'GW':
            assert self.wcalc.xckernel.xc != 'RPA'

        if len(self.fxc_modes) == 2:
            # With multiple fxc_modes, we previously could do only
            # GW plus one other fxc_mode.  Now we can have any set
            # of modes, but whether things are consistent or not may
            # depend on how wcalc is configured.
            assert 'GW' in self.fxc_modes
            assert self.wcalc.xckernel.xc != 'RPA'

        self.filename = filename
        self.eta = eta / Ha

        self.kpts = kpts
        self.bands = bands

        b1, b2 = self.bands
        self.shape = (self.wcalc.gs.nspins, len(self.kpts), b2 - b1)
        self.wshape = (self.wcalc.gs.nspins, len(self.kpts),
                       len(self.evaluate_sigma), b2 - b1)

        self.nbands = nbands

        if self.wcalc.gs.nspins != 1:
            for fxc_mode in self.fxc_modes:
                if fxc_mode != 'GW':
                    raise RuntimeError('Including a xc kernel does not '
                                       'currently work for spin-polarized '
                                       f'systems. Invalid fxc_mode {fxc_mode}.'
                                       )

        self.pair_distribution = distribute_k_points_and_bands(
            self.chi0calc.chi0_body_calc, b1, b2,
            self.chi0calc.gs.kd.ibz2bz_k[self.kpts])

        self.print_parameters(kpts, b1, b2)

        self.exx_vxc_calculator = exx_vxc_calculator

        if self.ppa:
            self.context.print('Using Godby-Needs plasmon-pole approximation:')
            self.context.print('  Fitting energy: i*E0, E0 = %.3f Hartee'
                               % self.wd.omega_w[1].imag)
        elif self.mpa:
            omega_w = self.chi0calc.wd.omega_w
            self.context.print('Using multipole approximation:')
            self.context.print(f'  Number of poles: {len(omega_w) // 2}')
            self.context.print(
                f'  Energy range: Re(E[-1]) = {omega_w[-1].real:.3f} Hartee')
            self.context.print('  Imaginary range: Im(E[-1]) = %.3f Hartee'
                               % self.wd.omega_w[-1].imag)
            self.context.print('  Imaginary shift: Im(E[1]) = %.3f Hartee'
                               % self.wd.omega_w[1].imag)
            self.context.print('  Origin shift: Im(E[0]) = %.3f Hartee'
                               % self.wd.omega_w[0].imag)
        else:
            self.context.print('Using full-frequency real axis integration')

    def print_parameters(self, kpts, b1, b2):
        isl = ['',
               'Quasi particle states:']
        if kpts is None:
            isl.append('All k-points in IBZ')
        else:
            kptstxt = ', '.join([f'{k:d}' for k in self.kpts])
            isl.append(f'k-points (IBZ indices): [{kptstxt}]')
        isl.extend([f'Band range: ({b1:d}, {b2:d})',
                    '',
                    'Computational parameters:'])
        if len(self.ecut_e) == 1:
            isl.append(
                'Plane wave cut-off: '
                f'{self.chi0calc.chi0_body_calc.ecut * Ha:g} eV')
        else:
            assert len(self.ecut_e) > 1
            isl.append('Extrapolating to infinite plane wave cut-off using '
                       'points at:')
            for ec in self.ecut_e:
                isl.append(f'  {ec * Ha:.3f} eV')
        isl.extend([f'Number of bands: {self.nbands:d}',
                    f'Coulomb cutoff: {self.wcalc.coulomb.truncation}',
                    f'Broadening: {self.eta * Ha:g} eV',
                    '',
                    f'fxc modes: {", ".join(sorted(self.fxc_modes))}',
                    f'Kernel: {self.wcalc.xckernel.xc}'])
        self.context.print('\n'.join(isl))

    def get_eps_and_occs(self):
        eps_skn = np.empty(self.shape)  # KS-eigenvalues
        f_skn = np.empty(self.shape)  # occupation numbers

        nspins = self.wcalc.gs.nspins
        b1, b2 = self.bands
        for i, k in enumerate(self.kpts):
            for s in range(nspins):
                u = s + k * nspins
                kpt = self.wcalc.gs.kpt_u[u]
                eps_skn[s, i] = kpt.eps_n[b1:b2]
                f_skn[s, i] = kpt.f_n[b1:b2] / kpt.weight

        return eps_skn, f_skn

    @timer('G0W0')
    def calculate(self):
        """Starts the G0W0 calculation.

        Returns a dict with the results with the following key/value pairs:

        ===========  =============================================
        key          value
        ===========  =============================================
        ``f``        Occupation numbers
        ``eps``      Kohn-Sham eigenvalues in eV
        ``vxc``      Exchange-correlation
                     contributions in eV
        ``exx``      Exact exchange contributions in eV
        ``sigma``    Self-energy contributions in eV
        ``dsigma``   Self-energy derivatives
        ``sigma_e``  Self-energy contributions in eV
                     used for ecut extrapolation
        ``Z``        Renormalization factors
        ``qp``       Quasi particle (QP) energies in eV
        ``iqp``      GW0/GW: QP energies for each iteration in eV
        ===========  =============================================

        All the values are ``ndarray``'s of shape
        (spins, IBZ k-points, bands)."""

        if self.qpoints is None:
            self.context.print('Summing all q:')
        else:
            qpt_str = ' '.join(map(str, self.qpoints))
            self.context.print(f'Calculating following q-points: {qpt_str}')
        
        self.calculate_all_q_points()
        if self.qpoints is not None:
            return f'A partial result of q-points: {qpt_str}'
        sigmas = self.read_sigmas()
        self.all_results = self.postprocess(sigmas)
        # Note: self.results is a pointer pointing to one of the results,
        # for historical reasons.

        self.savepckl()
        return self.results

    def postprocess(self, sigmas):
        all_results = {}
        for fxc_mode, sigma in sigmas.items():
            all_results[fxc_mode] = self.postprocess_single(fxc_mode, sigma)

        self.print_results(all_results)
        return all_results

    def read_sigmas(self):
        if self.context.comm.rank == 0:
            sigmas = self._read_sigmas()
        else:
            sigmas = None

        return broadcast(sigmas, comm=self.context.comm)

    def _read_sigmas(self):
        assert self.context.comm.rank == 0

        # Integrate over all q-points, and accumulate the quasiparticle shifts
        for iq, q_c in enumerate(self.wcalc.qd.ibzk_kc):
            key = str(iq)

            sigmas_contrib = self.get_sigmas_dict(key)

            if iq == 0:
                sigmas = sigmas_contrib
            else:
                for fxc_mode in self.fxc_modes:
                    sigmas[fxc_mode] += sigmas_contrib[fxc_mode]

        return sigmas

    def get_sigmas_dict(self, key):
        assert self.context.comm.rank == 0
        return {fxc_mode: Sigma.fromdict(sigma)
                for fxc_mode, sigma in self.qcache[key].items()}

    def postprocess_single(self, fxc_name, sigma):
        output = self.calculate_g0w0_outputs(sigma)
        return output.get_results_eV()

    def savepckl(self):
        """Save outputs to pckl files and return paths to those files."""
        # Note: this is always called, but the paths aren't returned
        # to the caller.  Calling it again then overwrites the files.
        #
        # TODO:
        #  * Replace with JSON
        #  * Save to different files or same file?
        #  * Move this functionality to g0w0 result object
        paths = {}
        for fxc_mode in self.fxc_modes:
            path = Path(f'{self.filename}_results_{fxc_mode}.pckl')
            with paropen(path, 'wb', comm=self.context.comm) as fd:
                pickle.dump(self.all_results[fxc_mode], fd, 2)
            paths[fxc_mode] = path

        # Do not return paths to caller before we know they all exist:
        self.context.comm.barrier()
        return paths

    def calculate_q(self, ie, k, kpt1, kpt2, qpd, Wdict,
                    *, symop, sigmas, blocks1d, pawcorr):
        """Calculates the contribution to the self-energy and its derivative
        for a given set of k-points, kpt1 and kpt2."""
        mypawcorr, I_G = symop.apply_symop_q(qpd, pawcorr, kpt1, kpt2)
        if debug:
            N_c = qpd.gd.N_c
            i_cG = symop.apply(np.unravel_index(qpd.Q_qG[0], N_c))
            bzk_kc = self.wcalc.gs.kd.bzk_kc
            Q_c = bzk_kc[kpt2.K] - bzk_kc[kpt1.K]
            shift0_c = Q_c - symop.apply(qpd.q_c)
            self.check(ie, i_cG, shift0_c, N_c, Q_c, mypawcorr)

        for n in range(kpt1.n2 - kpt1.n1):
            eps1 = kpt1.eps_n[n]
            n_mG = get_nmG(kpt1, kpt2, mypawcorr,
                           n, qpd, I_G, self.chi0calc.pair_calc)

            if symop.sign == 1:
                n_mG = n_mG.conj()

            f_m = kpt2.f_n
            deps_m = eps1 - kpt2.eps_n

            nn = kpt1.n1 + n - self.bands[0]

            assert set(Wdict) == set(sigmas)

            for fxc_mode in self.fxc_modes:
                sigma = sigmas[fxc_mode]
                Wmodel = Wdict[fxc_mode]

                # m is band index of all (both unoccupied and occupied) wave
                # functions in G
                for m, (deps, f, n_G) in enumerate(zip(deps_m, f_m, n_mG)):
                    # 2 * f - 1 will be used to select the branch of Hilbert
                    # transform, see get_HW of screened_interaction.py
                    # at FullFrequencyHWModel class.

                    nc_G = n_G.conj()
                    myn_G = n_G[blocks1d.myslice]

                    if self.evaluate_sigma is not None:
                        for w, omega in enumerate(self.evaluate_sigma):
                            S_GG, _ = Wmodel.get_HW(deps - eps1 + omega, f)
                            if S_GG is None:
                                continue
                            # print(myn_G.shape, S_GG.shape, nc_G.shape)
                            sigma.sigma_eskwn[ie, kpt1.s, k, w, nn] += \
                                myn_G @ S_GG @ nc_G

                    S_GG, dSdw_GG = Wmodel.get_HW(deps, f)
                    if S_GG is None:
                        continue

                    # ie: ecut index for extrapolation
                    # kpt1.s: spin index of *
                    # k: k-point index of *
                    # nn: band index of *
                    # * wave function, where the sigma expectation value is
                    # evaluated
                    slot = ie, kpt1.s, k, nn
                    sigma.sigma_eskn[slot] += (myn_G @ S_GG @ nc_G).real
                    sigma.dsigma_eskn[slot] += (myn_G @ dSdw_GG @ nc_G).real

    def check(self, ie, i_cG, shift0_c, N_c, Q_c, pawcorr):
        # Can we delete this check? XXX
        assert np.allclose(shift0_c.round(), shift0_c)
        shift0_c = shift0_c.round().astype(int)
        I0_G = np.ravel_multi_index(i_cG - shift0_c[:, None], N_c, 'wrap')
        qpd = SingleQPWDescriptor.from_q(Q_c, self.ecut_e[ie],
                                         self.wcalc.gs.gd)
        G_I = np.empty(N_c.prod(), int)
        G_I[:] = -1
        I1_G = qpd.Q_qG[0]
        G_I[I1_G] = np.arange(len(I0_G))
        G_G = G_I[I0_G]
        # This indexing magic should definitely be moved to a method.
        # What on earth is it really?

        assert len(I0_G) == len(I1_G)
        assert (G_G >= 0).all()
        pairden_paw_corr = self.wcalc.gs.pair_density_paw_corrections
        pawcorr_wcalc1 = pairden_paw_corr(qpd)
        assert pawcorr.almost_equal(pawcorr_wcalc1, G_G)

    def calculate_all_q_points(self):
        """Main loop over irreducible Brillouin zone points.
        Handles restarts of individual qpoints using FileCache from ASE,
        and subsequently calls calculate_q."""

        pb = ProgressBar(self.context.fd)

        self.context.timer.start('W')
        self.context.print('\nCalculating screened Coulomb potential')
        self.context.print(self.wcalc.coulomb.description())

        chi0calc = self.chi0calc
        self.context.print(self.wd)

        # Find maximum size of chi-0 matrices:
        nGmax = max(count_reciprocal_vectors(chi0calc.chi0_body_calc.ecut,
                                             self.wcalc.gs.gd, q_c)
                    for q_c in self.wcalc.qd.ibzk_kc)
        nw = len(self.wd)

        size = self.chi0calc.chi0_body_calc.integrator.blockcomm.size

        mynGmax = (nGmax + size - 1) // size
        mynw = (nw + size - 1) // size

        # some memory sizes...
        if self.context.comm.rank == 0:
            siz = (nw * mynGmax * nGmax +
                   max(mynw * nGmax, nw * mynGmax) * nGmax) * 16
            sizA = (nw * nGmax * nGmax + nw * nGmax * nGmax) * 16
            self.context.print(
                '  memory estimate for chi0: local=%.2f MB, global=%.2f MB'
                % (siz / 1024**2, sizA / 1024**2))

        # Need to pause the timer in between iterations
        self.context.timer.stop('W')
        
        with broadcast_exception(self.context.comm):
            if self.context.comm.rank == 0:
                for key, sigmas in self.qcache.items():
                    if sigmas is None:
                        continue
                    sigmas = {fxc_mode: Sigma.fromdict(sigma)
                              for fxc_mode, sigma in sigmas.items()}
                    for fxc_mode, sigma in sigmas.items():
                        sigma.validate_inputs(self.get_validation_inputs())

        for iq, q_c in enumerate(self.wcalc.qd.ibzk_kc):
            # If a list of q-points is specified,
            # skip the q-points not in the list
            if (self.qpoints is not None) and (iq not in self.qpoints):
                continue
            with ExitStack() as stack:
                if self.context.comm.rank == 0:
                    qhandle = stack.enter_context(self.qcache.lock(str(iq)))
                    skip = qhandle is None
                else:
                    skip = False

                skip = broadcast(skip, comm=self.context.comm)

                if skip:
                    continue

                result = self.calculate_q_point(iq, q_c, pb, chi0calc)

                if self.context.comm.rank == 0:
                    qhandle.save(result)
        pb.finish()

    def calculate_q_point(self, iq, q_c, pb, chi0calc):
        # Reset calculation
        sigmashape = (len(self.ecut_e), *self.shape)
        sigmawshape = (len(self.ecut_e), *self.wshape)
        sigmas = {fxc_mode: Sigma(iq, q_c, fxc_mode, sigmashape, sigmawshape,
                  **self.get_validation_inputs())
                  for fxc_mode in self.fxc_modes}

        chi0 = chi0calc.create_chi0(q_c)

        m1 = chi0calc.gs.nocc1
        for ie, ecut in enumerate(self.ecut_e):
            self.context.timer.start('W')

            # First time calculation
            if ecut == chi0.qpd.ecut:
                # Nothing to cut away:
                m2 = self.nbands
            else:
                m2 = int(self.wcalc.gs.volume * ecut**1.5
                         * 2**0.5 / 3 / pi**2)
                if m2 > self.nbands:
                    raise ValueError(f'Trying to extrapolate ecut to'
                                     f'larger number of bands ({m2})'
                                     f' than there are bands '
                                     f'({self.nbands}).')
            qpdi, Wdict, blocks1d, pawcorr = self.calculate_w(
                chi0calc, q_c, chi0,
                m1, m2, ecut, iq)
            m1 = m2

            self.context.timer.stop('W')

            for nQ, (bzq_c, symop) in enumerate(QSymmetryOp.get_symops(
                    self.wcalc.qd, iq, q_c)):

                for (progress, kpt1, kpt2)\
                        in self.pair_distribution.kpt_pairs_by_q(bzq_c, 0, m2):
                    pb.update((nQ + progress) / self.wcalc.qd.mynk)

                    k1 = self.wcalc.gs.kd.bz2ibz_k[kpt1.K]
                    i = self.kpts.index(k1)
                    self.calculate_q(ie, i, kpt1, kpt2, qpdi, Wdict,
                                     symop=symop,
                                     sigmas=sigmas,
                                     blocks1d=blocks1d,
                                     pawcorr=pawcorr)

        for sigma in sigmas.values():
            sigma.sum(self.context.comm)

        return sigmas

    def get_validation_inputs(self):
        return {'kpts': self.kpts,
                'bands': list(self.bands),
                'nbands': self.nbands,
                'ecut_e': list(self.ecut_e),
                'frequencies': self.frequencies,
                'fxc_modes': self.fxc_modes,
                'integrate_gamma': self.wcalc.integrate_gamma}

    @timer('calculate_w')
    def calculate_w(self, chi0calc, q_c, chi0,
                    m1, m2, ecut,
                    iq):
        """Calculates the screened potential for a specified q-point."""

        chi0calc.chi0_body_calc.print_info(chi0.qpd)
        chi0calc.update_chi0(chi0, m1, m2, range(self.wcalc.gs.nspins))

        Wdict = {}

        for fxc_mode in self.fxc_modes:
            rqpd = chi0.qpd.copy_with(ecut=ecut)  # reduced qpd
            rchi0 = chi0.copy_with_reduced_pd(rqpd)
            Wdict[fxc_mode] = self.wcalc.get_HW_model(rchi0,
                                                      fxc_mode=fxc_mode)
            if (chi0calc.chi0_body_calc.pawcorr is not None and
                    rqpd.ecut < chi0.qpd.ecut):
                assert not self.ppa, """In previous master, PPA with ecut
                extrapolation was not working. Now it would work, but
                disabling it here still for sake of it is not tested."""
                assert not self.mpa

                pw_map = PWMapping(rqpd, chi0.qpd)
                # This is extremely bad behaviour! G0W0Calculator
                # should not change properties on the
                # Chi0BodyCalculator! Change in the future! XXX
                chi0calc.chi0_body_calc.pawcorr = \
                    chi0calc.chi0_body_calc.pawcorr.reduce_ecut(pw_map.G2_G1)

        # Create a blocks1d for the reduced plane-wave description
        blocks1d = Blocks1D(chi0.body.blockdist.blockcomm, rqpd.ngmax)

        return rqpd, Wdict, blocks1d, chi0calc.chi0_body_calc.pawcorr

    @timer('calcualte_vxc_and_exx')
    def calculate_vxc_and_exx(self):
        return self.exx_vxc_calculator.calculate(
            n1=self.bands[0], n2=self.bands[1],
            kpt_indices=self.kpts)

    def print_results(self, results):
        description = ['f:      Occupation numbers',
                       'eps:     KS-eigenvalues [eV]',
                       'vxc:     KS vxc [eV]',
                       'exx:     Exact exchange [eV]',
                       'sigma:   Self-energies [eV]',
                       'dsigma:  Self-energy derivatives',
                       'Z:       Renormalization factors',
                       'qp:      QP-energies [eV]']

        self.context.print('\nResults:')
        for line in description:
            self.context.print(line)

        b1, b2 = self.bands
        names = [line.split(':', 1)[0] for line in description]
        ibzk_kc = self.wcalc.gs.kd.ibzk_kc
        for s in range(self.wcalc.gs.nspins):
            for i, ik in enumerate(self.kpts):
                self.context.print(
                    '\nk-point ' + '{} ({}): ({:.3f}, {:.3f}, '
                    '{:.3f})'.format(i, ik, *ibzk_kc[ik]) +
                    '                ' + self.fxc_modes[0])
                self.context.print('band' + ''.join(f'{name:>8}'
                                                    for name in names))

                def actually_print_results(resultset):
                    for n in range(b2 - b1):
                        self.context.print(
                            f'{n + b1:4}' +
                            ''.join('{:8.3f}'.format(
                                resultset[name][s, i, n]) for name in names))

                for fxc_mode in results:
                    self.context.print(fxc_mode.rjust(69))
                    actually_print_results(results[fxc_mode])

        self.context.write_timer()

    def calculate_g0w0_outputs(self, sigma):
        eps_skn, f_skn = self.get_eps_and_occs()
        vxc_skn, exx_skn = self.calculate_vxc_and_exx()
        kwargs = dict(
            context=self.context,
            shape=self.shape,
            ecut_e=self.ecut_e,
            eps_skn=eps_skn,
            vxc_skn=vxc_skn,
            exx_skn=exx_skn,
            f_skn=f_skn)

        return G0W0Outputs(sigma_eskn=sigma.sigma_eskn,
                           dsigma_eskn=sigma.dsigma_eskn,
                           sigma_eskwn=sigma.sigma_eskwn,
                           **kwargs)


def choose_bands(bands, relbands, nvalence, nocc):
    if bands is not None and relbands is not None:
        raise ValueError('Use bands or relbands!')

    if relbands is not None:
        bands = [nvalence // 2 + b for b in relbands]

    if bands is None:
        bands = [0, nocc]

    return bands


class G0W0(G0W0Calculator):
    def __init__(self, calc, filename='gw',
                 ecut=150.0,
                 ecut_extrapolation=False,
                 xc='RPA',
                 ppa=False,
                 mpa=False,
                 E0=Ha,
                 eta=0.1,
                 nbands=None,
                 bands=None,
                 relbands=None,
                 frequencies=None,
                 domega0=None,  # deprecated
                 omega2=None,  # deprecated
                 nblocks=1,
                 nblocksmax=False,
                 kpts=None,
                 world=mpi.world,
                 timer=None,
                 fxc_mode='GW',
                 fxc_modes=None,
                 truncation=None,
                 integrate_gamma=0,
                 q0_correction=False,
                 do_GW_too=False,
                 qpoints=None,
                 **kwargs):
        """G0W0 calculator wrapper.

        The G0W0 calculator is used to calculate the quasi
        particle energies through the G0W0 approximation for a number
        of states.

        Parameters
        ----------
        calc:
            Filename of saved calculator object.
        filename: str
            Base filename of output files.
        kpts: list
            List of indices of the IBZ k-points to calculate the quasi particle
            energies for.
        bands:
            Range of band indices, like (n1, n2), to calculate the quasi
            particle energies for. Bands n where n1<=n<n2 will be
            calculated.  Note that the second band index is not included.
        relbands:
            Same as *bands* except that the numbers are relative to the
            number of occupied bands.
            E.g. (-1, 1) will use HOMO+LUMO.
        frequencies:
            Input parameters for the nonlinear frequency descriptor.
        ecut: float
            Plane wave cut-off energy in eV.
        ecut_extrapolation: bool or list
            If set to True an automatic extrapolation of the selfenergy to
            infinite cutoff will be performed based on three points
            for the cutoff energy.
            If an array is given, the extrapolation will be performed based on
            the cutoff energies given in the array.
        nbands: int
            Number of bands to use in the calculation. If None, the number will
            be determined from :ecut: to yield a number close to the number of
            plane waves used.
        ppa: bool
            Sets whether the Godby-Needs plasmon-pole approximation for the
            dielectric function should be used.
         mpa: bool
            Sets whether the multipole approximation for the
            dielectric function should be used.
        xc: str
            Kernel to use when including vertex corrections.
        fxc_mode: str
            Where to include the vertex corrections; polarizability and/or
            self-energy. 'GWP': Polarizability only, 'GWS': Self-energy only,
            'GWG': Both.
        do_GW_too: bool
            When carrying out a calculation including vertex corrections, it
            is possible to get the standard GW results at the same time
            (almost for free).
        truncation: str
            Coulomb truncation scheme. Can be either 2D, 1D, or 0D.
        integrate_gamma: int
            Method to integrate the Coulomb interaction. 1 is a numerical
            integration at all q-points with G=[0,0,0] - this breaks the
            symmetry slightly. 0 is analytical integration at q=[0,0,0] only -
            this conserves the symmetry. integrate_gamma=2 is the same as 1,
            but the average is only carried out in the non-periodic directions.
        E0: float
            Energy (in eV) used for fitting in the plasmon-pole approximation.
        q0_correction: bool
            Analytic correction to the q=0 contribution applicable to 2D
            systems.
        nblocks: int
            Number of blocks chi0 should be distributed in so each core
            does not have to store the entire matrix. This is to reduce
            memory requirement. nblocks must be less than or equal to the
            number of processors.
        nblocksmax: bool
            Cuts chi0 into as many blocks as possible to reduce memory
            requirements as much as possible.
        qpoints: list[int] or None
            Select which IBZ q-points to calculate from the full BZ-integral.
            Since full integration is not performed in this calculation,
            results are not provided, but only the q-point wise result
            will be cached for future use.
        """
        if fxc_mode:
            assert fxc_modes is None
        if fxc_modes:
            assert fxc_mode is None

        frequencies = get_frequencies(frequencies, domega0, omega2)
        # We pass a serial communicator because the parallel handling
        # is somewhat wonky, we'd rather do that ourselves:
        try:
            qcache = FileCache(f'qcache_{filename}',
                               comm=mpi.SerialCommunicator())
        except TypeError as err:
            raise RuntimeError(
                'File cache requires ASE master '
                'from September 20 2022 or newer.  '
                'You may need to pull newest ASE.') from err
        #if world.rank == 0 and qpoints is None:
        #    qcache.strip_empties()
        mode = 'a' if qcache.filecount() > 1 else 'w'

        # (calc can not actually be a calculator at all.)
        gpwfile = Path(calc)
        
        qpt_str = f'-{qpoints[0]}-{qpoints[-1]}' if qpoints else ''
        context = ResponseContext(txt=filename + qpt_str + '.txt',
                                  comm=world, timer=timer)
        gs = ResponseGroundStateAdapter.from_gpw_file(gpwfile)

        # Check if nblocks is compatible, adjust if not
        if nblocksmax:
            nblocks = get_max_nblocks(context.comm, gpwfile, ecut)

        kpts = list(select_kpts(kpts, gs.kd))

        ecut, ecut_e = choose_ecut_things(ecut, ecut_extrapolation)

        if nbands is None:
            nbands = int(gs.volume * (ecut / Ha)**1.5 * 2**0.5 / 3 / pi**2)
        else:
            if ecut_extrapolation:
                raise RuntimeError(
                    'nbands cannot be supplied with ecut-extrapolation.')

        if ppa:
            assert not mpa
            # use small imaginary frequency to avoid dividing by zero:
            frequencies = [1e-10j, 1j * E0]

            parameters = {'eta': 0,
                          'hilbert': False,
                          'timeordered': False}
        elif mpa:
            assert not ppa

            frequencies = mpa_frequency_sampling(npoles=mpa['npoles'], 
                                                 wrange=mpa['wrange'],
                                                 varpi=mpa['varpi'],
                                                 eta0=mpa['eta0'],
                                                 eta_rest=mpa['eta_rest'],
                                                 parallel_lines=2,
                                                 alpha=mpa['alpha'])

            parameters = {'eta': 0.000001,
                          'hilbert': False,
                          'timeordered': False}

        else:
            # use nonlinear frequency grid
            frequencies = get_frequencies(frequencies, domega0, omega2)

            parameters = {'eta': eta,
                          'hilbert': True,
                          'timeordered': True}
        wd = get_frequency_descriptor(frequencies, gs=gs, nbands=nbands)

        wcontext = context.with_txt(filename + f'{qpt_str}.w.txt', mode=mode)

        chi0calc = Chi0Calculator(
            gs, wcontext, nblocks=nblocks,
            wd=wd,
            nbands=nbands,
            ecut=ecut,
            intraband=False,
            **parameters)

        bands = choose_bands(bands, relbands, gs.nvalence, chi0calc.gs.nocc2)

        coulomb = CoulombKernel.from_gs(gs, truncation=truncation)
        # XXX eta needs to be converted to Hartree here,
        # XXX and it is also converted to Hartree at superclass constructor
        # XXX called below. This needs to be cleaned up.
        wcalc = initialize_w_calculator(chi0calc, wcontext,
                                        ppa=ppa,
                                        mpa=mpa,
                                        xc=xc,
                                        E0=E0, eta=eta / Ha, coulomb=coulomb,
                                        integrate_gamma=integrate_gamma,
                                        q0_correction=q0_correction)

        if fxc_mode:
            fxc_modes = [fxc_mode]

        if do_GW_too:
            fxc_modes.append('GW')

        exx_vxc_calculator = EXXVXCCalculator(
            gpwfile,
            snapshotfile_prefix=filename)

        super().__init__(filename=filename,
                         wd=wd,
                         chi0calc=chi0calc,
                         wcalc=wcalc,
                         ecut_e=ecut_e,
                         eta=eta,
                         fxc_modes=fxc_modes,
                         nbands=nbands,
                         bands=bands,
                         frequencies=frequencies,
                         kpts=kpts,
                         exx_vxc_calculator=exx_vxc_calculator,
                         qcache=qcache,
                         ppa=ppa,
<<<<<<< HEAD
                         qpoints=qpoints,
=======
                         mpa=mpa,
>>>>>>> f6a0e527
                         **kwargs)

    @property
    def results_GW(self):
        # Compatibility with old "do_GW_too" behaviour
        if 'GW' in self.fxc_modes and self.fxc_modes[0] != 'GW':
            return self.all_results['GW']

    @property
    def results(self):
        return self.all_results[self.fxc_modes[0]]


class EXXVXCCalculator:
    """EXX and Kohn-Sham XC contribution."""

    def __init__(self, gpwfile, snapshotfile_prefix):
        self._gpwfile = gpwfile
        self._snapshotfile_prefix = snapshotfile_prefix

    def calculate(self, n1, n2, kpt_indices):
        _, vxc_skn, exx_skn = non_self_consistent_eigenvalues(
            self._gpwfile,
            'EXX',
            n1, n2,
            kpt_indices=kpt_indices,
            snapshot=f'{self._snapshotfile_prefix}-vxc-exx.json',
        )
        return vxc_skn / Ha, exx_skn / Ha<|MERGE_RESOLUTION|>--- conflicted
+++ resolved
@@ -51,7 +51,6 @@
     """
     from math import isclose
 
-<<<<<<< HEAD
     for key in dict1.keys():
         val1 = dict1[key]
         val2 = dict2[key]
@@ -82,26 +81,6 @@
         else:
             if val1 != val2:
                 print('below type', type(val1), val1, val2)
-=======
-    if isinstance(inp1, dict):
-        if inp1.keys() != inp2.keys():
-            return False
-        for key in set().union(inp1, inp2):
-            val1 = inp1[key]
-            val2 = inp2[key]
-            if not compare_inputs(val1, val2,
-                                  rel_tol=rel_tol, abs_tol=abs_tol):
-                return False
-    elif isinstance(inp1, float):
-        if not isclose(inp1, inp2, rel_tol=rel_tol, abs_tol=abs_tol):
-            return False
-    elif not isinstance(inp1, str) and isinstance(inp1, Iterable):
-        if len(inp1) != len(inp2):
-            return False
-        for val1, val2 in zip(inp1, inp2):
-            if not compare_inputs(val1, val2,
-                                  rel_tol=rel_tol, abs_tol=abs_tol):
->>>>>>> f6a0e527
                 return False
     else:
         if inp1 != inp2:
@@ -136,13 +115,8 @@
         return self
 
     def validate_inputs(self, inputs):
-<<<<<<< HEAD
         equals = compare_dicts(inputs, self.inputs, rel_tol=1e-10,
                                abs_tol=1e-10)
-=======
-        equals = compare_inputs(inputs, self.inputs, rel_tol=1e-12,
-                                abs_tol=1e-12)
->>>>>>> f6a0e527
         if not equals:
             raise RuntimeError('There exists a cache with mismatching input '
                                f'parameters: {inputs} != {self.inputs}.')
@@ -515,12 +489,9 @@
                  exx_vxc_calculator,
                  qcache,
                  ppa=False,
-<<<<<<< HEAD
-                 qpoints=None):
-=======
+                 qpoints=None,
                  mpa=False,
                  evaluate_sigma=None):
->>>>>>> f6a0e527
         """G0W0 calculator, initialized through G0W0 object.
 
         The G0W0 calculator is used to calculate the quasi
@@ -1377,11 +1348,8 @@
                          exx_vxc_calculator=exx_vxc_calculator,
                          qcache=qcache,
                          ppa=ppa,
-<<<<<<< HEAD
+                         mpa=mpa,
                          qpoints=qpoints,
-=======
-                         mpa=mpa,
->>>>>>> f6a0e527
                          **kwargs)
 
     @property
