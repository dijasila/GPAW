--- conflicted
+++ resolved
@@ -1248,19 +1248,12 @@
             htp(Wp_wGG)
             htm(Wm_wGG)
 
-<<<<<<< HEAD
             if self.do_GW_too:
                 if self.blockcomm.size > 1:
-                    Wm_GW_wGG = chi0.redistribute(chi0_GW_wGG, A1_GW_x)
+                    Wm_GW_wGG = self.blockdist.redistribute(
+                        chi0_GW_wGG, A1_GW_x)
                 else:
                     Wm_GW_wGG = chi0_GW_wGG
-=======
-        if self.do_GW_too:
-            if self.blockcomm.size > 1:
-                Wm_GW_wGG = self.blockdist.redistribute(chi0_GW_wGG, A1_GW_x)
-            else:
-                Wm_GW_wGG = chi0_GW_wGG
->>>>>>> 26cc7082
 
                 Wp_GW_wGG = A2_GW_x[:Wm_GW_wGG.size].reshape(Wm_GW_wGG.shape)
                 Wp_GW_wGG[:] = Wm_GW_wGG
