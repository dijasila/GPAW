from __future__ import division, print_function

import functools
import pickle
from math import pi

import numpy as np
from ase.dft.kpoints import monkhorst_pack
from ase.units import Hartree
from ase.utils import opencew, devnull
from ase.utils.timing import timer
from ase.parallel import paropen

import gpaw.mpi as mpi
from gpaw import debug
from gpaw.kpt_descriptor import KPointDescriptor
from gpaw.response.chi0 import Chi0, HilbertTransform
from gpaw.response.pair import PairDensity
from gpaw.response.wstc import WignerSeitzTruncatedCoulomb
from gpaw.response.kernels import get_coulomb_kernel
from gpaw.response.kernels import get_integrated_kernel
from gpaw.wavefunctions.pw import PWDescriptor, count_reciprocal_vectors
from gpaw.xc.exx import EXX, select_kpts
from gpaw.xc.tools import vxc
import os

class G0W0(PairDensity):
    def __init__(self, calc, filename='gw', restartfile=None,
                 kpts=None, bands=None, nbands=None, ppa=False,
                 truncation=None, integrate_gamma=0,
                 ecut=150.0, eta=0.1, E0=1.0 * Hartree,
                 domega0=0.025, omega2=10.0, anisotropy_correction=False,
                 nblocks=1, savew=False, savepckl=True,
                 maxiter=1, method='G0W0', mixing=0.2,
                 world=mpi.world):
        """G0W0 calculator.
        
        The G0W0 calculator is used is used to calculate the quasi
        particle energies through the G0W0 approximation for a number
        of states.

        .. note::
            
            So far the G0W0 calculation only works for spin-paired systems.

        calc: str or PAW object
            GPAW calculator object or filename of saved calculator object.
        filename: str
            Base filename of output files.
        restartfile: str
            File that stores data necessary to restart a calculation.
        kpts: list
            List of indices of the IBZ k-points to calculate the quasi particle
            energies for.
        bands: tuple
            Range of band indices, like (n1, n2+1), to calculate the quasi
            particle energies for. Note that the second band index is not
            included.
        ecut: float
            Plane wave cut-off energy in eV.
        nbands: int
            Number of bands to use in the calculation. If None, the number will
            be determined from :ecut: to yield a number close to the number of
            plane waves used.
        ppa: bool
            Sets whether the Godby-Needs plasmon-pole approximation for the
            dielectric function should be used.
        truncation: str
            Coulomb truncation scheme. Can be either wigner-seitz,
            2D, 1D, or 0D
        integrate_gamma: int
            Method to integrate the Coulomb interaction. 1 is a numerical
            integration at all q-points with G=[0,0,0] - this breaks the
            symmetry slightly. 0 is analytical integration at q=[0,0,0] only -
            this conserves the symmetry. integrate_gamma=2 is the same as 1,
            but the average is only carried out in the non-periodic directions.

        E0: float
            Energy (in eV) used for fitting in the plasmon-pole approximation.
        domega0: float
            Minimum frequency step (in eV) used in the generation of the non-
            linear frequency grid.
        omega2: float
            Control parameter for the non-linear frequency grid, equal to the
            frequency where the grid spacing has doubled in size.
    """


    def __init__(self, calc, filename='gw',
                 kpts=None, bands=None, nbands=None, ppa=False,
                 truncation=None, integrate_gamma=1,
                 ecut=150.0, eta=0.1, E0=1.0 * Hartree,
                 domega0=0.025, omega2=10.0,
                 anisotropy_correction=False,
                 nblocks=1, savew=False, savepckl=True,
                 world=mpi.world):

        if world.rank != 0:
            txt = devnull
        else:
            txt = open(filename + '.txt', 'w')

        p = functools.partial(print, file=txt)
        p('  ___  _ _ _ ')
        p(' |   || | | |')
        p(' | | || | | |')
        p(' |__ ||_____|')
        p(' |___|')
        p()

        self.inputcalc = calc
        PairDensity.__init__(self, calc, ecut, world=world, nblocks=nblocks,
                             txt=txt)

        self.filename = filename
        self.restartfile = restartfile
        self.savew = savew
        self.savepckl = savepckl
        
        ecut /= Hartree
        
        self.ppa = ppa
        self.truncation = truncation
        self.integrate_gamma = integrate_gamma
        self.eta = eta / Hartree
        self.E0 = E0 / Hartree
        self.domega0 = domega0 / Hartree
        self.omega2 = omega2 / Hartree
        self.ac = anisotropy_correction
        if self.ac:
            assert self.truncation == '2D'
<<<<<<< HEAD
            assert self.integrate_gamma == 0
=======

        self.maxiter = maxiter
        self.method = method
        self.mixing = mixing
        if self.method == 'GW0':
            assert self.maxiter > 1
            assert savew == True 
>>>>>>> e41d5d34

        self.kpts = list(select_kpts(kpts, self.calc))
                
        if bands is None:
            bands = [0, self.nocc2]
            
        self.bands = bands

        self.ibzk_kc = self.calc.get_ibz_k_points()
        nibzk = len(self.ibzk_kc)
        self.eps0_sin = np.array([[self.calc.get_eigenvalues(kpt=k, spin=s)
                                   for k in range(nibzk)]
                                  for s in range(self.calc.wfs.nspins)]) / Hartree

        b1, b2 = bands
        self.shape = shape = (self.calc.wfs.nspins, len(self.kpts), b2 - b1)
        self.eps_sin = np.empty(shape)     # KS-eigenvalues
        self.f_sin = np.empty(shape)       # occupation numbers
        self.sigma_sin = np.zeros(shape)   # self-energies
        self.dsigma_sin = np.zeros(shape)  # derivatives of self-energies
        self.vxc_sin = None                # KS XC-contributions
        self.exx_sin = None                # exact exchange contributions
        self.Z_sin = None                  # renormalization factors
        
        if nbands is None:
            nbands = int(self.vol * ecut**1.5 * 2**0.5 / 3 / pi**2)
        self.nbands = nbands
        self.nspins = self.calc.wfs.nspins

        p()
        p('Quasi particle states:')
        if kpts is None:
            p('All k-points in IBZ')
        else:
            kptstxt = ', '.join(['{0:d}'.format(k) for k in self.kpts])
            p('k-points (IBZ indices): [' + kptstxt + ']')
        p('Band range: ({0:d}, {1:d})'.format(b1, b2))
        p()
        p('Computational parameters:')
        p('Plane wave cut-off: {0:g} eV'.format(self.ecut * Hartree))
        p('Number of bands: {0:d}'.format(self.nbands))
        p('Coulomb cutoff:', self.truncation)
        p('Broadening: {0:g} eV'.format(self.eta * Hartree))

        kd = self.calc.wfs.kd

        self.mysKn1n2 = None  # my (s, K, n1, n2) indices
        self.distribute_k_points_and_bands(b1, b2, kd.ibz2bz_k[self.kpts])
        
        # Find q-vectors and weights in the IBZ:
        assert -1 not in kd.bz2bz_ks
        offset_c = 0.5 * ((kd.N_c + 1) % 2) / kd.N_c
        bzq_qc = monkhorst_pack(kd.N_c) + offset_c
        self.qd = KPointDescriptor(bzq_qc)
        self.qd.set_symmetry(self.calc.atoms, kd.symmetry)
        
        # assert self.calc.wfs.nspins == 1
        
    @timer('G0W0')
    def calculate(self):
        """Starts the G0W0 calculation.
        
        Returns a dict with the results with the following key/value pairs:

        =========  ===================================
        key        value
        =========  ===================================
        ``f``      Occupation numbers
        ``eps``    Kohn-Sham eigenvalues in eV
        ``vxc``    Exchange-correlation
                   contributions in eV
        ``exx``    Exact exchange contributions in eV
        ``sigma``  Self-energy contributions in eV
        ``Z``      Renormalization factors
        ``qp``     Quasi particle energies in eV
        =========  ===================================
        
        All the values are ``ndarray``'s of shape
        (spins, IBZ k-points, bands)."""
        
        kd = self.calc.wfs.kd

        self.calculate_ks_xc_contribution()
        self.calculate_exact_exchange()

        if self.restartfile is not None:
            loaded = self.load_restart_file()
            if not loaded:
                self.last_q = -1
                self.previous_sigma = 0.
                self.previous_dsigma = 0.
            else:
                print('Reading ' + str(self.last_q + 1) +
                      ' q-point(s) from the previous calculation: ' +
                      self.restartfile + '.sigma.pckl', file=self.fd)
        else:
            self.last_q = -1
            self.previous_sigma = 0.
            self.previous_dsigma = 0.

        self.ite = 0
        dqp_sin = np.zeros(self.shape)

        while self.ite < self.maxiter:
            # Reset calculation
            self.sigma_sin = np.zeros(self.shape)   # self-energies
            self.dsigma_sin = np.zeros(self.shape)  # derivatives of self-energies

            # Get KS eigenvalues and occupation numbers:
            if self.ite == 0:
                b1, b2 = self.bands
                nibzk = self.calc.wfs.kd.nibzkpts
                for i, k in enumerate(self.kpts):
                    for s in range(self.nspins):
                        u = s * nibzk + k
                        kpt = self.calc.wfs.kpt_u[u]
                        self.eps_sin[s, i] = kpt.eps_n[b1:b2]
                        self.f_sin[s, i] = kpt.f_n[b1:b2] / kpt.weight

                self.qp_sin = self.eps_sin.copy()
                self.qp_isin = np.array([self.qp_sin])

            if self.ite > 0:
                self.update_energies(mixing=self.mixing)

            # My part of the states we want to calculate QP-energies for:
            mykpts = [self.get_k_point(s, K, n1, n2)
                      for s, K, n1, n2 in self.mysKn1n2]
        
        # Loop over q in the IBZ:
            nQ = 0
            for pd0, W0, q_c in self.calculate_screened_potential():
                for kpt1 in mykpts:
                    K2 = kd.find_k_plus_q(q_c, [kpt1.K])[0]
                    kpt2 = self.get_k_point(kpt1.s, K2, 0, self.nbands, block=True)
                    k1 = kd.bz2ibz_k[kpt1.K]
                    i = self.kpts.index(k1)
                    self.calculate_q(i, kpt1, kpt2, pd0, W0)
                nQ += 1

            self.world.sum(self.sigma_sin)
            self.world.sum(self.dsigma_sin)

            if self.restartfile is not None and loaded:
                self.sigma_sin += self.previous_sigma
                self.dsigma_sin += self.previous_dsigma
        
            self.Z_sin = 1 / (1 - self.dsigma_sin)

            qp_sin = self.qp_sin + self.Z_sin * (self.eps_sin -
                     self.vxc_sin - self.qp_sin + self.exx_sin +
                     self.sigma_sin)

            dqp_sin = qp_sin - self.qp_sin
            self.qp_sin = qp_sin

            self.qp_isin = np.concatenate((self.qp_isin, np.array([self.qp_sin])))

            self.ite += 1

        results = {'f': self.f_sin,
                   'eps': self.eps_sin * Hartree,
                   'vxc': self.vxc_sin * Hartree,
                   'exx': self.exx_sin * Hartree,
                   'sigma': self.sigma_sin * Hartree,
                   'dsigma': self.dsigma_sin,
                   'Z': self.Z_sin,
                   'qp': self.qp_sin * Hartree,
                   'iqp': self.qp_isin * Hartree}
      
        self.print_results(results)

        if self.savepckl:
            pickle.dump(results,
                        paropen(self.filename + '_results.pckl', 'wb'))

        if self.method == 'GW0':
            for iq, q_c in enumerate(self.qd.ibzk_kc):
                try:
                    os.remove(self.filename+'.rank'+str(self.blockcomm.rank)+'.w.q'+str(iq)+'.pckl')
                except:
                    continue
        
        return results
        
    def calculate_q(self, i, kpt1, kpt2, pd0, W0):
        """Calculates the contribution to the self-energy and its derivative
        for a given set of k-points, kpt1 and kpt2."""
        wfs = self.calc.wfs
        
        N_c = pd0.gd.N_c
        i_cG = self.sign * np.dot(self.U_cc,
                                  np.unravel_index(pd0.Q_qG[0], N_c))

        q_c = wfs.kd.bzk_kc[kpt2.K] - wfs.kd.bzk_kc[kpt1.K]

        shift0_c = q_c - self.sign * np.dot(self.U_cc, pd0.kd.bzk_kc[0])
        assert np.allclose(shift0_c.round(), shift0_c)
        shift0_c = shift0_c.round().astype(int)

        shift_c = kpt1.shift_c - kpt2.shift_c - shift0_c
        I_G = np.ravel_multi_index(i_cG + shift_c[:, None], N_c, 'wrap')
        
        G_Gv = pd0.get_reciprocal_vectors()
        pos_av = np.dot(self.spos_ac, pd0.gd.cell_cv)
        M_vv = np.dot(pd0.gd.cell_cv.T,
                      np.dot(self.U_cc.T,
                             np.linalg.inv(pd0.gd.cell_cv).T))
        
        Q_aGii = []
        for a, Q_Gii in enumerate(self.Q_aGii):
            x_G = np.exp(1j * np.dot(G_Gv, (pos_av[a] -
                                            np.dot(M_vv, pos_av[a]))))
            U_ii = self.calc.wfs.setups[a].R_sii[self.s]
            Q_Gii = np.dot(np.dot(U_ii, Q_Gii * x_G[:, None, None]),
                           U_ii.T).transpose(1, 0, 2)
            if self.sign == -1:
                Q_Gii = Q_Gii.conj()
            Q_aGii.append(Q_Gii)

        if debug:
            self.check(i_cG, shift0_c, N_c, q_c, Q_aGii)
                
        if self.ppa:
            calculate_sigma = self.calculate_sigma_ppa
        else:
            calculate_sigma = self.calculate_sigma
            
        for n in range(kpt1.n2 - kpt1.n1):
            ut1cc_R = kpt1.ut_nR[n].conj()
            eps1 = kpt1.eps_n[n]
            C1_aGi = [np.dot(Qa_Gii, P1_ni[n].conj())
                      for Qa_Gii, P1_ni in zip(Q_aGii, kpt1.P_ani)]
            n_mG = self.calculate_pair_densities(ut1cc_R, C1_aGi, kpt2,
                                                 pd0, I_G)
            if self.sign == 1:
                n_mG = n_mG.conj()
                                    
            f_m = kpt2.f_n
            deps_m = eps1 - kpt2.eps_n
            sigma, dsigma = calculate_sigma(n_mG, deps_m, f_m, W0)
            nn = kpt1.n1 + n - self.bands[0]
            self.sigma_sin[kpt1.s, i, nn] += sigma
            self.dsigma_sin[kpt1.s, i, nn] += dsigma
            
    def check(self, i_cG, shift0_c, N_c, q_c, Q_aGii):
        I0_G = np.ravel_multi_index(i_cG - shift0_c[:, None], N_c, 'wrap')
        qd1 = KPointDescriptor([q_c])
        pd1 = PWDescriptor(self.ecut, self.calc.wfs.gd, complex, qd1)
        G_I = np.empty(N_c.prod(), int)
        G_I[:] = -1
        I1_G = pd1.Q_qG[0]
        G_I[I1_G] = np.arange(len(I0_G))
        G_G = G_I[I0_G]
        assert len(I0_G) == len(I1_G)
        assert (G_G >= 0).all()
        for a, Q_Gii in enumerate(self.initialize_paw_corrections(pd1)):
            e = abs(Q_aGii[a] - Q_Gii[G_G]).max()
            assert e < 1e-12

    @timer('Sigma')
    def calculate_sigma(self, n_mG, deps_m, f_m, C_swGG):
        """Calculates a contribution to the self-energy and its derivative for
        a given (k, k-q)-pair from its corresponding pair-density and
        energy."""
        o_m = abs(deps_m)
        # Add small number to avoid zeros for degenerate states:
        sgn_m = np.sign(deps_m + 1e-15)
        
        # Pick +i*eta or -i*eta:
        s_m = (1 + sgn_m * np.sign(0.5 - f_m)).astype(int) // 2
        
        beta = (2**0.5 - 1) * self.domega0 / self.omega2
        w_m = (o_m / (self.domega0 + beta * o_m)).astype(int)

        m_inb = np.where(w_m < len(self.omega_w) - 1)[0]
        o1_m = np.empty(len(o_m))
        o2_m = np.empty(len(o_m))
        o1_m[m_inb] = self.omega_w[w_m[m_inb]]
        o2_m[m_inb] = self.omega_w[w_m[m_inb] + 1]

        x = 1.0 / (self.qd.nbzkpts * 2 * pi * self.vol)
        sigma = 0.0
        dsigma = 0.0
        # Performing frequency integration
        for o, o1, o2, sgn, s, w, n_G in zip(o_m, o1_m, o2_m,
                                             sgn_m, s_m, w_m, n_mG):

            if w >= len(self.omega_w) - 1:
                continue

            C1_GG = C_swGG[s][w]
            C2_GG = C_swGG[s][w + 1]
            p = x * sgn
            myn_G = n_G[self.Ga:self.Gb]
            sigma1 = p * np.dot(np.dot(myn_G, C1_GG), n_G.conj()).imag
            sigma2 = p * np.dot(np.dot(myn_G, C2_GG), n_G.conj()).imag
            sigma += ((o - o1) * sigma2 + (o2 - o) * sigma1) / (o2 - o1)
            dsigma += sgn * (sigma2 - sigma1) / (o2 - o1)
            
        return sigma, dsigma

    def calculate_screened_potential(self):
        """Calculates the screened potential for each q-point in the 1st BZ.
        Since many q-points are related by symmetry, the actual calculation is
        only done for q-points in the IBZ and the rest are obtained by symmetry
        transformations. Results are returned as a generator to that it is not
        necessary to store a huge matrix for each q-point in the memory."""
        # The decorator $timer('W') doesn't work for generators, do we will
        # have to manually start and stop the timer here:
        self.timer.start('W')
        print('Calculating screened Coulomb potential', file=self.fd)
        if self.truncation is not None:
            print('Using %s truncated Coloumb potential' % self.truncation,
                  file=self.fd)
            
        if self.ppa:
            print('Using Godby-Needs plasmon-pole approximation:',
                  file=self.fd)
            print('    Fitting energy: i*E0, E0 = %.3f Hartee' % self.E0,
                  file=self.fd)

            # use small imaginary frequency to avoid dividing by zero:
            frequencies = [1e-10j, 1j * self.E0 * Hartree]
            
            parameters = {'eta': 0,
                          'hilbert': False,
                          'timeordered': False,
                          'frequencies': frequencies}
        else:
            print('Using full frequency integration:', file=self.fd)
            print('  domega0: {0:g}'.format(self.domega0 * Hartree),
                  file=self.fd)
            print('  omega2: {0:g}'.format(self.omega2 * Hartree),
                  file=self.fd)

            parameters = {'eta': self.eta * Hartree,
                          'hilbert': True,
                          'timeordered': True,
                          'domega0': self.domega0 * Hartree,
                          'omega2': self.omega2 * Hartree}
        
        chi0 = Chi0(self.inputcalc,
                    nbands=self.nbands,
                    ecut=self.ecut * Hartree,
                    intraband=False,
                    real_space_derivatives=False,
                    txt=self.filename + '.w.txt',
                    timer=self.timer,
                    keep_occupied_states=True,
                    nblocks=self.blockcomm.size,
                    **parameters)

        if self.truncation == 'wigner-seitz':
            wstc = WignerSeitzTruncatedCoulomb(
                self.calc.wfs.gd.cell_cv,
                self.calc.wfs.kd.N_c,
                chi0.fd)
        else:
            wstc = None
        
        self.omega_w = chi0.omega_w
        self.omegamax = chi0.omegamax
        
        htp = HilbertTransform(self.omega_w, self.eta, gw=True)
        htm = HilbertTransform(self.omega_w, -self.eta, gw=True)

        # Find maximum size of chi-0 matrices:
        gd = self.calc.wfs.gd
        nGmax = max(count_reciprocal_vectors(self.ecut, gd, q_c)
                    for q_c in self.qd.ibzk_kc)
        nw = len(self.omega_w)
        
        size = self.blockcomm.size
        
        mynGmax = (nGmax + size - 1) // size
        mynw = (nw + size - 1) // size
        
        # Allocate memory in the beginning and use for all q:
        A1_x = np.empty(nw * mynGmax * nGmax, complex)
        A2_x = np.empty(max(mynw * nGmax, nw * mynGmax) * nGmax, complex)
        
        # Need to pause the timer in between iterations
        self.timer.stop('W')
        for iq, q_c in enumerate(self.qd.ibzk_kc):
            if iq <= self.last_q:
                continue

            self.timer.start('W')
            if self.savew:
                wfilename = self.filename+'.rank'+str(self.blockcomm.rank)+'.w.q%d.pckl' % iq
                fd = opencew(wfilename)
            if self.savew and fd is None:
                # Read screened potential from file
                with open(wfilename, 'rb') as fd:
                    pd, W = pickle.load(fd)
                # We also need to initialize the PAW corrections
                self.Q_aGii = self.initialize_paw_corrections(pd)

                nG = pd.ngmax
                nw = len(self.omega_w)
                mynG = (nG + self.blockcomm.size - 1) // self.blockcomm.size
                self.Ga = self.blockcomm.rank * mynG
                self.Gb = min(self.Ga + mynG, nG)
                assert mynG * (self.blockcomm.size - 1) < nG

            else:
                # First time calculation
                pd, W = self.calculate_w(chi0, q_c, htp, htm, wstc, A1_x, A2_x)
                if self.savew:
                    if self.blockcomm.size > 1:
                        thisfile = self.filename+'.rank'+str(self.blockcomm.rank)+'.w.q%d.pckl' % iq
                        pickle.dump((pd, W), open(thisfile,'w'), pickle.HIGHEST_PROTOCOL)
                    else:
                        pickle.dump((pd, W), fd, pickle.HIGHEST_PROTOCOL)

            self.timer.stop('W')
            # Loop over all k-points in the BZ and find those that are related
            # to the current IBZ k-point by symmetry
            Q1 = self.qd.ibz2bz_k[iq]
            done = set()
            for Q2 in self.qd.bz2bz_ks[Q1]:
                if Q2 >= 0 and Q2 not in done:
                    s = self.qd.sym_k[Q2]
                    self.s = s
                    self.U_cc = self.qd.symmetry.op_scc[s]
                    time_reversal = self.qd.time_reversal_k[Q2]
                    self.sign = 1 - 2 * time_reversal
                    Q_c = self.qd.bzk_kc[Q2]
                    d_c = self.sign * np.dot(self.U_cc, q_c) - Q_c
                    assert np.allclose(d_c.round(), d_c)
                    yield pd, W, Q_c
                    done.add(Q2)

            if self.restartfile is not None:
                self.save_restart_file(iq)
    
    @timer('WW')
    def calculate_w(self, chi0, q_c, htp, htm, wstc, A1_x, A2_x):
        """Calculates the screened potential for a specified q-point."""
        pd, chi0_wGG, chi0_wxvG, chi0_wvv = chi0.calculate(q_c, A_x=A1_x)
        self.Q_aGii = chi0.Q_aGii
        self.Ga = chi0.Ga
        self.Gb = chi0.Gb

        nw = chi0_wGG.shape[0]
        mynw = (nw + self.blockcomm.size - 1) // self.blockcomm.size

        if self.blockcomm.size > 1:
            A1_x = chi0_wGG.ravel()
            chi0_wGG = chi0.redistribute(chi0_wGG, A2_x)
            wa = min(self.blockcomm.rank * mynw, nw)
            wb = min(wa + mynw, nw)
        else:
            wa = 0
            wb = nw

        if self.integrate_gamma != 0:
            if self.integrate_gamma == 2:
                reduced = True
            else:
                reduced = False
            V0, sqrV0 = get_integrated_kernel(pd,
                                              self.calc.wfs.kd.N_c,
                                              truncation=self.truncation,
                                              reduced=reduced,
                                              N=100)
        elif self.integrate_gamma == 0 and np.allclose(q_c, 0):
            bzvol = (2 * np.pi)**3 / self.vol / self.qd.nbzkpts
            Rq0 = (3 * bzvol / (4 * np.pi))**(1. / 3.)
            V0 = 16 * np.pi**2 * Rq0 / bzvol
            sqrV0 = (4 * np.pi)**(1.5) * Rq0**2 / bzvol / 2
        else:
            pass
            
        nG = len(chi0_wGG[0])
        delta_GG = np.eye(nG)

        if self.ppa:
            einv_wGG = []

        # Generate fine grid in vicinity of gamma
        if np.allclose(q_c, 0):
            kd = self.calc.wfs.kd
            N = 4
            N_c = np.array([N, N, N])
            if self.truncation is not None:
                # Only average periodic directions if trunction is used
                N_c[np.where(kd.N_c == 1)[0]] = 1
            qf_qc = monkhorst_pack(N_c) / kd.N_c
            qf_qc *= 1.0e-6
            U_scc = kd.symmetry.op_scc
            qf_qc = kd.get_ibz_q_points(qf_qc, U_scc)[0]
            weight_q = kd.q_weights
            qf_qv = 2 * np.pi * np.dot(qf_qc, pd.gd.icell_cv)
            a_wq = np.sum([chi0_vq * qf_qv.T
                           for chi0_vq in
                           np.dot(chi0_wvv[wa:wb], qf_qv.T)], axis=1)
            a0_qwG = np.dot(qf_qv, chi0_wxvG[wa:wb, 0])
            a1_qwG = np.dot(qf_qv, chi0_wxvG[wa:wb, 1])
            
        self.timer.start('Dyson eq.')
        # Calculate W and store it in chi0_wGG ndarray:
        for iw, chi0_GG in enumerate(chi0_wGG):
            if np.allclose(q_c, 0):
                einv_GG = np.zeros((nG, nG), complex)
                for iqf in range(len(qf_qv)):
                    chi0_GG[0] = a0_qwG[iqf, iw]
                    chi0_GG[:, 0] = a1_qwG[iqf, iw]
                    chi0_GG[0, 0] = a_wq[iw, iqf]
                    sqrV_G = get_coulomb_kernel(pd,
                                                kd.N_c,
                                                truncation=self.truncation,
                                                wstc=wstc,
                                                q_v=qf_qv[iqf])**0.5
                    e_GG = np.eye(nG) - chi0_GG * sqrV_G * sqrV_G[:,
                                                                  np.newaxis]
                    einv_GG += np.linalg.inv(e_GG) * weight_q[iqf]
            else:
                sqrV_G = get_coulomb_kernel(pd,
                                            self.calc.wfs.kd.N_c,
                                            truncation=self.truncation,
                                            wstc=wstc)**0.5
                e_GG = (delta_GG - chi0_GG * sqrV_G * sqrV_G[:, np.newaxis])
                einv_GG = np.linalg.inv(e_GG)

            if self.ppa:
                einv_wGG.append(einv_GG - delta_GG)
            else:
                W_GG = chi0_GG
                W_GG[:] = (einv_GG - delta_GG) * sqrV_G * sqrV_G[:, np.newaxis]
<<<<<<< HEAD

                if self.ac and np.allclose(q_c, 0):
                    W_GG = self.add_anisotropy_correction(pd, W_GG, e_GG, 
                                                          chi0_wxvG[wa+iw], 
                                                          chi0_wvv[wa+iw], 
                                                          sqrV_G)
=======
                
                if self.ac and np.allclose(q_c, 0):
                    self.add_anisotropy_correction(pd, W_GG, einv_GG, chi0_wxvG[wa+iw], 
                                                   chi0_wvv[wa+iw], sqrV_G)
>>>>>>> e41d5d34
                elif np.allclose(q_c, 0) or self.integrate_gamma != 0:
                    W_GG[0, 0] = (einv_GG[0, 0] - 1.0) * V0
                    W_GG[0, 1:] = einv_GG[0, 1:] * sqrV_G[1:] * sqrV0
                    W_GG[1:, 0] = einv_GG[1:, 0] * sqrV0 * sqrV_G[1:]
                else:
                    pass
        
        if self.ppa:
            omegat_GG = self.E0 * np.sqrt(einv_wGG[1] /
                                          (einv_wGG[0] - einv_wGG[1]))
            R_GG = -0.5 * omegat_GG * einv_wGG[0]
            W_GG = pi * R_GG * sqrV_G * sqrV_G[:, np.newaxis]
            if np.allclose(q_c, 0) or self.integrate_gamma != 0:
                W_GG[0, 0] = pi * R_GG[0, 0] * V0
                W_GG[0, 1:] = pi * R_GG[0, 1:] * sqrV_G[1:] * sqrV0
                W_GG[1:, 0] = pi * R_GG[1:, 0] * sqrV0 * sqrV_G[1:]

            self.timer.stop('Dyson eq.')
            return pd, [W_GG, omegat_GG]
            
        if self.blockcomm.size > 1:
            Wm_wGG = chi0.redistribute(chi0_wGG, A1_x)
        else:
            Wm_wGG = chi0_wGG
            
        Wp_wGG = A2_x[:Wm_wGG.size].reshape(Wm_wGG.shape)
        Wp_wGG[:] = Wm_wGG

        with self.timer('Hilbert transform'):
            htp(Wp_wGG)
            htm(Wm_wGG)
        self.timer.stop('Dyson eq.')
        
        return pd, [Wp_wGG, Wm_wGG]

    @timer('Kohn-Sham XC-contribution')
    def calculate_ks_xc_contribution(self):
        name = self.filename + '.vxc.npy'
        fd = opencew(name)
        if fd is None:
            print('Reading Kohn-Sham XC contribution from file:', name,
                  file=self.fd)
            with open(name, 'rb') as fd:
                self.vxc_sin = np.load(fd)
            assert self.vxc_sin.shape == self.shape, self.vxc_sin.shape
            return
            
        print('Calculating Kohn-Sham XC contribution', file=self.fd)
        if self.reader is not None:
            self.calc.wfs.read_projections(self.reader)
        vxc_skn = vxc(self.calc, self.calc.hamiltonian.xc) / Hartree
        n1, n2 = self.bands
        self.vxc_sin = vxc_skn[:, self.kpts, n1:n2]
        np.save(fd, self.vxc_sin)
        
    @timer('EXX')
    def calculate_exact_exchange(self):
        name = self.filename + '.exx.npy'
        fd = opencew(name)
        if fd is None:
            print('Reading EXX contribution from file:', name, file=self.fd)
            with open(name, 'rb') as fd:
                self.exx_sin = np.load(fd)
            assert self.exx_sin.shape == self.shape, self.exx_sin.shape
            return
            
        print('Calculating EXX contribution', file=self.fd)
        exx = EXX(self.calc, kpts=self.kpts, bands=self.bands,
                  txt=self.filename + '.exx.txt', timer=self.timer)
        exx.calculate()
        self.exx_sin = exx.get_eigenvalue_contributions() / Hartree
        np.save(fd, self.exx_sin)

    def print_results(self, results):
        description = ['f:     Occupation numbers',
                       'eps:   KS-eigenvalues [eV]',
                       'vxc:   KS vxc [eV]',
                       'exx:   Exact exchange [eV]',
                       'sigma: Self-energies [eV]',
                       'dsigma: Self-energy derrivatives',
                       'Z:     Renormalization factors',
                       'qp:    QP-energies [eV]']

        print('\nResults:', file=self.fd)
        for line in description:
            print(line, file=self.fd)
            
        b1, b2 = self.bands
        names = [line.split(':', 1)[0] for line in description]
        ibzk_kc = self.calc.wfs.kd.ibzk_kc
        for s in range(self.calc.wfs.nspins):
            for i, ik in enumerate(self.kpts):
                print('\nk-point ' +
                      '{0} ({1}): ({2:.3f}, {3:.3f}, {4:.3f})'.format(
                          i, ik, *ibzk_kc[ik]), file=self.fd)
                print('band' +
                      ''.join('{0:>8}'.format(name) for name in names),
                      file=self.fd)
                for n in range(b2 - b1):
                    print('{0:4}'.format(n + b1) +
                          ''.join('{0:8.3f}'.format(results[name][s, i, n])
                                  for name in names),
                          file=self.fd)

        self.timer.write(self.fd)

    @timer('PPA-Sigma')
    def calculate_sigma_ppa(self, n_mG, deps_m, f_m, W):
        W_GG, omegat_GG = W

        sigma = 0.0
        dsigma = 0.0

        # init variables (is this necessary?)
        nG = n_mG.shape[1]
        deps_GG = np.empty((nG, nG))
        sign_GG = np.empty((nG, nG))
        x1_GG = np.empty((nG, nG))
        x2_GG = np.empty((nG, nG))
        x3_GG = np.empty((nG, nG))
        x4_GG = np.empty((nG, nG))
        x_GG = np.empty((nG, nG))
        dx_GG = np.empty((nG, nG))
        nW_G = np.empty(nG)
        for m in range(np.shape(n_mG)[0]):
            deps_GG = deps_m[m]
            sign_GG = 2 * f_m[m] - 1
            x1_GG = 1 / (deps_GG + omegat_GG - 1j * self.eta)
            x2_GG = 1 / (deps_GG - omegat_GG + 1j * self.eta)
            x3_GG = 1 / (deps_GG + omegat_GG - 1j * self.eta * sign_GG)
            x4_GG = 1 / (deps_GG - omegat_GG - 1j * self.eta * sign_GG)
            x_GG = W_GG * (sign_GG * (x1_GG - x2_GG) + x3_GG + x4_GG)
            dx_GG = W_GG * (sign_GG * (x1_GG**2 - x2_GG**2) +
                            x3_GG**2 + x4_GG**2)
            nW_G = np.dot(n_mG[m], x_GG)
            sigma += np.vdot(n_mG[m], nW_G).real
            nW_G = np.dot(n_mG[m], dx_GG)
            dsigma -= np.vdot(n_mG[m], nW_G).real
        
        x = 1 / (self.qd.nbzkpts * 2 * pi * self.vol)
        return x * sigma, x * dsigma

    def add_anisotropy_correction(self, pd, W_GG, e_GG, chi0_xvG, chi0_vv, sqrV_G):
        from ase.dft import monkhorst_pack
        
        self.analytical_correction = True

        if self.reduced is not None:
            reduced = self.reduced
        else:
            reduced = False

        self.cell_cv = self.calc.wfs.gd.cell_cv
        self.qpts_qc = self.calc.wfs.kd.bzk_kc
        self.weight_q =  1.0 * np.ones(len(self.qpts_qc)) / len(self.qpts_qc)
        # self.x0density=0.01
        L = self.cell_cv[2, 2]
        nG = W_GG.shape[0]

        rcell_cv = 2 * pi * np.linalg.inv(self.cell_cv).T
        rvol = abs(np.linalg.det(rcell_cv))
        N_c = self.qd.N_c

        # Get necessary G vectors.
        G_Gv = pd.get_reciprocal_vectors()#[1:]
        G_Gv += np.array([1e-14, 1e-14, 0])
        G2_G = np.sum(G_Gv**2, axis=1)
        Gpar_G = np.sum(G_Gv[:, 0:2]**2, axis=1)**0.5

        # small set of G vectors along z-direction
        Gcut = self.Gcut #0.001#0.2 # (rcell_cv / N_c)[0,0]
        # Index of Gz vectors
        i_Gz = np.array([i for i in range(len(G2_G)) if G2_G[i]**0.5 < Gcut 
                        and np.allclose(G_Gv[i, :1], 0)])
        # index of rest of G vectors
        i_G = np.array([i for i in range(len(G2_G)) if i not in i_Gz])
        nGz = len(i_Gz)

        vc_00 = 4 * pi * L/2.
        vc_G0 = sqrV_G**2

        v_GzG = e_GG[i_Gz][:, i_G] # Wings in size GzxG
        w_GGz = e_GG[i_G][:, i_Gz]
        B_GG = np.linalg.inv(e_GG[i_G][:, i_G])
        u_v0G = (vc_G0[np.newaxis, :]**0.5 * chi0_xvG[0])[:, i_G]
        u_vG0 = (vc_G0[np.newaxis, :]**0.5 * chi0_xvG[1])[:, i_G]
        u_vGzG = (vc_G0[np.newaxis, :]**0.5 * chi0_xvG[0])[:, i_G]
        u_vGGz = (vc_G0[np.newaxis, :]**0.5 * chi0_xvG[1])[:, i_G]
        U_vv = -chi0_vv
        a_v0G = -np.dot(u_v0G, B_GG)
        a_vG0 = -np.dot(u_vG0, B_GG.T)
        a_vGzG = -np.dot(u_vGzG, B_GG)
        a_vGGz = -np.dot(u_vGGz, B_GG.T)
        vBw_vvGzGz = np.dot(a_vGzG, u_vGGz.T)
        A_vv = U_vv - np.dot(a_v0G, u_vG0.T)
        S_v0G = a_v0G
        S_vG0 = a_vG0
        L_vv = A_vv

        # Generate numerical q-point grid
        iq = np.argmin(np.sum(self.qpts_qc**2, axis=1))
        assert np.allclose(self.qpts_qc[iq], 0)
        q0cell_cv = np.array([1, 1, 1])**0.5 * rcell_cv / N_c
        q0vol = abs(np.linalg.det(q0cell_cv))
        q0area = q0vol / q0cell_cv[2, 2]
        if self.q0zscale is not None: 
            q0cell_cv[2, 2] *= self.q0zscale # small cell!
            q0vol = abs(np.linalg.det(q0cell_cv)) 
     
        x0density = self.x0density
        q0density = 2. / L * x0density
        npts_c = np.ceil(np.sum(q0cell_cv**2, axis=1)**0.5 /
                         q0density).astype(int)

        if self.analytical_correction:
            npts_c += (npts_c + 1) % 2
        else:  # Choose non-centered grid
            npts_c += npts_c % 2 #(npts_c + 1) % 2
            #npts_c[2] += (npts_c[2] + 1) % 2
        
        if reduced:  # Only 2D grid
            npts_c[2] = 1
        
        qpts_qc = monkhorst_pack(npts_c)

        #print('qf=%.3f, q0density=%s, q0 volume=%.5f ~ %.2f %%' %
        #      (1, q0density, q0vol, q0vol / rvol * 100.))
              #, file=self.fd)
        #print('Evaluating Gamma point contribution to W on a ' +
        #      '%dx%dx%d grid' % tuple(npts_c))#, file=self.fd)
  
        qgamma = np.argsort(np.sum(qpts_qc[:, :2]**2, axis=1))[:npts_c[2]]
        qz0gamma = np.argmin(qpts_qc[qgamma, 2]**2) #q_z=0
        qpts_qv = np.dot(qpts_qc, q0cell_cv) 
        qpts_qv[qgamma] += 1e-14
        qpts_q = np.sum(qpts_qv**2, axis=1)**0.5  # Absolute q
        qpts_q[qgamma] = 1e-14
        qpts_qp = np.sum(qpts_qv[:, :2]**2, axis=1)**0.5 # q parallel abs
        qpts_qz = qpts_qv[:, 2] # q in z-direction

        #qpts_qp[qgamma] = 1e-14
        #qpts_q[qgamma] += 1e-14
        #qpts_qz[qgamma[qz0gamma]] += 1e-14
        #qpts_qv[qgamma, :2] += 1e-14
        
        qdir_qv = qpts_qv / qpts_q[:, np.newaxis]
        qdir_qvv = qdir_qv[:, :, np.newaxis] * qdir_qv[:, np.newaxis, :]
        nq = len(qpts_qc)
        nqp = len([q for q in qpts_qc if np.isclose(q[2],0)])     
        nqz = len(qgamma)  # number of qz for qp = 0
        dq0 = q0area / nqp
        dq0rad = (dq0 / pi)**0.5
        R = L / 2.
        x0area = q0area * R**2
        dx0rad = dq0rad * R
       
        exp_q = 4 * pi * (1 + np.exp(-qpts_qp * R) * 
                          (qpts_qz / qpts_qp * np.sin(qpts_qz * R) - 
                           np.cos(qpts_qz * R)))

        exp_q[qgamma] = 0
        dv_G = ((pi * L * G2_G * np.exp(-Gpar_G * R) * \
                 np.cos(G_Gv[:, 2] * R) -
                 4 * pi * Gpar_G * (1 - np.exp(-Gpar_G * R) * \
                                    np.cos(G_Gv[:, 2] * R))) / \
                (G2_G**1.5 * Gpar_G * (4 * pi * (1 - np.exp(-Gpar_G * R) * \
                                                 np.cos(G_Gv[:, 2] * R)))**0.5))
        dv_Gv = dv_G[:, np.newaxis] * G_Gv

        ### Add corrections
        W_GG[:, 0] = 0.0
        W_GG[0, :] = 0.0
 
        A_q = np.sum(qdir_qv * np.dot(qdir_qv, L_vv), axis=1)
        frac_q = 1. / (1 + exp_q * A_q)
    
        # HEAD:
        if nGz ==1:  # Only Gz=0 is integrated
            w00_q = -(exp_q / qpts_q)**2 * A_q * frac_q
            w00_q[qgamma] = 0.0
            W_GG[0, 0] = w00_q.sum() / nq
            """ Analytical q=0 integration contribution for qz -> 0 and qp -> 0: """
            if not reduced:
                w_qgamma = np.array(-8 * np.pi**2 * R * qpts_qz[qgamma] * 
                                     np.arctan(dq0rad / qpts_qz[qgamma]) / q0area, 
                                     dtype=complex)
           
            else:
                w_qgamma = np.zeros([1], dtype=complex)
 
            """ Seperate expression for qz=0 analytical integration in terms of 
            dimensionless coordinate x = q * L/2 """
            Axy = 0.5 * (L_vv[0, 0] + L_vv[1, 1])  # in-plane average
            a0 = 4 * pi * Axy + 1
            w_qgamma[qz0gamma] = - (a0 * dx0rad - np.log(a0 * dx0rad + 1)) \
                / a0**2 / x0area * 2 * np.pi * (2 * pi * L)**2 * Axy

            W_GG[0, 0] += w_qgamma.sum() / nqz
            
        else:  # Include small set of Gz vectors
            p_qG = np.dot(qdir_qv, chi0_xvG[0])[:, i_G]
            s_qG = np.dot(qdir_qv, chi0_xvG[1])[:, i_G]
            G_Gzv = G_Gv[i_Gz]
            
            # vBw_q = np.sum(qdir_qv * np.dot(qdir_qv, vBw_vv), axis=1)
            w_qGzGz = np.zeros([len(qpts_qv), nGz, nGz], dtype=complex)
            for iq, qv in enumerate(qpts_qv):
                q = np.sum(qv**2)**0.5
                qp = qpts_qp[iq] # absolute q parallel
                q_Gzv = G_Gzv + qv[np.newaxis, :]
                q_Gz = np.sum(q_Gzv**2, axis=1)**0.5 # absolute q 
                qz_Gz = q_Gzv[:, 2] # absolute qz + Gz
                qdir_qGv = q_Gzv / q_Gz[:, np.newaxis] # q direction
                delta_GzGz = np.eye(nGz)
                V_Gz = 4 * pi * (1 + np.exp(-qp * R) * 
                                 (qz_Gz / qp * np.sin(qz_Gz * R) - 
                                  np.cos(qz_Gz * R)))
                V_GzGz = (V_Gz * np.ones([nGz, nGz])).T
                # Set q-dependent wings for local field effects
                # used for Block inversion
                V0_G = sqrV_G[i_G] * V_Gz[0]**0.5
                v_GzG[0, :] = - V0_G * p_qG[iq] 
                w_GGz[:, 0] = - V0_G * s_qG[iq]  
                vBw = -np.dot(np.dot(v_GzG, B_GG), w_GGz)
                # Get chi0 in right direction
                P_GzGz = np.dot(qdir_qGv, np.dot(chi0_vv, qdir_qGv.T))
                # Standard treatment for wings with Gz=0 or Gz'=0
                P_GzGz[0, 1:] = np.dot(qdir_qGv[0], chi0_xvG[0, :, i_Gz[1:]].T)
                P_GzGz[1:, 0] = np.dot(qdir_qGv[0], chi0_xvG[1, :, i_Gz[1:]].T)
                # H is the (nGz x nGz) head of the dielectric matrix
                H_GzGz = delta_GzGz - V_GzGz * P_GzGz - vBw
                einv_GzGz = np.linalg.inv(H_GzGz)
                V_Gz /= q_Gz**2  # Full potential
                V_GzGz = (V_Gz * np.ones([nGz, nGz])).T
                w_qGzGz[iq] = V_GzGz * (einv_GzGz - delta_GzGz)

            w_qGzGz[qgamma, :, :] = 0.0

            w_GzGz = w_qGzGz.sum(axis=0) / nq    
            for iG in range(nGz):
                W_GG[i_Gz[iG], i_Gz] = w_GzGz[iG, :]


        # WINGS:
        u_q = -exp_q / qpts_q * frac_q
        W_GG[i_G, 0] = 1. / nq * np.dot(
            np.sum(qdir_qv * u_q[:, np.newaxis], axis=0),
            S_vG0 * sqrV_G[np.newaxis, :][:, i_G])
            
        W_GG[0, i_G] = 1. / nq * np.dot(
            np.sum(qdir_qv * u_q[:, np.newaxis], axis=0),
            S_v0G * sqrV_G[np.newaxis, :][:, i_G])

        # BODY:
        # Constant corrections:
        Bcc_GG = 1. / nq * sqrV_G[i_G][:, None] * sqrV_G[None, :][:, i_G] * \
            np.tensordot(S_v0G, np.dot(S_vG0.T,
                                       np.sum(-qdir_qvv * exp_q[:, None, None] * frac_q[:, None, None],
                                               axis=0)), axes=(0, 1))
        for iG in range(len(i_G)):
            W_GG[i_G[iG], i_G] += Bcc_GG[iG, :]  
        
        u_vvv = np.tensordot(u_q[:, None] * qpts_qv, qdir_qvv, axes=(0, 0))
        
        # Gradient corrections:
        Bgc_GG = 1. / nq * np.sum(
            dv_Gv[i_G][:, :, None] * np.tensordot(
                S_v0G, np.tensordot(u_vvv, S_vG0 * sqrV_G[None, :][:, i_G],
                                    axes=(2, 0)), axes=(0, 1)), axis=1)

        for iG in range(len(i_G)):
            W_GG[i_G[iG], i_G] += Bgc_GG[iG, :]      
       
        return W_GG

    def save_restart_file(self, nQ):
        sigma_sin_write = self.sigma_sin.copy()
        dsigma_sin_write = self.dsigma_sin.copy()
        self.world.sum(sigma_sin_write)
        self.world.sum(dsigma_sin_write)
        data = {'last_q': nQ,
                'sigma_sin': sigma_sin_write + self.previous_sigma,
                'dsigma_sin': dsigma_sin_write + self.previous_dsigma,
                'kpts': self.kpts,
                'bands': self.bands,
                'nbands': self.nbands,
                'ecut': self.ecut,
                'domega0': self.domega0,
                'omega2': self.omega2,
                'integrate_gamma': self.integrate_gamma}

        if self.world.rank == 0:
            with open(self.restartfile + '.sigma.pckl', 'wb') as fd:
                pickle.dump(data, fd)

    def load_restart_file(self):
        try:
            data = pickle.load(open(self.restartfile + '.sigma.pckl'))
        except IOError:
            return False
        else:
            if (data['kpts'] == self.kpts and
                data['bands'] == self.bands and
                data['nbands'] == self.nbands and
                data['ecut'] == self.ecut and
                data['domega0'] == self.domega0 and
                data['omega2'] == self.omega2 and
                data['integrate_gamma'] == self.integrate_gamma):
                self.last_q = data['last_q']
                self.previous_sigma = data['sigma_sin']
                self.previous_dsigma = data['dsigma_sin']
                return True
            else:
                raise ValueError(
                    'Restart file not compatible with parameters used in '
                    'current calculation. Check kpts, bands, nbands, ecut, '
                    'domega0, omega2, integrate_gamma.')


    def add_anisotropy_correction(self, pd, W_GG, einv_GG, chi0_xvG, chi0_vv, sqrV_G):
        from ase.dft import monkhorst_pack 
        self.cell_cv = self.calc.wfs.gd.cell_cv
        self.qpts_qc = self.calc.wfs.kd.bzk_kc
        self.weight_q =  1.0 * np.ones(len(self.qpts_qc)) / len(self.qpts_qc)
        self.x0density = 0.1 # ? 0.01
        L = self.cell_cv[2, 2]
        nG = W_GG.shape[0]

        vc_00 = 4 * pi * L/2.
        vc_G0 = sqrV_G[1:]**2

        B_GG = einv_GG[1:, 1:]
        u_v0G = vc_G0[np.newaxis, :]**0.5 * chi0_xvG[0, :, 1:]
        u_vG0 = vc_G0[np.newaxis, :]**0.5 * chi0_xvG[1, :, 1:]
        U_vv = -chi0_vv
        a_v0G = -np.dot(u_v0G, B_GG)
        a_vG0 = -np.dot(u_vG0, B_GG.T)
        A_vv = U_vv - np.dot(a_v0G, u_vG0.T)
        S_v0G = a_v0G
        S_vG0 = a_vG0
        L_vv = A_vv

        # Get necessary G vectors.
        G_Gv = pd.get_reciprocal_vectors()[1:]
        G_Gv += np.array([1e-14, 1e-14, 0])
        G2_G = np.sum(G_Gv**2, axis=1)
        Gpar_G = np.sum(G_Gv[:, 0:2]**2, axis=1)**0.5

        # Generate numerical q-point grid
        rcell_cv = 2 * pi * np.linalg.inv(self.cell_cv).T
        rvol = abs(np.linalg.det(rcell_cv))
        N_c = self.qd.N_c

        iq = np.argmin(np.sum(self.qpts_qc**2, axis=1))
        assert np.allclose(self.qpts_qc[iq], 0)
        q0cell_cv = np.array([1, 1, 1])**0.5 * rcell_cv / N_c
        q0vol = abs(np.linalg.det(q0cell_cv))

        x0density = self.x0density
        q0density = 2. / L * x0density
        npts_c = np.ceil(np.sum(q0cell_cv**2, axis=1)**0.5 /
                         q0density).astype(int)
        npts_c[2] = 1
        npts_c += (npts_c + 1) % 2
#        print('qf=%.3f, q0density=%s, q0 volume=%.5f ~ %.2f %%' %
#              (qf, q0density, q0vol, q0vol / rvol * 100.),
#              file=self.fd)
#        print('Evaluating Gamma point contribution to W on a ' +
#              '%dx%dx%d grid' % tuple(npts_c), file=self.fd)
        #npts_c = np.array([1, 1, 1])
                
        qpts_qc = monkhorst_pack(npts_c) #((np.indices(npts_c).transpose((1, 2, 3, 0)) \
            #.reshape((-1, 3)) + 0.5) / npts_c - 0.5) #/ N_c
        qgamma = np.argmin(np.sum(qpts_qc**2, axis=1))
        #qpts_qc[qgamma] += np.array([1e-16, 0, 0])
                    
        qpts_qv = np.dot(qpts_qc, q0cell_cv)
        qpts_q = np.sum(qpts_qv**2, axis=1)**0.5
        qpts_q[qgamma] = 1e-14
        qdir_qv = qpts_qv / qpts_q[:, np.newaxis]
        qdir_qvv = qdir_qv[:, :, np.newaxis] * qdir_qv[:, np.newaxis, :]
        nq = len(qpts_qc)
        q0area = q0vol / q0cell_cv[2, 2]
        dq0 = q0area / nq
        dq0rad = (dq0 / pi)**0.5
        R = L / 2.
        x0area = q0area * R**2
        dx0rad = dq0rad * R

        exp_q = 4 * pi * (1 - np.exp(-qpts_q * R))
        dv_G = ((pi * L * G2_G * np.exp(-Gpar_G * R) * np.cos(G_Gv[:, 2] * R) - 
                 4 * pi * Gpar_G * (1 - np.exp(-Gpar_G * R) * \
                                        np.cos(G_Gv[:, 2] * R))) / \
                    (G2_G**1.5 * Gpar_G * \
                         (4 * pi * (1 - np.exp(-Gpar_G * R) * \
                                        np.cos(G_Gv[:, 2] * R)))**0.5))
       
        dv_Gv = dv_G[:, np.newaxis] * G_Gv

        ### Add corrections
        W_GG[:, 0] = 0.0
        W_GG[0, :] = 0.0

        A_q = np.sum(qdir_qv * np.dot(qdir_qv, L_vv), axis=1)
        frac_q = 1. / (1 + exp_q * A_q)

        # HEAD:
        w00_q = -(exp_q / qpts_q)**2 * A_q * frac_q
        w00_q[qgamma] = 0.0
        W_GG[0, 0] = w00_q.sum() / nq
        Axy = 0.5 * (L_vv[0, 0] + L_vv[1, 1])  # in-plane average
        a0 = 4 * pi * Axy + 1
        
        W_GG[0, 0] += - (a0 * dx0rad - np.log(a0 * dx0rad + 1)) \
                / a0**2 / x0area * 2 * np.pi * (2 * pi * L)**2 * Axy

        # WINGS:
        u_q = -exp_q / qpts_q * frac_q
        W_GG[1:, 0] = 1. / nq * np.dot(
            np.sum(qdir_qv * u_q[:, np.newaxis], axis=0),
            S_vG0 * sqrV_G[np.newaxis, 1:])
            
        W_GG[0, 1:] = 1. / nq * np.dot(
            np.sum(qdir_qv * u_q[:, np.newaxis], axis=0),
            S_v0G * sqrV_G[np.newaxis, 1:])

        # BODY:
        # Constant corrections:
        W_GG[1:, 1:] += 1. / nq * sqrV_G[1:, None] * sqrV_G[None, 1:] * \
            np.tensordot(S_v0G, np.dot(S_vG0.T,
            np.sum(-qdir_qvv * exp_q[:, None, None] * frac_q[:, None, None],
                    axis=0)), axes=(0, 1))
        u_vvv = np.tensordot(u_q[:, None] * qpts_qv, qdir_qvv, axes=(0, 0))
        # Gradient corrections:
        W_GG[1:, 1:] += 1. / nq * np.sum(
            dv_Gv[:, :, None] * np.tensordot(
                S_v0G, np.tensordot(u_vvv, S_vG0 * sqrV_G[None, 1:],
                                    axes=(2, 0)), axes=(0, 1)), axis=1)
            

    def update_energies(self, mixing):
        """Updates the energies of the calculator with the quasi-particle
        energies."""
        shifts_sin = np.zeros(self.shape)
        na, nb = self.bands
        i1 = len(self.qp_isin) - 2
        i2 = i1 + 1
        if i1 < 0:
            i1 = 0

        for kpt in self.calc.wfs.kpt_u:
            s = kpt.s
            if kpt.k in self.kpts:
                ik = self.kpts.index(kpt.k)
                eps1_n = self.mixer(self.qp_isin[i1, s, ik],
                                    self.qp_isin[i2, s, ik],
                                    mixing)
                kpt.eps_n[na:nb] = eps1_n
                # Should we do something smart with the bands outside the interval?
                # Here we shift the unoccupied bands not included by the average
                # change of the top-most band and the occupied by the bottom-most
                # band included
                shifts_sin[s, ik] = (eps1_n - self.eps0_sin[s, kpt.k, na:nb])
        
        for kpt in self.calc.wfs.kpt_u:
            s = kpt.s
            if kpt.k in self.kpts:
                ik = self.kpts.index(kpt.k)
                kpt.eps_n[:na] = (self.eps0_sin[s, kpt.k, :na] +
                                  np.mean(shifts_sin[s, :, 0]))
                kpt.eps_n[nb:] = (self.eps0_sin[s, kpt.k, nb:] +
                                  np.mean(shifts_sin[s, :, -1]))
            else:
                """
                kpt.eps_n[:na] = (self.eps0_sin[s, kpt.k, :na] +
                                  np.mean(shifts_sin[s, :, 0]))
                kpt.eps_n[na:nb] = (self.eps0_sin[s, kpt.k, na:nb] +
                                    np.mean(shifts_sin[s, :], axis=0))
                kpt.eps_n[nb:] = (self.eps0_sin[s, kpt.k, nb:] +
                                  np.mean(shifts_sin[s, :, -1]))
                """
                pass

    def mixer(self, e0_sin, e1_sin, mixing=1.0):
        """Mix energies."""
        return e0_sin + mixing * (e1_sin - e0_sin)
<|MERGE_RESOLUTION|>--- conflicted
+++ resolved
@@ -74,7 +74,6 @@
             symmetry slightly. 0 is analytical integration at q=[0,0,0] only -
             this conserves the symmetry. integrate_gamma=2 is the same as 1,
             but the average is only carried out in the non-periodic directions.
-
         E0: float
             Energy (in eV) used for fitting in the plasmon-pole approximation.
         domega0: float
@@ -83,17 +82,7 @@
         omega2: float
             Control parameter for the non-linear frequency grid, equal to the
             frequency where the grid spacing has doubled in size.
-    """
-
-
-    def __init__(self, calc, filename='gw',
-                 kpts=None, bands=None, nbands=None, ppa=False,
-                 truncation=None, integrate_gamma=1,
-                 ecut=150.0, eta=0.1, E0=1.0 * Hartree,
-                 domega0=0.025, omega2=10.0,
-                 anisotropy_correction=False,
-                 nblocks=1, savew=False, savepckl=True,
-                 world=mpi.world):
+        """
 
         if world.rank != 0:
             txt = devnull
@@ -129,9 +118,6 @@
         self.ac = anisotropy_correction
         if self.ac:
             assert self.truncation == '2D'
-<<<<<<< HEAD
-            assert self.integrate_gamma == 0
-=======
 
         self.maxiter = maxiter
         self.method = method
@@ -139,7 +125,6 @@
         if self.method == 'GW0':
             assert self.maxiter > 1
             assert savew == True 
->>>>>>> e41d5d34
 
         self.kpts = list(select_kpts(kpts, self.calc))
                 
@@ -305,7 +290,6 @@
                    'vxc': self.vxc_sin * Hartree,
                    'exx': self.exx_sin * Hartree,
                    'sigma': self.sigma_sin * Hartree,
-                   'dsigma': self.dsigma_sin,
                    'Z': self.Z_sin,
                    'qp': self.qp_sin * Hartree,
                    'iqp': self.qp_isin * Hartree}
@@ -671,19 +655,10 @@
             else:
                 W_GG = chi0_GG
                 W_GG[:] = (einv_GG - delta_GG) * sqrV_G * sqrV_G[:, np.newaxis]
-<<<<<<< HEAD
-
-                if self.ac and np.allclose(q_c, 0):
-                    W_GG = self.add_anisotropy_correction(pd, W_GG, e_GG, 
-                                                          chi0_wxvG[wa+iw], 
-                                                          chi0_wvv[wa+iw], 
-                                                          sqrV_G)
-=======
                 
                 if self.ac and np.allclose(q_c, 0):
                     self.add_anisotropy_correction(pd, W_GG, einv_GG, chi0_wxvG[wa+iw], 
                                                    chi0_wvv[wa+iw], sqrV_G)
->>>>>>> e41d5d34
                 elif np.allclose(q_c, 0) or self.integrate_gamma != 0:
                     W_GG[0, 0] = (einv_GG[0, 0] - 1.0) * V0
                     W_GG[0, 1:] = einv_GG[0, 1:] * sqrV_G[1:] * sqrV0
@@ -763,7 +738,6 @@
                        'vxc:   KS vxc [eV]',
                        'exx:   Exact exchange [eV]',
                        'sigma: Self-energies [eV]',
-                       'dsigma: Self-energy derrivatives',
                        'Z:     Renormalization factors',
                        'qp:    QP-energies [eV]']
 
@@ -825,239 +799,6 @@
         
         x = 1 / (self.qd.nbzkpts * 2 * pi * self.vol)
         return x * sigma, x * dsigma
-
-    def add_anisotropy_correction(self, pd, W_GG, e_GG, chi0_xvG, chi0_vv, sqrV_G):
-        from ase.dft import monkhorst_pack
-        
-        self.analytical_correction = True
-
-        if self.reduced is not None:
-            reduced = self.reduced
-        else:
-            reduced = False
-
-        self.cell_cv = self.calc.wfs.gd.cell_cv
-        self.qpts_qc = self.calc.wfs.kd.bzk_kc
-        self.weight_q =  1.0 * np.ones(len(self.qpts_qc)) / len(self.qpts_qc)
-        # self.x0density=0.01
-        L = self.cell_cv[2, 2]
-        nG = W_GG.shape[0]
-
-        rcell_cv = 2 * pi * np.linalg.inv(self.cell_cv).T
-        rvol = abs(np.linalg.det(rcell_cv))
-        N_c = self.qd.N_c
-
-        # Get necessary G vectors.
-        G_Gv = pd.get_reciprocal_vectors()#[1:]
-        G_Gv += np.array([1e-14, 1e-14, 0])
-        G2_G = np.sum(G_Gv**2, axis=1)
-        Gpar_G = np.sum(G_Gv[:, 0:2]**2, axis=1)**0.5
-
-        # small set of G vectors along z-direction
-        Gcut = self.Gcut #0.001#0.2 # (rcell_cv / N_c)[0,0]
-        # Index of Gz vectors
-        i_Gz = np.array([i for i in range(len(G2_G)) if G2_G[i]**0.5 < Gcut 
-                        and np.allclose(G_Gv[i, :1], 0)])
-        # index of rest of G vectors
-        i_G = np.array([i for i in range(len(G2_G)) if i not in i_Gz])
-        nGz = len(i_Gz)
-
-        vc_00 = 4 * pi * L/2.
-        vc_G0 = sqrV_G**2
-
-        v_GzG = e_GG[i_Gz][:, i_G] # Wings in size GzxG
-        w_GGz = e_GG[i_G][:, i_Gz]
-        B_GG = np.linalg.inv(e_GG[i_G][:, i_G])
-        u_v0G = (vc_G0[np.newaxis, :]**0.5 * chi0_xvG[0])[:, i_G]
-        u_vG0 = (vc_G0[np.newaxis, :]**0.5 * chi0_xvG[1])[:, i_G]
-        u_vGzG = (vc_G0[np.newaxis, :]**0.5 * chi0_xvG[0])[:, i_G]
-        u_vGGz = (vc_G0[np.newaxis, :]**0.5 * chi0_xvG[1])[:, i_G]
-        U_vv = -chi0_vv
-        a_v0G = -np.dot(u_v0G, B_GG)
-        a_vG0 = -np.dot(u_vG0, B_GG.T)
-        a_vGzG = -np.dot(u_vGzG, B_GG)
-        a_vGGz = -np.dot(u_vGGz, B_GG.T)
-        vBw_vvGzGz = np.dot(a_vGzG, u_vGGz.T)
-        A_vv = U_vv - np.dot(a_v0G, u_vG0.T)
-        S_v0G = a_v0G
-        S_vG0 = a_vG0
-        L_vv = A_vv
-
-        # Generate numerical q-point grid
-        iq = np.argmin(np.sum(self.qpts_qc**2, axis=1))
-        assert np.allclose(self.qpts_qc[iq], 0)
-        q0cell_cv = np.array([1, 1, 1])**0.5 * rcell_cv / N_c
-        q0vol = abs(np.linalg.det(q0cell_cv))
-        q0area = q0vol / q0cell_cv[2, 2]
-        if self.q0zscale is not None: 
-            q0cell_cv[2, 2] *= self.q0zscale # small cell!
-            q0vol = abs(np.linalg.det(q0cell_cv)) 
-     
-        x0density = self.x0density
-        q0density = 2. / L * x0density
-        npts_c = np.ceil(np.sum(q0cell_cv**2, axis=1)**0.5 /
-                         q0density).astype(int)
-
-        if self.analytical_correction:
-            npts_c += (npts_c + 1) % 2
-        else:  # Choose non-centered grid
-            npts_c += npts_c % 2 #(npts_c + 1) % 2
-            #npts_c[2] += (npts_c[2] + 1) % 2
-        
-        if reduced:  # Only 2D grid
-            npts_c[2] = 1
-        
-        qpts_qc = monkhorst_pack(npts_c)
-
-        #print('qf=%.3f, q0density=%s, q0 volume=%.5f ~ %.2f %%' %
-        #      (1, q0density, q0vol, q0vol / rvol * 100.))
-              #, file=self.fd)
-        #print('Evaluating Gamma point contribution to W on a ' +
-        #      '%dx%dx%d grid' % tuple(npts_c))#, file=self.fd)
-  
-        qgamma = np.argsort(np.sum(qpts_qc[:, :2]**2, axis=1))[:npts_c[2]]
-        qz0gamma = np.argmin(qpts_qc[qgamma, 2]**2) #q_z=0
-        qpts_qv = np.dot(qpts_qc, q0cell_cv) 
-        qpts_qv[qgamma] += 1e-14
-        qpts_q = np.sum(qpts_qv**2, axis=1)**0.5  # Absolute q
-        qpts_q[qgamma] = 1e-14
-        qpts_qp = np.sum(qpts_qv[:, :2]**2, axis=1)**0.5 # q parallel abs
-        qpts_qz = qpts_qv[:, 2] # q in z-direction
-
-        #qpts_qp[qgamma] = 1e-14
-        #qpts_q[qgamma] += 1e-14
-        #qpts_qz[qgamma[qz0gamma]] += 1e-14
-        #qpts_qv[qgamma, :2] += 1e-14
-        
-        qdir_qv = qpts_qv / qpts_q[:, np.newaxis]
-        qdir_qvv = qdir_qv[:, :, np.newaxis] * qdir_qv[:, np.newaxis, :]
-        nq = len(qpts_qc)
-        nqp = len([q for q in qpts_qc if np.isclose(q[2],0)])     
-        nqz = len(qgamma)  # number of qz for qp = 0
-        dq0 = q0area / nqp
-        dq0rad = (dq0 / pi)**0.5
-        R = L / 2.
-        x0area = q0area * R**2
-        dx0rad = dq0rad * R
-       
-        exp_q = 4 * pi * (1 + np.exp(-qpts_qp * R) * 
-                          (qpts_qz / qpts_qp * np.sin(qpts_qz * R) - 
-                           np.cos(qpts_qz * R)))
-
-        exp_q[qgamma] = 0
-        dv_G = ((pi * L * G2_G * np.exp(-Gpar_G * R) * \
-                 np.cos(G_Gv[:, 2] * R) -
-                 4 * pi * Gpar_G * (1 - np.exp(-Gpar_G * R) * \
-                                    np.cos(G_Gv[:, 2] * R))) / \
-                (G2_G**1.5 * Gpar_G * (4 * pi * (1 - np.exp(-Gpar_G * R) * \
-                                                 np.cos(G_Gv[:, 2] * R)))**0.5))
-        dv_Gv = dv_G[:, np.newaxis] * G_Gv
-
-        ### Add corrections
-        W_GG[:, 0] = 0.0
-        W_GG[0, :] = 0.0
- 
-        A_q = np.sum(qdir_qv * np.dot(qdir_qv, L_vv), axis=1)
-        frac_q = 1. / (1 + exp_q * A_q)
-    
-        # HEAD:
-        if nGz ==1:  # Only Gz=0 is integrated
-            w00_q = -(exp_q / qpts_q)**2 * A_q * frac_q
-            w00_q[qgamma] = 0.0
-            W_GG[0, 0] = w00_q.sum() / nq
-            """ Analytical q=0 integration contribution for qz -> 0 and qp -> 0: """
-            if not reduced:
-                w_qgamma = np.array(-8 * np.pi**2 * R * qpts_qz[qgamma] * 
-                                     np.arctan(dq0rad / qpts_qz[qgamma]) / q0area, 
-                                     dtype=complex)
-           
-            else:
-                w_qgamma = np.zeros([1], dtype=complex)
- 
-            """ Seperate expression for qz=0 analytical integration in terms of 
-            dimensionless coordinate x = q * L/2 """
-            Axy = 0.5 * (L_vv[0, 0] + L_vv[1, 1])  # in-plane average
-            a0 = 4 * pi * Axy + 1
-            w_qgamma[qz0gamma] = - (a0 * dx0rad - np.log(a0 * dx0rad + 1)) \
-                / a0**2 / x0area * 2 * np.pi * (2 * pi * L)**2 * Axy
-
-            W_GG[0, 0] += w_qgamma.sum() / nqz
-            
-        else:  # Include small set of Gz vectors
-            p_qG = np.dot(qdir_qv, chi0_xvG[0])[:, i_G]
-            s_qG = np.dot(qdir_qv, chi0_xvG[1])[:, i_G]
-            G_Gzv = G_Gv[i_Gz]
-            
-            # vBw_q = np.sum(qdir_qv * np.dot(qdir_qv, vBw_vv), axis=1)
-            w_qGzGz = np.zeros([len(qpts_qv), nGz, nGz], dtype=complex)
-            for iq, qv in enumerate(qpts_qv):
-                q = np.sum(qv**2)**0.5
-                qp = qpts_qp[iq] # absolute q parallel
-                q_Gzv = G_Gzv + qv[np.newaxis, :]
-                q_Gz = np.sum(q_Gzv**2, axis=1)**0.5 # absolute q 
-                qz_Gz = q_Gzv[:, 2] # absolute qz + Gz
-                qdir_qGv = q_Gzv / q_Gz[:, np.newaxis] # q direction
-                delta_GzGz = np.eye(nGz)
-                V_Gz = 4 * pi * (1 + np.exp(-qp * R) * 
-                                 (qz_Gz / qp * np.sin(qz_Gz * R) - 
-                                  np.cos(qz_Gz * R)))
-                V_GzGz = (V_Gz * np.ones([nGz, nGz])).T
-                # Set q-dependent wings for local field effects
-                # used for Block inversion
-                V0_G = sqrV_G[i_G] * V_Gz[0]**0.5
-                v_GzG[0, :] = - V0_G * p_qG[iq] 
-                w_GGz[:, 0] = - V0_G * s_qG[iq]  
-                vBw = -np.dot(np.dot(v_GzG, B_GG), w_GGz)
-                # Get chi0 in right direction
-                P_GzGz = np.dot(qdir_qGv, np.dot(chi0_vv, qdir_qGv.T))
-                # Standard treatment for wings with Gz=0 or Gz'=0
-                P_GzGz[0, 1:] = np.dot(qdir_qGv[0], chi0_xvG[0, :, i_Gz[1:]].T)
-                P_GzGz[1:, 0] = np.dot(qdir_qGv[0], chi0_xvG[1, :, i_Gz[1:]].T)
-                # H is the (nGz x nGz) head of the dielectric matrix
-                H_GzGz = delta_GzGz - V_GzGz * P_GzGz - vBw
-                einv_GzGz = np.linalg.inv(H_GzGz)
-                V_Gz /= q_Gz**2  # Full potential
-                V_GzGz = (V_Gz * np.ones([nGz, nGz])).T
-                w_qGzGz[iq] = V_GzGz * (einv_GzGz - delta_GzGz)
-
-            w_qGzGz[qgamma, :, :] = 0.0
-
-            w_GzGz = w_qGzGz.sum(axis=0) / nq    
-            for iG in range(nGz):
-                W_GG[i_Gz[iG], i_Gz] = w_GzGz[iG, :]
-
-
-        # WINGS:
-        u_q = -exp_q / qpts_q * frac_q
-        W_GG[i_G, 0] = 1. / nq * np.dot(
-            np.sum(qdir_qv * u_q[:, np.newaxis], axis=0),
-            S_vG0 * sqrV_G[np.newaxis, :][:, i_G])
-            
-        W_GG[0, i_G] = 1. / nq * np.dot(
-            np.sum(qdir_qv * u_q[:, np.newaxis], axis=0),
-            S_v0G * sqrV_G[np.newaxis, :][:, i_G])
-
-        # BODY:
-        # Constant corrections:
-        Bcc_GG = 1. / nq * sqrV_G[i_G][:, None] * sqrV_G[None, :][:, i_G] * \
-            np.tensordot(S_v0G, np.dot(S_vG0.T,
-                                       np.sum(-qdir_qvv * exp_q[:, None, None] * frac_q[:, None, None],
-                                               axis=0)), axes=(0, 1))
-        for iG in range(len(i_G)):
-            W_GG[i_G[iG], i_G] += Bcc_GG[iG, :]  
-        
-        u_vvv = np.tensordot(u_q[:, None] * qpts_qv, qdir_qvv, axes=(0, 0))
-        
-        # Gradient corrections:
-        Bgc_GG = 1. / nq * np.sum(
-            dv_Gv[i_G][:, :, None] * np.tensordot(
-                S_v0G, np.tensordot(u_vvv, S_vG0 * sqrV_G[None, :][:, i_G],
-                                    axes=(2, 0)), axes=(0, 1)), axis=1)
-
-        for iG in range(len(i_G)):
-            W_GG[i_G[iG], i_G] += Bgc_GG[iG, :]      
-       
-        return W_GG
 
     def save_restart_file(self, nQ):
         sigma_sin_write = self.sigma_sin.copy()
