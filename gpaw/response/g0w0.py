import functools
import os
import pickle
import warnings
from math import pi

import numpy as np
from ase.dft.kpoints import monkhorst_pack
from ase.parallel import paropen
from ase.units import Ha
from ase.utils import opencew, pickleload
from ase.utils.timing import timer

import gpaw.mpi as mpi
from gpaw import debug
from gpaw.calculator import GPAW
from gpaw.kpt_descriptor import KPointDescriptor
from gpaw.response.chi0 import Chi0
from gpaw.response.fxckernel_calc import calculate_kernel
from gpaw.response.kernels import get_coulomb_kernel, get_integrated_kernel
from gpaw.response.pair import PairDensity
from gpaw.response.wstc import WignerSeitzTruncatedCoulomb
from gpaw.response.pw_parallelization import Blocks1D
from gpaw.utilities.progressbar import ProgressBar
from gpaw.pw.descriptor import (PWDescriptor, PWMapping,
                                count_reciprocal_vectors)
from gpaw.xc.exx import EXX, select_kpts
from gpaw.xc.fxc import XCFlags
from gpaw.xc.tools import vxc
from gpaw.response.temp import DielectricFunctionCalculator
from gpaw.response.q0_correction import Q0Correction
from gpaw.response.hilbert import GWHilbertTransforms


class Sigma:
    def __init__(self, esknshape):
        self._buf = np.zeros((2, * esknshape))
        # self-energies and derivatives:
        self.sigma_eskn, self.dsigma_eskn = self._buf

    def sum(self, comm):
        comm.sum(self._buf)


class G0W0Outputs:
    def __init__(self, fd, shape, ecut_e, sigma_eskn, dsigma_eskn,
                 eps_skn, vxc_skn, exx_skn, f_skn):
        self.extrapolate(fd, shape, ecut_e, sigma_eskn, dsigma_eskn)
        self.Z_skn = 1 / (1 - self.dsigma_skn)

        # G0W0 single-step.
        # If we want GW0 again, we need to grab the expressions
        # from e.g. e73917fca5b9dc06c899f00b26a7c46e7d6fa749
        # or earlier and use qp correctly.
        self.qp_skn = eps_skn + self.Z_skn * (
            -vxc_skn + exx_skn + self.sigma_skn)

        self.sigma_eskn = sigma_eskn
        self.dsigma_eskn = dsigma_eskn

        self.eps_skn = eps_skn
        self.vxc_skn = vxc_skn
        self.exx_skn = exx_skn
        self.f_skn = f_skn

    def extrapolate(self, fd, shape, ecut_e, sigma_eskn, dsigma_eskn):
        if len(ecut_e) == 1:
            self.sigma_skn = sigma_eskn[0]
            self.dsigma_skn = dsigma_eskn[0]
            self.sigr2_skn = None
            self.dsigr2_skn = None
            return

        from scipy.stats import linregress
        # Do linear fit of selfenergy vs. inverse of number of plane waves
        # to extrapolate to infinite number of plane waves

        print('', file=fd)
        print('Extrapolating selfenergy to infinite energy cutoff:',
              file=fd)
        print('  Performing linear fit to %d points' % len(ecut_e),
              file=fd)
        self.sigr2_skn = np.zeros(shape)
        self.dsigr2_skn = np.zeros(shape)
        self.sigma_skn = np.zeros(shape)
        self.dsigma_skn = np.zeros(shape)
        invN_i = ecut_e**(-3. / 2)
        for m in range(np.product(shape)):
            s, k, n = np.unravel_index(m, shape)

            slope, intercept, r_value, p_value, std_err = \
                linregress(invN_i, sigma_eskn[:, s, k, n])

            self.sigr2_skn[s, k, n] = r_value**2
            self.sigma_skn[s, k, n] = intercept

            slope, intercept, r_value, p_value, std_err = \
                linregress(invN_i, dsigma_eskn[:, s, k, n])

            self.dsigr2_skn[s, k, n] = r_value**2
            self.dsigma_skn[s, k, n] = intercept

        if np.any(self.sigr2_skn < 0.9) or np.any(self.dsigr2_skn < 0.9):
            print('  Warning: Bad quality of linear fit for some (n,k). ',
                  file=fd)
            print('           Higher cutoff might be necesarry.', file=fd)

        print('  Minimum R^2 = %1.4f. (R^2 Should be close to 1)' %
              min(np.min(self.sigr2_skn), np.min(self.dsigr2_skn)),
              file=fd)

    def get_results_eV(self):
        results = {
            'f': self.f_skn,
            'eps': self.eps_skn * Ha,
            'vxc': self.vxc_skn * Ha,
            'exx': self.exx_skn * Ha,
            'sigma': self.sigma_skn * Ha,
            'dsigma': self.dsigma_skn,
            'Z': self.Z_skn,
            'qp': self.qp_skn * Ha}

        results.update(
            sigma_eskn=self.sigma_eskn * Ha,
            dsigma_eskn=self.dsigma_eskn)

        if self.sigr2_skn is not None:
            assert self.dsigr2_skn is not None
            results['sigr2_skn'] = self.sigr2_skn
            results['dsigr2_skn'] = self.dsigr2_skn

        return results


class QSymmetryOp:
    def __init__(self, symno, U_cc, sign):
        self.symno = symno
        self.U_cc = U_cc
        self.sign = sign

    def apply(self, q_c):
        return self.sign * (self.U_cc @ q_c)

    def check_q_Q_symmetry(self, Q_c, q_c):
        d_c = self.apply(q_c) - Q_c
        assert np.allclose(d_c.round(), d_c)

    def get_shift0(self, q_c, Q_c):
        shift0_c = q_c - self.apply(Q_c)
        assert np.allclose(shift0_c.round(), shift0_c)
        return shift0_c.round().astype(int)

    def get_M_vv(self, cell_cv):
        # We'll be inverting these cells a lot.
        # Should have an object with the cell and its inverse which does this.
        return cell_cv.T @ self.U_cc.T @ np.linalg.inv(cell_cv).T

    @classmethod
    def get_symops(cls, qd, iq, q_c):
        # Loop over all k-points in the BZ and find those that are
        # related to the current IBZ k-point by symmetry
        Q1 = qd.ibz2bz_k[iq]
        done = set()
        for Q2 in qd.bz2bz_ks[Q1]:
            if Q2 >= 0 and Q2 not in done:
                time_reversal = qd.time_reversal_k[Q2]
                symno = qd.sym_k[Q2]
                Q_c = qd.bzk_kc[Q2]

                symop = cls(
                    symno=symno,
                    U_cc=qd.symmetry.op_scc[symno],
                    sign=1 - 2 * time_reversal)

                symop.check_q_Q_symmetry(Q_c, q_c)
                # Q_c, symop = QSymmetryOp.from_qd(qd, Q2, q_c)
                yield Q_c, symop
                done.add(Q2)


gw_logo = """\
  ___  _ _ _
 |   || | | |
 | | || | | |
 |__ ||_____|
 |___|
"""


def get_max_nblocks(world, calc, ecut):
    nblocks = world.size
    if isinstance(calc, GPAW):
        raise Exception('Using a calulator is not implemented at '
                        'the moment, load from file!')
        # nblocks_calc = calc
    else:
        nblocks_calc = GPAW(calc)
    ngmax = []
    for q_c in nblocks_calc.wfs.kd.bzk_kc:
        qd = KPointDescriptor([q_c])
        pd = PWDescriptor(np.min(ecut) / Ha,
                          nblocks_calc.wfs.gd, complex, qd)
        ngmax.append(pd.ngmax)
    nG = np.min(ngmax)

    while nblocks > nG**0.5 + 1 or world.size % nblocks != 0:
        nblocks -= 1

    mynG = (nG + nblocks - 1) // nblocks
    assert mynG * (nblocks - 1) < nG
    return nblocks


def get_frequencies(frequencies, domega0, omega2):
    if domega0 is not None or omega2 is not None:
        assert frequencies is None
        frequencies = {'type': 'nonlinear',
                       'domega0': 0.025 if domega0 is None else domega0,
                       'omega2': 10.0 if omega2 is None else omega2}
        warnings.warn(f'Please use frequencies={frequencies}')
    elif frequencies is None:
        frequencies = {'type': 'nonlinear',
                       'domega0': 0.025,
                       'omega2': 10.0}
    else:
        assert frequencies['type'] == 'nonlinear'
    return frequencies


def get_qdescriptor(kd, atoms):
    # Find q-vectors and weights in the IBZ:
    assert -1 not in kd.bz2bz_ks
    offset_c = 0.5 * ((kd.N_c + 1) % 2) / kd.N_c
    bzq_qc = monkhorst_pack(kd.N_c) + offset_c
    qd = KPointDescriptor(bzq_qc)
    qd.set_symmetry(atoms, kd.symmetry)
    return qd


def choose_ecut_things(ecut, ecut_extrapolation):
    if ecut_extrapolation is True:
        pct = 0.8
        necuts = 3
        ecut_e = ecut * (1 + (1. / pct - 1) * np.arange(necuts)[::-1] /
                         (necuts - 1))**(-2 / 3)
    elif isinstance(ecut_extrapolation, (list, np.ndarray)):
        ecut_e = np.array(np.sort(ecut_extrapolation))
        ecut = ecut_e[-1]
    else:
        ecut_e = np.array([ecut])
    return ecut, ecut_e


class DysonThings:
    def __init__(self, pdi, blocks1d, W_wGG):
        self.pdi = pdi
        self.blocks1d = blocks1d
        self.W_wGG = W_wGG

    def __iter__(self):
        yield from [self.pdi, self.blocks1d, self.W_wGG]


class G0W0:
    def __init__(self, calc, filename='gw', *,
                 restartfile=None,
                 kpts=None, bands=None, relbands=None, nbands=None, ppa=False,
                 xc='RPA', fxc_mode='GW', do_GW_too=False,
                 Eg=None,
                 truncation=None, integrate_gamma=0,
                 ecut=150.0, eta=0.1, E0=1.0 * Ha,
                 frequencies=None,
                 domega0=None,  # deprecated
                 omega2=None,  # deprecated
                 q0_correction=False,
                 nblocks=1, savepckl=True,
                 world=mpi.world, ecut_extrapolation=False,
                 nblocksmax=False):

        """G0W0 calculator.

        The G0W0 calculator is used is used to calculate the quasi
        particle energies through the G0W0 approximation for a number
        of states.

        Parameters
        ----------
        calc:
            GPAW calculator object or filename of saved calculator object.
        filename: str
            Base filename of output files.
        restartfile: str
            File that stores data necessary to restart a calculation.
        kpts: list
            List of indices of the IBZ k-points to calculate the quasi particle
            energies for.
        bands:
            Range of band indices, like (n1, n2), to calculate the quasi
            particle energies for. Bands n where n1<=n<n2 will be
            calculated.  Note that the second band index is not included.
        relbands:
            Same as *bands* except that the numbers are relative to the
            number of occupied bands.
            E.g. (-1, 1) will use HOMO+LUMO.
        frequencies:
            Input parameters for frequency_grid.
            Can be array of frequencies to evaluate the response function at
            or dictionary of parameters for build-in nonlinear grid
            (see :ref:`frequency grid`).
        ecut: float
            Plane wave cut-off energy in eV.
        ecut_extrapolation: bool or list
            If set to True an automatic extrapolation of the selfenergy to
            infinite cutoff will be performed based on three points
            for the cutoff energy.
            If an array is given, the extrapolation will be performed based on
            the cutoff energies given in the array.
        nbands: int
            Number of bands to use in the calculation. If None, the number will
            be determined from :ecut: to yield a number close to the number of
            plane waves used.
        ppa: bool
            Sets whether the Godby-Needs plasmon-pole approximation for the
            dielectric function should be used.
        xc: str
            Kernel to use when including vertex corrections.
        fxc_mode: str
            Where to include the vertex corrections; polarizability and/or
            self-energy. 'GWP': Polarizability only, 'GWS': Self-energy only,
            'GWG': Both.
        do_GW_too: bool
            When carrying out a calculation including vertex corrections, it
            is possible to get the standard GW results at the same time
            (almost for free).
        Eg: float
            Gap to apply in the 'JGMs' (simplified jellium-with-gap) kernel.
            If None the DFT gap is used.
        truncation: str
            Coulomb truncation scheme. Can be either wigner-seitz,
            2D, 1D, or 0D
        integrate_gamma: int
            Method to integrate the Coulomb interaction. 1 is a numerical
            integration at all q-points with G=[0,0,0] - this breaks the
            symmetry slightly. 0 is analytical integration at q=[0,0,0] only -
            this conserves the symmetry. integrate_gamma=2 is the same as 1,
            but the average is only carried out in the non-periodic directions.
        E0: float
            Energy (in eV) used for fitting in the plasmon-pole approximation.
        q0_correction: bool
            Analytic correction to the q=0 contribution applicable to 2D
            systems.
        nblocks: int
            Number of blocks chi0 should be distributed in so each core
            does not have to store the entire matrix. This is to reduce
            memory requirement. nblocks must be less than or equal to the
            number of processors.
        nblocksmax: bool
            Cuts chi0 into as many blocks as possible to reduce memory
            requirements as much as possible.
        savepckl: bool
            Save output to a pckl file.
        """
        self.frequencies = get_frequencies(frequencies, domega0, omega2)
        self.inputcalc = calc

        if ppa and (nblocks > 1 or nblocksmax):
            raise ValueError(
                'PPA is currently not compatible with block parallellisation.')

        ecut, ecut_e = choose_ecut_things(ecut, ecut_extrapolation)
        self.ecut_e = ecut_e / Ha

        # Check if nblocks is compatible, adjust if not
        if nblocksmax:
            nblocks = get_max_nblocks(world, calc, ecut)

        self.pair = PairDensity(calc, ecut, world=world, nblocks=nblocks,
                                txt=filename + '.txt')

        # Steal attributes from self.pair:
        self.timer = self.pair.timer
        self.fd = self.pair.fd
        self.calc = self.pair.calc
        self.ecut = self.pair.ecut
        self.blockcomm = self.pair.blockcomm
        self.world = self.pair.world
        self.vol = self.pair.vol

        print(gw_logo, file=self.fd)

        self.xc = xc
        self.fxc_mode = fxc_mode
        self.do_GW_too = do_GW_too

        if not self.fxc_mode == 'GW':
            assert self.xc != 'RPA'

        if self.do_GW_too:
            assert self.xc != 'RPA'
            assert self.fxc_mode != 'GW'
            if restartfile is not None:
                raise RuntimeError('Restart function does not currently work '
                                   'with do_GW_too=True.')

        if Eg is None and self.xc == 'JGMsx':
            from ase.dft.bandgap import get_band_gap
            gap, k1, k2 = get_band_gap(self.calc)
            Eg = gap

        if Eg is not None:
            Eg /= Ha

        self.Eg = Eg

        self.xcflags = XCFlags(self.xc)

        self.filename = filename
        self.restartfile = restartfile
        self.savepckl = savepckl
        self.ppa = ppa
        self.truncation = truncation
        self.integrate_gamma = integrate_gamma
        self.eta = eta / Ha
        self.E0 = E0 / Ha

        self.wd = None

        self.blocks1d = None
        self.blockdist = None

        self.kpts = list(select_kpts(kpts, self.calc))
        self.bands = bands = self.choose_bands(bands, relbands)

        b1, b2 = bands
        self.shape = (self.calc.wfs.nspins, len(self.kpts), b2 - b1)

        if nbands is None:
            nbands = int(self.vol * self.ecut**1.5 * 2**0.5 / 3 / pi**2)
        else:
            if ecut_extrapolation:
                raise RuntimeError(
                    'nbands cannot be supplied with ecut-extrapolation.')

        self.nbands = nbands
        self.nspins = self.calc.wfs.nspins

        if self.nspins != 1 and self.fxc_mode != 'GW':
            raise RuntimeError('Including a xc kernel does currently not '
                               'work for spinpolarized systems.')

        self.pair_distribution = self.pair.distribute_k_points_and_bands(
            b1, b2, self.kd.ibz2bz_k[self.kpts])

        self.qd = get_qdescriptor(self.kd, self.calc.atoms)

        if q0_correction:
            assert self.truncation == '2D'
            self.q0_corrector = Q0Correction(
                cell_cv=self.gd.cell_cv, bzk_kc=self.kd.bzk_kc,
                N_c=self.qd.N_c)
        else:
            self.q0_corrector = None

        self.print_parameters(kpts, b1, b2, ecut_extrapolation)
        self.fd.flush()
        self.hilbert_transform = None  # initialized when we create Chi0

    @property
    def kd(self):
        return self.calc.wfs.kd

    @property
    def gd(self):
        return self.calc.wfs.gd

    def choose_bands(self, bands, relbands):
        if bands is not None and relbands is not None:
            raise ValueError('Use bands or relbands!')

        if relbands is not None:
            bands = [self.calc.wfs.nvalence // 2 + b for b in relbands]

        if bands is None:
            bands = [0, self.nocc2]

        return bands

    def print_parameters(self, kpts, b1, b2, ecut_extrapolation):
        p = functools.partial(print, file=self.fd)
        p()
        p('Quasi particle states:')
        if kpts is None:
            p('All k-points in IBZ')
        else:
            kptstxt = ', '.join(['{0:d}'.format(k) for k in self.kpts])
            p('k-points (IBZ indices): [' + kptstxt + ']')
        p('Band range: ({0:d}, {1:d})'.format(b1, b2))
        p()
        p('Computational parameters:')
        if not ecut_extrapolation:
            p('Plane wave cut-off: {0:g} eV'.format(self.ecut * Ha))
        else:
            p('Extrapolating to infinite plane wave cut-off using points at:')
            p('  [%.3f, %.3f, %.3f] eV' % tuple(self.ecut_e[:] * Ha))
        p('Number of bands: {0:d}'.format(self.nbands))
        p('Coulomb cutoff:', self.truncation)
        p('Broadening: {0:g} eV'.format(self.eta * Ha))
        p()
        p('fxc mode:', self.fxc_mode)
        p('Kernel:', self.xc)
        p('Do GW too:', self.do_GW_too)
        p()

    def get_eps_and_occs(self):
        eps_skn = np.empty(self.shape)  # KS-eigenvalues
        f_skn = np.empty(self.shape)  # occupation numbers

        b1, b2 = self.bands
        for i, k in enumerate(self.kpts):
            for s in range(self.nspins):
                u = s + k * self.nspins
                kpt = self.calc.wfs.kpt_u[u]
                eps_skn[s, i] = kpt.eps_n[b1:b2]
                f_skn[s, i] = kpt.f_n[b1:b2] / kpt.weight

        return eps_skn, f_skn

    @timer('G0W0')
    def calculate(self):
        """Starts the G0W0 calculation.

        Returns a dict with the results with the following key/value pairs:

        ===========  =============================================
        key          value
        ===========  =============================================
        ``f``        Occupation numbers
        ``eps``      Kohn-Sham eigenvalues in eV
        ``vxc``      Exchange-correlation
                     contributions in eV
        ``exx``      Exact exchange contributions in eV
        ``sigma``    Self-energy contributions in eV
        ``dsigma``   Self-energy derivatives
        ``sigma_e``  Self-energy contributions in eV
                     used for ecut extrapolation
        ``Z``        Renormalization factors
        ``qp``       Quasi particle (QP) energies in eV
        ``iqp``      GW0/GW: QP energies for each iteration in eV
        ===========  =============================================

        All the values are ``ndarray``'s of shape
        (spins, IBZ k-points, bands)."""

        if self.restartfile is not None:
            loaded = self.load_restart_file()
            if not loaded:
                self.last_q = -1
                self.previous_sigma = 0.
                self.previous_dsigma = 0.

            else:
                print('Reading ' + str(self.last_q + 1) +
                      ' q-point(s) from the previous calculation: ' +
                      self.restartfile + '.sigma.pckl', file=self.fd)
        else:
            self.last_q = -1
            self.previous_sigma = 0.
            self.previous_dsigma = 0.

        self.fd.flush()

<<<<<<< HEAD
        # Reset calculation
        sigmashape = (len(self.ecut_e), *self.shape)

        self.sigmas = {fxc_mode: Sigma(sigmashape)
                       for fxc_mode in self.fxc_modes}

        # My part of the states we want to calculate QP-energies for:
        mykpts = [self.pair.get_k_point(s, K, n1, n2)
                  for s, K, n1, n2 in self.pair.mysKn1n2]
        nkpt = len(mykpts)

        # Loop over q in the IBZ:
        nQ = 0
        for ie, pd0, Wdict, q_c, m2, symop, blocks1d, Q_aGii in \
                self.calculate_screened_potential():

            if nQ == 0:
                print('Summing all q:', file=self.fd)
                pb = ProgressBar(self.fd)
            for u, kpt1 in enumerate(mykpts):
                pb.update((nQ + 1) * u /
                          (nkpt * self.qd.mynk * self.qd.nspins))
                K2 = self.kd.find_k_plus_q(q_c, [kpt1.K])[0]
                kpt2 = self.pair.get_k_point(
                    kpt1.s, K2, 0, m2, block=True)
                k1 = self.kd.bz2ibz_k[kpt1.K]
                i = self.kpts.index(k1)

                self.calculate_q(ie, i, kpt1, kpt2, pd0, Wdict,
=======
        # This used to be a loop and hence indented.
        # We use if 1 to keep the indentation and avoid git conflicts.
        # This can be removed when peace is restored.
        # Reset calculation
        sigmashape = (len(self.ecut_e), *self.shape)
        self.sigmas = [Sigma(sigmashape)]
        if self.do_GW_too:
            self.sigmas.append(Sigma(sigmashape))

        # Loop over q in the IBZ:
        print('Summing all q:', file=self.fd)
        pb = ProgressBar(self.fd)
        for nQ, (ie, pd0, W0, q_c, m2, W0_GW, symop, blocks1d, Q_aGii) in \
                enumerate(self.calculate_screened_potential()):
            Wlist = [W0]
            if W0_GW is not None:
                Wlist.append(W0_GW)

            for progress, kpt1, kpt2 in self.pair_distribution.kpt_pairs_by_q(
                    q_c, 0, m2):
                pb.update((nQ + progress) / self.qd.mynk)

                k1 = self.kd.bz2ibz_k[kpt1.K]
                i = self.kpts.index(k1)

                self.calculate_q(ie, i, kpt1, kpt2, pd0, Wlist,
>>>>>>> dc1398b6
                                 symop=symop,
                                 sigmas=self.sigmas,
                                 blocks1d=blocks1d,
                                 Q_aGii=Q_aGii)
<<<<<<< HEAD
            nQ += 1
        pb.finish()

        for sigma in self.sigmas.values():
=======
        pb.finish()

        for sigma in self.sigmas:
>>>>>>> dc1398b6
            sigma.sum(self.world)

        if self.restartfile is not None and loaded:
            assert not self.do_GW_too
<<<<<<< HEAD
            sigma0 = self.sigmas[self.fxc_mode]
            sigma0.sigma_eskn += self.previous_sigma
            sigma0.dsigma_eskn += self.previous_dsigma

        all_outputs = self.calculate_g0w0_outputs()
        self.outputs = all_outputs[self.fxc_mode]
        self.results = self.outputs.get_results_eV()
=======
            self.sigmas[0].sigma_eskn += self.previous_sigma
            self.sigmas[0].dsigma_eskn += self.previous_dsigma

        self.outputs, self.outputs_GW = self.calculate_g0w0_outputs()

        results = self.outputs.get_results_eV()
>>>>>>> dc1398b6
        if self.do_GW_too:
            self.outputs_GW = all_outputs['GW']
            self.results_GW = self.outputs_GW.get_results_eV()

        self.print_results(all_outputs)

        if self.savepckl:
            with paropen(self.filename + '_results.pckl', 'wb') as fd:
                pickle.dump(self.results, fd, 2)
            if self.do_GW_too:
                with paropen(self.filename + '_results_GW.pckl', 'wb') as fd:
                    pickle.dump(self.results_GW, fd, 2)

        # After we have written the results restartfile is obsolete
        if self.restartfile is not None:
            if self.world.rank == 0:
                if os.path.isfile(self.restartfile + '.sigma.pckl'):
                    os.remove(self.restartfile + '.sigma.pckl')

        return self.results

    def calculate_q(self, ie, k, kpt1, kpt2, pd0, Wdict,
                    *, symop, sigmas, blocks1d, Q_aGii):
        """Calculates the contribution to the self-energy and its derivative
        for a given set of k-points, kpt1 and kpt2."""

        N_c = pd0.gd.N_c
        i_cG = symop.apply(np.unravel_index(pd0.Q_qG[0], N_c))

        q_c = self.kd.bzk_kc[kpt2.K] - self.kd.bzk_kc[kpt1.K]

        shift0_c = symop.get_shift0(q_c, pd0.kd.bzk_kc[0])
        shift_c = kpt1.shift_c - kpt2.shift_c - shift0_c

        I_G = np.ravel_multi_index(i_cG + shift_c[:, None], N_c, 'wrap')

        G_Gv = pd0.get_reciprocal_vectors()

        pos_av = np.dot(self.pair.spos_ac, pd0.gd.cell_cv)
        M_vv = symop.get_M_vv(pd0.gd.cell_cv)

        myQ_aGii = []
        for a, Q_Gii in enumerate(Q_aGii):
            x_G = np.exp(1j * np.dot(G_Gv, (pos_av[a] -
                                            np.dot(M_vv, pos_av[a]))))
            U_ii = self.calc.wfs.setups[a].R_sii[symop.symno]
            Q_Gii = np.dot(np.dot(U_ii, Q_Gii * x_G[:, None, None]),
                           U_ii.T).transpose(1, 0, 2)
            if symop.sign == -1:
                Q_Gii = Q_Gii.conj()
            myQ_aGii.append(Q_Gii)

        if debug:
            self.check(ie, i_cG, shift0_c, N_c, q_c, myQ_aGii)

        if self.ppa:
            calculate_sigma = self.calculate_sigma_ppa
        else:
            calculate_sigma = self.calculate_sigma

        for n in range(kpt1.n2 - kpt1.n1):
            ut1cc_R = kpt1.ut_nR[n].conj()
            eps1 = kpt1.eps_n[n]
            C1_aGi = [np.dot(Qa_Gii, P1_ni[n].conj())
                      for Qa_Gii, P1_ni in zip(myQ_aGii, kpt1.P_ani)]
            n_mG = self.pair.calculate_pair_densities(
                ut1cc_R, C1_aGi, kpt2, pd0, I_G)
            if symop.sign == 1:
                n_mG = n_mG.conj()

            f_m = kpt2.f_n
            deps_m = eps1 - kpt2.eps_n

            nn = kpt1.n1 + n - self.bands[0]

            assert set(Wdict) == set(sigmas)
            for fxc_mode in self.fxc_modes:
                sigma = sigmas[fxc_mode]
                W = Wdict[fxc_mode]
                sigma_contrib, dsigma_contrib = calculate_sigma(
                    n_mG, deps_m, f_m, W, blocks1d)
                sigma.sigma_eskn[ie, kpt1.s, k, nn] += sigma_contrib
                sigma.dsigma_eskn[ie, kpt1.s, k, nn] += dsigma_contrib

    def check(self, ie, i_cG, shift0_c, N_c, q_c, Q_aGii):
        I0_G = np.ravel_multi_index(i_cG - shift0_c[:, None], N_c, 'wrap')
        qd1 = KPointDescriptor([q_c])
        pd1 = PWDescriptor(self.ecut_e[ie], self.gd, complex, qd1)
        G_I = np.empty(N_c.prod(), int)
        G_I[:] = -1
        I1_G = pd1.Q_qG[0]
        G_I[I1_G] = np.arange(len(I0_G))
        G_G = G_I[I0_G]
        assert len(I0_G) == len(I1_G)
        assert (G_G >= 0).all()
        for a, Q_Gii in enumerate(self.pair.initialize_paw_corrections(pd1)):
            e = abs(Q_aGii[a] - Q_Gii[G_G]).max()
            assert e < 1e-12

    @timer('Sigma')
    def calculate_sigma(self, n_mG, deps_m, f_m, C_swGG, blocks1d):
        """Calculates a contribution to the self-energy and its derivative for
        a given (k, k-q)-pair from its corresponding pair-density and
        energy."""
        o_m = abs(deps_m)
        # Add small number to avoid zeros for degenerate states:
        sgn_m = np.sign(deps_m + 1e-15)

        # Pick +i*eta or -i*eta:
        s_m = (1 + sgn_m * np.sign(0.5 - f_m)).astype(int) // 2

        w_m = self.wd.get_floor_index(o_m, safe=False)
        m_inb = np.where(w_m < len(self.wd) - 1)[0]
        o1_m = np.empty(len(o_m))
        o2_m = np.empty(len(o_m))
        o1_m[m_inb] = self.wd.omega_w[w_m[m_inb]]
        o2_m[m_inb] = self.wd.omega_w[w_m[m_inb] + 1]

        x = 1.0 / (self.qd.nbzkpts * 2 * pi * self.vol)
        sigma = 0.0
        dsigma = 0.0
        # Performing frequency integration
        for o, o1, o2, sgn, s, w, n_G in zip(o_m, o1_m, o2_m,
                                             sgn_m, s_m, w_m, n_mG):

            if w >= len(self.wd.omega_w) - 1:
                continue

            C1_GG = C_swGG[s][w]
            C2_GG = C_swGG[s][w + 1]
            p = x * sgn
            myn_G = n_G[blocks1d.myslice]

            sigma1 = p * np.dot(np.dot(myn_G, C1_GG), n_G.conj()).imag
            sigma2 = p * np.dot(np.dot(myn_G, C2_GG), n_G.conj()).imag
            sigma += ((o - o1) * sigma2 + (o2 - o) * sigma1) / (o2 - o1)
            dsigma += sgn * (sigma2 - sigma1) / (o2 - o1)

        return sigma, dsigma

    def calculate_screened_potential(self):
        """Calculates the screened potential for each q-point in the 1st BZ.
        Since many q-points are related by symmetry, the actual calculation is
        only done for q-points in the IBZ and the rest are obtained by symmetry
        transformations. Results are returned as a generator to that it is not
        necessary to store a huge matrix for each q-point in the memory."""
        # The decorator $timer('W') doesn't work for generators, do we will
        # have to manually start and stop the timer here:
        self.timer.start('W')
        print('\nCalculating screened Coulomb potential', file=self.fd)
        if self.truncation is not None:
            print('Using %s truncated Coloumb potential' % self.truncation,
                  file=self.fd)

        if self.ppa:
            print('Using Godby-Needs plasmon-pole approximation:',
                  file=self.fd)
            print('  Fitting energy: i*E0, E0 = %.3f Hartee' % self.E0,
                  file=self.fd)

            # use small imaginary frequency to avoid dividing by zero:
            frequencies = [1e-10j, 1j * self.E0 * Ha]

            parameters = {'eta': 0,
                          'hilbert': False,
                          'timeordered': False,
                          'frequencies': frequencies}
        else:
            print('Using full frequency integration:', file=self.fd)

            parameters = {'eta': self.eta * Ha,
                          'hilbert': True,
                          'timeordered': True,
                          'frequencies': self.frequencies}

        self.fd.flush()

        chi0calc = Chi0(self.inputcalc,
                        nbands=self.nbands,
                        ecut=self.ecut * Ha,
                        intraband=False,
                        real_space_derivatives=False,
                        txt=self.filename + '.w.txt',
                        timer=self.timer,
                        nblocks=self.blockcomm.size,
                        **parameters)

        if self.truncation == 'wigner-seitz':
            wstc = WignerSeitzTruncatedCoulomb(
                self.gd.cell_cv,
                self.kd.N_c,
                chi0calc.fd)
        else:
            wstc = None

        self.wd = chi0calc.wd
        self.hilbert_transform = GWHilbertTransforms(
            self.wd.omega_w, self.eta)
        print(self.wd, file=self.fd)

        # Find maximum size of chi-0 matrices:
        nGmax = max(count_reciprocal_vectors(self.ecut, self.gd, q_c)
                    for q_c in self.qd.ibzk_kc)
        nw = len(self.wd)

        size = self.blockcomm.size

        mynGmax = (nGmax + size - 1) // size
        mynw = (nw + size - 1) // size

        # some memory sizes...
        if self.world.rank == 0:
            siz = (nw * mynGmax * nGmax +
                   max(mynw * nGmax, nw * mynGmax) * nGmax) * 16
            sizA = (nw * nGmax * nGmax + nw * nGmax * nGmax) * 16
            print('  memory estimate for chi0: local=%.2f MB, global=%.2f MB'
                  % (siz / 1024**2, sizA / 1024**2), file=self.fd)
            self.fd.flush()

        # Need to pause the timer in between iterations
        self.timer.stop('W')
        for iq, q_c in enumerate(self.qd.ibzk_kc):
            if iq <= self.last_q:
                continue

            if len(self.ecut_e) > 1:
                chi0bands = chi0calc.create_chi0(q_c, extend_head=False)
            else:
                chi0bands = None

            m1 = chi0calc.nocc1
            for ie, ecut in enumerate(self.ecut_e):
                self.timer.start('W')

                # First time calculation
                if ecut == self.ecut:
                    # Nothing to cut away:
                    m2 = self.nbands
                else:
                    m2 = int(self.vol * ecut**1.5 * 2**0.5 / 3 / pi**2)
                    if m2 > self.nbands:
                        raise ValueError(f'Trying to extrapolate ecut to'
                                         f'larger number of bands ({m2})'
                                         f' than there are bands '
                                         f'({self.nbands}).')
                pdi, Wdict, blocks1d, Q_aGii = self.calculate_w(
                    chi0calc, q_c, chi0bands,
                    m1, m2, ecut, wstc, iq)
                m1 = m2

                self.timer.stop('W')

                for Q_c, symop in QSymmetryOp.get_symops(self.qd, iq, q_c):
                    yield (ie, pdi, Wdict, Q_c, m2, symop,
                           blocks1d, Q_aGii)

                if self.restartfile is not None:
                    self.save_restart_file(iq)

    @property
    def fxc_modes(self):
        modes = [self.fxc_mode]
        if self.do_GW_too:
            modes.append('GW')
        return modes

    @timer('WW')
    def calculate_w(self, chi0calc, q_c, chi0bands,
                    m1, m2, ecut, wstc,
                    iq):
        """Calculates the screened potential for a specified q-point."""

        chi0 = chi0calc.create_chi0(q_c, extend_head=False)
        chi0calc.fd = self.fd
        chi0calc.print_chi(chi0.pd)
        chi0calc.update_chi0(chi0, m1, m2, range(self.nspins))

        if len(self.ecut_e) > 1:
            # Add chi from previous cutoff with remaining bands
            chi0.chi0_wGG += chi0bands.chi0_wGG
            chi0bands.chi0_wGG[:] = chi0.chi0_wGG.copy()
            if chi0.optical_limit:
                chi0.chi0_wxvG += chi0bands.chi0_wxvG
                chi0bands.chi0_wxvG[:] = chi0.chi0_wxvG.copy()
                chi0.chi0_wvv += chi0bands.chi0_wvv
                chi0bands.chi0_wvv[:] = chi0.chi0_wvv.copy()

        Wdict = {}

        for fxc_mode in self.fxc_modes:
            pdi, blocks1d, W_wGG = self.dyson_and_W_old(
                wstc, iq, q_c, chi0calc, chi0, ecut, Q_aGii=chi0calc.Q_aGii,
                fxc_mode=fxc_mode)

            if self.ppa:
                W_xwGG = W_wGG  # (ppa API is nonsense)
            else:
                with self.timer('Hilbert'):
                    W_xwGG = self.hilbert_transform(W_wGG)

            Wdict[fxc_mode] = W_xwGG

        return pdi, Wdict, blocks1d, chi0calc.Q_aGii

    def dyson_and_W_new(self, wstc, iq, q_c, chi0calc, chi0, ecut):
        assert not self.ppa
        assert not self.do_GW_too
        assert ecut == chi0.pd.ecut
        assert self.fxc_mode == 'GW'

        assert not np.allclose(q_c, 0)

        nW = len(self.wd)
        nG = chi0.pd.ngmax

        from gpaw.response.wgg import Grid

        WGG = (nW, nG, nG)
        WgG_grid = Grid(
            comm=self.blockcomm,
            shape=WGG,
            cpugrid=(1, self.blockcomm.size, 1))
        assert chi0.chi0_wGG.shape == WgG_grid.myshape

        my_gslice = WgG_grid.myslice[1]

        dielectric_WgG = chi0.chi0_wGG  # XXX
        for iw, chi0_GG in enumerate(chi0.chi0_wGG):
            sqrtV_G = get_coulomb_kernel(chi0.pd,  # XXX was: pdi
                                         self.kd.N_c,
                                         truncation=self.truncation,
                                         wstc=wstc)**0.5
            e_GG = np.eye(nG) - chi0_GG * sqrtV_G * sqrtV_G[:, np.newaxis]
            e_gG = e_GG[my_gslice]

            dielectric_WgG[iw, :, :] = e_gG

        wgg_grid = Grid(comm=self.blockcomm, shape=WGG)

        dielectric_wgg = wgg_grid.zeros(dtype=complex)
        WgG_grid.redistribute(wgg_grid, dielectric_WgG, dielectric_wgg)

        assert np.allclose(dielectric_wgg, dielectric_WgG)

        wgg_grid.invert_inplace(dielectric_wgg)

        wgg_grid.redistribute(WgG_grid, dielectric_wgg, dielectric_WgG)
        inveps_WgG = dielectric_WgG

        self.timer.start('Dyson eq.')

        for iw, inveps_gG in enumerate(inveps_WgG):
            inveps_gG -= np.identity(nG)[my_gslice]
            thing_GG = sqrtV_G * sqrtV_G[:, np.newaxis]
            inveps_gG *= thing_GG[my_gslice]

        W_WgG = inveps_WgG
        Wp_wGG = W_WgG.copy()
        Wm_wGG = W_WgG.copy()
        return chi0.pd, Wm_wGG, Wp_wGG  # not Hilbert transformed yet

    def _calculate_kernel(self, nG, iq, G2G):
        return calculate_kernel(ecut=self.ecut,
                                xcflags=self.xcflags,
                                calc=self.calc, nG=nG,
                                ns=self.nspins, iq=iq,
                                cut_G=G2G, wd=self.wd,
                                Eg=self.Eg,
                                timer=self.timer, fd=self.fd)

    def dyson_and_W_old(self, wstc, iq, q_c, chi0calc, chi0,
                        ecut, Q_aGii, fxc_mode):
        nG = chi0.pd.ngmax
        blocks1d = chi0.blockdist.blocks1d

        wblocks1d = Blocks1D(self.blockcomm, len(self.wd))

        # The copy() is only required when doing GW_too, since we need
        # to run this whole thin twice.
        chi0_wGG = chi0.blockdist.redistribute(chi0.chi0_wGG.copy())
        pd = chi0.pd
        chi0_wxvG = chi0.chi0_wxvG
        chi0_wvv = chi0.chi0_wvv

        if ecut == pd.ecut:
            pdi = pd
            G2G = None

        elif ecut < pd.ecut:  # construct subset chi0 matrix with lower ecut
            pdi = PWDescriptor(ecut, pd.gd, dtype=pd.dtype,
                               kd=pd.kd)
            nG = pdi.ngmax
            blocks1d = Blocks1D(self.blockcomm, nG)
            G2G = PWMapping(pdi, pd).G2_G1
            chi0_wGG = chi0_wGG.take(G2G, axis=1).take(G2G, axis=2)

            if chi0_wxvG is not None:
                chi0_wxvG = chi0_wxvG.take(G2G, axis=3)

            if Q_aGii is not None:
                for a, Q_Gii in enumerate(Q_aGii):
                    Q_aGii[a] = Q_Gii.take(G2G, axis=0)

        if self.integrate_gamma != 0:
            reduced = (self.integrate_gamma == 2)
            V0, sqrtV0 = get_integrated_kernel(pdi,
                                               self.kd.N_c,
                                               truncation=self.truncation,
                                               reduced=reduced,
                                               N=100)
        elif self.integrate_gamma == 0 and np.allclose(q_c, 0):
            bzvol = (2 * np.pi)**3 / self.vol / self.qd.nbzkpts
            Rq0 = (3 * bzvol / (4 * np.pi))**(1. / 3.)
            V0 = 16 * np.pi**2 * Rq0 / bzvol
            sqrtV0 = (4 * np.pi)**(1.5) * Rq0**2 / bzvol / 2

        delta_GG = np.eye(nG)

        if self.ppa:
            einv_wGG = []

        if fxc_mode == 'GW':
            fv = delta_GG
        else:
            fv = self._calculate_kernel(nG, iq, G2G)

        # Generate fine grid in vicinity of gamma
        kd = self.kd
        if np.allclose(q_c, 0) and len(chi0_wGG) > 0:
            N = 4
            N_c = np.array([N, N, N])
            if self.truncation is not None:
                # Only average periodic directions if trunction is used
                N_c[np.where(kd.N_c == 1)[0]] = 1
            qf_qc = monkhorst_pack(N_c) / kd.N_c
            qf_qc *= 1.0e-6
            U_scc = kd.symmetry.op_scc
            qf_qc = kd.get_ibz_q_points(qf_qc, U_scc)[0]
            weight_q = kd.q_weights
            qf_qv = 2 * np.pi * np.dot(qf_qc, pd.gd.icell_cv)
            a_wq = np.sum([chi0_vq * qf_qv.T
                           for chi0_vq in
                           np.dot(chi0_wvv[wblocks1d.myslice], qf_qv.T)],
                          axis=1)
            a0_qwG = np.dot(qf_qv, chi0_wxvG[wblocks1d.myslice, 0])
            a1_qwG = np.dot(qf_qv, chi0_wxvG[wblocks1d.myslice, 1])

        self.timer.start('Dyson eq.')

        def get_sqrtV_G(N_c, q_v=None):
            return get_coulomb_kernel(
                pdi,
                N_c,
                truncation=self.truncation,
                wstc=wstc,
                q_v=q_v)**0.5

        for iw, chi0_GG in enumerate(chi0_wGG):
            if np.allclose(q_c, 0):
                einv_GG = np.zeros((nG, nG), complex)
                for iqf in range(len(qf_qv)):
                    chi0_GG[0] = a0_qwG[iqf, iw]
                    chi0_GG[:, 0] = a1_qwG[iqf, iw]
                    chi0_GG[0, 0] = a_wq[iw, iqf]

                    sqrtV_G = get_sqrtV_G(kd.N_c, q_v=qf_qv[iqf])

                    dfc = DielectricFunctionCalculator(
                        sqrtV_G, chi0_GG, mode=fxc_mode, fv_GG=fv)
                    einv_GG += dfc.get_einv_GG() * weight_q[iqf]
            else:
                sqrtV_G = get_sqrtV_G(kd.N_c)

                dfc = DielectricFunctionCalculator(
                    sqrtV_G, chi0_GG, mode=fxc_mode, fv_GG=fv)
                einv_GG = dfc.get_einv_GG()

            if self.ppa:
                einv_wGG.append(einv_GG - delta_GG)
            else:
                W_GG = chi0_GG
                W_GG[:] = (einv_GG - delta_GG) * (sqrtV_G *
                                                  sqrtV_G[:, np.newaxis])

                if self.q0_corrector is not None and np.allclose(q_c, 0):
                    if iw == 0:
                        print_ac = True
                    else:
                        print_ac = False
                    this_w = wblocks1d.a + iw
                    self.add_q0_correction(pdi, W_GG, einv_GG,
                                           chi0_wxvG[this_w],
                                           chi0_wvv[this_w],
                                           sqrtV_G,
                                           print_ac=print_ac)
                elif np.allclose(q_c, 0) or self.integrate_gamma != 0:
                    W_GG[0, 0] = (einv_GG[0, 0] - 1.0) * V0
                    W_GG[0, 1:] = einv_GG[0, 1:] * sqrtV_G[1:] * sqrtV0
                    W_GG[1:, 0] = einv_GG[1:, 0] * sqrtV0 * sqrtV_G[1:]

        if self.ppa:
            omegat_GG = self.E0 * np.sqrt(einv_wGG[1] /
                                          (einv_wGG[0] - einv_wGG[1]))
            R_GG = -0.5 * omegat_GG * einv_wGG[0]
            W_GG = pi * R_GG * sqrtV_G * sqrtV_G[:, np.newaxis]
            if np.allclose(q_c, 0) or self.integrate_gamma != 0:
                W_GG[0, 0] = pi * R_GG[0, 0] * V0
                W_GG[0, 1:] = pi * R_GG[0, 1:] * sqrtV_G[1:] * sqrtV0
                W_GG[1:, 0] = pi * R_GG[1:, 0] * sqrtV0 * sqrtV_G[1:]

            self.timer.stop('Dyson eq.')
            return DysonThings(pdi, blocks1d, [W_GG, omegat_GG])

        # XXX This creates a new, large buffer.  We could perhaps
        # avoid that.  Buffer used to exist but was removed due to #456.
        W_wGG = chi0.blockdist.redistribute(chi0_wGG)

        self.timer.stop('Dyson eq.')
        return DysonThings(pdi, blocks1d, W_wGG)

    @timer('Kohn-Sham XC-contribution')
    def calculate_ks_xc_contribution(self):
        name = self.filename + '.vxc.npy'
        fd, vxc_skn = self.read_contribution(name)
        if vxc_skn is None:
            print('Calculating Kohn-Sham XC contribution', file=self.fd)
            self.fd.flush()
            vxc_skn = vxc(self.calc, self.calc.hamiltonian.xc) / Ha
            n1, n2 = self.bands
            vxc_skn = vxc_skn[:, self.kpts, n1:n2]
            np.save(fd, vxc_skn)
            fd.close()
        return vxc_skn

    @timer('EXX')
    def calculate_exact_exchange(self):
        name = self.filename + '.exx.npy'
        fd, exx_skn = self.read_contribution(name)
        if exx_skn is None:
            print('Calculating EXX contribution', file=self.fd)
            self.fd.flush()
            exx = EXX(self.calc, kpts=self.kpts, bands=self.bands,
                      txt=self.filename + '.exx.txt', timer=self.timer)
            exx.calculate()
            exx_skn = exx.get_eigenvalue_contributions() / Ha
            np.save(fd, exx_skn)
            fd.close()
        return exx_skn

    def read_contribution(self, filename):
        fd = opencew(filename)  # create, exclusive, write
        if fd is not None:
            # File was not there: nothing to read
            return fd, None

        try:
            with open(filename, 'rb') as fd:
                x_skn = np.load(fd)
        except IOError:
            print('Removing broken file:', filename, file=self.fd)
        else:
            print('Read:', filename, file=self.fd)
            if x_skn.shape == self.shape:
                return None, x_skn
            print('Removing bad file (wrong shape of array):', filename,
                  file=self.fd)

        if self.world.rank == 0:
            os.remove(filename)

        return opencew(filename), None

    def print_results(self, results):
        description = ['f:      Occupation numbers',
                       'eps:     KS-eigenvalues [eV]',
                       'vxc:     KS vxc [eV]',
                       'exx:     Exact exchange [eV]',
                       'sigma:   Self-energies [eV]',
                       'dsigma:  Self-energy derivatives',
                       'Z:       Renormalization factors',
                       'qp:      QP-energies [eV]']

        print('\nResults:', file=self.fd)
        for line in description:
            print(line, file=self.fd)

        b1, b2 = self.bands
        names = [line.split(':', 1)[0] for line in description]
        ibzk_kc = self.kd.ibzk_kc
        for s in range(self.nspins):
            for i, ik in enumerate(self.kpts):
                print('\nk-point ' +
                      '{0} ({1}): ({2:.3f}, {3:.3f}, {4:.3f})'.format(
                          i, ik, *ibzk_kc[ik]) + '                ' +
                      self.fxc_mode, file=self.fd)
                print('band' +
                      ''.join('{0:>8}'.format(name) for name in names),
                      file=self.fd)

                def actually_print_results(resultset):
                    for n in range(b2 - b1):
                        print('{0:4}'.format(n + b1) +
                              ''.join('{0:8.3f}'
                                      .format(resultset[name][s, i, n])
                                      for name in names),
                              file=self.fd)

                for fxc_mode in results:
                    print(fxc_mode.rjust(69), file=self.fd)
                    actually_print_results(results[fxc_mode].get_results_eV())

        self.timer.write(self.fd)

    @timer('PPA-Sigma')
    def calculate_sigma_ppa(self, n_mG, deps_m, f_m, W, *unused):
        W_GG, omegat_GG = W

        sigma = 0.0
        dsigma = 0.0

        for m in range(len(n_mG)):
            deps_GG = deps_m[m]
            sign_GG = 2 * f_m[m] - 1
            x1_GG = 1 / (deps_GG + omegat_GG - 1j * self.eta)
            x2_GG = 1 / (deps_GG - omegat_GG + 1j * self.eta)
            x3_GG = 1 / (deps_GG + omegat_GG - 1j * self.eta * sign_GG)
            x4_GG = 1 / (deps_GG - omegat_GG - 1j * self.eta * sign_GG)
            x_GG = W_GG * (sign_GG * (x1_GG - x2_GG) + x3_GG + x4_GG)
            dx_GG = W_GG * (sign_GG * (x1_GG**2 - x2_GG**2) +
                            x3_GG**2 + x4_GG**2)
            nW_G = np.dot(n_mG[m], x_GG)
            sigma += np.vdot(n_mG[m], nW_G).real
            nW_G = np.dot(n_mG[m], dx_GG)
            dsigma -= np.vdot(n_mG[m], nW_G).real

        x = 1 / (self.qd.nbzkpts * 2 * pi * self.vol)
        return x * sigma, x * dsigma

    def save_restart_file(self, nQ):
        sigma = self.sigmas[self.fxc_mode]
        sigma_eskn_write = sigma.sigma_eskn.copy()
        dsigma_eskn_write = sigma.dsigma_eskn.copy()
        self.world.sum(sigma_eskn_write)
        self.world.sum(dsigma_eskn_write)
        data = {'last_q': nQ,
                'sigma_eskn': sigma_eskn_write + self.previous_sigma,
                'dsigma_eskn': dsigma_eskn_write + self.previous_dsigma,
                'kpts': self.kpts,
                'bands': self.bands,
                'nbands': self.nbands,
                'ecut_e': self.ecut_e,
                'frequencies': self.frequencies,
                'integrate_gamma': self.integrate_gamma}

        if self.world.rank == 0:
            with open(self.restartfile + '.sigma.pckl', 'wb') as fd:
                pickle.dump(data, fd, 2)

    def load_restart_file(self):
        try:
            with open(self.restartfile + '.sigma.pckl', 'rb') as fd:
                data = pickleload(fd)
        except IOError:
            return False
        else:
            if (data['kpts'] == self.kpts and
                data['bands'] == self.bands and
                data['nbands'] == self.nbands and
                (data['ecut_e'] == self.ecut_e).all and
                data['frequencies']['type'] == self.frequencies['type'] and
                data['frequencies']['domega0'] ==
                self.frequencies['domega0'] and
                data['frequencies']['omega2'] == self.frequencies['omega2'] and
                data['integrate_gamma'] == self.integrate_gamma):
                self.last_q = data['last_q']
                self.previous_sigma = data['sigma_eskn']
                self.previous_dsigma = data['dsigma_eskn']
                return True
            else:
                raise ValueError(
                    'Restart file not compatible with parameters used in '
                    'current calculation. Check kpts, bands, nbands, ecut, '
                    'domega0, omega2, integrate_gamma.')

    def calculate_g0w0_outputs(self):
        eps_skn, f_skn = self.get_eps_and_occs()
        kwargs = dict(
            fd=self.fd,
            shape=self.shape,
            ecut_e=self.ecut_e,
            eps_skn=eps_skn,
            vxc_skn=self.calculate_ks_xc_contribution(),
            exx_skn=self.calculate_exact_exchange(),
            f_skn=f_skn)

        return {fxc_mode: G0W0Outputs(sigma_eskn=sigma.sigma_eskn,
                                      dsigma_eskn=sigma.dsigma_eskn,
                                      **kwargs)
                for fxc_mode, sigma in self.sigmas.items()}


    def add_q0_correction(self, pd, W_GG, einv_GG, chi0_xvG, chi0_vv,
                          sqrtV_G, print_ac=False):
        self.q0_corrector.add_q0_correction(
            pd, W_GG, einv_GG, chi0_xvG, chi0_vv,
            sqrtV_G,
            fd=self.fd if print_ac else None)<|MERGE_RESOLUTION|>--- conflicted
+++ resolved
@@ -569,54 +569,16 @@
 
         self.fd.flush()
 
-<<<<<<< HEAD
         # Reset calculation
         sigmashape = (len(self.ecut_e), *self.shape)
 
         self.sigmas = {fxc_mode: Sigma(sigmashape)
                        for fxc_mode in self.fxc_modes}
-
-        # My part of the states we want to calculate QP-energies for:
-        mykpts = [self.pair.get_k_point(s, K, n1, n2)
-                  for s, K, n1, n2 in self.pair.mysKn1n2]
-        nkpt = len(mykpts)
-
-        # Loop over q in the IBZ:
-        nQ = 0
-        for ie, pd0, Wdict, q_c, m2, symop, blocks1d, Q_aGii in \
-                self.calculate_screened_potential():
-
-            if nQ == 0:
-                print('Summing all q:', file=self.fd)
-                pb = ProgressBar(self.fd)
-            for u, kpt1 in enumerate(mykpts):
-                pb.update((nQ + 1) * u /
-                          (nkpt * self.qd.mynk * self.qd.nspins))
-                K2 = self.kd.find_k_plus_q(q_c, [kpt1.K])[0]
-                kpt2 = self.pair.get_k_point(
-                    kpt1.s, K2, 0, m2, block=True)
-                k1 = self.kd.bz2ibz_k[kpt1.K]
-                i = self.kpts.index(k1)
-
-                self.calculate_q(ie, i, kpt1, kpt2, pd0, Wdict,
-=======
-        # This used to be a loop and hence indented.
-        # We use if 1 to keep the indentation and avoid git conflicts.
-        # This can be removed when peace is restored.
-        # Reset calculation
-        sigmashape = (len(self.ecut_e), *self.shape)
-        self.sigmas = [Sigma(sigmashape)]
-        if self.do_GW_too:
-            self.sigmas.append(Sigma(sigmashape))
-
         # Loop over q in the IBZ:
         print('Summing all q:', file=self.fd)
         pb = ProgressBar(self.fd)
-        for nQ, (ie, pd0, W0, q_c, m2, W0_GW, symop, blocks1d, Q_aGii) in \
+        for nQ, (ie, pd0, Wdict, q_c, m2, symop, blocks1d, Q_aGii) in \
                 enumerate(self.calculate_screened_potential()):
-            Wlist = [W0]
-            if W0_GW is not None:
-                Wlist.append(W0_GW)
 
             for progress, kpt1, kpt2 in self.pair_distribution.kpt_pairs_by_q(
                     q_c, 0, m2):
@@ -625,27 +587,18 @@
                 k1 = self.kd.bz2ibz_k[kpt1.K]
                 i = self.kpts.index(k1)
 
-                self.calculate_q(ie, i, kpt1, kpt2, pd0, Wlist,
->>>>>>> dc1398b6
+                self.calculate_q(ie, i, kpt1, kpt2, pd0, Wdict,
                                  symop=symop,
                                  sigmas=self.sigmas,
                                  blocks1d=blocks1d,
                                  Q_aGii=Q_aGii)
-<<<<<<< HEAD
-            nQ += 1
         pb.finish()
 
         for sigma in self.sigmas.values():
-=======
-        pb.finish()
-
-        for sigma in self.sigmas:
->>>>>>> dc1398b6
             sigma.sum(self.world)
 
         if self.restartfile is not None and loaded:
             assert not self.do_GW_too
-<<<<<<< HEAD
             sigma0 = self.sigmas[self.fxc_mode]
             sigma0.sigma_eskn += self.previous_sigma
             sigma0.dsigma_eskn += self.previous_dsigma
@@ -653,14 +606,6 @@
         all_outputs = self.calculate_g0w0_outputs()
         self.outputs = all_outputs[self.fxc_mode]
         self.results = self.outputs.get_results_eV()
-=======
-            self.sigmas[0].sigma_eskn += self.previous_sigma
-            self.sigmas[0].dsigma_eskn += self.previous_dsigma
-
-        self.outputs, self.outputs_GW = self.calculate_g0w0_outputs()
-
-        results = self.outputs.get_results_eV()
->>>>>>> dc1398b6
         if self.do_GW_too:
             self.outputs_GW = all_outputs['GW']
             self.results_GW = self.outputs_GW.get_results_eV()
