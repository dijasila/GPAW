--- conflicted
+++ resolved
@@ -23,12 +23,8 @@
 from gpaw.response.screened_interaction import initialize_w_calculator
 from gpaw.response.coulomb_kernels import CoulombKernel
 from gpaw.response import timer
-<<<<<<< HEAD
 from gpaw.response.MPAsamp import mpa_frequency_sampling
-
-=======
 from gpaw.mpi import broadcast_exception
->>>>>>> b9c851d2
 
 from ase.utils.filecache import MultiFileJSONCache as FileCache
 from contextlib import ExitStack
@@ -475,14 +471,10 @@
                  ecut_e,
                  frequencies=None,
                  exx_vxc_calculator,
-<<<<<<< HEAD
+                 qcache,
                  ppa=False,
                  mpa=False,
                  evaluate_sigma=None):
-=======
-                 qcache,
-                 ppa=False):
->>>>>>> b9c851d2
         """G0W0 calculator, initialized through G0W0 object.
 
         The G0W0 calculator is used to calculate the quasi
@@ -544,14 +536,11 @@
         self.wcalc = wcalc
         self.context = self.wcalc.context
         self.ppa = ppa
-<<<<<<< HEAD
         self.mpa = mpa
         if evaluate_sigma is None:
             evaluate_sigma = np.array([])
         self.evaluate_sigma = evaluate_sigma
-=======
         self.qcache = qcache
->>>>>>> b9c851d2
 
         # Note: self.wd should be our only representation of the frequencies.
         # We should therefore get rid of self.frequencies.
@@ -815,7 +804,6 @@
                     # at FullFrequencyHWModel class.
 
                     nc_G = n_G.conj()
-<<<<<<< HEAD
                     myn_G = n_G[blocks1d.myslice]
  
                     if self.evaluate_sigma is not None:
@@ -831,9 +819,6 @@
                     if S_GG is None:
                         continue
              
-=======
-
->>>>>>> b9c851d2
                     # ie: ecut index for extrapolation
                     # kpt1.s: spin index of *
                     # k: k-point index of *
@@ -931,14 +916,9 @@
     def calculate_q_point(self, iq, q_c, pb, chi0calc):
         # Reset calculation
         sigmashape = (len(self.ecut_e), *self.shape)
-<<<<<<< HEAD
         sigmawshape = (len(self.ecut_e), *self.wshape)
         sigmas = {fxc_mode: Sigma(iq, q_c, fxc_mode, sigmashape, sigmawshape,
                   **self.get_validation_inputs())
-=======
-        sigmas = {fxc_mode: Sigma(iq, q_c, fxc_mode, sigmashape,
-                                  **self.get_validation_inputs())
->>>>>>> b9c851d2
                   for fxc_mode in self.fxc_modes}
 
         chi0 = chi0calc.create_chi0(q_c)
@@ -1016,11 +996,7 @@
                 assert not self.ppa, """In previous master, PPA with ecut
                 extrapolation was not working. Now it would work, but
                 disabling it here still for sake of it is not tested."""
-<<<<<<< HEAD
-                
                 assert not self.mpa
-=======
->>>>>>> b9c851d2
 
                 pw_map = PWMapping(rqpd, chi0.qpd)
                 # This is extremely bad behaviour! G0W0Calculator
@@ -1212,14 +1188,12 @@
             Cuts chi0 into as many blocks as possible to reduce memory
             requirements as much as possible.
         """
-<<<<<<< HEAD
         if fxc_mode:
             assert fxc_modes is None
         if fxc_modes:
             assert fxc_mode is None
 
         frequencies = get_frequencies(frequencies, domega0, omega2)
-=======
         # We pass a serial communicator because the parallel handling
         # is somewhat wonky, we'd rather do that ourselves:
         try:
@@ -1233,7 +1207,6 @@
         if world.rank == 0:
             qcache.strip_empties()
         mode = 'a' if qcache.filecount() > 1 else 'w'
->>>>>>> b9c851d2
 
         # (calc can not actually be a calculator at all.)
         gpwfile = Path(calc)
