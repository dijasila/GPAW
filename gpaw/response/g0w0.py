import pickle
import warnings
from math import pi
from pathlib import Path

import numpy as np

from ase.parallel import paropen
from ase.units import Ha

from gpaw import GPAW, debug
import gpaw.mpi as mpi
from gpaw.hybrids.eigenvalues import non_self_consistent_eigenvalues
from gpaw.pw.descriptor import (count_reciprocal_vectors, PWMapping)
from gpaw.utilities.progressbar import ProgressBar

from gpaw.response import ResponseGroundStateAdapter, ResponseContext
from gpaw.response.chi0 import Chi0Calculator
from gpaw.response.pair import KPointPairFactory, phase_shifted_fft_indices
from gpaw.response.pair_functions import SingleQPWDescriptor
from gpaw.response.pw_parallelization import Blocks1D
from gpaw.response.screened_interaction import initialize_w_calculator
from gpaw.response.coulomb_kernels import CoulombKernel
from gpaw.response import timer
from gpaw.response.MPAsamp import mpa_frequency_sampling


from ase.utils.filecache import MultiFileJSONCache as FileCache
from contextlib import ExitStack
from ase.parallel import broadcast


def compare_dicts(dict1, dict2, rel_tol=1e-14, abs_tol=1e-14):
    """
    Compare each key-value pair within dictionaries that contain nested data
    structures of arbitrary depth. If a kvp contains floats, you may specify
    the tolerance (abs or rel) to which the floats are compared. Individual
    elements within lists are not compared to floating point precision.

    :params dict1: Dictionary containing kvp to compare with other dictionary.
    :params dict2: Second dictionary.
    :params rel_tol: Maximum difference for being considered "close",
    relative to the magnitude of the input values as defined by math.isclose().
    :params abs_tol: Maximum difference for being considered "close",
    regardless of the magnitude of the input values as defined by
    math.isclose().

    :returns: bool indicating kvp's don't match (False) or do match (True)
    """
    from math import isclose
    if dict1.keys() != dict2.keys():
        return False

    for key in dict1.keys():
        val1 = dict1[key]
        val2 = dict2[key]

        if isinstance(val1, dict) and isinstance(val2, dict):
            # recursive func call to ensure nested structures are also compared
            if not compare_dicts(val1, val2, rel_tol, abs_tol):
                return False
        elif isinstance(val1, float) and isinstance(val2, float):
            if not isclose(val1, val2, rel_tol=rel_tol, abs_tol=abs_tol):
                return False
        elif isinstance(val1, np.ndarray):
            if np.any(val1 != val2):
                return False
        else:
            if val1 != val2:
                return False

    return True


class Sigma:
    def __init__(self, iq, q_c, fxc, esknshape, esknwshape, **inputs):
        """Inputs are used for cache invalidation, and are stored for each
           file.
        """
        self.iq = iq
        self.q_c = q_c
        self.fxc = fxc
        self._buf = np.zeros((2, *esknshape))
        # self-energies and derivatives:
        self.sigma_eskn, self.dsigma_eskn = self._buf

        self.sigma_eskwn = np.zeros(esknwshape, dtype=complex)
        self.inputs = inputs

    def sum(self, comm):
        comm.sum(self._buf)
        comm.sum(self.sigma_eskwn)

    def __iadd__(self, other):
        self.validate_inputs(other.inputs)
        self._buf += other._buf
        self.sigma_eskwn += other.sigma_eskwn
        return self

    def validate_inputs(self, inputs):
        equals = compare_dicts(inputs, self.inputs, rel_tol=1e-14,
                               abs_tol=1e-14)
        if not equals:
            raise RuntimeError('There exists a cache with mismatching input '
                               f'parameters: {inputs} != {self.inputs}.')

    @classmethod
    def fromdict(cls, dct):
        instance = cls(dct['iq'], dct['q_c'], dct['fxc'],
                       dct['sigma_eskn'].shape, dct['sigma_eskwn'].shape,
                       **dct['inputs'])
        instance.sigma_eskn[:] = dct['sigma_eskn']
        instance.dsigma_eskn[:] = dct['dsigma_eskn']
        instance.sigma_eskwn[:] = dct['sigma_eskwn']
        return instance

    def todict(self):
        return {'iq': self.iq,
                'q_c': self.q_c,
                'fxc': self.fxc,
                'sigma_eskn': self.sigma_eskn,
                'sigma_eskwn': self.sigma_eskwn,
                'dsigma_eskn': self.dsigma_eskn,
                'inputs': self.inputs}


class G0W0Outputs:
    def __init__(self, context, shape, ecut_e, sigma_eskn, dsigma_eskn,
                 sigma_eskwn, eps_skn, vxc_skn, exx_skn, f_skn):
        self.extrapolate(context, shape, ecut_e, sigma_eskn, dsigma_eskn)
        self.Z_skn = 1 / (1 - self.dsigma_skn)

        # G0W0 single-step.
        # If we want GW0 again, we need to grab the expressions
        # from e.g. e73917fca5b9dc06c899f00b26a7c46e7d6fa749
        # or earlier and use qp correctly.
        self.qp_skn = eps_skn + self.Z_skn * (
            -vxc_skn + exx_skn + self.sigma_skn)

        self.sigma_eskn = sigma_eskn
        self.dsigma_eskn = dsigma_eskn

        self.eps_skn = eps_skn
        self.vxc_skn = vxc_skn
        self.exx_skn = exx_skn
        self.f_skn = f_skn
        self.sigma_eskwn = sigma_eskwn

    def extrapolate(self, context, shape, ecut_e, sigma_eskn, dsigma_eskn):
        if len(ecut_e) == 1:
            self.sigma_skn = sigma_eskn[0]
            self.dsigma_skn = dsigma_eskn[0]
            self.sigr2_skn = None
            self.dsigr2_skn = None
            return

        from scipy.stats import linregress

        # Do linear fit of selfenergy vs. inverse of number of plane waves
        # to extrapolate to infinite number of plane waves

        context.print('', flush=False)
        context.print('Extrapolating selfenergy to infinite energy cutoff:',
                      flush=False)
        context.print('  Performing linear fit to %d points' % len(ecut_e))
        self.sigr2_skn = np.zeros(shape)
        self.dsigr2_skn = np.zeros(shape)
        self.sigma_skn = np.zeros(shape)
        self.dsigma_skn = np.zeros(shape)
        invN_i = ecut_e**(-3. / 2)
        for m in range(np.prod(shape)):
            s, k, n = np.unravel_index(m, shape)

            slope, intercept, r_value, p_value, std_err = \
                linregress(invN_i, sigma_eskn[:, s, k, n])

            self.sigr2_skn[s, k, n] = r_value**2
            self.sigma_skn[s, k, n] = intercept

            slope, intercept, r_value, p_value, std_err = \
                linregress(invN_i, dsigma_eskn[:, s, k, n])

            self.dsigr2_skn[s, k, n] = r_value**2
            self.dsigma_skn[s, k, n] = intercept

        if np.any(self.sigr2_skn < 0.9) or np.any(self.dsigr2_skn < 0.9):
            context.print('  Warning: Bad quality of linear fit for some ('
                          'n,k). ', flush=False)
            context.print('           Higher cutoff might be necessary.',
                          flush=False)

        context.print('  Minimum R^2 = %1.4f. (R^2 Should be close to 1)' %
                      min(np.min(self.sigr2_skn), np.min(self.dsigr2_skn)))

    def get_results_eV(self):
        results = {
            'f': self.f_skn,
            'eps': self.eps_skn * Ha,
            'vxc': self.vxc_skn * Ha,
            'exx': self.exx_skn * Ha,
            'sigma': self.sigma_skn * Ha,
            'dsigma': self.dsigma_skn,
            'Z': self.Z_skn,
            'qp': self.qp_skn * Ha}

        results.update(
            sigma_eskn=self.sigma_eskn * Ha,
            dsigma_eskn=self.dsigma_eskn,
            sigma_eskwn=self.sigma_eskwn * Ha)

        if self.sigr2_skn is not None:
            assert self.dsigr2_skn is not None
            results['sigr2_skn'] = self.sigr2_skn
            results['dsigr2_skn'] = self.dsigr2_skn

        return results


class QSymmetryOp:
    def __init__(self, symno, U_cc, sign):
        self.symno = symno
        self.U_cc = U_cc
        self.sign = sign

    def apply(self, q_c):
        return self.sign * (self.U_cc @ q_c)

    def check_q_Q_symmetry(self, Q_c, q_c):
        d_c = self.apply(q_c) - Q_c
        assert np.allclose(d_c.round(), d_c)

    def get_M_vv(self, cell_cv):
        # We'll be inverting these cells a lot.
        # Should have an object with the cell and its inverse which does this.
        return cell_cv.T @ self.U_cc.T @ np.linalg.inv(cell_cv).T

    @classmethod
    def get_symops(cls, qd, iq, q_c):
        # Loop over all k-points in the BZ and find those that are
        # related to the current IBZ k-point by symmetry
        Q1 = qd.ibz2bz_k[iq]
        done = set()
        for Q2 in qd.bz2bz_ks[Q1]:
            if Q2 >= 0 and Q2 not in done:
                time_reversal = qd.time_reversal_k[Q2]
                symno = qd.sym_k[Q2]
                Q_c = qd.bzk_kc[Q2]

                symop = cls(
                    symno=symno,
                    U_cc=qd.symmetry.op_scc[symno],
                    sign=1 - 2 * time_reversal)

                symop.check_q_Q_symmetry(Q_c, q_c)
                # Q_c, symop = QSymmetryOp.from_qd(qd, Q2, q_c)
                yield Q_c, symop
                done.add(Q2)

    @classmethod
    def get_symop_from_kpair(cls, kd, qd, kpt1, kpt2):
        # from k-point pair kpt1, kpt2 get Q_c = kpt2-kpt1, corrsponding IBZ
        # k-point q_c, indexes iQ, iq and symmetry transformation relating
        # Q_c to q_c
        Q_c = kd.bzk_kc[kpt2.K] - kd.bzk_kc[kpt1.K]
        iQ = qd.where_is_q(Q_c, qd.bzk_kc)
        iq = qd.bz2ibz_k[iQ]
        q_c = qd.ibzk_kc[iq]

        # Find symmetry that transforms Q_c into q_c
        sym = qd.sym_k[iQ]
        U_cc = qd.symmetry.op_scc[sym]
        time_reversal = qd.time_reversal_k[iQ]
        sign = 1 - 2 * time_reversal
        symop = cls(sym, U_cc, sign)
        symop.check_q_Q_symmetry(Q_c, q_c)

        return symop, iq

    def apply_symop_q(self, qpd, pawcorr, kpt1, kpt2):
        # returns necessary quantities to get symmetry transformed
        # density matrix
        Q_G = phase_shifted_fft_indices(kpt1.k_c, kpt2.k_c, qpd,
                                        coordinate_transformation=self.apply)

        qG_Gv = qpd.get_reciprocal_vectors(add_q=True)
        M_vv = self.get_M_vv(qpd.gd.cell_cv)
        mypawcorr = pawcorr.remap_by_symop(self, qG_Gv, M_vv)

        return mypawcorr, Q_G


def get_nmG(kpt1, kpt2, mypawcorr, n, qpd, I_G, pair_calc):
    ut1cc_R = kpt1.ut_nR[n].conj()
    C1_aGi = mypawcorr.multiply(kpt1.P_ani, band=n)
    n_mG = pair_calc.calculate_pair_density(
        ut1cc_R, C1_aGi, kpt2, qpd, I_G)
    return n_mG


gw_logo = """\
  ___  _ _ _
 |   || | | |
 | | || | | |
 |__ ||_____|
 |___|
"""


def get_max_nblocks(world, calc, ecut):
    nblocks = world.size
    if not isinstance(calc, (str, Path)):
        raise Exception('Using a calulator is not implemented at '
                        'the moment, load from file!')
        # nblocks_calc = calc
    else:
        nblocks_calc = GPAW(calc)
    ngmax = []
    for q_c in nblocks_calc.wfs.kd.bzk_kc:
        qpd = SingleQPWDescriptor.from_q(q_c, np.min(ecut) / Ha,
                                         nblocks_calc.wfs.gd)
        ngmax.append(qpd.ngmax)
    nG = np.min(ngmax)

    while nblocks > nG**0.5 + 1 or world.size % nblocks != 0:
        nblocks -= 1

    mynG = (nG + nblocks - 1) // nblocks
    assert mynG * (nblocks - 1) < nG
    return nblocks


def get_frequencies(frequencies, domega0, omega2):
    if domega0 is not None or omega2 is not None:
        assert frequencies is None
        frequencies = {'type': 'nonlinear',
                       'domega0': 0.025 if domega0 is None else domega0,
                       'omega2': 10.0 if omega2 is None else omega2}
        warnings.warn(f'Please use frequencies={frequencies}')
    elif frequencies is None:
        frequencies = {'type': 'nonlinear',
                       'domega0': 0.025,
                       'omega2': 10.0}
    else:
        assert frequencies['type'] == 'nonlinear'
    return frequencies


def choose_ecut_things(ecut, ecut_extrapolation):
    if ecut_extrapolation is True:
        pct = 0.8
        necuts = 3
        ecut_e = ecut * (1 + (1. / pct - 1) * np.arange(necuts)[::-1] /
                         (necuts - 1))**(-2 / 3)
    elif isinstance(ecut_extrapolation, (list, np.ndarray)):
        ecut_e = np.array(np.sort(ecut_extrapolation))
        ecut = ecut_e[-1]
    else:
        ecut_e = np.array([ecut])
    return ecut, ecut_e


def select_kpts(kpts, kd):
    """Function to process input parameters that take a list of k-points given
    in different format and returns a list of indices of the corresponding
    k-points in the IBZ."""

    if kpts is None:
        # Do all k-points in the IBZ:
        return np.arange(kd.nibzkpts)

    if np.asarray(kpts).ndim == 1:
        return kpts

    # Find k-points:
    bzk_Kc = kd.bzk_kc
    indices = []
    for k_c in kpts:
        d_Kc = bzk_Kc - k_c
        d_Kc -= d_Kc.round()
        K = abs(d_Kc).sum(1).argmin()
        if not np.allclose(d_Kc[K], 0):
            raise ValueError('Could not find k-point: {k_c}'
                             .format(k_c=k_c))
        k = kd.bz2ibz_k[K]
        indices.append(k)
    return indices


class G0W0Calculator:
    def __init__(self, filename='gw', *,
                 wd,
                 chi0calc,
                 wcalc,
                 kpts, bands, nbands=None,
                 fxc_modes,
                 eta,
                 ecut_e,
                 frequencies=None,
                 exx_vxc_calculator,
                 ppa=False,
                 mpa=False,
                 evaluate_sigma=None):
        """G0W0 calculator, initialized through G0W0 object.

        The G0W0 calculator is used to calculate the quasi
        particle energies through the G0W0 approximation for a number
        of states.

        Parameters
        ----------
        filename: str
            Base filename of output files.
        wcalc: WCalculator object
            Defines the calculator for computing the screened interaction
        kpts: list
            List of indices of the IBZ k-points to calculate the quasi particle
            energies for.
        bands:
            Range of band indices, like (n1, n2), to calculate the quasi
            particle energies for. Bands n where n1<=n<n2 will be
            calculated.  Note that the second band index is not included.
        frequencies:
            Input parameters for frequency_grid.
            Can be array of frequencies to evaluate the response function at
            or dictionary of parameters for build-in nonlinear grid
            (see :ref:`frequency grid`).
        ecut_e: array(float)
            Plane wave cut-off energies in eV. Defined with choose_ecut_things
        nbands: int
            Number of bands to use in the calculation. If None, the number will
            be determined from :ecut: to yield a number close to the number of
            plane waves used.
        do_GW_too: bool
            When carrying out a calculation including vertex corrections, it
            is possible to get the standard GW results at the same time
            (almost for free).
        ppa: bool
            Use Godby-Needs plasmon-pole approximation for screened interaction
            and self-energy
        mpa: dictionary
            Use multipole approximation for screened interaction
            and self-energy [PRB 104, 115157 (2021)]
            This method uses a sampling along two lines in the complex
            frequency plane.

            MPA parameters
            ----------
            npoles: number of poles (positive integer generally lower than 15)
            wrange: real and imaginary intervals defining the range of energy
                    along each axis of the upper line of the sampling
                    (array of two complex numbers)
            wshift: shifts along the imaginary axis of the lower sampling line
                    close to the real axis (array of two positive real numbers,
                    the first one for the origin of coordinates, while the
                    second is common to all the other point with a finite real
                    component)
            alpha: exponent of the power distribution of points along the real
                   frequency axis [PRB 107, 155130 (2023)]
        """
        self.chi0calc = chi0calc
        self.wcalc = wcalc
        self.context = self.wcalc.context
        self.ppa = ppa
<<<<<<< HEAD
        self.mpa = mpa
        if evaluate_sigma is None:
            evaluate_sigma = np.array([])
        self.evaluate_sigma = evaluate_sigma

        # Note: self.chi0calc.wd should be our only representation
        # of the frequencies.
=======
        
        # Note: self.wd should be our only representation of the frequencies.
>>>>>>> 4bf38cf9
        # We should therefore get rid of self.frequencies.
        # It is currently only used by the restart code,
        # so should be easy to remove after some further adaptation.
        self.wd = wd
        self.frequencies = frequencies

        self.ecut_e = ecut_e / Ha

        self.context.print(gw_logo)

        self.fxc_modes = fxc_modes

        if self.fxc_modes[0] != 'GW':
            assert self.wcalc.xckernel.xc != 'RPA'

        if len(self.fxc_modes) == 2:
            # With multiple fxc_modes, we previously could do only
            # GW plus one other fxc_mode.  Now we can have any set
            # of modes, but whether things are consistent or not may
            # depend on how wcalc is configured.
            assert 'GW' in self.fxc_modes
            assert self.wcalc.xckernel.xc != 'RPA'

        self.filename = filename
        self.eta = eta / Ha

        if self.context.comm.rank == 0:
            # We pass a serial communicator because the parallel handling
            # is somewhat wonky, we'd rather do that ourselves:
            try:
                self.qcache = FileCache(f'qcache_{self.filename}',
                                        comm=mpi.SerialCommunicator())
            except TypeError as err:
                raise RuntimeError(
                    'File cache requires ASE master '
                    'from September 20 2022 or newer.  '
                    'You may need to pull newest ASE.') from err

            self.qcache.strip_empties()

        self.kpts = kpts
        self.bands = bands

        b1, b2 = self.bands
        self.shape = (self.wcalc.gs.nspins, len(self.kpts), b2 - b1)
        self.wshape = (self.wcalc.gs.nspins, len(self.kpts),
                       len(self.evaluate_sigma), b2 - b1)

        self.nbands = nbands

        if self.wcalc.gs.nspins != 1:
            for fxc_mode in self.fxc_modes:
                if fxc_mode != 'GW':
                    raise RuntimeError('Including a xc kernel does not '
                                       'currently work for spin-polarized '
                                       f'systems. Invalid fxc_mode {fxc_mode}.'
                                       )

        self.pair_distribution = \
            self.chi0calc.kptpair_factory.distribute_k_points_and_bands(
                b1, b2, self.chi0calc.gs.kd.ibz2bz_k[self.kpts])

        self.print_parameters(kpts, b1, b2)

        self.exx_vxc_calculator = exx_vxc_calculator

        if self.ppa:
            self.context.print('Using Godby-Needs plasmon-pole approximation:')
            self.context.print('  Fitting energy: i*E0, E0 = %.3f Hartee'
<<<<<<< HEAD
                               % self.chi0calc.wd.omega_w[1].imag)
        elif self.mpa:
            self.context.print('Using multipole approximation:')
            self.context.print('  Number of poles: %i'
                               % (len(self.chi0calc.wd.omega_w) / 2))
            self.context.print('  Energy range: Re(E[-1]) = %.3f Hartee'
                               % self.chi0calc.wd.omega_w[-1].real)
            self.context.print('  Imaginary range: Im(E[-1]) = %.3f Hartee'
                               % self.chi0calc.wd.omega_w[-1].imag)
            self.context.print('  Imaginary shift: Im(E[1]) = %.3f Hartee'
                               % self.chi0calc.wd.omega_w[1].imag)
            self.context.print('  Origin shift: Im(E[0]) = %.3f Hartee'
                               % self.chi0calc.wd.omega_w[0].imag)
=======
                               % self.wd.omega_w[1].imag)
>>>>>>> 4bf38cf9
        else:
            self.context.print('Using full-frequency real axis integration')

    def print_parameters(self, kpts, b1, b2):
        isl = ['',
               'Quasi particle states:']
        if kpts is None:
            isl.append('All k-points in IBZ')
        else:
            kptstxt = ', '.join(['{0:d}'.format(k) for k in self.kpts])
            isl.append(f'k-points (IBZ indices): [{kptstxt}]')
        isl.extend([f'Band range: ({b1:d}, {b2:d})',
                    '',
                    'Computational parameters:'])
        if len(self.ecut_e) == 1:
            isl.append(
                'Plane wave cut-off: '
                f'{self.chi0calc.chi0_body_calc.ecut * Ha:g} eV')
        else:
            assert len(self.ecut_e) > 1
            isl.append('Extrapolating to infinite plane wave cut-off using '
                       'points at:')
            for ec in self.ecut_e:
                isl.append(f'  {ec * Ha:.3f} eV')
        isl.extend([f'Number of bands: {self.nbands:d}',
                    f'Coulomb cutoff: {self.wcalc.coulomb.truncation}',
                    f'Broadening: {self.eta * Ha:g} eV',
                    '',
                    f'fxc modes: {", ".join(sorted(self.fxc_modes))}',
                    f'Kernel: {self.wcalc.xckernel.xc}'])
        self.context.print('\n'.join(isl))

    def get_eps_and_occs(self):
        eps_skn = np.empty(self.shape)  # KS-eigenvalues
        f_skn = np.empty(self.shape)  # occupation numbers

        nspins = self.wcalc.gs.nspins
        b1, b2 = self.bands
        for i, k in enumerate(self.kpts):
            for s in range(nspins):
                u = s + k * nspins
                kpt = self.wcalc.gs.kpt_u[u]
                eps_skn[s, i] = kpt.eps_n[b1:b2]
                f_skn[s, i] = kpt.f_n[b1:b2] / kpt.weight

        return eps_skn, f_skn

    @timer('G0W0')
    def calculate(self):
        """Starts the G0W0 calculation.

        Returns a dict with the results with the following key/value pairs:

        ===========  =============================================
        key          value
        ===========  =============================================
        ``f``        Occupation numbers
        ``eps``      Kohn-Sham eigenvalues in eV
        ``vxc``      Exchange-correlation
                     contributions in eV
        ``exx``      Exact exchange contributions in eV
        ``sigma``    Self-energy contributions in eV
        ``dsigma``   Self-energy derivatives
        ``sigma_e``  Self-energy contributions in eV
                     used for ecut extrapolation
        ``Z``        Renormalization factors
        ``qp``       Quasi particle (QP) energies in eV
        ``iqp``      GW0/GW: QP energies for each iteration in eV
        ===========  =============================================

        All the values are ``ndarray``'s of shape
        (spins, IBZ k-points, bands)."""

        # Loop over q in the IBZ:
        self.context.print('Summing all q:')
        self.calculate_all_q_points()
        sigmas = self.read_sigmas()
        self.all_results = self.postprocess(sigmas)
        # Note: self.results is a pointer pointing to one of the results,
        # for historical reasons.

        self.savepckl()
        return self.results

    def postprocess(self, sigmas):
        all_results = {}
        for fxc_mode, sigma in sigmas.items():
            all_results[fxc_mode] = self.postprocess_single(fxc_mode, sigma)

        self.print_results(all_results)
        return all_results

    def read_sigmas(self):
        if self.context.comm.rank == 0:
            sigmas = self._read_sigmas()
        else:
            sigmas = None

        return broadcast(sigmas, comm=self.context.comm)

    def _read_sigmas(self):
        assert self.context.comm.rank == 0

        # Integrate over all q-points, and accumulate the quasiparticle shifts
        for iq, q_c in enumerate(self.wcalc.qd.ibzk_kc):
            key = str(iq)

            sigmas_contrib = self.get_sigmas_dict(key)

            if iq == 0:
                sigmas = sigmas_contrib
            else:
                for fxc_mode in self.fxc_modes:
                    sigmas[fxc_mode] += sigmas_contrib[fxc_mode]

        return sigmas

    def get_sigmas_dict(self, key):
        assert self.context.comm.rank == 0
        return {fxc_mode: Sigma.fromdict(sigma)
                for fxc_mode, sigma in self.qcache[key].items()}

    def postprocess_single(self, fxc_name, sigma):
        output = self.calculate_g0w0_outputs(sigma)
        return output.get_results_eV()

    def savepckl(self):
        """Save outputs to pckl files and return paths to those files."""
        # Note: this is always called, but the paths aren't returned
        # to the caller.  Calling it again then overwrites the files.
        #
        # TODO:
        #  * Replace with JSON
        #  * Save to different files or same file?
        #  * Move this functionality to g0w0 result object
        paths = {}
        for fxc_mode in self.fxc_modes:
            path = Path(f'{self.filename}_results_{fxc_mode}.pckl')
            with paropen(path, 'wb', comm=self.context.comm) as fd:
                pickle.dump(self.all_results[fxc_mode], fd, 2)
            paths[fxc_mode] = path

        # Do not return paths to caller before we know they all exist:
        self.context.comm.barrier()
        return paths

    def calculate_q(self, ie, k, kpt1, kpt2, qpd, Wdict,
                    *, symop, sigmas, blocks1d, pawcorr):
        """Calculates the contribution to the self-energy and its derivative
        for a given set of k-points, kpt1 and kpt2."""
        mypawcorr, I_G = symop.apply_symop_q(qpd, pawcorr, kpt1, kpt2)
        if debug:
            N_c = qpd.gd.N_c
            i_cG = symop.apply(np.unravel_index(qpd.Q_qG[0], N_c))
            bzk_kc = self.wcalc.gs.kd.bzk_kc
            Q_c = bzk_kc[kpt2.K] - bzk_kc[kpt1.K]
            shift0_c = Q_c - symop.apply(qpd.q_c)
            self.check(ie, i_cG, shift0_c, N_c, Q_c, mypawcorr)

        for n in range(kpt1.n2 - kpt1.n1):
            eps1 = kpt1.eps_n[n]
            n_mG = get_nmG(kpt1, kpt2, mypawcorr,
                           n, qpd, I_G, self.chi0calc.pair_calc)

            if symop.sign == 1:
                n_mG = n_mG.conj()

            f_m = kpt2.f_n
            deps_m = eps1 - kpt2.eps_n

            nn = kpt1.n1 + n - self.bands[0]

            assert set(Wdict) == set(sigmas)

            for fxc_mode in self.fxc_modes:
                sigma = sigmas[fxc_mode]
                Wmodel = Wdict[fxc_mode]

                # m is band index of all (both unoccupied and occupied) wave
                # functions in G
                for m, (deps, f, n_G) in enumerate(zip(deps_m, f_m, n_mG)):
                    # 2 * f - 1 will be used to select the branch of Hilbert
                    # transform, see get_HW of screened_interaction.py
                    # at FullFrequencyHWModel class.

                    nc_G = n_G.conj()
                    myn_G = n_G[blocks1d.myslice]
 
                    if self.evaluate_sigma is not None:
                        for w, omega in enumerate(self.evaluate_sigma):
                            S_GG, _ = Wmodel.get_HW(deps - eps1 + omega, f)
                            if S_GG is None:
                                continue
                            # print(myn_G.shape, S_GG.shape, nc_G.shape)
                            sigma.sigma_eskwn[ie, kpt1.s, k, w, nn] += \
                                myn_G @ S_GG @ nc_G

                    S_GG, dSdw_GG = Wmodel.get_HW(deps, f)
                    if S_GG is None:
                        continue
             
                    # ie: ecut index for extrapolation
                    # kpt1.s: spin index of *
                    # k: k-point index of *
                    # nn: band index of *
                    # * wave function, where the sigma expectation value is
                    # evaluated
                    slot = ie, kpt1.s, k, nn
                    sigma.sigma_eskn[slot] += (myn_G @ S_GG @ nc_G).real
                    sigma.dsigma_eskn[slot] += (myn_G @ dSdw_GG @ nc_G).real

    def check(self, ie, i_cG, shift0_c, N_c, Q_c, pawcorr):
        # Can we delete this check? XXX
        assert np.allclose(shift0_c.round(), shift0_c)
        shift0_c = shift0_c.round().astype(int)
        I0_G = np.ravel_multi_index(i_cG - shift0_c[:, None], N_c, 'wrap')
        qpd = SingleQPWDescriptor.from_q(Q_c, self.ecut_e[ie],
                                         self.wcalc.gs.gd)
        G_I = np.empty(N_c.prod(), int)
        G_I[:] = -1
        I1_G = qpd.Q_qG[0]
        G_I[I1_G] = np.arange(len(I0_G))
        G_G = G_I[I0_G]
        # This indexing magic should definitely be moved to a method.
        # What on earth is it really?

        assert len(I0_G) == len(I1_G)
        assert (G_G >= 0).all()
        pairden_paw_corr = self.wcalc.gs.pair_density_paw_corrections
        pawcorr_wcalc1 = pairden_paw_corr(qpd)
        assert pawcorr.almost_equal(pawcorr_wcalc1, G_G)

    def calculate_all_q_points(self):
        """Main loop over irreducible Brillouin zone points.
        Handles restarts of individual qpoints using FileCache from ASE,
        and subsequently calls calculate_q."""

        pb = ProgressBar(self.context.fd)

        self.context.timer.start('W')
        self.context.print('\nCalculating screened Coulomb potential')
        self.context.print(self.wcalc.coulomb.description())

        chi0calc = self.chi0calc
        self.context.print(self.wd)

        # Find maximum size of chi-0 matrices:
        nGmax = max(count_reciprocal_vectors(chi0calc.chi0_body_calc.ecut,
                                             self.wcalc.gs.gd, q_c)
                    for q_c in self.wcalc.qd.ibzk_kc)
        nw = len(self.wd)

        size = self.chi0calc.chi0_body_calc.integrator.blockcomm.size

        mynGmax = (nGmax + size - 1) // size
        mynw = (nw + size - 1) // size

        # some memory sizes...
        if self.context.comm.rank == 0:
            siz = (nw * mynGmax * nGmax +
                   max(mynw * nGmax, nw * mynGmax) * nGmax) * 16
            sizA = (nw * nGmax * nGmax + nw * nGmax * nGmax) * 16
            self.context.print(
                '  memory estimate for chi0: local=%.2f MB, global=%.2f MB'
                % (siz / 1024**2, sizA / 1024**2))

        # Need to pause the timer in between iterations
        self.context.timer.stop('W')
        if self.context.comm.rank == 0:
            for key, sigmas in self.qcache.items():
                sigmas = {fxc_mode: Sigma.fromdict(sigma)
                          for fxc_mode, sigma in sigmas.items()}
                for fxc_mode, sigma in sigmas.items():
                    sigma.validate_inputs(self.get_validation_inputs())

        self.context.comm.barrier()
        for iq, q_c in enumerate(self.wcalc.qd.ibzk_kc):
            with ExitStack() as stack:
                if self.context.comm.rank == 0:
                    qhandle = stack.enter_context(self.qcache.lock(str(iq)))
                    skip = qhandle is None
                else:
                    skip = False

                skip = broadcast(skip, comm=self.context.comm)

                if skip:
                    continue

                result = self.calculate_q_point(iq, q_c, pb, chi0calc)

                if self.context.comm.rank == 0:
                    qhandle.save(result)
        pb.finish()

    def calculate_q_point(self, iq, q_c, pb, chi0calc):
        # Reset calculation
        sigmashape = (len(self.ecut_e), *self.shape)
        sigmawshape = (len(self.ecut_e), *self.wshape)
        sigmas = {fxc_mode: Sigma(iq, q_c, fxc_mode, sigmashape, sigmawshape,
                  **self.get_validation_inputs())
                  for fxc_mode in self.fxc_modes}

        chi0 = chi0calc.create_chi0(q_c)

        m1 = chi0calc.gs.nocc1
        for ie, ecut in enumerate(self.ecut_e):
            self.context.timer.start('W')

            # First time calculation
            if ecut == chi0.qpd.ecut:
                # Nothing to cut away:
                m2 = self.nbands
            else:
                m2 = int(self.wcalc.gs.volume * ecut**1.5
                         * 2**0.5 / 3 / pi**2)
                if m2 > self.nbands:
                    raise ValueError(f'Trying to extrapolate ecut to'
                                     f'larger number of bands ({m2})'
                                     f' than there are bands '
                                     f'({self.nbands}).')
            qpdi, Wdict, blocks1d, pawcorr = self.calculate_w(
                chi0calc, q_c, chi0,
                m1, m2, ecut, iq)
            m1 = m2

            self.context.timer.stop('W')

            for nQ, (bzq_c, symop) in enumerate(QSymmetryOp.get_symops(
                    self.wcalc.qd, iq, q_c)):

                for (progress, kpt1, kpt2)\
                    in self.pair_distribution.kpt_pairs_by_q(bzq_c, 0, m2):
                    pb.update((nQ + progress) / self.wcalc.qd.mynk)

                    k1 = self.wcalc.gs.kd.bz2ibz_k[kpt1.K]
                    i = self.kpts.index(k1)
                    self.calculate_q(ie, i, kpt1, kpt2, qpdi, Wdict,
                                     symop=symop,
                                     sigmas=sigmas,
                                     blocks1d=blocks1d,
                                     pawcorr=pawcorr)

        for sigma in sigmas.values():
            sigma.sum(self.context.comm)

        return sigmas

    def get_validation_inputs(self):
        return {'kpts': self.kpts,
                'bands': list(self.bands),
                'nbands': self.nbands,
                'ecut_e': list(self.ecut_e),
                'frequencies': self.frequencies,
                'fxc_modes': self.fxc_modes,
                'integrate_gamma': self.wcalc.integrate_gamma}

    @timer('calculate_w')
    def calculate_w(self, chi0calc, q_c, chi0,
                    m1, m2, ecut,
                    iq):
        """Calculates the screened potential for a specified q-point."""

        chi0calc.chi0_body_calc.print_info(chi0.qpd)
        chi0calc.update_chi0(chi0, m1, m2, range(self.wcalc.gs.nspins))

        Wdict = {}

        for fxc_mode in self.fxc_modes:
            rqpd = chi0.qpd.copy_with(ecut=ecut)  # reduced qpd
            rchi0 = chi0.copy_with_reduced_pd(rqpd)
            Wdict[fxc_mode] = self.wcalc.get_HW_model(rchi0,
                                                      fxc_mode=fxc_mode)
            if (chi0calc.chi0_body_calc.pawcorr is not None and
                rqpd.ecut < chi0.qpd.ecut):
                assert not self.ppa, """In previous master, PPA with ecut
                extrapolation was not working. Now it would work, but
                disabling it here still for sake of it is not tested."""
                
                assert not self.mpa

                pw_map = PWMapping(rqpd, chi0.qpd)
                # This is extremely bad behaviour! G0W0Calculator
                # should not change properties on the
                # Chi0BodyCalculator! Change in the future! XXX
                chi0calc.chi0_body_calc.pawcorr = \
                    chi0calc.chi0_body_calc.pawcorr.reduce_ecut(pw_map.G2_G1)

        # Create a blocks1d for the reduced plane-wave description
        blocks1d = Blocks1D(chi0.body.blockdist.blockcomm, rqpd.ngmax)

        return rqpd, Wdict, blocks1d, chi0calc.chi0_body_calc.pawcorr

    @timer('calcualte_vxc_and_exx')
    def calculate_vxc_and_exx(self):
        return self.exx_vxc_calculator.calculate(
            n1=self.bands[0], n2=self.bands[1],
            kpt_indices=self.kpts)

    def print_results(self, results):
        description = ['f:      Occupation numbers',
                       'eps:     KS-eigenvalues [eV]',
                       'vxc:     KS vxc [eV]',
                       'exx:     Exact exchange [eV]',
                       'sigma:   Self-energies [eV]',
                       'dsigma:  Self-energy derivatives',
                       'Z:       Renormalization factors',
                       'qp:      QP-energies [eV]']

        self.context.print('\nResults:')
        for line in description:
            self.context.print(line)

        b1, b2 = self.bands
        names = [line.split(':', 1)[0] for line in description]
        ibzk_kc = self.wcalc.gs.kd.ibzk_kc
        for s in range(self.wcalc.gs.nspins):
            for i, ik in enumerate(self.kpts):
                self.context.print(
                    '\nk-point ' + '{0} ({1}): ({2:.3f}, {3:.3f}, '
                    '{4:.3f})'.format(i, ik, *ibzk_kc[ik]) +
                    '                ' + self.fxc_modes[0])
                self.context.print('band' + ''.join('{0:>8}'.format(name)
                                                    for name in names))

                def actually_print_results(resultset):
                    for n in range(b2 - b1):
                        self.context.print(
                            '{0:4}'.format(n + b1) +
                            ''.join('{0:8.3f}'.format(
                                resultset[name][s, i, n]) for name in names))

                for fxc_mode in results:
                    self.context.print(fxc_mode.rjust(69))
                    actually_print_results(results[fxc_mode])

        self.context.write_timer()

    def calculate_g0w0_outputs(self, sigma):
        eps_skn, f_skn = self.get_eps_and_occs()
        vxc_skn, exx_skn = self.calculate_vxc_and_exx()
        kwargs = dict(
            context=self.context,
            shape=self.shape,
            ecut_e=self.ecut_e,
            eps_skn=eps_skn,
            vxc_skn=vxc_skn,
            exx_skn=exx_skn,
            f_skn=f_skn)

        return G0W0Outputs(sigma_eskn=sigma.sigma_eskn,
                           dsigma_eskn=sigma.dsigma_eskn,
                           sigma_eskwn=sigma.sigma_eskwn,
                           **kwargs)


def choose_bands(bands, relbands, nvalence, nocc):
    if bands is not None and relbands is not None:
        raise ValueError('Use bands or relbands!')

    if relbands is not None:
        bands = [nvalence // 2 + b for b in relbands]

    if bands is None:
        bands = [0, nocc]

    return bands


class G0W0(G0W0Calculator):
    def __init__(self, calc, filename='gw',
                 ecut=150.0,
                 ecut_extrapolation=False,
                 xc='RPA',
                 ppa=False,
                 mpa=False,
                 E0=Ha,
                 eta=0.1,
                 nbands=None,
                 bands=None,
                 relbands=None,
                 frequencies=None,
                 domega0=None,  # deprecated
                 omega2=None,  # deprecated
                 nblocks=1,
                 nblocksmax=False,
                 kpts=None,
                 world=mpi.world,
                 timer=None,
                 fxc_mode='GW',
                 fxc_modes=None,
                 truncation=None,
                 integrate_gamma=0,
                 q0_correction=False,
                 do_GW_too=False,
                 **kwargs):
        """G0W0 calculator wrapper.

        The G0W0 calculator is used to calculate the quasi
        particle energies through the G0W0 approximation for a number
        of states.

        Parameters
        ----------
        calc:
            Filename of saved calculator object.
        filename: str
            Base filename of output files.
        kpts: list
            List of indices of the IBZ k-points to calculate the quasi particle
            energies for.
        bands:
            Range of band indices, like (n1, n2), to calculate the quasi
            particle energies for. Bands n where n1<=n<n2 will be
            calculated.  Note that the second band index is not included.
        relbands:
            Same as *bands* except that the numbers are relative to the
            number of occupied bands.
            E.g. (-1, 1) will use HOMO+LUMO.
        frequencies:
            Input parameters for frequency_grid.
            Can be an array of frequencies to evaluate the response function at
            or dictionary of parameters for build-in nonlinear grid
            (see :ref:`frequency grid`).
        ecut: float
            Plane wave cut-off energy in eV.
        ecut_extrapolation: bool or list
            If set to True an automatic extrapolation of the selfenergy to
            infinite cutoff will be performed based on three points
            for the cutoff energy.
            If an array is given, the extrapolation will be performed based on
            the cutoff energies given in the array.
        nbands: int
            Number of bands to use in the calculation. If None, the number will
            be determined from :ecut: to yield a number close to the number of
            plane waves used.
        ppa: bool
            Sets whether the Godby-Needs plasmon-pole approximation for the
            dielectric function should be used.
         mpa: bool
            Sets whether the multipole approximation for the
            dielectric function should be used.
        xc: str
            Kernel to use when including vertex corrections.
        fxc_mode: str
            Where to include the vertex corrections; polarizability and/or
            self-energy. 'GWP': Polarizability only, 'GWS': Self-energy only,
            'GWG': Both.
        do_GW_too: bool
            When carrying out a calculation including vertex corrections, it
            is possible to get the standard GW results at the same time
            (almost for free).
        truncation: str
            Coulomb truncation scheme. Can be either 2D, 1D, or 0D.
        integrate_gamma: int
            Method to integrate the Coulomb interaction. 1 is a numerical
            integration at all q-points with G=[0,0,0] - this breaks the
            symmetry slightly. 0 is analytical integration at q=[0,0,0] only -
            this conserves the symmetry. integrate_gamma=2 is the same as 1,
            but the average is only carried out in the non-periodic directions.
        E0: float
            Energy (in eV) used for fitting in the plasmon-pole approximation.
        q0_correction: bool
            Analytic correction to the q=0 contribution applicable to 2D
            systems.
        nblocks: int
            Number of blocks chi0 should be distributed in so each core
            does not have to store the entire matrix. This is to reduce
            memory requirement. nblocks must be less than or equal to the
            number of processors.
        nblocksmax: bool
            Cuts chi0 into as many blocks as possible to reduce memory
            requirements as much as possible.
        """
        if fxc_mode:
            assert fxc_modes is None
        if fxc_modes:
            assert fxc_mode is None

        frequencies = get_frequencies(frequencies, domega0, omega2)

        # (calc can not actually be a calculator at all.)
        gpwfile = Path(calc)

        context = ResponseContext(txt=filename + '.txt',
                                  comm=world, timer=timer)
        gs = ResponseGroundStateAdapter.from_gpw_file(gpwfile,
                                                      context=context)

        # Check if nblocks is compatible, adjust if not
        if nblocksmax:
            nblocks = get_max_nblocks(context.comm, gpwfile, ecut)

        kptpair_factory = KPointPairFactory(gs, context, nblocks=nblocks)

        kpts = list(select_kpts(kpts, gs.kd))

        if nbands is None:
            nbands = int(gs.volume * (ecut / Ha)**1.5 * 2**0.5 / 3 / pi**2)
        else:
            if ecut_extrapolation:
                raise RuntimeError(
                    'nbands cannot be supplied with ecut-extrapolation.')

        ecut, ecut_e = choose_ecut_things(ecut, ecut_extrapolation)

        if ppa:
            assert not mpa
            # use small imaginary frequency to avoid dividing by zero:
            frequencies = [1e-10j, 1j * E0]

            parameters = {'eta': 0,
                          'hilbert': False,
                          'timeordered': False}
        elif mpa:
            assert not ppa

            frequencies = mpa_frequency_sampling(mpa['npoles'], mpa['wrange'],
                                                 mpa['wshift'], ps='2l',
                                                 alpha=mpa['alpha'])

            parameters = {'eta': 0.000001,
                          'hilbert': False,
                          'timeordered': False}

        else:
            # frequencies = self.frequencies
            parameters = {'eta': eta,
                          'hilbert': True,
                          'timeordered': True}

        from gpaw.response.chi0 import new_frequency_descriptor
        wcontext = context.with_txt(filename + '.w.txt')
        wd = new_frequency_descriptor(gs, wcontext, nbands, frequencies)

        chi0calc = Chi0Calculator(
            wd=wd, kptpair_factory=kptpair_factory,
            nbands=nbands,
            ecut=ecut,
            intraband=False,
            context=wcontext,
            **parameters)

        bands = choose_bands(bands, relbands, gs.nvalence, chi0calc.gs.nocc2)

        coulomb = CoulombKernel.from_gs(gs, truncation=truncation)
        # XXX eta needs to be converted to Hartree here,
        # XXX and it is also converted to Hartree at superclass constructor
        # XXX called below. This needs to be cleaned up.
        wcalc = initialize_w_calculator(chi0calc, wcontext,
                                        ppa=ppa,
                                        mpa=mpa,
                                        xc=xc,
                                        E0=E0, eta=eta / Ha, coulomb=coulomb,
                                        integrate_gamma=integrate_gamma,
                                        q0_correction=q0_correction)

        if fxc_mode:
            fxc_modes = [fxc_mode]

        if do_GW_too:
            fxc_modes.append('GW')

        exx_vxc_calculator = EXXVXCCalculator(
            gpwfile,
            snapshotfile_prefix=filename)

        super().__init__(filename=filename,
                         wd=wd,
                         chi0calc=chi0calc,
                         wcalc=wcalc,
                         ecut_e=ecut_e,
                         eta=eta,
                         fxc_modes=fxc_modes,
                         nbands=nbands,
                         bands=bands,
                         frequencies=frequencies,
                         kpts=kpts,
                         exx_vxc_calculator=exx_vxc_calculator,
                         ppa=ppa,
                         mpa=mpa,
                         **kwargs)

    @property
    def results_GW(self):
        # Compatibility with old "do_GW_too" behaviour
        if 'GW' in self.fxc_modes and self.fxc_modes[0] != 'GW':
            return self.all_results['GW']

    @property
    def results(self):
        return self.all_results[self.fxc_modes[0]]


class EXXVXCCalculator:
    """EXX and Kohn-Sham XC contribution."""
    def __init__(self, gpwfile, snapshotfile_prefix):
        self._gpwfile = gpwfile
        self._snapshotfile_prefix = snapshotfile_prefix

    def calculate(self, n1, n2, kpt_indices):
        _, vxc_skn, exx_skn = non_self_consistent_eigenvalues(
            self._gpwfile,
            'EXX',
            n1, n2,
            kpt_indices=kpt_indices,
            snapshot=f'{self._snapshotfile_prefix}-vxc-exx.json',
        )
        return vxc_skn / Ha, exx_skn / Ha<|MERGE_RESOLUTION|>--- conflicted
+++ resolved
@@ -461,18 +461,12 @@
         self.wcalc = wcalc
         self.context = self.wcalc.context
         self.ppa = ppa
-<<<<<<< HEAD
         self.mpa = mpa
         if evaluate_sigma is None:
             evaluate_sigma = np.array([])
         self.evaluate_sigma = evaluate_sigma
 
-        # Note: self.chi0calc.wd should be our only representation
-        # of the frequencies.
-=======
-        
         # Note: self.wd should be our only representation of the frequencies.
->>>>>>> 4bf38cf9
         # We should therefore get rid of self.frequencies.
         # It is currently only used by the restart code,
         # so should be easy to remove after some further adaptation.
@@ -542,23 +536,19 @@
         if self.ppa:
             self.context.print('Using Godby-Needs plasmon-pole approximation:')
             self.context.print('  Fitting energy: i*E0, E0 = %.3f Hartee'
-<<<<<<< HEAD
-                               % self.chi0calc.wd.omega_w[1].imag)
+                               % self.wd.omega_w[1].imag)
         elif self.mpa:
             self.context.print('Using multipole approximation:')
             self.context.print('  Number of poles: %i'
-                               % (len(self.chi0calc.wd.omega_w) / 2))
+                               % (len(self.wd.omega_w) / 2))
             self.context.print('  Energy range: Re(E[-1]) = %.3f Hartee'
-                               % self.chi0calc.wd.omega_w[-1].real)
+                               % self.wd.omega_w[-1].real)
             self.context.print('  Imaginary range: Im(E[-1]) = %.3f Hartee'
-                               % self.chi0calc.wd.omega_w[-1].imag)
+                               % self.wd.omega_w[-1].imag)
             self.context.print('  Imaginary shift: Im(E[1]) = %.3f Hartee'
-                               % self.chi0calc.wd.omega_w[1].imag)
+                               % self.wd.omega_w[1].imag)
             self.context.print('  Origin shift: Im(E[0]) = %.3f Hartee'
-                               % self.chi0calc.wd.omega_w[0].imag)
-=======
-                               % self.wd.omega_w[1].imag)
->>>>>>> 4bf38cf9
+                               % self.wd.omega_w[0].imag)
         else:
             self.context.print('Using full-frequency real axis integration')
 
