--- conflicted
+++ resolved
@@ -540,16 +540,9 @@
         elif self.mpa:
             omega_w = self.chi0calc.wd.omega_w
             self.context.print('Using multipole approximation:')
-<<<<<<< HEAD
-            self.context.print('  Number of poles: {len(omega_w) // 2}')
+            self.context.print(f'  Number of poles: {len(omega_w) // 2}')
             self.context.print(
-                '  Energy range: Re(E[-1]) = {omega_w[-1].real:.3f} Hartee')
-=======
-            self.context.print('  Number of poles: %i'
-                               % (len(self.wd.omega_w) / 2))
-            self.context.print('  Energy range: Re(E[-1]) = %.3f Hartee'
-                               % self.wd.omega_w[-1].real)
->>>>>>> d87ba852
+                f'  Energy range: Re(E[-1]) = {omega_w[-1].real:.3f} Hartee')
             self.context.print('  Imaginary range: Im(E[-1]) = %.3f Hartee'
                                % self.wd.omega_w[-1].imag)
             self.context.print('  Imaginary shift: Im(E[1]) = %.3f Hartee'
@@ -571,7 +564,7 @@
                     '',
                     'Computational parameters:'])
         if len(self.ecut_e) == 1:
-            isl.append(
+				    isl.append(
                 'Plane wave cut-off: '
                 f'{self.chi0calc.chi0_body_calc.ecut * Ha:g} eV')
         else:
