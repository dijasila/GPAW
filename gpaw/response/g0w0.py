import functools
import os
import pickle
import warnings
from math import pi
from pathlib import Path

import gpaw.mpi as mpi
import numpy as np
from ase.dft.kpoints import monkhorst_pack
from ase.parallel import paropen
from ase.units import Ha
from ase.utils import opencew, pickleload
from ase.utils.timing import timer
from gpaw import GPAW, debug
from gpaw.kpt_descriptor import KPointDescriptor
<<<<<<< HEAD
from gpaw.response.chi0 import Chi0Calculator
=======
from gpaw.pw.descriptor import (PWDescriptor, PWMapping,
                                count_reciprocal_vectors)
from gpaw.response.chi0 import Chi0
>>>>>>> 858c62c3
from gpaw.response.fxckernel_calc import calculate_kernel
from gpaw.response.gamma_int import GammaIntegrator
from gpaw.response.hilbert import GWHilbertTransforms
from gpaw.response.kernels import get_coulomb_kernel, get_integrated_kernel
<<<<<<< HEAD
from gpaw.response.pair import NoCalculatorPairDensity
from gpaw.response.wstc import WignerSeitzTruncatedCoulomb
=======
from gpaw.response.pair import PairDensity
>>>>>>> 858c62c3
from gpaw.response.pw_parallelization import Blocks1D
from gpaw.response.q0_correction import Q0Correction
from gpaw.response.temp import DielectricFunctionCalculator
from gpaw.response.wstc import WignerSeitzTruncatedCoulomb
from gpaw.utilities.progressbar import ProgressBar
from gpaw.xc.exx import EXX, select_kpts
from gpaw.xc.fxc import XCFlags
from gpaw.xc.tools import vxc
<<<<<<< HEAD
from gpaw.response.context import calc_and_context
from gpaw.response.temp import DielectricFunctionCalculator
from gpaw.response.q0_correction import Q0Correction
from gpaw.response.hilbert import GWHilbertTransforms
from gpaw.response.gamma_int import GammaIntegrator
=======
>>>>>>> 858c62c3


class Sigma:
    def __init__(self, esknshape):
        self._buf = np.zeros((2, * esknshape))
        # self-energies and derivatives:
        self.sigma_eskn, self.dsigma_eskn = self._buf

    def sum(self, comm):
        comm.sum(self._buf)


class G0W0Outputs:
    def __init__(self, fd, shape, ecut_e, sigma_eskn, dsigma_eskn,
                 eps_skn, vxc_skn, exx_skn, f_skn):
        self.extrapolate(fd, shape, ecut_e, sigma_eskn, dsigma_eskn)
        self.Z_skn = 1 / (1 - self.dsigma_skn)

        # G0W0 single-step.
        # If we want GW0 again, we need to grab the expressions
        # from e.g. e73917fca5b9dc06c899f00b26a7c46e7d6fa749
        # or earlier and use qp correctly.
        self.qp_skn = eps_skn + self.Z_skn * (
            -vxc_skn + exx_skn + self.sigma_skn)

        self.sigma_eskn = sigma_eskn
        self.dsigma_eskn = dsigma_eskn

        self.eps_skn = eps_skn
        self.vxc_skn = vxc_skn
        self.exx_skn = exx_skn
        self.f_skn = f_skn

    def extrapolate(self, fd, shape, ecut_e, sigma_eskn, dsigma_eskn):
        if len(ecut_e) == 1:
            self.sigma_skn = sigma_eskn[0]
            self.dsigma_skn = dsigma_eskn[0]
            self.sigr2_skn = None
            self.dsigr2_skn = None
            return

        from scipy.stats import linregress

        # Do linear fit of selfenergy vs. inverse of number of plane waves
        # to extrapolate to infinite number of plane waves

        print('', file=fd)
        print('Extrapolating selfenergy to infinite energy cutoff:',
              file=fd)
        print('  Performing linear fit to %d points' % len(ecut_e),
              file=fd)
        self.sigr2_skn = np.zeros(shape)
        self.dsigr2_skn = np.zeros(shape)
        self.sigma_skn = np.zeros(shape)
        self.dsigma_skn = np.zeros(shape)
        invN_i = ecut_e**(-3. / 2)
        for m in range(np.product(shape)):
            s, k, n = np.unravel_index(m, shape)

            slope, intercept, r_value, p_value, std_err = \
                linregress(invN_i, sigma_eskn[:, s, k, n])

            self.sigr2_skn[s, k, n] = r_value**2
            self.sigma_skn[s, k, n] = intercept

            slope, intercept, r_value, p_value, std_err = \
                linregress(invN_i, dsigma_eskn[:, s, k, n])

            self.dsigr2_skn[s, k, n] = r_value**2
            self.dsigma_skn[s, k, n] = intercept

        if np.any(self.sigr2_skn < 0.9) or np.any(self.dsigr2_skn < 0.9):
            print('  Warning: Bad quality of linear fit for some (n,k). ',
                  file=fd)
            print('           Higher cutoff might be necesarry.', file=fd)

        print('  Minimum R^2 = %1.4f. (R^2 Should be close to 1)' %
              min(np.min(self.sigr2_skn), np.min(self.dsigr2_skn)),
              file=fd)

    def get_results_eV(self):
        results = {
            'f': self.f_skn,
            'eps': self.eps_skn * Ha,
            'vxc': self.vxc_skn * Ha,
            'exx': self.exx_skn * Ha,
            'sigma': self.sigma_skn * Ha,
            'dsigma': self.dsigma_skn,
            'Z': self.Z_skn,
            'qp': self.qp_skn * Ha}

        results.update(
            sigma_eskn=self.sigma_eskn * Ha,
            dsigma_eskn=self.dsigma_eskn)

        if self.sigr2_skn is not None:
            assert self.dsigr2_skn is not None
            results['sigr2_skn'] = self.sigr2_skn
            results['dsigr2_skn'] = self.dsigr2_skn

        return results


class QSymmetryOp:
    def __init__(self, symno, U_cc, sign):
        self.symno = symno
        self.U_cc = U_cc
        self.sign = sign

    def apply(self, q_c):
        return self.sign * (self.U_cc @ q_c)

    def check_q_Q_symmetry(self, Q_c, q_c):
        d_c = self.apply(q_c) - Q_c
        assert np.allclose(d_c.round(), d_c)

    def get_shift0(self, q_c, Q_c):
        shift0_c = q_c - self.apply(Q_c)
        assert np.allclose(shift0_c.round(), shift0_c)
        return shift0_c.round().astype(int)

    def get_M_vv(self, cell_cv):
        # We'll be inverting these cells a lot.
        # Should have an object with the cell and its inverse which does this.
        return cell_cv.T @ self.U_cc.T @ np.linalg.inv(cell_cv).T

    @classmethod
    def get_symops(cls, qd, iq, q_c):
        # Loop over all k-points in the BZ and find those that are
        # related to the current IBZ k-point by symmetry
        Q1 = qd.ibz2bz_k[iq]
        done = set()
        for Q2 in qd.bz2bz_ks[Q1]:
            if Q2 >= 0 and Q2 not in done:
                time_reversal = qd.time_reversal_k[Q2]
                symno = qd.sym_k[Q2]
                Q_c = qd.bzk_kc[Q2]

                symop = cls(
                    symno=symno,
                    U_cc=qd.symmetry.op_scc[symno],
                    sign=1 - 2 * time_reversal)

                symop.check_q_Q_symmetry(Q_c, q_c)
                # Q_c, symop = QSymmetryOp.from_qd(qd, Q2, q_c)
                yield Q_c, symop
                done.add(Q2)


gw_logo = """\
  ___  _ _ _
 |   || | | |
 | | || | | |
 |__ ||_____|
 |___|
"""


def get_max_nblocks(world, calc, ecut):
    nblocks = world.size
    if not isinstance(calc, (str, Path)):
        raise Exception('Using a calulator is not implemented at '
                        'the moment, load from file!')
        # nblocks_calc = calc
    else:
        nblocks_calc = GPAW(calc)
    ngmax = []
    for q_c in nblocks_calc.wfs.kd.bzk_kc:
        qd = KPointDescriptor([q_c])
        pd = PWDescriptor(np.min(ecut) / Ha,
                          nblocks_calc.wfs.gd, complex, qd)
        ngmax.append(pd.ngmax)
    nG = np.min(ngmax)

    while nblocks > nG**0.5 + 1 or world.size % nblocks != 0:
        nblocks -= 1

    mynG = (nG + nblocks - 1) // nblocks
    assert mynG * (nblocks - 1) < nG
    return nblocks


def get_frequencies(frequencies, domega0, omega2):
    if domega0 is not None or omega2 is not None:
        assert frequencies is None
        frequencies = {'type': 'nonlinear',
                       'domega0': 0.025 if domega0 is None else domega0,
                       'omega2': 10.0 if omega2 is None else omega2}
        warnings.warn(f'Please use frequencies={frequencies}')
    elif frequencies is None:
        frequencies = {'type': 'nonlinear',
                       'domega0': 0.025,
                       'omega2': 10.0}
    else:
        assert frequencies['type'] == 'nonlinear'
    return frequencies


def get_qdescriptor(kd, atoms):
    # Find q-vectors and weights in the IBZ:
    assert -1 not in kd.bz2bz_ks
    offset_c = 0.5 * ((kd.N_c + 1) % 2) / kd.N_c
    bzq_qc = monkhorst_pack(kd.N_c) + offset_c
    qd = KPointDescriptor(bzq_qc)
    qd.set_symmetry(atoms, kd.symmetry)
    return qd


def choose_ecut_things(ecut, ecut_extrapolation):
    if ecut_extrapolation is True:
        pct = 0.8
        necuts = 3
        ecut_e = ecut * (1 + (1. / pct - 1) * np.arange(necuts)[::-1] /
                         (necuts - 1))**(-2 / 3)
    elif isinstance(ecut_extrapolation, (list, np.ndarray)):
        ecut_e = np.array(np.sort(ecut_extrapolation))
        ecut = ecut_e[-1]
    else:
        ecut_e = np.array([ecut])
    return ecut, ecut_e


class G0W0Calculator:
    def __init__(self, filename='gw', *,
                 chi0calc,
                 restartfile=None,
                 kpts, bands, nbands=None, ppa,
                 xckernel,
                 fxc_mode='GW', do_GW_too=False,
                 truncation=None, integrate_gamma=0,
                 eta, E0,
                 ecut_e,
                 frequencies=None,
                 q0_correction=False,
                 savepckl=True,
                 context):

        """G0W0 calculator.

        The G0W0 calculator is used is used to calculate the quasi
        particle energies through the G0W0 approximation for a number
        of states.

        Parameters
        ----------
        calc:
            GPAW calculator object or filename of saved calculator object.
        filename: str
            Base filename of output files.
        restartfile: str
            File that stores data necessary to restart a calculation.
        kpts: list
            List of indices of the IBZ k-points to calculate the quasi particle
            energies for.
        bands:
            Range of band indices, like (n1, n2), to calculate the quasi
            particle energies for. Bands n where n1<=n<n2 will be
            calculated.  Note that the second band index is not included.
        relbands:
            Same as *bands* except that the numbers are relative to the
            number of occupied bands.
            E.g. (-1, 1) will use HOMO+LUMO.
        frequencies:
            Input parameters for frequency_grid.
            Can be array of frequencies to evaluate the response function at
            or dictionary of parameters for build-in nonlinear grid
            (see :ref:`frequency grid`).
        ecut: float
            Plane wave cut-off energy in eV.
        ecut_extrapolation: bool or list
            If set to True an automatic extrapolation of the selfenergy to
            infinite cutoff will be performed based on three points
            for the cutoff energy.
            If an array is given, the extrapolation will be performed based on
            the cutoff energies given in the array.
        nbands: int
            Number of bands to use in the calculation. If None, the number will
            be determined from :ecut: to yield a number close to the number of
            plane waves used.
        ppa: bool
            Sets whether the Godby-Needs plasmon-pole approximation for the
            dielectric function should be used.
        xc: str
            Kernel to use when including vertex corrections.
        fxc_mode: str
            Where to include the vertex corrections; polarizability and/or
            self-energy. 'GWP': Polarizability only, 'GWS': Self-energy only,
            'GWG': Both.
        do_GW_too: bool
            When carrying out a calculation including vertex corrections, it
            is possible to get the standard GW results at the same time
            (almost for free).
        Eg: float
            Gap to apply in the 'JGMs' (simplified jellium-with-gap) kernel.
            If None the DFT gap is used.
        truncation: str
            Coulomb truncation scheme. Can be either wigner-seitz,
            2D, 1D, or 0D
        integrate_gamma: int
            Method to integrate the Coulomb interaction. 1 is a numerical
            integration at all q-points with G=[0,0,0] - this breaks the
            symmetry slightly. 0 is analytical integration at q=[0,0,0] only -
            this conserves the symmetry. integrate_gamma=2 is the same as 1,
            but the average is only carried out in the non-periodic directions.
        E0: float
            Energy (in eV) used for fitting in the plasmon-pole approximation.
        q0_correction: bool
            Analytic correction to the q=0 contribution applicable to 2D
            systems.
        nblocks: int
            Number of blocks chi0 should be distributed in so each core
            does not have to store the entire matrix. This is to reduce
            memory requirement. nblocks must be less than or equal to the
            number of processors.
        nblocksmax: bool
            Cuts chi0 into as many blocks as possible to reduce memory
            requirements as much as possible.
        savepckl: bool
            Save output to a pckl file.
        """
        self.frequencies = frequencies

        self.ecut_e = ecut_e / Ha

        self.context = context
        self.chi0calc = chi0calc
        self.pair = chi0calc.pair
        self.wd = chi0calc.wd
        self.gs = chi0calc.gs

        if ppa and self.pair.nblocks > 1:
            raise ValueError(
                'PPA is currently not compatible with block parallelisation.')

        self.timer = self.context.timer
        self.fd = self.context.fd
        self.blockcomm = self.pair.blockcomm
        self.world = self.context.world

        print(gw_logo, file=self.fd)

        self.xckernel = xckernel
        self.fxc_mode = fxc_mode
        self.do_GW_too = do_GW_too

        if not self.fxc_mode == 'GW':
            assert self.xckernel.xc != 'RPA'

        if self.do_GW_too:
            assert self.xckernel.xc != 'RPA'
            assert self.fxc_mode != 'GW'
            if restartfile is not None:
                raise RuntimeError('Restart function does not currently work '
                                   'with do_GW_too=True.')

        self.filename = filename
        self.restartfile = restartfile
        self.savepckl = savepckl
        self.ppa = ppa
        self.truncation = truncation
        self.integrate_gamma = integrate_gamma
        self.eta = eta / Ha
        self.E0 = E0 / Ha

        self.kpts = kpts
        self.bands = bands

        b1, b2 = self.bands
        self.shape = (self.gs.nspins, len(self.kpts), b2 - b1)

        self.nbands = nbands

        if self.gs.nspins != 1 and self.fxc_mode != 'GW':
            raise RuntimeError('Including a xc kernel does currently not '
                               'work for spinpolarized systems.')

        self.pair_distribution = self.pair.distribute_k_points_and_bands(
            b1, b2, self.gs.kd.ibz2bz_k[self.kpts])

        self.qd = get_qdescriptor(self.gs.kd, self.gs.atoms)

        if q0_correction:
            assert self.truncation == '2D'
            self.q0_corrector = Q0Correction(
                cell_cv=self.gs.gd.cell_cv, bzk_kc=self.gs.kd.bzk_kc,
                N_c=self.qd.N_c)
        else:
            self.q0_corrector = None

        self.print_parameters(kpts, b1, b2)
        self.fd.flush()
        self.hilbert_transform = None  # initialized when we create Chi0

        if self.ppa:
            print('Using Godby-Needs plasmon-pole approximation:',
                  file=self.fd)
            print('  Fitting energy: i*E0, E0 = %.3f Hartee' % self.E0,
                  file=self.fd)
        else:
            print('Using full frequency integration', file=self.fd)

    def print_parameters(self, kpts, b1, b2):
        p = functools.partial(print, file=self.fd)
        p()
        p('Quasi particle states:')
        if kpts is None:
            p('All k-points in IBZ')
        else:
            kptstxt = ', '.join(['{0:d}'.format(k) for k in self.kpts])
            p('k-points (IBZ indices): [' + kptstxt + ']')
        p('Band range: ({0:d}, {1:d})'.format(b1, b2))
        p()
        p('Computational parameters:')
        if len(self.ecut_e) == 1:
            p('Plane wave cut-off: {0:g} eV'.format(self.chi0calc.ecut * Ha))
        else:
            assert len(self.ecut_e) > 1
            p('Extrapolating to infinite plane wave cut-off using points at:')
            p('  [%.3f, %.3f, %.3f] eV' % tuple(self.ecut_e * Ha))
        p('Number of bands: {0:d}'.format(self.nbands))
        p('Coulomb cutoff:', self.truncation)
        p('Broadening: {0:g} eV'.format(self.eta * Ha))
        p()
        p('fxc mode:', self.fxc_mode)
        p('Kernel:', self.xckernel.xc)
        p('Do GW too:', self.do_GW_too)
        p()

    def get_eps_and_occs(self):
        eps_skn = np.empty(self.shape)  # KS-eigenvalues
        f_skn = np.empty(self.shape)  # occupation numbers

        nspins = self.gs.nspins
        b1, b2 = self.bands
        for i, k in enumerate(self.kpts):
            for s in range(nspins):
                u = s + k * nspins
                kpt = self.gs.kpt_u[u]
                eps_skn[s, i] = kpt.eps_n[b1:b2]
                f_skn[s, i] = kpt.f_n[b1:b2] / kpt.weight

        return eps_skn, f_skn

    @timer('G0W0')
    def calculate(self):
        """Starts the G0W0 calculation.

        Returns a dict with the results with the following key/value pairs:

        ===========  =============================================
        key          value
        ===========  =============================================
        ``f``        Occupation numbers
        ``eps``      Kohn-Sham eigenvalues in eV
        ``vxc``      Exchange-correlation
                     contributions in eV
        ``exx``      Exact exchange contributions in eV
        ``sigma``    Self-energy contributions in eV
        ``dsigma``   Self-energy derivatives
        ``sigma_e``  Self-energy contributions in eV
                     used for ecut extrapolation
        ``Z``        Renormalization factors
        ``qp``       Quasi particle (QP) energies in eV
        ``iqp``      GW0/GW: QP energies for each iteration in eV
        ===========  =============================================

        All the values are ``ndarray``'s of shape
        (spins, IBZ k-points, bands)."""

        loaded = False
        if self.restartfile is not None:
            loaded = self.load_restart_file()
            if not loaded:
                self.last_q = -1
                self.previous_sigma = 0.
                self.previous_dsigma = 0.

            else:
                print('Reading ' + str(self.last_q + 1) +
                      ' q-point(s) from the previous calculation: ' +
                      self.restartfile + '.sigma.pckl', file=self.fd)
        else:
            self.last_q = -1
            self.previous_sigma = 0.
            self.previous_dsigma = 0.

        self.fd.flush()

        # Reset calculation
        sigmashape = (len(self.ecut_e), *self.shape)

        self.sigmas = {fxc_mode: Sigma(sigmashape)
                       for fxc_mode in self.fxc_modes}
        # Loop over q in the IBZ:
        print('Summing all q:', file=self.fd)
        pb = ProgressBar(self.fd)
        for nQ, (ie, pd0, Wdict, q_c, m2, symop, blocks1d, Q_aGii) in \
                enumerate(self.calculate_screened_potential()):

            for progress, kpt1, kpt2 in self.pair_distribution.kpt_pairs_by_q(
                    q_c, 0, m2):
                pb.update((nQ + progress) / self.qd.mynk)

                k1 = self.gs.kd.bz2ibz_k[kpt1.K]
                i = self.kpts.index(k1)

                self.calculate_q(ie, i, kpt1, kpt2, pd0, Wdict,
                                 symop=symop,
                                 sigmas=self.sigmas,
                                 blocks1d=blocks1d,
                                 Q_aGii=Q_aGii)
        pb.finish()

        return self.postprocess(self.sigmas, loaded)

    def postprocess(self, sigmas, loaded):
        all_results = {}
        for fxc_mode, sigma in sigmas.items():
            all_results[fxc_mode] = self.postprocess_single(fxc_mode, sigma,
                                                            loaded)
        self.all_results = all_results
        self.print_results(self.all_results)

        # After we have written the results restartfile is obsolete
        if self.restartfile is not None:
            if self.world.rank == 0:
                if os.path.isfile(self.restartfile + '.sigma.pckl'):
                    os.remove(self.restartfile + '.sigma.pckl')

        return self.results  # XXX ugly discrepancy

    def postprocess_single(self, fxc_name, sigma, loaded):
        sigma.sum(self.world)  # (Not so pretty that we finalize the sum here)

        if self.restartfile is not None and loaded:
            assert not self.do_GW_too
            sigma.sigma_eskn += self.previous_sigma
            sigma.dsigma_eskn += self.previous_dsigma

        output = self.calculate_g0w0_outputs(sigma)
        result = output.get_results_eV()

        if self.savepckl:
            with paropen(f'{self.filename}_results_{fxc_name}.pckl',
                         'wb') as fd:
                pickle.dump(result, fd, 2)

        return result

    @property
    def results_GW(self):
        if self.do_GW_too:
            return self.all_results['GW']

    @property
    def results(self):
        return self.all_results[self.fxc_mode]

    def calculate_q(self, ie, k, kpt1, kpt2, pd0, Wdict,
                    *, symop, sigmas, blocks1d, Q_aGii):
        """Calculates the contribution to the self-energy and its derivative
        for a given set of k-points, kpt1 and kpt2."""

        N_c = pd0.gd.N_c
        i_cG = symop.apply(np.unravel_index(pd0.Q_qG[0], N_c))

        q_c = self.gs.kd.bzk_kc[kpt2.K] - self.gs.kd.bzk_kc[kpt1.K]

        shift0_c = symop.get_shift0(q_c, pd0.kd.bzk_kc[0])
        shift_c = kpt1.shift_c - kpt2.shift_c - shift0_c

        I_G = np.ravel_multi_index(i_cG + shift_c[:, None], N_c, 'wrap')

        G_Gv = pd0.get_reciprocal_vectors()

        pos_av = np.dot(self.pair.spos_ac, pd0.gd.cell_cv)
        M_vv = symop.get_M_vv(pd0.gd.cell_cv)

        myQ_aGii = []
        for a, Q_Gii in enumerate(Q_aGii):
            x_G = np.exp(1j * np.dot(G_Gv, (pos_av[a] -
                                            np.dot(M_vv, pos_av[a]))))
            U_ii = self.gs.setups[a].R_sii[symop.symno]
            Q_Gii = np.dot(np.dot(U_ii, Q_Gii * x_G[:, None, None]),
                           U_ii.T).transpose(1, 0, 2)
            if symop.sign == -1:
                Q_Gii = Q_Gii.conj()
            myQ_aGii.append(Q_Gii)

        if debug:
            self.check(ie, i_cG, shift0_c, N_c, q_c, myQ_aGii)

        if self.ppa:
            calculate_sigma = self.calculate_sigma_ppa
        else:
            calculate_sigma = self.calculate_sigma

        for n in range(kpt1.n2 - kpt1.n1):
            ut1cc_R = kpt1.ut_nR[n].conj()
            eps1 = kpt1.eps_n[n]
            C1_aGi = [np.dot(Qa_Gii, P1_ni[n].conj())
                      for Qa_Gii, P1_ni in zip(myQ_aGii, kpt1.P_ani)]
            n_mG = self.pair.calculate_pair_densities(
                ut1cc_R, C1_aGi, kpt2, pd0, I_G)
            if symop.sign == 1:
                n_mG = n_mG.conj()

            f_m = kpt2.f_n
            deps_m = eps1 - kpt2.eps_n

            nn = kpt1.n1 + n - self.bands[0]

            assert set(Wdict) == set(sigmas)
            for fxc_mode in self.fxc_modes:
                sigma = sigmas[fxc_mode]
                W = Wdict[fxc_mode]
                sigma_contrib, dsigma_contrib = calculate_sigma(
                    n_mG, deps_m, f_m, W, blocks1d)
                sigma.sigma_eskn[ie, kpt1.s, k, nn] += sigma_contrib
                sigma.dsigma_eskn[ie, kpt1.s, k, nn] += dsigma_contrib

    def check(self, ie, i_cG, shift0_c, N_c, q_c, Q_aGii):
        I0_G = np.ravel_multi_index(i_cG - shift0_c[:, None], N_c, 'wrap')
        qd1 = KPointDescriptor([q_c])
        pd1 = PWDescriptor(self.ecut_e[ie], self.gs.gd, complex, qd1)
        G_I = np.empty(N_c.prod(), int)
        G_I[:] = -1
        I1_G = pd1.Q_qG[0]
        G_I[I1_G] = np.arange(len(I0_G))
        G_G = G_I[I0_G]
        assert len(I0_G) == len(I1_G)
        assert (G_G >= 0).all()
        for a, Q_Gii in enumerate(self.pair.initialize_paw_corrections(pd1)):
            e = abs(Q_aGii[a] - Q_Gii[G_G]).max()
            assert e < 1e-12

    @timer('Sigma')
    def calculate_sigma(self, n_mG, deps_m, f_m, C_swGG, blocks1d):
        """Calculates a contribution to the self-energy and its derivative for
        a given (k, k-q)-pair from its corresponding pair-density and
        energy."""
        o_m = abs(deps_m)
        # Add small number to avoid zeros for degenerate states:
        sgn_m = np.sign(deps_m + 1e-15)

        # Pick +i*eta or -i*eta:
        s_m = (1 + sgn_m * np.sign(0.5 - f_m)).astype(int) // 2

        w_m = self.wd.get_floor_index(o_m, safe=False)
        m_inb = np.where(w_m < len(self.wd) - 1)[0]
        o1_m = np.empty(len(o_m))
        o2_m = np.empty(len(o_m))
        o1_m[m_inb] = self.wd.omega_w[w_m[m_inb]]
        o2_m[m_inb] = self.wd.omega_w[w_m[m_inb] + 1]

        x = 1.0 / (self.qd.nbzkpts * 2 * pi * self.gs.volume)
        sigma = 0.0
        dsigma = 0.0
        # Performing frequency integration
        for o, o1, o2, sgn, s, w, n_G in zip(o_m, o1_m, o2_m,
                                             sgn_m, s_m, w_m, n_mG):

            if w >= len(self.wd.omega_w) - 1:
                continue

            C1_GG = C_swGG[s][w]
            C2_GG = C_swGG[s][w + 1]
            p = x * sgn
            myn_G = n_G[blocks1d.myslice]

            sigma1 = p * np.dot(np.dot(myn_G, C1_GG), n_G.conj()).imag
            sigma2 = p * np.dot(np.dot(myn_G, C2_GG), n_G.conj()).imag
            sigma += ((o - o1) * sigma2 + (o2 - o) * sigma1) / (o2 - o1)
            dsigma += sgn * (sigma2 - sigma1) / (o2 - o1)

        return sigma, dsigma

    def calculate_screened_potential(self):
        """Calculates the screened potential for each q-point in the 1st BZ.
        Since many q-points are related by symmetry, the actual calculation is
        only done for q-points in the IBZ and the rest are obtained by symmetry
        transformations. Results are returned as a generator to that it is not
        necessary to store a huge matrix for each q-point in the memory."""
        # The decorator $timer('W') doesn't work for generators, do we will
        # have to manually start and stop the timer here:
        self.timer.start('W')
        print('\nCalculating screened Coulomb potential', file=self.fd)
        if self.truncation is not None:
            print('Using %s truncated Coloumb potential' % self.truncation,
                  file=self.fd)

        chi0calc = self.chi0calc

        if self.truncation == 'wigner-seitz':
            wstc = WignerSeitzTruncatedCoulomb(
                self.gs.gd.cell_cv,
                self.gs.kd.N_c,
                chi0calc.fd)
        else:
            wstc = None

        self.hilbert_transform = GWHilbertTransforms(
            self.wd.omega_w, self.eta)
        print(self.wd, file=self.fd)

        # Find maximum size of chi-0 matrices:
        nGmax = max(count_reciprocal_vectors(chi0calc.ecut, self.gs.gd, q_c)
                    for q_c in self.qd.ibzk_kc)
        nw = len(self.wd)

        size = self.blockcomm.size

        mynGmax = (nGmax + size - 1) // size
        mynw = (nw + size - 1) // size

        # some memory sizes...
        if self.world.rank == 0:
            siz = (nw * mynGmax * nGmax +
                   max(mynw * nGmax, nw * mynGmax) * nGmax) * 16
            sizA = (nw * nGmax * nGmax + nw * nGmax * nGmax) * 16
            print('  memory estimate for chi0: local=%.2f MB, global=%.2f MB'
                  % (siz / 1024**2, sizA / 1024**2), file=self.fd)
            self.fd.flush()

        # Need to pause the timer in between iterations
        self.timer.stop('W')
        for iq, q_c in enumerate(self.qd.ibzk_kc):
            if iq <= self.last_q:
                continue

            if len(self.ecut_e) > 1:
                chi0bands = chi0calc.create_chi0(q_c, extend_head=False)
            else:
                chi0bands = None

            m1 = chi0calc.nocc1
            for ie, ecut in enumerate(self.ecut_e):
                self.timer.start('W')

                # First time calculation
                if ecut == chi0calc.ecut:
                    # Nothing to cut away:
                    m2 = self.nbands
                else:
                    m2 = int(self.gs.volume * ecut**1.5 * 2**0.5 / 3 / pi**2)
                    if m2 > self.nbands:
                        raise ValueError(f'Trying to extrapolate ecut to'
                                         f'larger number of bands ({m2})'
                                         f' than there are bands '
                                         f'({self.nbands}).')
                pdi, Wdict, blocks1d, Q_aGii = self.calculate_w(
                    chi0calc, q_c, chi0bands,
                    m1, m2, ecut, wstc, iq)
                m1 = m2

                self.timer.stop('W')

                for Q_c, symop in QSymmetryOp.get_symops(self.qd, iq, q_c):
                    yield (ie, pdi, Wdict, Q_c, m2, symop,
                           blocks1d, Q_aGii)

                if self.restartfile is not None:
                    self.save_restart_file(iq)

    @property
    def fxc_modes(self):
        modes = [self.fxc_mode]
        if self.do_GW_too:
            modes.append('GW')
        return modes

    @timer('WW')
    def calculate_w(self, chi0calc, q_c, chi0bands,
                    m1, m2, ecut, wstc,
                    iq):
        """Calculates the screened potential for a specified q-point."""

        chi0 = chi0calc.create_chi0(q_c, extend_head=False)
        chi0calc.fd = self.fd
        chi0calc.print_chi(chi0.pd)
        chi0calc.update_chi0(chi0, m1, m2, range(self.gs.nspins))

        if len(self.ecut_e) > 1:
            # Add chi from previous cutoff with remaining bands
            chi0.chi0_wGG += chi0bands.chi0_wGG
            chi0bands.chi0_wGG[:] = chi0.chi0_wGG.copy()
            if chi0.optical_limit:
                chi0.chi0_wxvG += chi0bands.chi0_wxvG
                chi0bands.chi0_wxvG[:] = chi0.chi0_wxvG.copy()
                chi0.chi0_wvv += chi0bands.chi0_wvv
                chi0bands.chi0_wvv[:] = chi0.chi0_wvv.copy()

        Wdict = {}

        for fxc_mode in self.fxc_modes:
            pdi, blocks1d, W_wGG = self.dyson_and_W_old(
                wstc, iq, q_c, chi0calc, chi0, ecut, Q_aGii=chi0calc.Q_aGii,
                fxc_mode=fxc_mode)

            if self.ppa:
                W_xwGG = W_wGG  # (ppa API is nonsense)
            else:
                with self.timer('Hilbert'):
                    W_xwGG = self.hilbert_transform(W_wGG)

            Wdict[fxc_mode] = W_xwGG

        return pdi, Wdict, blocks1d, chi0calc.Q_aGii

    def dyson_and_W_new(self, wstc, iq, q_c, chi0calc, chi0, ecut):
        assert not self.ppa
        assert not self.do_GW_too
        assert ecut == chi0.pd.ecut
        assert self.fxc_mode == 'GW'

        assert not np.allclose(q_c, 0)

        nW = len(self.wd)
        nG = chi0.pd.ngmax

        from gpaw.response.wgg import Grid

        WGG = (nW, nG, nG)
        WgG_grid = Grid(
            comm=self.blockcomm,
            shape=WGG,
            cpugrid=(1, self.blockcomm.size, 1))
        assert chi0.chi0_wGG.shape == WgG_grid.myshape

        my_gslice = WgG_grid.myslice[1]

        dielectric_WgG = chi0.chi0_wGG  # XXX
        for iw, chi0_GG in enumerate(chi0.chi0_wGG):
            sqrtV_G = get_coulomb_kernel(chi0.pd,  # XXX was: pdi
                                         self.gs.kd.N_c,
                                         truncation=self.truncation,
                                         wstc=wstc)**0.5
            e_GG = np.eye(nG) - chi0_GG * sqrtV_G * sqrtV_G[:, np.newaxis]
            e_gG = e_GG[my_gslice]

            dielectric_WgG[iw, :, :] = e_gG

        wgg_grid = Grid(comm=self.blockcomm, shape=WGG)

        dielectric_wgg = wgg_grid.zeros(dtype=complex)
        WgG_grid.redistribute(wgg_grid, dielectric_WgG, dielectric_wgg)

        assert np.allclose(dielectric_wgg, dielectric_WgG)

        wgg_grid.invert_inplace(dielectric_wgg)

        wgg_grid.redistribute(WgG_grid, dielectric_wgg, dielectric_WgG)
        inveps_WgG = dielectric_WgG

        self.timer.start('Dyson eq.')

        for iw, inveps_gG in enumerate(inveps_WgG):
            inveps_gG -= np.identity(nG)[my_gslice]
            thing_GG = sqrtV_G * sqrtV_G[:, np.newaxis]
            inveps_gG *= thing_GG[my_gslice]

        W_WgG = inveps_WgG
        Wp_wGG = W_WgG.copy()
        Wm_wGG = W_WgG.copy()
        return chi0.pd, Wm_wGG, Wp_wGG  # not Hilbert transformed yet

    def dyson_and_W_old(self, wstc, iq, q_c, chi0calc, chi0,
                        ecut, Q_aGii, fxc_mode):
        nG = chi0.pd.ngmax
        blocks1d = chi0.blocks1d

        wblocks1d = Blocks1D(self.blockcomm, len(self.wd))

        # The copy() is only required when doing GW_too, since we need
        # to run this whole thin twice.
        chi0_wGG = chi0.blockdist.redistribute(chi0.chi0_wGG.copy(), chi0.nw)

        pd = chi0.pd
        chi0_wxvG = chi0.chi0_wxvG
        chi0_wvv = chi0.chi0_wvv

        if ecut == pd.ecut:
            pdi = pd
            G2G = None

        elif ecut < pd.ecut:  # construct subset chi0 matrix with lower ecut
            pdi = PWDescriptor(ecut, pd.gd, dtype=pd.dtype,
                               kd=pd.kd)
            nG = pdi.ngmax
            blocks1d = Blocks1D(self.blockcomm, nG)
            G2G = PWMapping(pdi, pd).G2_G1
            chi0_wGG = chi0_wGG.take(G2G, axis=1).take(G2G, axis=2)

            if chi0_wxvG is not None:
                chi0_wxvG = chi0_wxvG.take(G2G, axis=3)

            if Q_aGii is not None:
                for a, Q_Gii in enumerate(Q_aGii):
                    Q_aGii[a] = Q_Gii.take(G2G, axis=0)

        if self.integrate_gamma != 0:
            reduced = (self.integrate_gamma == 2)
            V0, sqrtV0 = get_integrated_kernel(pdi,
                                               self.gs.kd.N_c,
                                               truncation=self.truncation,
                                               reduced=reduced,
                                               N=100)
        elif self.integrate_gamma == 0 and np.allclose(q_c, 0):
            bzvol = (2 * np.pi)**3 / self.gs.volume / self.qd.nbzkpts
            Rq0 = (3 * bzvol / (4 * np.pi))**(1. / 3.)
            V0 = 16 * np.pi**2 * Rq0 / bzvol
            sqrtV0 = (4 * np.pi)**(1.5) * Rq0**2 / bzvol / 2

        delta_GG = np.eye(nG)

        if self.ppa:
            einv_wGG = []

        if fxc_mode == 'GW':
            fv = delta_GG
        else:
            fv = self.xckernel.calculate(nG, iq, G2G)

        # Generate fine grid in vicinity of gamma
        kd = self.gs.kd
        if np.allclose(q_c, 0) and len(chi0_wGG) > 0:
            gamma_int = GammaIntegrator(truncation=self.truncation,
                                        kd=kd, pd=pd,
                                        chi0_wvv=chi0_wvv[wblocks1d.myslice],
                                        chi0_wxvG=chi0_wxvG[wblocks1d.myslice])

        self.timer.start('Dyson eq.')

        def get_sqrtV_G(N_c, q_v=None):
            return get_coulomb_kernel(
                pdi,
                N_c,
                truncation=self.truncation,
                wstc=wstc,
                q_v=q_v)**0.5

        for iw, chi0_GG in enumerate(chi0_wGG):
            if np.allclose(q_c, 0):
                einv_GG = np.zeros((nG, nG), complex)
                for iqf in range(len(gamma_int.qf_qv)):
                    chi0_GG[0, :] = gamma_int.a0_qwG[iqf, iw]
                    chi0_GG[:, 0] = gamma_int.a1_qwG[iqf, iw]
                    chi0_GG[0, 0] = gamma_int.a_wq[iw, iqf]

                    sqrtV_G = get_sqrtV_G(kd.N_c, q_v=gamma_int.qf_qv[iqf])

                    dfc = DielectricFunctionCalculator(
                        sqrtV_G, chi0_GG, mode=fxc_mode, fv_GG=fv)
                    einv_GG += dfc.get_einv_GG() * gamma_int.weight_q[iqf]
            else:
                sqrtV_G = get_sqrtV_G(kd.N_c)

                dfc = DielectricFunctionCalculator(
                    sqrtV_G, chi0_GG, mode=fxc_mode, fv_GG=fv)
                einv_GG = dfc.get_einv_GG()

            if self.ppa:
                einv_wGG.append(einv_GG - delta_GG)
            else:
                W_GG = chi0_GG
                W_GG[:] = (einv_GG - delta_GG) * (sqrtV_G *
                                                  sqrtV_G[:, np.newaxis])

                if self.q0_corrector is not None and np.allclose(q_c, 0):
                    if iw == 0:
                        print_ac = True
                    else:
                        print_ac = False
                    this_w = wblocks1d.a + iw
                    self.add_q0_correction(pdi, W_GG, einv_GG,
                                           chi0_wxvG[this_w],
                                           chi0_wvv[this_w],
                                           sqrtV_G,
                                           print_ac=print_ac)
                elif np.allclose(q_c, 0) or self.integrate_gamma != 0:
                    W_GG[0, 0] = (einv_GG[0, 0] - 1.0) * V0
                    W_GG[0, 1:] = einv_GG[0, 1:] * sqrtV_G[1:] * sqrtV0
                    W_GG[1:, 0] = einv_GG[1:, 0] * sqrtV0 * sqrtV_G[1:]

        if self.ppa:
            omegat_GG = self.E0 * np.sqrt(einv_wGG[1] /
                                          (einv_wGG[0] - einv_wGG[1]))
            R_GG = -0.5 * omegat_GG * einv_wGG[0]
            W_GG = pi * R_GG * sqrtV_G * sqrtV_G[:, np.newaxis]
            if np.allclose(q_c, 0) or self.integrate_gamma != 0:
                W_GG[0, 0] = pi * R_GG[0, 0] * V0
                W_GG[0, 1:] = pi * R_GG[0, 1:] * sqrtV_G[1:] * sqrtV0
                W_GG[1:, 0] = pi * R_GG[1:, 0] * sqrtV0 * sqrtV_G[1:]

            self.timer.stop('Dyson eq.')
            return pdi, blocks1d, [W_GG, omegat_GG]

        # XXX This creates a new, large buffer.  We could perhaps
        # avoid that.  Buffer used to exist but was removed due to #456.
        W_wGG = chi0.blockdist.redistribute(chi0_wGG, chi0.nw)

        self.timer.stop('Dyson eq.')
        return pdi, blocks1d, W_wGG

    @timer('Kohn-Sham XC-contribution')
    def calculate_ks_xc_contribution(self):
        name = self.filename + '.vxc.npy'
        fd, vxc_skn = self.read_contribution(name)
        if vxc_skn is None:
            print('Calculating Kohn-Sham XC contribution', file=self.fd)
            self.fd.flush()
            vxc_skn = vxc(self.gs, self.gs.hamiltonian.xc) / Ha
            n1, n2 = self.bands
            vxc_skn = vxc_skn[:, self.kpts, n1:n2]
            np.save(fd, vxc_skn)
            fd.close()
        return vxc_skn

    @timer('EXX')
    def calculate_exact_exchange(self):
        name = self.filename + '.exx.npy'
        fd, exx_skn = self.read_contribution(name)
        if exx_skn is None:
            print('Calculating EXX contribution', file=self.fd)
            self.fd.flush()
            exx = EXX(self.gs, kpts=self.kpts, bands=self.bands,
                      txt=self.filename + '.exx.txt', timer=self.timer)
            exx.calculate()
            exx_skn = exx.get_eigenvalue_contributions() / Ha
            np.save(fd, exx_skn)
            fd.close()
        return exx_skn

    def read_contribution(self, filename):
        fd = opencew(filename)  # create, exclusive, write
        if fd is not None:
            # File was not there: nothing to read
            return fd, None

        try:
            with open(filename, 'rb') as fd:
                x_skn = np.load(fd)
        except IOError:
            print('Removing broken file:', filename, file=self.fd)
        else:
            print('Read:', filename, file=self.fd)
            if x_skn.shape == self.shape:
                return None, x_skn
            print('Removing bad file (wrong shape of array):', filename,
                  file=self.fd)

        if self.world.rank == 0:
            os.remove(filename)

        return opencew(filename), None

    def print_results(self, results):
        description = ['f:      Occupation numbers',
                       'eps:     KS-eigenvalues [eV]',
                       'vxc:     KS vxc [eV]',
                       'exx:     Exact exchange [eV]',
                       'sigma:   Self-energies [eV]',
                       'dsigma:  Self-energy derivatives',
                       'Z:       Renormalization factors',
                       'qp:      QP-energies [eV]']

        print('\nResults:', file=self.fd)
        for line in description:
            print(line, file=self.fd)

        b1, b2 = self.bands
        names = [line.split(':', 1)[0] for line in description]
        ibzk_kc = self.gs.kd.ibzk_kc
        for s in range(self.gs.nspins):
            for i, ik in enumerate(self.kpts):
                print('\nk-point ' +
                      '{0} ({1}): ({2:.3f}, {3:.3f}, {4:.3f})'.format(
                          i, ik, *ibzk_kc[ik]) + '                ' +
                      self.fxc_mode, file=self.fd)
                print('band' +
                      ''.join('{0:>8}'.format(name) for name in names),
                      file=self.fd)

                def actually_print_results(resultset):
                    for n in range(b2 - b1):
                        print('{0:4}'.format(n + b1) +
                              ''.join('{0:8.3f}'
                                      .format(resultset[name][s, i, n])
                                      for name in names),
                              file=self.fd)

                for fxc_mode in results:
                    print(fxc_mode.rjust(69), file=self.fd)
                    actually_print_results(results[fxc_mode])

        self.timer.write(self.fd)

    @timer('PPA-Sigma')
    def calculate_sigma_ppa(self, n_mG, deps_m, f_m, W, *unused):
        W_GG, omegat_GG = W

        sigma = 0.0
        dsigma = 0.0

        for m in range(len(n_mG)):
            deps_GG = deps_m[m]
            sign_GG = 2 * f_m[m] - 1
            x1_GG = 1 / (deps_GG + omegat_GG - 1j * self.eta)
            x2_GG = 1 / (deps_GG - omegat_GG + 1j * self.eta)
            x3_GG = 1 / (deps_GG + omegat_GG - 1j * self.eta * sign_GG)
            x4_GG = 1 / (deps_GG - omegat_GG - 1j * self.eta * sign_GG)
            x_GG = W_GG * (sign_GG * (x1_GG - x2_GG) + x3_GG + x4_GG)
            dx_GG = W_GG * (sign_GG * (x1_GG**2 - x2_GG**2) +
                            x3_GG**2 + x4_GG**2)
            nW_G = np.dot(n_mG[m], x_GG)
            sigma += np.vdot(n_mG[m], nW_G).real
            nW_G = np.dot(n_mG[m], dx_GG)
            dsigma -= np.vdot(n_mG[m], nW_G).real

        x = 1 / (self.qd.nbzkpts * 2 * pi * self.gs.volume)
        return x * sigma, x * dsigma

    def save_restart_file(self, nQ):
        sigma = self.sigmas[self.fxc_mode]
        sigma_eskn_write = sigma.sigma_eskn.copy()
        dsigma_eskn_write = sigma.dsigma_eskn.copy()
        self.world.sum(sigma_eskn_write)
        self.world.sum(dsigma_eskn_write)
        data = {'last_q': nQ,
                'sigma_eskn': sigma_eskn_write + self.previous_sigma,
                'dsigma_eskn': dsigma_eskn_write + self.previous_dsigma,
                'kpts': self.kpts,
                'bands': self.bands,
                'nbands': self.nbands,
                'ecut_e': self.ecut_e,
                'frequencies': self.frequencies,
                'integrate_gamma': self.integrate_gamma}

        if self.world.rank == 0:
            with open(self.restartfile + '.sigma.pckl', 'wb') as fd:
                pickle.dump(data, fd, 2)

    def load_restart_file(self):
        try:
            with open(self.restartfile + '.sigma.pckl', 'rb') as fd:
                data = pickleload(fd)
        except IOError:
            return False
        else:
            if (data['kpts'] == self.kpts and
                data['bands'] == self.bands and
                data['nbands'] == self.nbands and
                (data['ecut_e'] == self.ecut_e).all and
                data['frequencies']['type'] == self.frequencies['type'] and
                data['frequencies']['domega0'] ==
                self.frequencies['domega0'] and
                data['frequencies']['omega2'] == self.frequencies['omega2'] and
                data['integrate_gamma'] == self.integrate_gamma):
                self.last_q = data['last_q']
                self.previous_sigma = data['sigma_eskn']
                self.previous_dsigma = data['dsigma_eskn']
                return True
            else:
                raise ValueError(
                    'Restart file not compatible with parameters used in '
                    'current calculation. Check kpts, bands, nbands, ecut, '
                    'domega0, omega2, integrate_gamma.')

    def calculate_g0w0_outputs(self, sigma):
        eps_skn, f_skn = self.get_eps_and_occs()
        kwargs = dict(
            fd=self.fd,
            shape=self.shape,
            ecut_e=self.ecut_e,
            eps_skn=eps_skn,
            vxc_skn=self.calculate_ks_xc_contribution(),
            exx_skn=self.calculate_exact_exchange(),
            f_skn=f_skn)

        return G0W0Outputs(sigma_eskn=sigma.sigma_eskn,
                           dsigma_eskn=sigma.dsigma_eskn,
                           **kwargs)

    def add_q0_correction(self, pd, W_GG, einv_GG, chi0_xvG, chi0_vv,
                          sqrtV_G, print_ac=False):
        self.q0_corrector.add_q0_correction(
            pd, W_GG, einv_GG, chi0_xvG, chi0_vv,
            sqrtV_G,
            fd=self.fd if print_ac else None)


def choose_bands(bands, relbands, nvalence, nocc):
    if bands is not None and relbands is not None:
        raise ValueError('Use bands or relbands!')

    if relbands is not None:
        bands = [nvalence // 2 + b for b in relbands]

    if bands is None:
        bands = [0, nocc]

    return bands


class G0W0Kernel:
    def __init__(self, xc, **kwargs):
        self.xc = xc
        self.xcflags = XCFlags(xc)
        self._kwargs = kwargs

    def calculate(self, nG, iq, G2G):
        return calculate_kernel(
            xcflags=self.xcflags,
            nG=nG, iq=iq, cut_G=G2G, **self._kwargs)


class G0W0(G0W0Calculator):
    def __init__(self, calc, filename='gw',
                 ecut=150.0,
                 ecut_extrapolation=False,
                 xc='RPA',
                 ppa=False,
                 E0=Ha,
                 Eg=None,
                 eta=0.1,
                 nbands=None,
                 bands=None,
                 relbands=None,
                 frequencies=None,
                 domega0=None,  # deprecated
                 omega2=None,  # deprecated
                 nblocks=1,
                 nblocksmax=False,
                 kpts=None,
                 world=mpi.world,
                 timer=None,
                 **kwargs):
        frequencies = get_frequencies(frequencies, domega0, omega2)

        gpwfile = calc
        calc, context = calc_and_context(gpwfile, filename + '.txt',
                                         world, timer)
        gs = calc.gs_adapter()

        # Check if nblocks is compatible, adjust if not
        if nblocksmax:
            nblocks = get_max_nblocks(context.world, gpwfile, ecut)

        pair = NoCalculatorPairDensity(gs, nblocks=nblocks, context=context)

        kpts = list(select_kpts(kpts, gs.kd))

        if nbands is None:
            nbands = int(gs.volume * (ecut / Ha)**1.5 * 2**0.5 / 3 / pi**2)
        else:
            if ecut_extrapolation:
                raise RuntimeError(
                    'nbands cannot be supplied with ecut-extrapolation.')

        ecut, ecut_e = choose_ecut_things(ecut, ecut_extrapolation)

        if ppa:
            # use small imaginary frequency to avoid dividing by zero:
            frequencies = [1e-10j, 1j * E0]

            parameters = {'eta': 0,
                          'hilbert': False,
                          'timeordered': False}
        else:
            # frequencies = self.frequencies
            parameters = {'eta': eta,
                          'hilbert': True,
                          'timeordered': True}

        from gpaw.response.chi0 import new_frequency_descriptor
        chi_context = context.with_txt(filename + '.w.txt')
        wd = new_frequency_descriptor(
            gs, nbands, frequencies, fd=chi_context.fd)

        chi0calc = Chi0Calculator(
            wd=wd, pair=pair,
            nbands=nbands,
            ecut=ecut,
            intraband=False,
            context=chi_context,
            **parameters)

        bands = choose_bands(bands, relbands, gs.nvalence, chi0calc.nocc2)

        if Eg is None and xc == 'JGMsx':
            Eg = gs.get_band_gap()

        if Eg is not None:
            Eg /= Ha

        xckernel = G0W0Kernel(xc=xc, ecut=ecut / Ha,
                              gs=gs,
                              ns=gs.nspins,
                              wd=wd,
                              Eg=Eg,
                              timer=context.timer,
                              fd=context.fd)

        super().__init__(filename=filename,
                         chi0calc=chi0calc,
                         ecut_e=ecut_e,
                         xckernel=xckernel,
                         eta=eta,
                         ppa=ppa,
                         E0=E0,
                         nbands=nbands,
                         bands=bands,
                         frequencies=frequencies,
                         context=context,
                         kpts=kpts,
                         **kwargs)<|MERGE_RESOLUTION|>--- conflicted
+++ resolved
@@ -14,23 +14,14 @@
 from ase.utils.timing import timer
 from gpaw import GPAW, debug
 from gpaw.kpt_descriptor import KPointDescriptor
-<<<<<<< HEAD
 from gpaw.response.chi0 import Chi0Calculator
-=======
 from gpaw.pw.descriptor import (PWDescriptor, PWMapping,
                                 count_reciprocal_vectors)
-from gpaw.response.chi0 import Chi0
->>>>>>> 858c62c3
 from gpaw.response.fxckernel_calc import calculate_kernel
 from gpaw.response.gamma_int import GammaIntegrator
 from gpaw.response.hilbert import GWHilbertTransforms
 from gpaw.response.kernels import get_coulomb_kernel, get_integrated_kernel
-<<<<<<< HEAD
 from gpaw.response.pair import NoCalculatorPairDensity
-from gpaw.response.wstc import WignerSeitzTruncatedCoulomb
-=======
-from gpaw.response.pair import PairDensity
->>>>>>> 858c62c3
 from gpaw.response.pw_parallelization import Blocks1D
 from gpaw.response.q0_correction import Q0Correction
 from gpaw.response.temp import DielectricFunctionCalculator
@@ -39,14 +30,7 @@
 from gpaw.xc.exx import EXX, select_kpts
 from gpaw.xc.fxc import XCFlags
 from gpaw.xc.tools import vxc
-<<<<<<< HEAD
 from gpaw.response.context import calc_and_context
-from gpaw.response.temp import DielectricFunctionCalculator
-from gpaw.response.q0_correction import Q0Correction
-from gpaw.response.hilbert import GWHilbertTransforms
-from gpaw.response.gamma_int import GammaIntegrator
-=======
->>>>>>> 858c62c3
 
 
 class Sigma:
