from __future__ import division, print_function

import functools
import pickle
from math import pi

import numpy as np
from ase.dft.kpoints import monkhorst_pack
from ase.units import Hartree
from ase.utils import opencew, devnull
from ase.utils.timing import timer
from ase.parallel import paropen

import gpaw.mpi as mpi
from gpaw import debug
from gpaw.kpt_descriptor import KPointDescriptor
from gpaw.response.chi0 import Chi0, HilbertTransform
from gpaw.response.pair import PairDensity
from gpaw.response.wstc import WignerSeitzTruncatedCoulomb
from gpaw.response.kernels import get_coulomb_kernel
from gpaw.response.kernels import get_integrated_kernel
from gpaw.wavefunctions.pw import PWDescriptor, count_reciprocal_vectors
from gpaw.xc.exx import EXX, select_kpts
from gpaw.xc.tools import vxc
import os
<<<<<<< HEAD

=======
>>>>>>> f5d44b2f

class G0W0(PairDensity):
    def __init__(self, calc, filename='gw', restartfile=None,
                 kpts=None, bands=None, nbands=None, ppa=False,
                 truncation=None, integrate_gamma=0,
                 ecut=150.0, eta=0.1, E0=1.0 * Hartree,
                 domega0=0.025, omega2=10.0, anisotropy_correction=False,
                 nblocks=1, savew=False, savepckl=True,
                 maxiter=1, method='G0W0', mixing=0.2,
<<<<<<< HEAD
                 world=mpi.world, ecut_extrapolation=False):
=======
                 world=mpi.world):
>>>>>>> f5d44b2f
        """G0W0 calculator.
        
        The G0W0 calculator is used is used to calculate the quasi
        particle energies through the G0W0 approximation for a number
        of states.

        .. note::
            
            So far the G0W0 calculation only works for spin-paired systems.

        calc: str or PAW object
            GPAW calculator object or filename of saved calculator object.
        filename: str
            Base filename of output files.
        restartfile: str
            File that stores data necessary to restart a calculation.
        kpts: list
            List of indices of the IBZ k-points to calculate the quasi particle
            energies for.
        bands: tuple
            Range of band indices, like (n1, n2+1), to calculate the quasi
            particle energies for. Note that the second band index is not
            included.
        ecut: float
            Plane wave cut-off energy in eV.
        ecut_extrapolation: bool or array
            If set to True an automatic extrapolation of the selfenergy to 
            infinite cutoff will be performed based on three points 
            for the cutoff energy. 
            If an array is given, the extrapolation will be performed based on 
            the cutoff energies given in the array. 
        nbands: int
            Number of bands to use in the calculation. If None, the number will
            be determined from :ecut: to yield a number close to the number of
            plane waves used.
        ppa: bool
            Sets whether the Godby-Needs plasmon-pole approximation for the
            dielectric function should be used.
        truncation: str
            Coulomb truncation scheme. Can be either wigner-seitz,
            2D, 1D, or 0D
        integrate_gamma: int
            Method to integrate the Coulomb interaction. 1 is a numerical
            integration at all q-points with G=[0,0,0] - this breaks the
            symmetry slightly. 0 is analytical integration at q=[0,0,0] only -
            this conserves the symmetry. integrate_gamma=2 is the same as 1,
            but the average is only carried out in the non-periodic directions.
        E0: float
            Energy (in eV) used for fitting in the plasmon-pole approximation.
        domega0: float
            Minimum frequency step (in eV) used in the generation of the non-
            linear frequency grid.
        omega2: float
            Control parameter for the non-linear frequency grid, equal to the
            frequency where the grid spacing has doubled in size.
        """

        if world.rank != 0:
            txt = devnull
        else:
            txt = open(filename + '.txt', 'w')

        p = functools.partial(print, file=txt)
        p('  ___  _ _ _ ')
        p(' |   || | | |')
        p(' | | || | | |')
        p(' |__ ||_____|')
        p(' |___|')
        p()

        self.inputcalc = calc

        if ecut_extrapolation is True:
            pct = 0.8
            necuts = 3
            ecut_e = ecut * (1 + (1. / pct - 1) * np.arange(necuts) /
                             (necuts - 1))**(-2 / 3)
            assert not savew
        elif isinstance(ecut_extrapolation, (list, np.ndarray)):
            ecut_e = np.array(np.sort(ecut_extrapolation)[::-1])
            ecut = ecut_e[0]
            assert not savew
        else:
            ecut_e = np.array([ecut])
        self.ecut_e = ecut_e / Hartree
        
        PairDensity.__init__(self, calc, ecut, world=world, nblocks=nblocks,
                             txt=txt)

        self.filename = filename
        self.restartfile = restartfile
        self.savew = savew
        self.savepckl = savepckl
        self.ppa = ppa
        self.truncation = truncation
        self.integrate_gamma = integrate_gamma
        self.eta = eta / Hartree
        self.E0 = E0 / Hartree
        self.domega0 = domega0 / Hartree
        self.omega2 = omega2 / Hartree
        self.ac = anisotropy_correction
        if self.ac:
            assert self.truncation == '2D'

        self.maxiter = maxiter
        self.method = method
        self.mixing = mixing
        if self.method == 'GW0':
            assert self.maxiter > 1
<<<<<<< HEAD
=======
            assert savew == True 
>>>>>>> f5d44b2f

        self.kpts = list(select_kpts(kpts, self.calc))
                
        if bands is None:
            bands = [0, self.nocc2]
            
        self.bands = bands

        self.ibzk_kc = self.calc.get_ibz_k_points()
        nibzk = len(self.ibzk_kc)
<<<<<<< HEAD
        self.eps0_skn = np.array([[self.calc.get_eigenvalues(kpt=k, spin=s)
                                   for k in range(nibzk)]
                                  for s in range(self.calc.wfs.nspins)]) \
                                  / Hartree
=======
        self.eps0_sin = np.array([[self.calc.get_eigenvalues(kpt=k, spin=s)
                                   for k in range(nibzk)]
                                  for s in range(self.calc.wfs.nspins)]) / Hartree
>>>>>>> f5d44b2f

        b1, b2 = bands
        self.shape = shape = (self.calc.wfs.nspins, len(self.kpts), b2 - b1)
        self.eps_skn = np.empty(shape)     # KS-eigenvalues
        self.f_skn = np.empty(shape)       # occupation numbers
        self.sigma_skn = np.zeros(shape)   # self-energies
        self.dsigma_skn = np.zeros(shape)  # derivatives of self-energies
        self.vxc_skn = None                # KS XC-contributions
        self.exx_skn = None                # exact exchange contributions
        self.Z_skn = None                  # renormalization factors
        
        if nbands is None:
            nbands = int(self.vol * ecut**1.5 * 2**0.5 / 3 / pi**2)
        self.nbands = nbands
        self.nspins = self.calc.wfs.nspins

        p()
        p('Quasi particle states:')
        if kpts is None:
            p('All k-points in IBZ')
        else:
            kptstxt = ', '.join(['{0:d}'.format(k) for k in self.kpts])
            p('k-points (IBZ indices): [' + kptstxt + ']')
        p('Band range: ({0:d}, {1:d})'.format(b1, b2))
        p()
        p('Computational parameters:')
        p('Plane wave cut-off: {0:g} eV'.format(self.ecut * Hartree))
        p('Number of bands: {0:d}'.format(self.nbands))
        p('Coulomb cutoff:', self.truncation)
        p('Broadening: {0:g} eV'.format(self.eta * Hartree))

        kd = self.calc.wfs.kd

        self.mysKn1n2 = None  # my (s, K, n1, n2) indices
        self.distribute_k_points_and_bands(b1, b2, kd.ibz2bz_k[self.kpts])
        
        # Find q-vectors and weights in the IBZ:
        assert -1 not in kd.bz2bz_ks
        offset_c = 0.5 * ((kd.N_c + 1) % 2) / kd.N_c
        bzq_qc = monkhorst_pack(kd.N_c) + offset_c
        self.qd = KPointDescriptor(bzq_qc)
        self.qd.set_symmetry(self.calc.atoms, kd.symmetry)
        
        # assert self.calc.wfs.nspins == 1
        
    @timer('G0W0')
    def calculate(self):
        """Starts the G0W0 calculation.
        
        Returns a dict with the results with the following key/value pairs:

        =========  ===================================
        key        value
        =========  ===================================
        ``f``      Occupation numbers
        ``eps``    Kohn-Sham eigenvalues in eV
        ``vxc``    Exchange-correlation
                   contributions in eV
        ``exx``    Exact exchange contributions in eV
        ``sigma``  Self-energy contributions in eV
        ``dsigma`` Self-energy derivatives
        ``Z``      Renormalization factors
        ``qp``     Quasi particle energies in eV
        =========  ===================================
        
        All the values are ``ndarray``'s of shape
        (spins, IBZ k-points, bands)."""
        
        kd = self.calc.wfs.kd

        self.calculate_ks_xc_contribution()
        self.calculate_exact_exchange()

        if self.restartfile is not None:
            loaded = self.load_restart_file()
            if not loaded:
                self.last_q = -1
                self.previous_sigma = 0.
                self.previous_dsigma = 0.

            else:
                print('Reading ' + str(self.last_q + 1) +
                      ' q-point(s) from the previous calculation: ' +
                      self.restartfile + '.sigma.pckl', file=self.fd)
        else:
            self.last_q = -1
            self.previous_sigma = 0.
            self.previous_dsigma = 0.

        self.ite = 0
<<<<<<< HEAD
        dqp_skn = np.zeros(self.shape)

        while self.ite < self.maxiter:
            # Reset calculation
            # self-energies
            self.sigma_eskn = np.zeros((len(self.ecut_e), ) + self.shape)
            # derivatives of self-energies
            self.dsigma_eskn = np.zeros((len(self.ecut_e), ) + self.shape)
=======
        dqp_sin = np.zeros(self.shape)

        while self.ite < self.maxiter:
            # Reset calculation
            self.sigma_sin = np.zeros(self.shape)   # self-energies
            self.dsigma_sin = np.zeros(self.shape)  # derivatives of self-energies
>>>>>>> f5d44b2f

            # Get KS eigenvalues and occupation numbers:
            if self.ite == 0:
                b1, b2 = self.bands
                nibzk = self.calc.wfs.kd.nibzkpts
                for i, k in enumerate(self.kpts):
                    for s in range(self.nspins):
                        u = s * nibzk + k
                        kpt = self.calc.wfs.kpt_u[u]
<<<<<<< HEAD
                        self.eps_skn[s, i] = kpt.eps_n[b1:b2]
                        self.f_skn[s, i] = kpt.f_n[b1:b2] / kpt.weight

                self.qp_skn = self.eps_skn.copy()
                self.qp_iskn = np.array([self.qp_skn])
=======
                        self.eps_sin[s, i] = kpt.eps_n[b1:b2]
                        self.f_sin[s, i] = kpt.f_n[b1:b2] / kpt.weight

                self.qp_sin = self.eps_sin.copy()
                self.qp_isin = np.array([self.qp_sin])
>>>>>>> f5d44b2f

            if self.ite > 0:
                self.update_energies(mixing=self.mixing)

            # My part of the states we want to calculate QP-energies for:
            mykpts = [self.get_k_point(s, K, n1, n2)
                      for s, K, n1, n2 in self.mysKn1n2]
<<<<<<< HEAD
        
            # Loop over q in the IBZ:
            nQ = 0
            for ie, pd0, W0, q_c in self.calculate_screened_potential():
                for kpt1 in mykpts:
                    K2 = kd.find_k_plus_q(q_c, [kpt1.K])[0]
                    kpt2 = self.get_k_point(kpt1.s, K2, 0, self.nbands, 
                                            block=True)
                    k1 = kd.bz2ibz_k[kpt1.K]
                    i = self.kpts.index(k1)
                    self.calculate_q(ie, i, kpt1, kpt2, pd0, W0)
                nQ += 1

            self.world.sum(self.sigma_eskn)
            self.world.sum(self.dsigma_eskn)

            if self.restartfile is not None and loaded:
                self.sigma_eskn += self.previous_sigma
                self.dsigma_eskn += self.previous_dsigma

            if len(self.ecut_e) > 1:  # interpolate to infinite ecut
                self.extrapolate_ecut()
            else:
                self.sigma_skn = self.sigma_eskn[0]
                self.dsigma_skn = self.dsigma_eskn[0]
            
            self.Z_skn = 1 / (1 - self.dsigma_skn)
            qp_skn = self.eps_skn + self.Z_skn * (self.sigma_skn +
                                                  self.exx_skn -
                                                  self.vxc_skn)

            dqp_skn = qp_skn - self.qp_skn
            self.qp_skn = qp_skn

            self.qp_iskn = np.concatenate((self.qp_iskn,
                                           np.array([self.qp_skn])))
            
            self.ite += 1

        results = {'f': self.f_skn,
                   'eps': self.eps_skn * Hartree,
                   'vxc': self.vxc_skn * Hartree,
                   'exx': self.exx_skn * Hartree,
                   'sigma': self.sigma_skn * Hartree,
                   'dsigma': self.dsigma_skn,
                   # 'sigma_eskn': self.sigma_eskn * Hartree,
                   # 'dsigma_eskn': self.dsigma_eskn,
                   'Z': self.Z_skn,
                   'qp': self.qp_skn * Hartree,
                   'iqp': self.qp_iskn * Hartree}
=======
        
        # Loop over q in the IBZ:
            nQ = 0
            for pd0, W0, q_c in self.calculate_screened_potential():
                for kpt1 in mykpts:
                    K2 = kd.find_k_plus_q(q_c, [kpt1.K])[0]
                    kpt2 = self.get_k_point(kpt1.s, K2, 0, self.nbands, block=True)
                    k1 = kd.bz2ibz_k[kpt1.K]
                    i = self.kpts.index(k1)
                    self.calculate_q(i, kpt1, kpt2, pd0, W0)
                nQ += 1

            self.world.sum(self.sigma_sin)
            self.world.sum(self.dsigma_sin)

            if self.restartfile is not None and loaded:
                self.sigma_sin += self.previous_sigma
                self.dsigma_sin += self.previous_dsigma
        
            self.Z_sin = 1 / (1 - self.dsigma_sin)

            qp_sin = self.qp_sin + self.Z_sin * (self.eps_sin -
                     self.vxc_sin - self.qp_sin + self.exx_sin +
                     self.sigma_sin)

            dqp_sin = qp_sin - self.qp_sin
            self.qp_sin = qp_sin

            self.qp_isin = np.concatenate((self.qp_isin, np.array([self.qp_sin])))

            self.ite += 1

        results = {'f': self.f_sin,
                   'eps': self.eps_sin * Hartree,
                   'vxc': self.vxc_sin * Hartree,
                   'exx': self.exx_sin * Hartree,
                   'sigma': self.sigma_sin * Hartree,
                   'dsigma': self.dsigma_sin,
                   'Z': self.Z_sin,
                   'qp': self.qp_sin * Hartree,
                   'iqp': self.qp_isin * Hartree}
>>>>>>> f5d44b2f
      
        self.print_results(results)

        if self.savepckl:
            pickle.dump(results,
                        paropen(self.filename + '_results.pckl', 'wb'))

        if self.method == 'GW0':
            for iq, q_c in enumerate(self.qd.ibzk_kc):
                try:
<<<<<<< HEAD
                    os.remove(self.filename+'.rank' + 
                              str(self.blockcomm.rank)+'.w.q'+str(iq)+'.pckl')
=======
                    os.remove(self.filename+'.rank'+str(self.blockcomm.rank)+'.w.q'+str(iq)+'.pckl')
>>>>>>> f5d44b2f
                except:
                    continue
        
        return results
        
    def calculate_q(self, ie, k, kpt1, kpt2, pd0, W0):
        """Calculates the contribution to the self-energy and its derivative
        for a given set of k-points, kpt1 and kpt2."""
        wfs = self.calc.wfs
        
        N_c = pd0.gd.N_c
        i_cG = self.sign * np.dot(self.U_cc,
                                  np.unravel_index(pd0.Q_qG[0], N_c))

        q_c = wfs.kd.bzk_kc[kpt2.K] - wfs.kd.bzk_kc[kpt1.K]

        shift0_c = q_c - self.sign * np.dot(self.U_cc, pd0.kd.bzk_kc[0])
        assert np.allclose(shift0_c.round(), shift0_c)
        shift0_c = shift0_c.round().astype(int)

        shift_c = kpt1.shift_c - kpt2.shift_c - shift0_c
        I_G = np.ravel_multi_index(i_cG + shift_c[:, None], N_c, 'wrap')
        
        G_Gv = pd0.get_reciprocal_vectors()
        pos_av = np.dot(self.spos_ac, pd0.gd.cell_cv)
        M_vv = np.dot(pd0.gd.cell_cv.T,
                      np.dot(self.U_cc.T,
                             np.linalg.inv(pd0.gd.cell_cv).T))
        
        Q_aGii = []
        for a, Q_Gii in enumerate(self.Q_aGii):
            x_G = np.exp(1j * np.dot(G_Gv, (pos_av[a] -
                                            np.dot(M_vv, pos_av[a]))))
            U_ii = self.calc.wfs.setups[a].R_sii[self.s]
            Q_Gii = np.dot(np.dot(U_ii, Q_Gii * x_G[:, None, None]),
                           U_ii.T).transpose(1, 0, 2)
            if self.sign == -1:
                Q_Gii = Q_Gii.conj()
            Q_aGii.append(Q_Gii)

        if debug:
            self.check(ie, i_cG, shift0_c, N_c, q_c, Q_aGii)
                
        if self.ppa:
            calculate_sigma = self.calculate_sigma_ppa
        else:
            calculate_sigma = self.calculate_sigma
            
        for n in range(kpt1.n2 - kpt1.n1):
            ut1cc_R = kpt1.ut_nR[n].conj()
            eps1 = kpt1.eps_n[n]
            C1_aGi = [np.dot(Qa_Gii, P1_ni[n].conj())
                      for Qa_Gii, P1_ni in zip(Q_aGii, kpt1.P_ani)]
            n_mG = self.calculate_pair_densities(ut1cc_R, C1_aGi, kpt2,
                                                 pd0, I_G)
            if self.sign == 1:
                n_mG = n_mG.conj()
                                    
            f_m = kpt2.f_n
            deps_m = eps1 - kpt2.eps_n
            sigma, dsigma = calculate_sigma(n_mG, deps_m, f_m, W0)
            nn = kpt1.n1 + n - self.bands[0]
            self.sigma_eskn[ie, kpt1.s, k, nn] += sigma
            self.dsigma_eskn[ie, kpt1.s, k, nn] += dsigma
            
    def check(self, ie, i_cG, shift0_c, N_c, q_c, Q_aGii):
        I0_G = np.ravel_multi_index(i_cG - shift0_c[:, None], N_c, 'wrap')
        qd1 = KPointDescriptor([q_c])
        pd1 = PWDescriptor(self.ecut_e[ie], self.calc.wfs.gd, complex, qd1)
        G_I = np.empty(N_c.prod(), int)
        G_I[:] = -1
        I1_G = pd1.Q_qG[0]
        G_I[I1_G] = np.arange(len(I0_G))
        G_G = G_I[I0_G]
        assert len(I0_G) == len(I1_G)
        assert (G_G >= 0).all()
        for a, Q_Gii in enumerate(self.initialize_paw_corrections(pd1)):
            e = abs(Q_aGii[a] - Q_Gii[G_G]).max()
            assert e < 1e-12

    @timer('Sigma')
    def calculate_sigma(self, n_mG, deps_m, f_m, C_swGG):
        """Calculates a contribution to the self-energy and its derivative for
        a given (k, k-q)-pair from its corresponding pair-density and
        energy."""
        o_m = abs(deps_m)
        # Add small number to avoid zeros for degenerate states:
        sgn_m = np.sign(deps_m + 1e-15)
        
        # Pick +i*eta or -i*eta:
        s_m = (1 + sgn_m * np.sign(0.5 - f_m)).astype(int) // 2
        
        beta = (2**0.5 - 1) * self.domega0 / self.omega2
        w_m = (o_m / (self.domega0 + beta * o_m)).astype(int)

        m_inb = np.where(w_m < len(self.omega_w) - 1)[0]
        o1_m = np.empty(len(o_m))
        o2_m = np.empty(len(o_m))
        o1_m[m_inb] = self.omega_w[w_m[m_inb]]
        o2_m[m_inb] = self.omega_w[w_m[m_inb] + 1]

        x = 1.0 / (self.qd.nbzkpts * 2 * pi * self.vol)
        sigma = 0.0
        dsigma = 0.0
        # Performing frequency integration
        for o, o1, o2, sgn, s, w, n_G in zip(o_m, o1_m, o2_m,
                                             sgn_m, s_m, w_m, n_mG):

            if w >= len(self.omega_w) - 1:
                continue

            C1_GG = C_swGG[s][w]
            C2_GG = C_swGG[s][w + 1]
            p = x * sgn
            myn_G = n_G[self.Ga:self.Gb]
            sigma1 = p * np.dot(np.dot(myn_G, C1_GG), n_G.conj()).imag
            sigma2 = p * np.dot(np.dot(myn_G, C2_GG), n_G.conj()).imag
            sigma += ((o - o1) * sigma2 + (o2 - o) * sigma1) / (o2 - o1)
            dsigma += sgn * (sigma2 - sigma1) / (o2 - o1)
            
        return sigma, dsigma

    def calculate_screened_potential(self):
        """Calculates the screened potential for each q-point in the 1st BZ.
        Since many q-points are related by symmetry, the actual calculation is
        only done for q-points in the IBZ and the rest are obtained by symmetry
        transformations. Results are returned as a generator to that it is not
        necessary to store a huge matrix for each q-point in the memory."""
        # The decorator $timer('W') doesn't work for generators, do we will
        # have to manually start and stop the timer here:
        self.timer.start('W')
        print('Calculating screened Coulomb potential', file=self.fd)
        if self.truncation is not None:
            print('Using %s truncated Coloumb potential' % self.truncation,
                  file=self.fd)
            
        if self.ppa:
            print('Using Godby-Needs plasmon-pole approximation:',
                  file=self.fd)
            print('    Fitting energy: i*E0, E0 = %.3f Hartee' % self.E0,
                  file=self.fd)

            # use small imaginary frequency to avoid dividing by zero:
            frequencies = [1e-10j, 1j * self.E0 * Hartree]
            
            parameters = {'eta': 0,
                          'hilbert': False,
                          'timeordered': False,
                          'frequencies': frequencies}
        else:
            print('Using full frequency integration:', file=self.fd)
            print('  domega0: {0:g}'.format(self.domega0 * Hartree),
                  file=self.fd)
            print('  omega2: {0:g}'.format(self.omega2 * Hartree),
                  file=self.fd)

            parameters = {'eta': self.eta * Hartree,
                          'hilbert': True,
                          'timeordered': True,
                          'domega0': self.domega0 * Hartree,
                          'omega2': self.omega2 * Hartree}
        
        chi0 = Chi0(self.inputcalc,
                    nbands=self.nbands,
                    ecut=self.ecut * Hartree,
                    intraband=False,
                    real_space_derivatives=False,
                    txt=self.filename + '.w.txt',
                    timer=self.timer,
                    keep_occupied_states=True,
                    nblocks=self.blockcomm.size,
                    **parameters)

        if self.truncation == 'wigner-seitz':
            wstc = WignerSeitzTruncatedCoulomb(
                self.calc.wfs.gd.cell_cv,
                self.calc.wfs.kd.N_c,
                chi0.fd)
        else:
            wstc = None
        
        self.omega_w = chi0.omega_w
        self.omegamax = chi0.omegamax
        
        htp = HilbertTransform(self.omega_w, self.eta, gw=True)
        htm = HilbertTransform(self.omega_w, -self.eta, gw=True)

        # Find maximum size of chi-0 matrices:
        gd = self.calc.wfs.gd
        nGmax = max(count_reciprocal_vectors(self.ecut, gd, q_c)
                    for q_c in self.qd.ibzk_kc)
        nw = len(self.omega_w)
        
        size = self.blockcomm.size
        
        mynGmax = (nGmax + size - 1) // size
        mynw = (nw + size - 1) // size
        
        # Allocate memory in the beginning and use for all q:
        A1_x = np.empty(nw * mynGmax * nGmax, complex)
        A2_x = np.empty(max(mynw * nGmax, nw * mynGmax) * nGmax, complex)
        
        # Need to pause the timer in between iterations
        self.timer.stop('W')
        for iq, q_c in enumerate(self.qd.ibzk_kc):
            if iq <= self.last_q:
                continue
<<<<<<< HEAD
            for ie, ecut in enumerate(self.ecut_e):
                self.timer.start('W')
                if self.savew:
                    wfilename = self.filename+'.rank' \
                        + str(self.blockcomm.rank)+'.w.q%d.pckl' % iq
                    fd = opencew(wfilename)
                if self.savew and fd is None:
                    # Read screened potential from file
                    with open(wfilename, 'rb') as fd:
                        pd, W = pickle.load(fd)
                    # We also need to initialize the PAW corrections
                    self.Q_aGii = self.initialize_paw_corrections(pd)

                    nG = pd.ngmax
                    nw = len(self.omega_w)
                    mynG = (nG + self.blockcomm.size - 1) // \
                        self.blockcomm.size
                    self.Ga = self.blockcomm.rank * mynG
                    self.Gb = min(self.Ga + mynG, nG)
                    assert mynG * (self.blockcomm.size - 1) < nG
                else:
                    # First time calculation
                    pdi, W = self.calculate_w(chi0, q_c, ecut, htp, htm, 
                                              wstc, A1_x, A2_x)
                    if self.savew:
                        if self.blockcomm.size > 1:
                            thisfile = self.filename+'.rank' + \
                                str(self.blockcomm.rank)+'.w.q%d.pckl' % iq
                            pickle.dump((pdi, W), open(thisfile, 'w'), 
                                        pickle.HIGHEST_PROTOCOL)
                        else:
                            pickle.dump((pdi, W), fd, pickle.HIGHEST_PROTOCOL)

                self.timer.stop('W')
                # Loop over all k-points in the BZ and find those that are 
                # related to the current IBZ k-point by symmetry
                Q1 = self.qd.ibz2bz_k[iq]
                done = set()
                for Q2 in self.qd.bz2bz_ks[Q1]:
                    if Q2 >= 0 and Q2 not in done:
                        s = self.qd.sym_k[Q2]
                        self.s = s
                        self.U_cc = self.qd.symmetry.op_scc[s]
                        time_reversal = self.qd.time_reversal_k[Q2]
                        self.sign = 1 - 2 * time_reversal
                        Q_c = self.qd.bzk_kc[Q2]
                        d_c = self.sign * np.dot(self.U_cc, q_c) - Q_c
                        assert np.allclose(d_c.round(), d_c)
                        yield ie, pdi, W, Q_c
                        done.add(Q2)

                if self.restartfile is not None:
                    self.save_restart_file(iq)

=======

            self.timer.start('W')
            if self.savew:
                wfilename = self.filename+'.rank'+str(self.blockcomm.rank)+'.w.q%d.pckl' % iq
                fd = opencew(wfilename)
            if self.savew and fd is None:
                # Read screened potential from file
                with open(wfilename, 'rb') as fd:
                    pd, W = pickle.load(fd)
                # We also need to initialize the PAW corrections
                self.Q_aGii = self.initialize_paw_corrections(pd)

                nG = pd.ngmax
                nw = len(self.omega_w)
                mynG = (nG + self.blockcomm.size - 1) // self.blockcomm.size
                self.Ga = self.blockcomm.rank * mynG
                self.Gb = min(self.Ga + mynG, nG)
                assert mynG * (self.blockcomm.size - 1) < nG

            else:
                # First time calculation
                pd, W = self.calculate_w(chi0, q_c, htp, htm, wstc, A1_x, A2_x)
                if self.savew:
                    if self.blockcomm.size > 1:
                        thisfile = self.filename+'.rank'+str(self.blockcomm.rank)+'.w.q%d.pckl' % iq
                        pickle.dump((pd, W), open(thisfile,'w'), pickle.HIGHEST_PROTOCOL)
                    else:
                        pickle.dump((pd, W), fd, pickle.HIGHEST_PROTOCOL)

            self.timer.stop('W')
            # Loop over all k-points in the BZ and find those that are related
            # to the current IBZ k-point by symmetry
            Q1 = self.qd.ibz2bz_k[iq]
            done = set()
            for Q2 in self.qd.bz2bz_ks[Q1]:
                if Q2 >= 0 and Q2 not in done:
                    s = self.qd.sym_k[Q2]
                    self.s = s
                    self.U_cc = self.qd.symmetry.op_scc[s]
                    time_reversal = self.qd.time_reversal_k[Q2]
                    self.sign = 1 - 2 * time_reversal
                    Q_c = self.qd.bzk_kc[Q2]
                    d_c = self.sign * np.dot(self.U_cc, q_c) - Q_c
                    assert np.allclose(d_c.round(), d_c)
                    yield pd, W, Q_c
                    done.add(Q2)

            if self.restartfile is not None:
                self.save_restart_file(iq)
    
>>>>>>> f5d44b2f
    @timer('WW')
    def calculate_w(self, chi0, q_c, ecut, htp, htm, wstc, A1_x, A2_x):
        """Calculates the screened potential for a specified q-point."""
        if ecut == self.ecut:  # calculate chi0
            pd, chi0_wGG, chi0_wxvG, chi0_wvv = chi0.calculate(q_c, A_x=A1_x)
            self.Q_aGii = chi0.Q_aGii
            self.Ga = chi0.Ga
            self.Gb = chi0.Gb
            pdi = pd
            nw = chi0_wGG.shape[0]
            mynw = (nw + self.blockcomm.size - 1) // self.blockcomm.size
            if self.blockcomm.size > 1:
                A1_x = chi0_wGG.ravel()
                chi0_wGG = chi0.redistribute(chi0_wGG, A2_x)
                wa = min(self.blockcomm.rank * mynw, nw)
                wb = min(wa + mynw, nw)
            else:
                wa = 0
                wb = nw
                
            if len(self.ecut_e) > 0:  # keep stuff
                """ WIP: Could this be done in a smoother way?
                chi0 should only becalculated once pr q- but is it
                too messy to assign chi to self for each q-round? 
                """
                self.pd = pd
                self.chi0_wGG = chi0_wGG.copy()
                if chi0_wxvG is not None:
                    self.chi0_wxvG = chi0_wxvG.copy()
                    self.chi0_wvv = chi0_wvv.copy()
                else:
                    self.chi0_wxvG = None
                    self.chi0_wvv = None
                self.Q_aGii_ie0 = chi0.Q_aGii[:]
        else:  # construct subset chi0 matrix with lower ecut
            pd = self.pd
            chi0_wGG = self.chi0_wGG.copy()
            pdi = PWDescriptor(ecut, pd.gd, dtype=pd.dtype,
                               kd=pd.kd)
            nG = pdi.ngmax
            mynG = (nG + self.blockcomm.size - 1) // self.blockcomm.size
            self.Ga = self.blockcomm.rank * mynG
            self.Gb = min(self.Ga + mynG, nG)
            nw = len(self.omega_w)
            mynw = (nw + self.blockcomm.size - 1) // self.blockcomm.size
            if self.blockcomm.size > 1:
                A1_x = chi0_wGG.ravel()
                wa = min(self.blockcomm.rank * mynw, nw)
                wb = min(wa + mynw, nw)
            else:
                wa = 0
                wb = nw
            G2G = pdi.map(pd, q=0)
            chi0_wGG = chi0_wGG.take(G2G, axis=1).take(G2G, axis=2)

            if self.chi0_wxvG is not None:
                chi0_wxvG = self.chi0_wxvG.copy()
                chi0_wvv = self.chi0_wvv.copy()
                chi0_wxvG = chi0_wxvG.take(G2G, axis=3)
            else:
                chi0_wxvG = None
                chi0_wvv = None

            if self.Q_aGii_ie0 is not None:
                for a, Q_Gii in enumerate(self.Q_aGii_ie0):
                    self.Q_aGii[a] = Q_Gii.take(G2G, axis=0)

        if self.integrate_gamma != 0:
            if self.integrate_gamma == 2:
                reduced = True
            else:
                reduced = False
            V0, sqrV0 = get_integrated_kernel(pdi,
                                              self.calc.wfs.kd.N_c,
                                              truncation=self.truncation,
                                              reduced=reduced,
                                              N=100)
        elif self.integrate_gamma == 0 and np.allclose(q_c, 0):
            bzvol = (2 * np.pi)**3 / self.vol / self.qd.nbzkpts
            Rq0 = (3 * bzvol / (4 * np.pi))**(1. / 3.)
            V0 = 16 * np.pi**2 * Rq0 / bzvol
            sqrV0 = (4 * np.pi)**(1.5) * Rq0**2 / bzvol / 2
        else:
            pass
            
        nG = len(chi0_wGG[0])
        delta_GG = np.eye(nG)

        if self.ppa:
            einv_wGG = []

        # Generate fine grid in vicinity of gamma
        if np.allclose(q_c, 0):
            kd = self.calc.wfs.kd
            N = 4
            N_c = np.array([N, N, N])
            if self.truncation is not None:
                # Only average periodic directions if trunction is used
                N_c[np.where(kd.N_c == 1)[0]] = 1
            qf_qc = monkhorst_pack(N_c) / kd.N_c
            qf_qc *= 1.0e-6
            U_scc = kd.symmetry.op_scc
            qf_qc = kd.get_ibz_q_points(qf_qc, U_scc)[0]
            weight_q = kd.q_weights
            qf_qv = 2 * np.pi * np.dot(qf_qc, pd.gd.icell_cv)
            a_wq = np.sum([chi0_vq * qf_qv.T
                           for chi0_vq in
                           np.dot(chi0_wvv[wa:wb], qf_qv.T)], axis=1)
            a0_qwG = np.dot(qf_qv, chi0_wxvG[wa:wb, 0])
            a1_qwG = np.dot(qf_qv, chi0_wxvG[wa:wb, 1])
            
        self.timer.start('Dyson eq.')
        # Calculate W and store it in chi0_wGG ndarray:
        for iw, chi0_GG in enumerate(chi0_wGG):
            if np.allclose(q_c, 0):
                einv_GG = np.zeros((nG, nG), complex)
                for iqf in range(len(qf_qv)):
                    chi0_GG[0] = a0_qwG[iqf, iw]
                    chi0_GG[:, 0] = a1_qwG[iqf, iw]
                    chi0_GG[0, 0] = a_wq[iw, iqf]
                    sqrV_G = get_coulomb_kernel(pdi,
                                                kd.N_c,
                                                truncation=self.truncation,
                                                wstc=wstc,
                                                q_v=qf_qv[iqf])**0.5
                    e_GG = np.eye(nG) - chi0_GG * sqrV_G * sqrV_G[:,
                                                                  np.newaxis]
                    einv_GG += np.linalg.inv(e_GG) * weight_q[iqf]
            else:
                sqrV_G = get_coulomb_kernel(pdi,
                                            self.calc.wfs.kd.N_c,
                                            truncation=self.truncation,
                                            wstc=wstc)**0.5
                e_GG = (delta_GG - chi0_GG * sqrV_G * sqrV_G[:, np.newaxis])
                einv_GG = np.linalg.inv(e_GG)

            if self.ppa:
                einv_wGG.append(einv_GG - delta_GG)
            else:
                W_GG = chi0_GG
                W_GG[:] = (einv_GG - delta_GG) * sqrV_G * sqrV_G[:, np.newaxis]
                
                if self.ac and np.allclose(q_c, 0):
<<<<<<< HEAD
                    self.add_anisotropy_correction(pdi, W_GG, einv_GG, 
                                                   chi0_wxvG[wa+iw], 
=======
                    self.add_anisotropy_correction(pd, W_GG, einv_GG, chi0_wxvG[wa+iw], 
>>>>>>> f5d44b2f
                                                   chi0_wvv[wa+iw], sqrV_G)
                elif np.allclose(q_c, 0) or self.integrate_gamma != 0:
                    W_GG[0, 0] = (einv_GG[0, 0] - 1.0) * V0
                    W_GG[0, 1:] = einv_GG[0, 1:] * sqrV_G[1:] * sqrV0
                    W_GG[1:, 0] = einv_GG[1:, 0] * sqrV0 * sqrV_G[1:]
                else:
                    pass
        
        if self.ppa:
            omegat_GG = self.E0 * np.sqrt(einv_wGG[1] /
                                          (einv_wGG[0] - einv_wGG[1]))
            R_GG = -0.5 * omegat_GG * einv_wGG[0]
            W_GG = pi * R_GG * sqrV_G * sqrV_G[:, np.newaxis]
            if np.allclose(q_c, 0) or self.integrate_gamma != 0:
                W_GG[0, 0] = pi * R_GG[0, 0] * V0
                W_GG[0, 1:] = pi * R_GG[0, 1:] * sqrV_G[1:] * sqrV0
                W_GG[1:, 0] = pi * R_GG[1:, 0] * sqrV0 * sqrV_G[1:]

            self.timer.stop('Dyson eq.')
            return pdi, [W_GG, omegat_GG]
            
        if self.blockcomm.size > 1:
            Wm_wGG = chi0.redistribute(chi0_wGG, A1_x)
        else:
            Wm_wGG = chi0_wGG

        Wp_wGG = A2_x[:Wm_wGG.size].reshape(Wm_wGG.shape)
        Wp_wGG[:] = Wm_wGG

        with self.timer('Hilbert transform'):
            htp(Wp_wGG)
            htm(Wm_wGG)
        self.timer.stop('Dyson eq.')
        
        return pdi, [Wp_wGG, Wm_wGG]

    @timer('Kohn-Sham XC-contribution')
    def calculate_ks_xc_contribution(self):
        name = self.filename + '.vxc.npy'
        fd = opencew(name)
        if fd is None:
            print('Reading Kohn-Sham XC contribution from file:', name,
                  file=self.fd)
            with open(name, 'rb') as fd:
                self.vxc_skn = np.load(fd)
            assert self.vxc_skn.shape == self.shape, self.vxc_skn.shape
            return
            
        print('Calculating Kohn-Sham XC contribution', file=self.fd)
        if self.reader is not None:
            self.calc.wfs.read_projections(self.reader)
        vxc_skn = vxc(self.calc, self.calc.hamiltonian.xc) / Hartree
        n1, n2 = self.bands
        self.vxc_skn = vxc_skn[:, self.kpts, n1:n2]
        np.save(fd, self.vxc_skn)
        
    @timer('EXX')
    def calculate_exact_exchange(self):
        name = self.filename + '.exx.npy'
        fd = opencew(name)
        if fd is None:
            print('Reading EXX contribution from file:', name, file=self.fd)
            with open(name, 'rb') as fd:
                self.exx_skn = np.load(fd)
            assert self.exx_skn.shape == self.shape, self.exx_skn.shape
            return
            
        print('Calculating EXX contribution', file=self.fd)
        exx = EXX(self.calc, kpts=self.kpts, bands=self.bands,
                  txt=self.filename + '.exx.txt', timer=self.timer)
        exx.calculate()
        self.exx_skn = exx.get_eigenvalue_contributions() / Hartree
        np.save(fd, self.exx_skn)

    def print_results(self, results):
        description = ['f:      Occupation numbers',
                       'eps:    KS-eigenvalues [eV]',
                       'vxc:    KS vxc [eV]',
                       'exx:    Exact exchange [eV]',
                       'sigma:  Self-energies [eV]',
                       'dsigma: Self-energy derivatives',
                       'Z:      Renormalization factors',
                       'qp:     QP-energies [eV]']

        print('\nResults:', file=self.fd)
        for line in description:
            print(line, file=self.fd)
            
        b1, b2 = self.bands
        names = [line.split(':', 1)[0] for line in description]
        ibzk_kc = self.calc.wfs.kd.ibzk_kc
        for s in range(self.calc.wfs.nspins):
            for i, ik in enumerate(self.kpts):
                print('\nk-point ' +
                      '{0} ({1}): ({2:.3f}, {3:.3f}, {4:.3f})'.format(
                          i, ik, *ibzk_kc[ik]), file=self.fd)
                print('band' +
                      ''.join('{0:>8}'.format(name) for name in names),
                      file=self.fd)
                for n in range(b2 - b1):
                    print('{0:4}'.format(n + b1) +
                          ''.join('{0:8.3f}'.format(results[name][s, i, n])
                                  for name in names),
                          file=self.fd)

        self.timer.write(self.fd)

    @timer('PPA-Sigma')
    def calculate_sigma_ppa(self, n_mG, deps_m, f_m, W):
        W_GG, omegat_GG = W

        sigma = 0.0
        dsigma = 0.0

        # init variables (is this necessary?)
        nG = n_mG.shape[1]
        deps_GG = np.empty((nG, nG))
        sign_GG = np.empty((nG, nG))
        x1_GG = np.empty((nG, nG))
        x2_GG = np.empty((nG, nG))
        x3_GG = np.empty((nG, nG))
        x4_GG = np.empty((nG, nG))
        x_GG = np.empty((nG, nG))
        dx_GG = np.empty((nG, nG))
        nW_G = np.empty(nG)
        for m in range(np.shape(n_mG)[0]):
            deps_GG = deps_m[m]
            sign_GG = 2 * f_m[m] - 1
            x1_GG = 1 / (deps_GG + omegat_GG - 1j * self.eta)
            x2_GG = 1 / (deps_GG - omegat_GG + 1j * self.eta)
            x3_GG = 1 / (deps_GG + omegat_GG - 1j * self.eta * sign_GG)
            x4_GG = 1 / (deps_GG - omegat_GG - 1j * self.eta * sign_GG)
            x_GG = W_GG * (sign_GG * (x1_GG - x2_GG) + x3_GG + x4_GG)
            dx_GG = W_GG * (sign_GG * (x1_GG**2 - x2_GG**2) +
                            x3_GG**2 + x4_GG**2)
            nW_G = np.dot(n_mG[m], x_GG)
            sigma += np.vdot(n_mG[m], nW_G).real
            nW_G = np.dot(n_mG[m], dx_GG)
            dsigma -= np.vdot(n_mG[m], nW_G).real
        
        x = 1 / (self.qd.nbzkpts * 2 * pi * self.vol)
        return x * sigma, x * dsigma

    def save_restart_file(self, nQ):
        sigma_eskn_write = self.sigma_eskn.copy()
        dsigma_eskn_write = self.dsigma_eskn.copy()
        self.world.sum(sigma_eskn_write)
        self.world.sum(dsigma_eskn_write)
        data = {'last_q': nQ,
                'sigma_eskn': sigma_eskn_write + self.previous_sigma,
                'dsigma_eskn': dsigma_eskn_write + self.previous_dsigma,
                'kpts': self.kpts,
                'bands': self.bands,
                'nbands': self.nbands,
                'ecut': self.ecut,
                'domega0': self.domega0,
                'omega2': self.omega2,
                'integrate_gamma': self.integrate_gamma}

        if self.world.rank == 0:
            with open(self.restartfile + '.sigma.pckl', 'wb') as fd:
                pickle.dump(data, fd)

    def load_restart_file(self):
        try:
            data = pickle.load(open(self.restartfile + '.sigma.pckl'))
        except IOError:
            return False
        else:
            if (data['kpts'] == self.kpts and
                data['bands'] == self.bands and
                data['nbands'] == self.nbands and
                data['ecut'] == self.ecut and
                data['domega0'] == self.domega0 and
                data['omega2'] == self.omega2 and
                data['integrate_gamma'] == self.integrate_gamma):
                self.last_q = data['last_q']
                self.previous_sigma = data['sigma_eskn']
                self.previous_dsigma = data['dsigma_eskn']
                return True
            else:
                raise ValueError(
                    'Restart file not compatible with parameters used in '
                    'current calculation. Check kpts, bands, nbands, ecut, '
                    'domega0, omega2, integrate_gamma.')

<<<<<<< HEAD
    def extrapolate_ecut(self):
        # Do linear fit of selfenergy vs. inverse of number of plane waves
        # to extrapolate to infinite number of plane waves
        self.sigerr_skn = np.zeros(self.shape)
        self.sigshift_skn = np.zeros(self.shape)
        self.dsigshift_skn = np.zeros(self.shape)
        self.sigma_skn = np.zeros(self.shape)
        self.dsigma_skn = np.zeros(self.shape)
        invN_i = self.ecut_e**(-3. / 2)
        for m in range(np.product(self.shape)):
            s, k, n = np.unravel_index(m, self.shape)
            psig = np.polyfit(invN_i, self.sigma_eskn[:, s, k, n], 1)
            
            self.sigshift_skn[s, k, n] = (psig[1] -
                                          self.sigma_eskn[0, s, k, n])
                
            sigslopes = (np.diff(self.sigma_eskn[:, s, k, n]) /
                         np.diff(invN_i))
            imin = np.argmin(sigslopes)
            imax = np.argmax(sigslopes)
            sigmax = (self.sigma_eskn[imin, s, k, n] -
                      sigslopes[imin] * invN_i[imin])
            sigmin = (self.sigma_eskn[imax, s, k, n] -
                      sigslopes[imax] * invN_i[imax])
            assert (psig[1].real < sigmax.real and
                    psig[1].real > sigmin.real)
            sigerr = sigmax - sigmin
            self.sigerr_skn[s, k, n] = sigerr
            
            pdsig = np.polyfit(invN_i, self.dsigma_eskn[:, s, k, n], 1)
            self.dsigshift_skn[s, k, n] = (pdsig[1] -
                                           self.dsigma_skn[s, k, n])
            
            self.sigma_skn[s, k, n] = (self.sigma_eskn[0, s, k, n] +
                                       self.sigshift_skn[s, k, n])
            self.dsigma_skn[s, k, n] = (self.dsigma_eskn[0, s, k, n] +
                                        self.dsigshift_skn[s, k, n])

    def add_anisotropy_correction(self, pd, W_GG, einv_GG, chi0_xvG, chi0_vv, 
                                  sqrV_G):
        from ase.dft import monkhorst_pack 
        self.cell_cv = self.calc.wfs.gd.cell_cv
        self.qpts_qc = self.calc.wfs.kd.bzk_kc
        self.weight_q = 1.0 * np.ones(len(self.qpts_qc)) / len(self.qpts_qc)
        self.x0density = 0.1  # ? 0.01
=======

    def add_anisotropy_correction(self, pd, W_GG, einv_GG, chi0_xvG, chi0_vv, sqrV_G):
        from ase.dft import monkhorst_pack 
        self.cell_cv = self.calc.wfs.gd.cell_cv
        self.qpts_qc = self.calc.wfs.kd.bzk_kc
        self.weight_q =  1.0 * np.ones(len(self.qpts_qc)) / len(self.qpts_qc)
        self.x0density = 0.1 # ? 0.01
>>>>>>> f5d44b2f
        L = self.cell_cv[2, 2]
        nG = W_GG.shape[0]

        vc_00 = 4 * pi * L/2.
        vc_G0 = sqrV_G[1:]**2

        B_GG = einv_GG[1:, 1:]
        u_v0G = vc_G0[np.newaxis, :]**0.5 * chi0_xvG[0, :, 1:]
        u_vG0 = vc_G0[np.newaxis, :]**0.5 * chi0_xvG[1, :, 1:]
        U_vv = -chi0_vv
        a_v0G = -np.dot(u_v0G, B_GG)
        a_vG0 = -np.dot(u_vG0, B_GG.T)
        A_vv = U_vv - np.dot(a_v0G, u_vG0.T)
        S_v0G = a_v0G
        S_vG0 = a_vG0
        L_vv = A_vv

        # Get necessary G vectors.
        G_Gv = pd.get_reciprocal_vectors()[1:]
        G_Gv += np.array([1e-14, 1e-14, 0])
        G2_G = np.sum(G_Gv**2, axis=1)
        Gpar_G = np.sum(G_Gv[:, 0:2]**2, axis=1)**0.5

        # Generate numerical q-point grid
        rcell_cv = 2 * pi * np.linalg.inv(self.cell_cv).T
        rvol = abs(np.linalg.det(rcell_cv))
        N_c = self.qd.N_c

        iq = np.argmin(np.sum(self.qpts_qc**2, axis=1))
        assert np.allclose(self.qpts_qc[iq], 0)
        q0cell_cv = np.array([1, 1, 1])**0.5 * rcell_cv / N_c
        q0vol = abs(np.linalg.det(q0cell_cv))

        x0density = self.x0density
        q0density = 2. / L * x0density
        npts_c = np.ceil(np.sum(q0cell_cv**2, axis=1)**0.5 /
                         q0density).astype(int)
        npts_c[2] = 1
        npts_c += (npts_c + 1) % 2
#        print('qf=%.3f, q0density=%s, q0 volume=%.5f ~ %.2f %%' %
#              (qf, q0density, q0vol, q0vol / rvol * 100.),
#              file=self.fd)
#        print('Evaluating Gamma point contribution to W on a ' +
#              '%dx%dx%d grid' % tuple(npts_c), file=self.fd)
        #npts_c = np.array([1, 1, 1])
                
        qpts_qc = monkhorst_pack(npts_c) #((np.indices(npts_c).transpose((1, 2, 3, 0)) \
            #.reshape((-1, 3)) + 0.5) / npts_c - 0.5) #/ N_c
        qgamma = np.argmin(np.sum(qpts_qc**2, axis=1))
        #qpts_qc[qgamma] += np.array([1e-16, 0, 0])
                    
        qpts_qv = np.dot(qpts_qc, q0cell_cv)
        qpts_q = np.sum(qpts_qv**2, axis=1)**0.5
        qpts_q[qgamma] = 1e-14
        qdir_qv = qpts_qv / qpts_q[:, np.newaxis]
        qdir_qvv = qdir_qv[:, :, np.newaxis] * qdir_qv[:, np.newaxis, :]
        nq = len(qpts_qc)
        q0area = q0vol / q0cell_cv[2, 2]
        dq0 = q0area / nq
        dq0rad = (dq0 / pi)**0.5
        R = L / 2.
        x0area = q0area * R**2
        dx0rad = dq0rad * R

        exp_q = 4 * pi * (1 - np.exp(-qpts_q * R))
        dv_G = ((pi * L * G2_G * np.exp(-Gpar_G * R) * np.cos(G_Gv[:, 2] * R) - 
<<<<<<< HEAD
                 4 * pi * Gpar_G * (1 - np.exp(-Gpar_G * R) * 
                                    np.cos(G_Gv[:, 2] * R))) / 
                (G2_G**1.5 * Gpar_G * 
                 (4 * pi * (1 - np.exp(-Gpar_G * R) * 
                            np.cos(G_Gv[:, 2] * R)))**0.5))
       
        dv_Gv = dv_G[:, np.newaxis] * G_Gv

        # Add corrections
=======
                 4 * pi * Gpar_G * (1 - np.exp(-Gpar_G * R) * \
                                        np.cos(G_Gv[:, 2] * R))) / \
                    (G2_G**1.5 * Gpar_G * \
                         (4 * pi * (1 - np.exp(-Gpar_G * R) * \
                                        np.cos(G_Gv[:, 2] * R)))**0.5))
       
        dv_Gv = dv_G[:, np.newaxis] * G_Gv

        ### Add corrections
>>>>>>> f5d44b2f
        W_GG[:, 0] = 0.0
        W_GG[0, :] = 0.0

        A_q = np.sum(qdir_qv * np.dot(qdir_qv, L_vv), axis=1)
        frac_q = 1. / (1 + exp_q * A_q)

        # HEAD:
        w00_q = -(exp_q / qpts_q)**2 * A_q * frac_q
        w00_q[qgamma] = 0.0
        W_GG[0, 0] = w00_q.sum() / nq
        Axy = 0.5 * (L_vv[0, 0] + L_vv[1, 1])  # in-plane average
        a0 = 4 * pi * Axy + 1
        
        W_GG[0, 0] += - (a0 * dx0rad - np.log(a0 * dx0rad + 1)) \
                / a0**2 / x0area * 2 * np.pi * (2 * pi * L)**2 * Axy

        # WINGS:
        u_q = -exp_q / qpts_q * frac_q
        W_GG[1:, 0] = 1. / nq * np.dot(
            np.sum(qdir_qv * u_q[:, np.newaxis], axis=0),
            S_vG0 * sqrV_G[np.newaxis, 1:])
            
        W_GG[0, 1:] = 1. / nq * np.dot(
            np.sum(qdir_qv * u_q[:, np.newaxis], axis=0),
            S_v0G * sqrV_G[np.newaxis, 1:])

        # BODY:
        # Constant corrections:
        W_GG[1:, 1:] += 1. / nq * sqrV_G[1:, None] * sqrV_G[None, 1:] * \
            np.tensordot(S_v0G, np.dot(S_vG0.T,
            np.sum(-qdir_qvv * exp_q[:, None, None] * frac_q[:, None, None],
                    axis=0)), axes=(0, 1))
        u_vvv = np.tensordot(u_q[:, None] * qpts_qv, qdir_qvv, axes=(0, 0))
        # Gradient corrections:
        W_GG[1:, 1:] += 1. / nq * np.sum(
            dv_Gv[:, :, None] * np.tensordot(
                S_v0G, np.tensordot(u_vvv, S_vG0 * sqrV_G[None, 1:],
                                    axes=(2, 0)), axes=(0, 1)), axis=1)
            
<<<<<<< HEAD
    def update_energies(self, mixing):
        """Updates the energies of the calculator with the quasi-particle
        energies."""
        shifts_skn = np.zeros(self.shape)
        na, nb = self.bands
        i1 = len(self.qp_iskn) - 2
=======

    def update_energies(self, mixing):
        """Updates the energies of the calculator with the quasi-particle
        energies."""
        shifts_sin = np.zeros(self.shape)
        na, nb = self.bands
        i1 = len(self.qp_isin) - 2
>>>>>>> f5d44b2f
        i2 = i1 + 1
        if i1 < 0:
            i1 = 0

        for kpt in self.calc.wfs.kpt_u:
            s = kpt.s
            if kpt.k in self.kpts:
                ik = self.kpts.index(kpt.k)
<<<<<<< HEAD
                eps1_n = self.mixer(self.qp_iskn[i1, s, ik],
                                    self.qp_iskn[i2, s, ik],
=======
                eps1_n = self.mixer(self.qp_isin[i1, s, ik],
                                    self.qp_isin[i2, s, ik],
>>>>>>> f5d44b2f
                                    mixing)
                kpt.eps_n[na:nb] = eps1_n
                # Should we do something smart with the bands outside the interval?
                # Here we shift the unoccupied bands not included by the average
                # change of the top-most band and the occupied by the bottom-most
                # band included
<<<<<<< HEAD
                shifts_skn[s, ik] = (eps1_n - self.eps0_skn[s, kpt.k, na:nb])
=======
                shifts_sin[s, ik] = (eps1_n - self.eps0_sin[s, kpt.k, na:nb])
>>>>>>> f5d44b2f
        
        for kpt in self.calc.wfs.kpt_u:
            s = kpt.s
            if kpt.k in self.kpts:
                ik = self.kpts.index(kpt.k)
<<<<<<< HEAD
                kpt.eps_n[:na] = (self.eps0_skn[s, kpt.k, :na] +
                                  np.mean(shifts_skn[s, :, 0]))
                kpt.eps_n[nb:] = (self.eps0_skn[s, kpt.k, nb:] +
                                  np.mean(shifts_skn[s, :, -1]))
            else:
                """
                kpt.eps_n[:na] = (self.eps0_skn[s, kpt.k, :na] +
                                  np.mean(shifts_skn[s, :, 0]))
                kpt.eps_n[na:nb] = (self.eps0_skn[s, kpt.k, na:nb] +
                                    np.mean(shifts_skn[s, :], axis=0))
                kpt.eps_n[nb:] = (self.eps0_skn[s, kpt.k, nb:] +
                                  np.mean(shifts_skn[s, :, -1]))
                """
                pass

    def mixer(self, e0_skn, e1_skn, mixing=1.0):
        """Mix energies."""
        return e0_skn + mixing * (e1_skn - e0_skn)
=======
                kpt.eps_n[:na] = (self.eps0_sin[s, kpt.k, :na] +
                                  np.mean(shifts_sin[s, :, 0]))
                kpt.eps_n[nb:] = (self.eps0_sin[s, kpt.k, nb:] +
                                  np.mean(shifts_sin[s, :, -1]))
            else:
                """
                kpt.eps_n[:na] = (self.eps0_sin[s, kpt.k, :na] +
                                  np.mean(shifts_sin[s, :, 0]))
                kpt.eps_n[na:nb] = (self.eps0_sin[s, kpt.k, na:nb] +
                                    np.mean(shifts_sin[s, :], axis=0))
                kpt.eps_n[nb:] = (self.eps0_sin[s, kpt.k, nb:] +
                                  np.mean(shifts_sin[s, :, -1]))
                """
                pass

    def mixer(self, e0_sin, e1_sin, mixing=1.0):
        """Mix energies."""
        return e0_sin + mixing * (e1_sin - e0_sin)
>>>>>>> f5d44b2f
<|MERGE_RESOLUTION|>--- conflicted
+++ resolved
@@ -23,10 +23,6 @@
 from gpaw.xc.exx import EXX, select_kpts
 from gpaw.xc.tools import vxc
 import os
-<<<<<<< HEAD
-
-=======
->>>>>>> f5d44b2f
 
 class G0W0(PairDensity):
     def __init__(self, calc, filename='gw', restartfile=None,
@@ -36,11 +32,8 @@
                  domega0=0.025, omega2=10.0, anisotropy_correction=False,
                  nblocks=1, savew=False, savepckl=True,
                  maxiter=1, method='G0W0', mixing=0.2,
-<<<<<<< HEAD
                  world=mpi.world, ecut_extrapolation=False):
-=======
-                 world=mpi.world):
->>>>>>> f5d44b2f
+
         """G0W0 calculator.
         
         The G0W0 calculator is used is used to calculate the quasi
@@ -150,10 +143,6 @@
         self.mixing = mixing
         if self.method == 'GW0':
             assert self.maxiter > 1
-<<<<<<< HEAD
-=======
-            assert savew == True 
->>>>>>> f5d44b2f
 
         self.kpts = list(select_kpts(kpts, self.calc))
                 
@@ -164,16 +153,10 @@
 
         self.ibzk_kc = self.calc.get_ibz_k_points()
         nibzk = len(self.ibzk_kc)
-<<<<<<< HEAD
         self.eps0_skn = np.array([[self.calc.get_eigenvalues(kpt=k, spin=s)
                                    for k in range(nibzk)]
                                   for s in range(self.calc.wfs.nspins)]) \
                                   / Hartree
-=======
-        self.eps0_sin = np.array([[self.calc.get_eigenvalues(kpt=k, spin=s)
-                                   for k in range(nibzk)]
-                                  for s in range(self.calc.wfs.nspins)]) / Hartree
->>>>>>> f5d44b2f
 
         b1, b2 = bands
         self.shape = shape = (self.calc.wfs.nspins, len(self.kpts), b2 - b1)
@@ -264,7 +247,7 @@
             self.previous_dsigma = 0.
 
         self.ite = 0
-<<<<<<< HEAD
+
         dqp_skn = np.zeros(self.shape)
 
         while self.ite < self.maxiter:
@@ -273,14 +256,6 @@
             self.sigma_eskn = np.zeros((len(self.ecut_e), ) + self.shape)
             # derivatives of self-energies
             self.dsigma_eskn = np.zeros((len(self.ecut_e), ) + self.shape)
-=======
-        dqp_sin = np.zeros(self.shape)
-
-        while self.ite < self.maxiter:
-            # Reset calculation
-            self.sigma_sin = np.zeros(self.shape)   # self-energies
-            self.dsigma_sin = np.zeros(self.shape)  # derivatives of self-energies
->>>>>>> f5d44b2f
 
             # Get KS eigenvalues and occupation numbers:
             if self.ite == 0:
@@ -290,19 +265,11 @@
                     for s in range(self.nspins):
                         u = s * nibzk + k
                         kpt = self.calc.wfs.kpt_u[u]
-<<<<<<< HEAD
                         self.eps_skn[s, i] = kpt.eps_n[b1:b2]
                         self.f_skn[s, i] = kpt.f_n[b1:b2] / kpt.weight
 
                 self.qp_skn = self.eps_skn.copy()
                 self.qp_iskn = np.array([self.qp_skn])
-=======
-                        self.eps_sin[s, i] = kpt.eps_n[b1:b2]
-                        self.f_sin[s, i] = kpt.f_n[b1:b2] / kpt.weight
-
-                self.qp_sin = self.eps_sin.copy()
-                self.qp_isin = np.array([self.qp_sin])
->>>>>>> f5d44b2f
 
             if self.ite > 0:
                 self.update_energies(mixing=self.mixing)
@@ -310,7 +277,6 @@
             # My part of the states we want to calculate QP-energies for:
             mykpts = [self.get_k_point(s, K, n1, n2)
                       for s, K, n1, n2 in self.mysKn1n2]
-<<<<<<< HEAD
         
             # Loop over q in the IBZ:
             nQ = 0
@@ -361,49 +327,6 @@
                    'Z': self.Z_skn,
                    'qp': self.qp_skn * Hartree,
                    'iqp': self.qp_iskn * Hartree}
-=======
-        
-        # Loop over q in the IBZ:
-            nQ = 0
-            for pd0, W0, q_c in self.calculate_screened_potential():
-                for kpt1 in mykpts:
-                    K2 = kd.find_k_plus_q(q_c, [kpt1.K])[0]
-                    kpt2 = self.get_k_point(kpt1.s, K2, 0, self.nbands, block=True)
-                    k1 = kd.bz2ibz_k[kpt1.K]
-                    i = self.kpts.index(k1)
-                    self.calculate_q(i, kpt1, kpt2, pd0, W0)
-                nQ += 1
-
-            self.world.sum(self.sigma_sin)
-            self.world.sum(self.dsigma_sin)
-
-            if self.restartfile is not None and loaded:
-                self.sigma_sin += self.previous_sigma
-                self.dsigma_sin += self.previous_dsigma
-        
-            self.Z_sin = 1 / (1 - self.dsigma_sin)
-
-            qp_sin = self.qp_sin + self.Z_sin * (self.eps_sin -
-                     self.vxc_sin - self.qp_sin + self.exx_sin +
-                     self.sigma_sin)
-
-            dqp_sin = qp_sin - self.qp_sin
-            self.qp_sin = qp_sin
-
-            self.qp_isin = np.concatenate((self.qp_isin, np.array([self.qp_sin])))
-
-            self.ite += 1
-
-        results = {'f': self.f_sin,
-                   'eps': self.eps_sin * Hartree,
-                   'vxc': self.vxc_sin * Hartree,
-                   'exx': self.exx_sin * Hartree,
-                   'sigma': self.sigma_sin * Hartree,
-                   'dsigma': self.dsigma_sin,
-                   'Z': self.Z_sin,
-                   'qp': self.qp_sin * Hartree,
-                   'iqp': self.qp_isin * Hartree}
->>>>>>> f5d44b2f
       
         self.print_results(results)
 
@@ -414,12 +337,8 @@
         if self.method == 'GW0':
             for iq, q_c in enumerate(self.qd.ibzk_kc):
                 try:
-<<<<<<< HEAD
                     os.remove(self.filename+'.rank' + 
                               str(self.blockcomm.rank)+'.w.q'+str(iq)+'.pckl')
-=======
-                    os.remove(self.filename+'.rank'+str(self.blockcomm.rank)+'.w.q'+str(iq)+'.pckl')
->>>>>>> f5d44b2f
                 except:
                     continue
         
@@ -627,7 +546,6 @@
         for iq, q_c in enumerate(self.qd.ibzk_kc):
             if iq <= self.last_q:
                 continue
-<<<<<<< HEAD
             for ie, ecut in enumerate(self.ecut_e):
                 self.timer.start('W')
                 if self.savew:
@@ -682,58 +600,6 @@
                 if self.restartfile is not None:
                     self.save_restart_file(iq)
 
-=======
-
-            self.timer.start('W')
-            if self.savew:
-                wfilename = self.filename+'.rank'+str(self.blockcomm.rank)+'.w.q%d.pckl' % iq
-                fd = opencew(wfilename)
-            if self.savew and fd is None:
-                # Read screened potential from file
-                with open(wfilename, 'rb') as fd:
-                    pd, W = pickle.load(fd)
-                # We also need to initialize the PAW corrections
-                self.Q_aGii = self.initialize_paw_corrections(pd)
-
-                nG = pd.ngmax
-                nw = len(self.omega_w)
-                mynG = (nG + self.blockcomm.size - 1) // self.blockcomm.size
-                self.Ga = self.blockcomm.rank * mynG
-                self.Gb = min(self.Ga + mynG, nG)
-                assert mynG * (self.blockcomm.size - 1) < nG
-
-            else:
-                # First time calculation
-                pd, W = self.calculate_w(chi0, q_c, htp, htm, wstc, A1_x, A2_x)
-                if self.savew:
-                    if self.blockcomm.size > 1:
-                        thisfile = self.filename+'.rank'+str(self.blockcomm.rank)+'.w.q%d.pckl' % iq
-                        pickle.dump((pd, W), open(thisfile,'w'), pickle.HIGHEST_PROTOCOL)
-                    else:
-                        pickle.dump((pd, W), fd, pickle.HIGHEST_PROTOCOL)
-
-            self.timer.stop('W')
-            # Loop over all k-points in the BZ and find those that are related
-            # to the current IBZ k-point by symmetry
-            Q1 = self.qd.ibz2bz_k[iq]
-            done = set()
-            for Q2 in self.qd.bz2bz_ks[Q1]:
-                if Q2 >= 0 and Q2 not in done:
-                    s = self.qd.sym_k[Q2]
-                    self.s = s
-                    self.U_cc = self.qd.symmetry.op_scc[s]
-                    time_reversal = self.qd.time_reversal_k[Q2]
-                    self.sign = 1 - 2 * time_reversal
-                    Q_c = self.qd.bzk_kc[Q2]
-                    d_c = self.sign * np.dot(self.U_cc, q_c) - Q_c
-                    assert np.allclose(d_c.round(), d_c)
-                    yield pd, W, Q_c
-                    done.add(Q2)
-
-            if self.restartfile is not None:
-                self.save_restart_file(iq)
-    
->>>>>>> f5d44b2f
     @timer('WW')
     def calculate_w(self, chi0, q_c, ecut, htp, htm, wstc, A1_x, A2_x):
         """Calculates the screened potential for a specified q-point."""
@@ -877,12 +743,8 @@
                 W_GG[:] = (einv_GG - delta_GG) * sqrV_G * sqrV_G[:, np.newaxis]
                 
                 if self.ac and np.allclose(q_c, 0):
-<<<<<<< HEAD
                     self.add_anisotropy_correction(pdi, W_GG, einv_GG, 
                                                    chi0_wxvG[wa+iw], 
-=======
-                    self.add_anisotropy_correction(pd, W_GG, einv_GG, chi0_wxvG[wa+iw], 
->>>>>>> f5d44b2f
                                                    chi0_wvv[wa+iw], sqrV_G)
                 elif np.allclose(q_c, 0) or self.integrate_gamma != 0:
                     W_GG[0, 0] = (einv_GG[0, 0] - 1.0) * V0
@@ -1069,7 +931,6 @@
                     'current calculation. Check kpts, bands, nbands, ecut, '
                     'domega0, omega2, integrate_gamma.')
 
-<<<<<<< HEAD
     def extrapolate_ecut(self):
         # Do linear fit of selfenergy vs. inverse of number of plane waves
         # to extrapolate to infinite number of plane waves
@@ -1115,15 +976,6 @@
         self.qpts_qc = self.calc.wfs.kd.bzk_kc
         self.weight_q = 1.0 * np.ones(len(self.qpts_qc)) / len(self.qpts_qc)
         self.x0density = 0.1  # ? 0.01
-=======
-
-    def add_anisotropy_correction(self, pd, W_GG, einv_GG, chi0_xvG, chi0_vv, sqrV_G):
-        from ase.dft import monkhorst_pack 
-        self.cell_cv = self.calc.wfs.gd.cell_cv
-        self.qpts_qc = self.calc.wfs.kd.bzk_kc
-        self.weight_q =  1.0 * np.ones(len(self.qpts_qc)) / len(self.qpts_qc)
-        self.x0density = 0.1 # ? 0.01
->>>>>>> f5d44b2f
         L = self.cell_cv[2, 2]
         nG = W_GG.shape[0]
 
@@ -1190,7 +1042,6 @@
 
         exp_q = 4 * pi * (1 - np.exp(-qpts_q * R))
         dv_G = ((pi * L * G2_G * np.exp(-Gpar_G * R) * np.cos(G_Gv[:, 2] * R) - 
-<<<<<<< HEAD
                  4 * pi * Gpar_G * (1 - np.exp(-Gpar_G * R) * 
                                     np.cos(G_Gv[:, 2] * R))) / 
                 (G2_G**1.5 * Gpar_G * 
@@ -1200,17 +1051,6 @@
         dv_Gv = dv_G[:, np.newaxis] * G_Gv
 
         # Add corrections
-=======
-                 4 * pi * Gpar_G * (1 - np.exp(-Gpar_G * R) * \
-                                        np.cos(G_Gv[:, 2] * R))) / \
-                    (G2_G**1.5 * Gpar_G * \
-                         (4 * pi * (1 - np.exp(-Gpar_G * R) * \
-                                        np.cos(G_Gv[:, 2] * R)))**0.5))
-       
-        dv_Gv = dv_G[:, np.newaxis] * G_Gv
-
-        ### Add corrections
->>>>>>> f5d44b2f
         W_GG[:, 0] = 0.0
         W_GG[0, :] = 0.0
 
@@ -1250,22 +1090,13 @@
                 S_v0G, np.tensordot(u_vvv, S_vG0 * sqrV_G[None, 1:],
                                     axes=(2, 0)), axes=(0, 1)), axis=1)
             
-<<<<<<< HEAD
+
     def update_energies(self, mixing):
         """Updates the energies of the calculator with the quasi-particle
         energies."""
         shifts_skn = np.zeros(self.shape)
         na, nb = self.bands
         i1 = len(self.qp_iskn) - 2
-=======
-
-    def update_energies(self, mixing):
-        """Updates the energies of the calculator with the quasi-particle
-        energies."""
-        shifts_sin = np.zeros(self.shape)
-        na, nb = self.bands
-        i1 = len(self.qp_isin) - 2
->>>>>>> f5d44b2f
         i2 = i1 + 1
         if i1 < 0:
             i1 = 0
@@ -1274,30 +1105,20 @@
             s = kpt.s
             if kpt.k in self.kpts:
                 ik = self.kpts.index(kpt.k)
-<<<<<<< HEAD
                 eps1_n = self.mixer(self.qp_iskn[i1, s, ik],
                                     self.qp_iskn[i2, s, ik],
-=======
-                eps1_n = self.mixer(self.qp_isin[i1, s, ik],
-                                    self.qp_isin[i2, s, ik],
->>>>>>> f5d44b2f
                                     mixing)
                 kpt.eps_n[na:nb] = eps1_n
                 # Should we do something smart with the bands outside the interval?
                 # Here we shift the unoccupied bands not included by the average
                 # change of the top-most band and the occupied by the bottom-most
                 # band included
-<<<<<<< HEAD
                 shifts_skn[s, ik] = (eps1_n - self.eps0_skn[s, kpt.k, na:nb])
-=======
-                shifts_sin[s, ik] = (eps1_n - self.eps0_sin[s, kpt.k, na:nb])
->>>>>>> f5d44b2f
         
         for kpt in self.calc.wfs.kpt_u:
             s = kpt.s
             if kpt.k in self.kpts:
                 ik = self.kpts.index(kpt.k)
-<<<<<<< HEAD
                 kpt.eps_n[:na] = (self.eps0_skn[s, kpt.k, :na] +
                                   np.mean(shifts_skn[s, :, 0]))
                 kpt.eps_n[nb:] = (self.eps0_skn[s, kpt.k, nb:] +
@@ -1316,23 +1137,3 @@
     def mixer(self, e0_skn, e1_skn, mixing=1.0):
         """Mix energies."""
         return e0_skn + mixing * (e1_skn - e0_skn)
-=======
-                kpt.eps_n[:na] = (self.eps0_sin[s, kpt.k, :na] +
-                                  np.mean(shifts_sin[s, :, 0]))
-                kpt.eps_n[nb:] = (self.eps0_sin[s, kpt.k, nb:] +
-                                  np.mean(shifts_sin[s, :, -1]))
-            else:
-                """
-                kpt.eps_n[:na] = (self.eps0_sin[s, kpt.k, :na] +
-                                  np.mean(shifts_sin[s, :, 0]))
-                kpt.eps_n[na:nb] = (self.eps0_sin[s, kpt.k, na:nb] +
-                                    np.mean(shifts_sin[s, :], axis=0))
-                kpt.eps_n[nb:] = (self.eps0_sin[s, kpt.k, nb:] +
-                                  np.mean(shifts_sin[s, :, -1]))
-                """
-                pass
-
-    def mixer(self, e0_sin, e1_sin, mixing=1.0):
-        """Mix energies."""
-        return e0_sin + mixing * (e1_sin - e0_sin)
->>>>>>> f5d44b2f
