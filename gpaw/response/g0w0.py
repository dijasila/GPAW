import functools
import itertools
import os
import pickle
import warnings
from math import pi

import numpy as np
from ase.dft.kpoints import monkhorst_pack
from ase.parallel import paropen
from ase.units import Ha
from ase.utils import opencew, pickleload
from ase.utils.timing import timer

import gpaw.mpi as mpi
from gpaw import debug
from gpaw.calculator import GPAW
from gpaw.kpt_descriptor import KPointDescriptor
from gpaw.response.chi0 import Chi0, HilbertTransform
from gpaw.response.fxckernel_calc import calculate_kernel
from gpaw.response.kernels import get_coulomb_kernel, get_integrated_kernel
from gpaw.response.pair import PairDensity
from gpaw.response.wstc import WignerSeitzTruncatedCoulomb
from gpaw.response.hacks import GaGb
from gpaw.utilities.progressbar import ProgressBar
from gpaw.pw.descriptor import (PWDescriptor, PWMapping,
                                count_reciprocal_vectors)
from gpaw.xc.exx import EXX, select_kpts
from gpaw.xc.fxc import set_flags
from gpaw.xc.tools import vxc
from gpaw.response.temp import DielectricFunctionCalculator


class G0W0(PairDensity):
    def __init__(self, calc, filename='gw', *,
                 restartfile=None,
                 kpts=None, bands=None, relbands=None, nbands=None, ppa=False,
                 xc='RPA', fxc_mode='GW', density_cut=1.e-6, do_GW_too=False,
                 av_scheme=None, Eg=None,
                 truncation=None, integrate_gamma=0,
                 ecut=150.0, eta=0.1, E0=1.0 * Ha,
<<<<<<< HEAD
                 frequencies=None,
                 domega0=None,  # deprecated
                 omega2=None,  # deprecated
                 q0_correction=False,
=======
                 domega0=0.025, omega2=10.0, q0_correction=False,
>>>>>>> 900285ac
                 anisotropy_correction=None,
                 nblocks=1, savew=False, savepckl=True,
                 maxiter=1, method='G0W0', mixing=0.2,
                 world=mpi.world, ecut_extrapolation=False,
                 nblocksmax=False, gate_voltage=None,
                 paw_correction='brute-force'):

        """G0W0 calculator.

        The G0W0 calculator is used is used to calculate the quasi
        particle energies through the G0W0 approximation for a number
        of states.

        calc: str or PAW object
            GPAW calculator object or filename of saved calculator object.
        filename: str
            Base filename of output files.
        restartfile: str
            File that stores data necessary to restart a calculation.
        kpts: list
            List of indices of the IBZ k-points to calculate the quasi particle
            energies for.
        bands: tuple of two ints
            Range of band indices, like (n1, n2), to calculate the quasi
            particle energies for. Bands n where n1<=n<n2 will be
            calculated.  Note that the second band index is not included.
        relbands: tuple of two ints
            Same as *bands* except that the numbers are relative to the
            number of occupied bands.
            E.g. (-1, 1) will use HOMO+LUMO.
        frequencies:
            Input parameters for frequency_grid.
            Can be array of frequencies to evaluate the response function at
            or dictionary of paramaters for build-in nonlinear grid
            (see :ref:`frequency grid`).
        ecut: float
            Plane wave cut-off energy in eV.
        ecut_extrapolation: bool or array
            If set to True an automatic extrapolation of the selfenergy to
            infinite cutoff will be performed based on three points
            for the cutoff energy.
            If an array is given, the extrapolation will be performed based on
            the cutoff energies given in the array.
        nbands: int
            Number of bands to use in the calculation. If None, the number will
            be determined from :ecut: to yield a number close to the number of
            plane waves used.
        ppa: bool
            Sets whether the Godby-Needs plasmon-pole approximation for the
            dielectric function should be used.
        xc: str
            Kernel to use when including vertex corrections.
        fxc_mode: str
            Where to include the vertex corrections; polarizability and/or
            self-energy. 'GWP': Polarizability only, 'GWS': Self-energy only,
            'GWG': Both.
        density_cut: float
            Cutoff for density when constructing kernel.
        do_GW_too: bool
            When carrying out a calculation including vertex corrections, it
            is possible to get the standard GW results at the same time
            (almost for free).
        av_scheme: str
            'wavevector'. Method to construct kernel. Only
            'wavevector' has been tested and works here. The implementation
            could be extended to include the 'density' method which has been
            tested for total energy calculations (rALDA etc.)
        Eg: float
            Gap to apply in the 'JGMs' (simplified jellium-with-gap) kernel.
            If None the DFT gap is used.
        truncation: str
            Coulomb truncation scheme. Can be either wigner-seitz,
            2D, 1D, or 0D
        integrate_gamma: int
            Method to integrate the Coulomb interaction. 1 is a numerical
            integration at all q-points with G=[0,0,0] - this breaks the
            symmetry slightly. 0 is analytical integration at q=[0,0,0] only -
            this conserves the symmetry. integrate_gamma=2 is the same as 1,
            but the average is only carried out in the non-periodic directions.
        E0: float
            Energy (in eV) used for fitting in the plasmon-pole approximation.
        gate_voltage: float
            Shift Fermi level of ground state calculation by the
            specified amount.
        q0_correction: bool
            Analytic correction to the q=0 contribution applicable to 2D
            systems.
        anisotropy_correction: bool
            Old term for the q0_correction.
        nblocks: int
            Number of blocks chi0 should be distributed in so each core
            does not have to store the entire matrix. This is to reduce
            memory requirement. nblocks must be less than or equal to the
            number of processors.
        nblocksmax: bool
            Cuts chi0 into as many blocks as possible to reduce memory
            requirements as much as possible.
        savew: bool
            Save W to a file.
        savepckl: bool
            Save output to a pckl file.
        method: str
            G0W0 or GW0(eigenvalue selfconsistency in G) currently available.
        maxiter: int
            Number of iterations in a GW0 calculation.
        mixing: float
            Number between 0 and 1 determining how much of previous
            iteration's eigenvalues to mix with.
        ecut_extrapolation: bool
            Carries out the extrapolation to infinite cutoff automatically.
        """
        if domega0 is not None or omega2 is not None:
            assert frequencies is None
            frequencies = {'type': 'nonlinear',
                           'domega0': 0.025 if domega0 is None else domega0,
                           'omega2': 10.0 if omega2 is None else omega2}
            warnings.warn(f'Please use frequencies={frequencies}')
        elif frequencies is None:
            frequencies = {'type': 'nonlinear',
                           'domega0': 0.025,
                           'omega2': 10.0}
        else:
            assert frequencies['type'] == 'nonlinear'

        self.inputcalc = calc

        if ppa and (nblocks > 1 or nblocksmax):
            raise ValueError(
                'PPA is currently not compatible with block parallellisation.')

        if ecut_extrapolation is True:
            pct = 0.8
            necuts = 3
            ecut_e = ecut * (1 + (1. / pct - 1) * np.arange(necuts)[::-1] /
                             (necuts - 1))**(-2 / 3)
            """It doesn't make sence to save W in this case since
            W is calculated for different cutoffs:"""
            assert not savew
        elif isinstance(ecut_extrapolation, (list, np.ndarray)):
            ecut_e = np.array(np.sort(ecut_extrapolation))
            ecut = ecut_e[-1]
            assert not savew
        else:
            ecut_e = np.array([ecut])

        # Check if nblocks is compatible, adjust if not
        if nblocksmax:
            nblocks = world.size
            if isinstance(calc, GPAW):
                raise Exception('Using a calulator is not implemented at '
                                'the moment, load from file!')
                # nblocks_calc = calc
            else:
                nblocks_calc = GPAW(calc)
            ngmax = []
            for q_c in nblocks_calc.wfs.kd.bzk_kc:
                qd = KPointDescriptor([q_c])
                pd = PWDescriptor(np.min(ecut) / Ha,
                                  nblocks_calc.wfs.gd, complex, qd)
                ngmax.append(pd.ngmax)
            nG = np.min(ngmax)

            while nblocks > nG**0.5 + 1 or world.size % nblocks != 0:
                nblocks -= 1

            mynG = (nG + nblocks - 1) // nblocks
            assert mynG * (nblocks - 1) < nG

        self.ecut_e = ecut_e / Ha

        PairDensity.__init__(self, calc, ecut, world=world, nblocks=nblocks,
                             gate_voltage=gate_voltage, txt=filename + '.txt',
                             paw_correction=paw_correction)

        p = functools.partial(print, file=self.fd)
        p('  ___  _ _ _ ')
        p(' |   || | | |')
        p(' | | || | | |')
        p(' |__ ||_____|')
        p(' |___|')
        p()

        self.gate_voltage = gate_voltage
        ecut /= Ha

        self.xc = xc
        self.density_cut = density_cut
        self.av_scheme = av_scheme
        self.fxc_mode = fxc_mode
        self.do_GW_too = do_GW_too

        if self.av_scheme is not None:
            assert self.av_scheme == 'wavevector'

        if not self.fxc_mode == 'GW':
            assert self.xc != 'RPA'

        if self.do_GW_too:
            assert self.xc != 'RPA'
            assert self.fxc_mode != 'GW'
            if restartfile is not None:
                raise RuntimeError('Restart function does not currently work '
                                   'with do_GW_too=True.')

        if Eg is None and self.xc == 'JGMsx':
            from ase.dft.bandgap import get_band_gap
            gap, k1, k2 = get_band_gap(self.calc)
            self.Eg = gap
        else:
            self.Eg = Eg

        set_flags(self)

        self.filename = filename
        self.restartfile = restartfile
        self.savew = savew
        self.savepckl = savepckl
        self.ppa = ppa
        self.truncation = truncation
        self.integrate_gamma = integrate_gamma
        self.eta = eta / Ha
        self.E0 = E0 / Ha
<<<<<<< HEAD

        self.frequencies = frequencies
        self.wd = None

=======
        self.domega0 = domega0 / Ha
        self.omega2 = omega2 / Ha
>>>>>>> 900285ac
        if anisotropy_correction is not None:
            self.ac = anisotropy_correction
            warnings.warn('anisotropy_correction changed name to '
                          'q0_correction. Please update your script(s).')
        else:
            self.ac = q0_correction

        if self.ac:
            assert self.truncation == '2D'
            self.x0density = 0.1  # ? 0.01

        self.maxiter = maxiter
        self.method = method
        self.mixing = mixing
        if self.method == 'GW0':
            assert self.maxiter > 1

        self.kpts = list(select_kpts(kpts, self.calc))

        if bands is not None and relbands is not None:
            raise ValueError('Use bands or relbands!')

        if relbands is not None:
            bands = [self.calc.wfs.nvalence // 2 + b for b in relbands]

        if bands is None:
            bands = [0, self.nocc2]

        self.bands = bands

        self.ibzk_kc = self.calc.get_ibz_k_points()
        nibzk = len(self.ibzk_kc)
        self.eps0_skn = np.array([[self.calc.get_eigenvalues(kpt=k, spin=s)
                                   for k in range(nibzk)]
                                  for s in range(self.calc.wfs.nspins)]) / Ha

        b1, b2 = bands
        self.shape = shape = (self.calc.wfs.nspins, len(self.kpts), b2 - b1)
        self.eps_skn = np.empty(shape)     # KS-eigenvalues
        self.f_skn = np.empty(shape)       # occupation numbers
        self.sigma_skn = np.zeros(shape)   # self-energies
        self.dsigma_skn = np.zeros(shape)  # derivatives of self-energies
        self.vxc_skn = None                # KS XC-contributions
        self.exx_skn = None                # exact exchange contributions
        self.Z_skn = None                  # renormalization factors

        if nbands is None:
            nbands = int(self.vol * ecut**1.5 * 2**0.5 / 3 / pi**2)
        self.nbands = nbands
        self.nspins = self.calc.wfs.nspins

        if self.nspins != 1 and self.fxc_mode != 'GW':
            raise RuntimeError('Including a xc kernel does currently not '
                               'work for spinpolarized systems.')

        p()
        p('Quasi particle states:')
        if kpts is None:
            p('All k-points in IBZ')
        else:
            kptstxt = ', '.join(['{0:d}'.format(k) for k in self.kpts])
            p('k-points (IBZ indices): [' + kptstxt + ']')
        p('Band range: ({0:d}, {1:d})'.format(b1, b2))
        p()
        p('Computational parameters:')
        if not ecut_extrapolation:
            p('Plane wave cut-off: {0:g} eV'.format(self.ecut * Ha))
        else:
            p('Extrapolating to infinite plane wave cut-off using points at:')
            p('  [%.3f, %.3f, %.3f] eV' % tuple(self.ecut_e[:] * Ha))
        p('Number of bands: {0:d}'.format(self.nbands))
        p('Coulomb cutoff:', self.truncation)
        p('Broadening: {0:g} eV'.format(self.eta * Ha))
        p()
        p('Self-consistency method:', self.method)
        p('fxc mode:', self.fxc_mode)
        p('Kernel:', self.xc)
        p('Averaging scheme:', self.av_scheme)
        p('Do GW too:', self.do_GW_too)

        if self.method == 'GW0':
            p('Number of iterations:', self.maxiter)
            p('Mixing:', self.mixing)
        p()
        kd = self.calc.wfs.kd

        self.mysKn1n2 = None  # my (s, K, n1, n2) indices
        self.distribute_k_points_and_bands(b1, b2, kd.ibz2bz_k[self.kpts])

        # Find q-vectors and weights in the IBZ:
        assert -1 not in kd.bz2bz_ks
        offset_c = 0.5 * ((kd.N_c + 1) % 2) / kd.N_c
        bzq_qc = monkhorst_pack(kd.N_c) + offset_c
        self.qd = KPointDescriptor(bzq_qc)
        self.qd.set_symmetry(self.calc.atoms, kd.symmetry)

        self.fd.flush()

    @timer('G0W0')
    def calculate(self):
        """Starts the G0W0 calculation.

        Returns a dict with the results with the following key/value pairs:

        ===========  =============================================
        key          value
        ===========  =============================================
        ``f``        Occupation numbers
        ``eps``      Kohn-Sham eigenvalues in eV
        ``vxc``      Exchange-correlation
                     contributions in eV
        ``exx``      Exact exchange contributions in eV
        ``sigma``    Self-energy contributions in eV
        ``dsigma``   Self-energy derivatives
        ``sigma_e``  Self-energy contributions in eV
                     used for ecut extrapolation
        ``Z``        Renormalization factors
        ``qp``       Quasi particle (QP) energies in eV
        ``iqp``      GW0/GW: QP energies for each iteration in eV
        ===========  =============================================

        All the values are ``ndarray``'s of shape
        (spins, IBZ k-points, bands)."""

        kd = self.calc.wfs.kd

        self.calculate_ks_xc_contribution()
        self.calculate_exact_exchange()

        if self.restartfile is not None:
            loaded = self.load_restart_file()
            if not loaded:
                self.last_q = -1
                self.previous_sigma = 0.
                self.previous_dsigma = 0.

            else:
                print('Reading ' + str(self.last_q + 1) +
                      ' q-point(s) from the previous calculation: ' +
                      self.restartfile + '.sigma.pckl', file=self.fd)
        else:
            self.last_q = -1
            self.previous_sigma = 0.
            self.previous_dsigma = 0.

        self.fd.flush()

        self.ite = 0

        while self.ite < self.maxiter:
            # Reset calculation
            # self-energies
            self.sigma_eskn = np.zeros((len(self.ecut_e), ) + self.shape)
            # derivatives of self-energies
            self.dsigma_eskn = np.zeros((len(self.ecut_e), ) + self.shape)

            if self.do_GW_too:
                self.sigma_GW_eskn = np.zeros((len(self.ecut_e), ) +
                                              self.shape)
                self.dsigma_GW_eskn = np.zeros((len(self.ecut_e), ) +
                                               self.shape)

            # Get KS eigenvalues and occupation numbers:
            if self.ite == 0:
                b1, b2 = self.bands
                for i, k in enumerate(self.kpts):
                    for s in range(self.nspins):
                        u = s + k * self.nspins
                        kpt = self.calc.wfs.kpt_u[u]
                        self.eps_skn[s, i] = kpt.eps_n[b1:b2]
                        self.f_skn[s, i] = kpt.f_n[b1:b2] / kpt.weight

                self.qp_skn = self.eps_skn.copy()
                self.qp_iskn = np.array([self.qp_skn])
                if self.do_GW_too:
                    self.qp_GW_skn = self.eps_skn.copy()
                    self.qp_GW_iskn = np.array([self.qp_GW_skn])

            if self.ite > 0:
                self.update_energies(mixing=self.mixing)

            # My part of the states we want to calculate QP-energies for:
            mykpts = [self.get_k_point(s, K, n1, n2)
                      for s, K, n1, n2 in self.mysKn1n2]
            nkpt = len(mykpts)

            # Loop over q in the IBZ:
            nQ = 0
            for ie, pd0, W0, q_c, m2, W0_GW in \
                    self.calculate_screened_potential():
                if nQ == 0:
                    print('Summing all q:', file=self.fd)
                    pb = ProgressBar(self.fd)
                for u, kpt1 in enumerate(mykpts):
                    pb.update((nQ + 1) * u /
                              (nkpt * self.qd.mynk * self.qd.nspins))
                    K2 = kd.find_k_plus_q(q_c, [kpt1.K])[0]
                    kpt2 = self.get_k_point(kpt1.s, K2, 0, m2,
                                            block=True)
                    k1 = kd.bz2ibz_k[kpt1.K]
                    i = self.kpts.index(k1)

                    self.calculate_q(ie, i, kpt1, kpt2, pd0, W0, W0_GW)
                nQ += 1
            pb.finish()

            self.world.sum(self.sigma_eskn)
            self.world.sum(self.dsigma_eskn)

            if self.do_GW_too:
                self.world.sum(self.sigma_GW_eskn)
                self.world.sum(self.dsigma_GW_eskn)

            if self.restartfile is not None and loaded:
                self.sigma_eskn += self.previous_sigma
                self.dsigma_eskn += self.previous_dsigma

            if len(self.ecut_e) > 1:  # interpolate to infinite ecut
                self.extrapolate_ecut()
            else:
                self.sigma_skn = self.sigma_eskn[0]
                self.dsigma_skn = self.dsigma_eskn[0]
                if self.do_GW_too:
                    self.sigma_GW_skn = self.sigma_GW_eskn[0]
                    self.dsigma_GW_skn = self.dsigma_GW_eskn[0]

            self.Z_skn = 1 / (1 - self.dsigma_skn)

            qp_skn = self.qp_skn + self.Z_skn * (
                self.eps_skn -
                self.vxc_skn - self.qp_skn + self.exx_skn +
                self.sigma_skn)

            self.qp_skn = qp_skn

            self.qp_iskn = np.concatenate((self.qp_iskn,
                                           np.array([self.qp_skn])))

            if self.do_GW_too:
                self.Z_GW_skn = 1 / (1 - self.dsigma_GW_skn)

                qp_GW_skn = self.qp_GW_skn + self.Z_GW_skn * (
                    self.eps_skn -
                    self.vxc_skn - self.qp_GW_skn + self.exx_skn +
                    self.sigma_GW_skn)

                self.qp_GW_skn = qp_GW_skn

            self.ite += 1

        results = {'f': self.f_skn,
                   'eps': self.eps_skn * Ha,
                   'vxc': self.vxc_skn * Ha,
                   'exx': self.exx_skn * Ha,
                   'sigma': self.sigma_skn * Ha,
                   'dsigma': self.dsigma_skn,
                   'Z': self.Z_skn,
                   'qp': self.qp_skn * Ha,
                   'iqp': self.qp_iskn * Ha}

        if self.do_GW_too:
            self.results_GW = {'f': self.f_skn,
                               'eps': self.eps_skn * Ha,
                               'vxc': self.vxc_skn * Ha,
                               'exx': self.exx_skn * Ha,
                               'sigma': self.sigma_GW_skn * Ha,
                               'dsigma': self.dsigma_GW_skn,
                               'Z': self.Z_GW_skn,
                               'qp': self.qp_GW_skn * Ha,
                               'iqp': self.qp_GW_iskn * Ha}

        self.print_results(results)

        if len(self.ecut_e) > 1:
            # save non-extrapolated result and R^2 value for fit quality.
            results.update({'sigma_eskn': self.sigma_eskn * Ha,
                            'dsigma_eskn': self.dsigma_eskn * Ha,
                            'sigr2_skn': self.sigr2_skn,
                            'dsigr2_skn': self.dsigr2_skn})

            if self.do_GW_too:
                self.results_GW.update(
                    {'sigma_GW_eskn': self.sigma_GW_eskn * Ha,
                     'dsigma_GW_eskn': self.dsigma_GW_eskn * Ha,
                     'sigr2_GW_skn': self.sigr2_GW_skn,
                     'dsigr2_GW_skn': self.dsigr2_GW_skn})

        if self.savepckl:
            with paropen(self.filename + '_results.pckl', 'wb') as fd:
                pickle.dump(results, fd, 2)
            if self.do_GW_too:
                with paropen(self.filename + '_results_GW.pckl', 'wb') as fd:
                    pickle.dump(self.results_GW, fd, 2)

        # After we have written the results restartfile is obsolete
        if self.restartfile is not None:
            if self.world.rank == 0:
                if os.path.isfile(self.restartfile + '.sigma.pckl'):
                    os.remove(self.restartfile + '.sigma.pckl')

        if self.method == 'GW0' and self.world.rank == 0:
            for iq in range(len(self.qd.ibzk_kc)):
                try:
                    os.remove(self.filename + '.rank' +
                              str(self.blockcomm.rank) + '.w.q' +
                              str(iq) + '.pckl')
                except OSError:
                    pass

        return results

    def calculate_q(self, ie, k, kpt1, kpt2, pd0, W0, W0_GW=None):
        """Calculates the contribution to the self-energy and its derivative
        for a given set of k-points, kpt1 and kpt2."""

        if W0_GW is None:
            Ws = [W0]
        else:
            Ws = [W0, W0_GW]

        wfs = self.calc.wfs

        N_c = pd0.gd.N_c
        i_cG = self.sign * np.dot(self.U_cc,
                                  np.unravel_index(pd0.Q_qG[0], N_c))

        q_c = wfs.kd.bzk_kc[kpt2.K] - wfs.kd.bzk_kc[kpt1.K]

        shift0_c = q_c - self.sign * np.dot(self.U_cc, pd0.kd.bzk_kc[0])
        assert np.allclose(shift0_c.round(), shift0_c)
        shift0_c = shift0_c.round().astype(int)

        shift_c = kpt1.shift_c - kpt2.shift_c - shift0_c
        I_G = np.ravel_multi_index(i_cG + shift_c[:, None], N_c, 'wrap')

        G_Gv = pd0.get_reciprocal_vectors()
        pos_av = np.dot(self.spos_ac, pd0.gd.cell_cv)
        M_vv = np.dot(pd0.gd.cell_cv.T,
                      np.dot(self.U_cc.T,
                             np.linalg.inv(pd0.gd.cell_cv).T))

        Q_aGii = []
        for a, Q_Gii in enumerate(self.Q_aGii):
            x_G = np.exp(1j * np.dot(G_Gv, (pos_av[a] -
                                            np.dot(M_vv, pos_av[a]))))
            U_ii = self.calc.wfs.setups[a].R_sii[self.s]
            Q_Gii = np.dot(np.dot(U_ii, Q_Gii * x_G[:, None, None]),
                           U_ii.T).transpose(1, 0, 2)
            if self.sign == -1:
                Q_Gii = Q_Gii.conj()
            Q_aGii.append(Q_Gii)

        if debug:
            self.check(ie, i_cG, shift0_c, N_c, q_c, Q_aGii)

        if self.ppa:
            calculate_sigma = self.calculate_sigma_ppa
        else:
            calculate_sigma = self.calculate_sigma

        for n in range(kpt1.n2 - kpt1.n1):
            ut1cc_R = kpt1.ut_nR[n].conj()
            eps1 = kpt1.eps_n[n]
            C1_aGi = [np.dot(Qa_Gii, P1_ni[n].conj())
                      for Qa_Gii, P1_ni in zip(Q_aGii, kpt1.P_ani)]
            n_mG = self.calculate_pair_densities(ut1cc_R, C1_aGi, kpt2,
                                                 pd0, I_G)
            if self.sign == 1:
                n_mG = n_mG.conj()

            f_m = kpt2.f_n
            deps_m = eps1 - kpt2.eps_n

            nn = kpt1.n1 + n - self.bands[0]

            for jj, W in enumerate(Ws):
                sigma, dsigma = calculate_sigma(n_mG, deps_m, f_m, W)
                if jj == 0:
                    self.sigma_eskn[ie, kpt1.s, k, nn] += sigma
                    self.dsigma_eskn[ie, kpt1.s, k, nn] += dsigma
                else:
                    self.sigma_GW_eskn[ie, kpt1.s, k, nn] += sigma
                    self.dsigma_GW_eskn[ie, kpt1.s, k, nn] += dsigma

    def check(self, ie, i_cG, shift0_c, N_c, q_c, Q_aGii):
        I0_G = np.ravel_multi_index(i_cG - shift0_c[:, None], N_c, 'wrap')
        qd1 = KPointDescriptor([q_c])
        pd1 = PWDescriptor(self.ecut_e[ie], self.calc.wfs.gd, complex, qd1)
        G_I = np.empty(N_c.prod(), int)
        G_I[:] = -1
        I1_G = pd1.Q_qG[0]
        G_I[I1_G] = np.arange(len(I0_G))
        G_G = G_I[I0_G]
        assert len(I0_G) == len(I1_G)
        assert (G_G >= 0).all()
        for a, Q_Gii in enumerate(self.initialize_paw_corrections(pd1)):
            e = abs(Q_aGii[a] - Q_Gii[G_G]).max()
            assert e < 1e-12

    @timer('Sigma')
    def calculate_sigma(self, n_mG, deps_m, f_m, C_swGG):
        """Calculates a contribution to the self-energy and its derivative for
        a given (k, k-q)-pair from its corresponding pair-density and
        energy."""
        o_m = abs(deps_m)
        # Add small number to avoid zeros for degenerate states:
        sgn_m = np.sign(deps_m + 1e-15)

        # Pick +i*eta or -i*eta:
        s_m = (1 + sgn_m * np.sign(0.5 - f_m)).astype(int) // 2

        w_m = self.wd.get_floor_index(o_m, safe=False)
        m_inb = np.where(w_m < len(self.wd) - 1)[0]
        o1_m = np.empty(len(o_m))
        o2_m = np.empty(len(o_m))
        o1_m[m_inb] = self.wd.omega_w[w_m[m_inb]]
        o2_m[m_inb] = self.wd.omega_w[w_m[m_inb] + 1]

        x = 1.0 / (self.qd.nbzkpts * 2 * pi * self.vol)
        sigma = 0.0
        dsigma = 0.0
        # Performing frequency integration
        for o, o1, o2, sgn, s, w, n_G in zip(o_m, o1_m, o2_m,
                                             sgn_m, s_m, w_m, n_mG):

            if w >= len(self.wd.omega_w) - 1:
                continue

            C1_GG = C_swGG[s][w]
            C2_GG = C_swGG[s][w + 1]
            p = x * sgn
            myn_G = n_G[self.GaGb.myslice]

            sigma1 = p * np.dot(np.dot(myn_G, C1_GG), n_G.conj()).imag
            sigma2 = p * np.dot(np.dot(myn_G, C2_GG), n_G.conj()).imag
            sigma += ((o - o1) * sigma2 + (o2 - o) * sigma1) / (o2 - o1)
            dsigma += sgn * (sigma2 - sigma1) / (o2 - o1)

        return sigma, dsigma

    def calculate_screened_potential(self):
        """Calculates the screened potential for each q-point in the 1st BZ.
        Since many q-points are related by symmetry, the actual calculation is
        only done for q-points in the IBZ and the rest are obtained by symmetry
        transformations. Results are returned as a generator to that it is not
        necessary to store a huge matrix for each q-point in the memory."""
        # The decorator $timer('W') doesn't work for generators, do we will
        # have to manually start and stop the timer here:
        self.timer.start('W')
        if self.ite == 0:
            print('\nCalculating screened Coulomb potential', file=self.fd)
            if self.truncation is not None:
                print('Using %s truncated Coloumb potential' % self.truncation,
                      file=self.fd)

        if self.ppa:
            if self.ite == 0:
                print('Using Godby-Needs plasmon-pole approximation:',
                      file=self.fd)
                print('  Fitting energy: i*E0, E0 = %.3f Hartee' % self.E0,
                      file=self.fd)

            # use small imaginary frequency to avoid dividing by zero:
            frequencies = [1e-10j, 1j * self.E0 * Ha]

            parameters = {'eta': 0,
                          'hilbert': False,
                          'timeordered': False,
                          'frequencies': frequencies}
        else:
            if self.ite == 0:
                print('Using full frequency integration:', file=self.fd)

            parameters = {'eta': self.eta * Ha,
                          'hilbert': True,
                          'timeordered': True,
<<<<<<< HEAD
                          'frequencies': self.frequencies}
=======
                          'domega0': self.domega0 * Ha,
                          'omega2': self.omega2 * Ha }
>>>>>>> 900285ac

        self.fd.flush()

        chi0 = Chi0(self.inputcalc,
                    nbands=self.nbands,
                    ecut=self.ecut * Ha,
                    intraband=False,
                    real_space_derivatives=False,
                    txt=self.filename + '.w.txt',
                    timer=self.timer,
                    nblocks=self.blockcomm.size,
                    gate_voltage=self.gate_voltage,
                    paw_correction=self.paw_correction,
                    **parameters)

        if self.truncation == 'wigner-seitz':
            wstc = WignerSeitzTruncatedCoulomb(
                self.calc.wfs.gd.cell_cv,
                self.calc.wfs.kd.N_c,
                chi0.fd)
        else:
            wstc = None

        self.wd = chi0.wd
        print(self.wd, file=self.fd)

        htp = HilbertTransform(self.wd.omega_w, self.eta, gw=True)
        htm = HilbertTransform(self.wd.omega_w, -self.eta, gw=True)

        # Find maximum size of chi-0 matrices:
        gd = self.calc.wfs.gd
        nGmax = max(count_reciprocal_vectors(self.ecut, gd, q_c)
                    for q_c in self.qd.ibzk_kc)
        nw = len(self.wd)

        size = self.blockcomm.size

        mynGmax = (nGmax + size - 1) // size
        mynw = (nw + size - 1) // size

        # some memory sizes...
        if self.world.rank == 0:
            # A1_x, A2_x
            siz = (nw * mynGmax * nGmax +
                   max(mynw * nGmax, nw * mynGmax) * nGmax) * 16
            sizA = (nw * nGmax * nGmax + nw * nGmax * nGmax) * 16
            print('  memory estimate for chi0: local=%.2f MB, global=%.2f MB'
                  % (siz / 1024**2, sizA / 1024**2), file=self.fd)
            self.fd.flush()

        # Allocate memory in the beginning and use for all q:
        A1_x = np.empty(nw * mynGmax * nGmax, complex)
        A2_x = np.empty(max(mynw * nGmax, nw * mynGmax) * nGmax, complex)

        # Need to pause the timer in between iterations
        self.timer.stop('W')
        for iq, q_c in enumerate(self.qd.ibzk_kc):
            if iq <= self.last_q:
                continue

            thisqd = KPointDescriptor([q_c])
            pd = PWDescriptor(self.ecut, self.calc.wfs.gd, complex, thisqd)
            nG = pd.ngmax

            chi0.GaGb = GaGb(self.blockcomm, nG)

            if len(self.ecut_e) > 1:
                shape = (nw, chi0.GaGb.nGlocal, nG)
                chi0bands_wGG = A1_x[:np.prod(shape)].reshape(shape).copy()
                chi0bands_wGG[:] = 0.0

                if np.allclose(q_c, 0.0):
                    chi0bands_wxvG = np.zeros((nw, 2, 3, nG), complex)
                    chi0bands_wvv = np.zeros((nw, 3, 3), complex)
                else:
                    chi0bands_wxvG = None
                    chi0bands_wvv = None
            else:
                chi0bands_wGG = None
                chi0bands_wxvG = None
                chi0bands_wvv = None

            m1 = chi0.nocc1
            for ie, ecut in enumerate(self.ecut_e):
                self.timer.start('W')
                if self.savew:
                    wfilename = (self.filename + '.rank' +
                                 str(self.blockcomm.rank) +
                                 '.w.q%d.pckl' % iq)
                    fd = opencew(wfilename)
                if self.savew and fd is None:
                    # Read screened potential from file
                    with open(wfilename, 'rb') as fd:
                        pdi, W = pickleload(fd)
                    # We also need to initialize the PAW corrections
                    self.Q_aGii = self.initialize_paw_corrections(pdi)

                    nw = len(self.wd)
                    self.GaGb = GaGb(self.blockcomm, pdi.ngmax)
                else:
                    # First time calculation
                    if ecut == self.ecut:
                        # Nothing to cut away:
                        m2 = self.nbands
                    else:
                        m2 = int(self.vol * ecut**1.5 * 2**0.5 / 3 / pi**2)

                    pdi, W, W_GW = self.calculate_w(
                        chi0, q_c, pd, chi0bands_wGG,
                        chi0bands_wxvG, chi0bands_wvv,
                        m1, m2, ecut, htp, htm, wstc,
                        A1_x, A2_x, iq)
                    m1 = m2
                    if self.savew:
                        if self.blockcomm.size > 1:
                            thisfile = (self.filename + '.rank' +
                                        str(self.blockcomm.rank) +
                                        '.w.q%d.pckl' % iq)
                            with open(thisfile, 'wb') as fd:
                                pickle.dump((pdi, W), fd, 2)
                        else:
                            with fd:
                                pickle.dump((pdi, W), fd, 2)

                self.timer.stop('W')
                # Loop over all k-points in the BZ and find those that are
                # related to the current IBZ k-point by symmetry
                Q1 = self.qd.ibz2bz_k[iq]
                done = set()
                for Q2 in self.qd.bz2bz_ks[Q1]:
                    if Q2 >= 0 and Q2 not in done:
                        s = self.qd.sym_k[Q2]
                        self.s = s
                        self.U_cc = self.qd.symmetry.op_scc[s]
                        time_reversal = self.qd.time_reversal_k[Q2]
                        self.sign = 1 - 2 * time_reversal
                        Q_c = self.qd.bzk_kc[Q2]
                        d_c = self.sign * np.dot(self.U_cc, q_c) - Q_c
                        assert np.allclose(d_c.round(), d_c)
                        yield ie, pdi, W, Q_c, m2, W_GW
                        done.add(Q2)

                if self.restartfile is not None:
                    self.save_restart_file(iq)

    @timer('WW')
    def calculate_w(self, chi0, q_c, pd, chi0bands_wGG, chi0bands_wxvG,
                    chi0bands_wvv, m1, m2, ecut, htp, htm, wstc, A1_x, A2_x,
                    iq):
        """Calculates the screened potential for a specified q-point."""

        nw = len(self.wd)
        nG = pd.ngmax
        self.GaGb = chi0.GaGb
        shape = (nw, self.GaGb.nGlocal, nG)

        chi0.fd = self.fd
        chi0.print_chi(pd)

        chi0_wGG = np.zeros(shape, dtype=complex)
        if np.allclose(q_c, 0.0):
            chi0_wxvG = np.zeros((nw, 2, 3, nG), complex)
            chi0_wvv = np.zeros((nw, 3, 3), complex)
        else:
            chi0_wxvG = None
            chi0_wvv = None

        chi0._calculate(pd, chi0_wGG, chi0_wxvG, chi0_wvv, m1, m2,
                        range(self.nspins), extend_head=False)

        if len(self.ecut_e) > 1:
            # Add chi from previous cutoff with remaining bands
            chi0_wGG += chi0bands_wGG
            chi0bands_wGG[:] = chi0_wGG.copy()
            if np.allclose(q_c, 0.0):
                chi0_wxvG += chi0bands_wxvG
                chi0bands_wxvG[:] = chi0_wxvG.copy()
                chi0_wvv += chi0bands_wvv
                chi0bands_wvv[:] = chi0_wvv.copy()

        self.Q_aGii = chi0.Q_aGii

        # chi02_wGG = chi0_wGG.copy()
        # A1_2_x = A1_x.copy()
        # A2_2_x = A2_x.copy()

        # Old way
        # if not np.allclose(q_c, 0):
        #     self.timer.start('old non gamma')
        # else:
        #     self.timer.start('old gamma')
        pdi, W_xwGG, GW_return = self.dyson_and_W_old(
            wstc, iq, q_c, chi0,
            chi0_wvv, chi0_wxvG,
            chi0_wGG, A1_x, A2_x,
            pd, ecut, htp, htm)

        # W_xwGG = [ Wm_wGG, Wp_wGG ] !

        # if not np.allclose(q_c, 0):
        #     self.timer.stop('old non gamma')
        # else:
        #     self.timer.stop('old gamma')

        # if not np.allclose(q_c, 0):
        #     self.timer.start('new non gamma')
        #     pdi, Wm2_wGG, Wp2_wGG = self.dyson_and_W_new(wstc, iq, q_c, chi0,
        #                                                  chi0_wvv, chi0_wxvG,
        #                                                  chi02_wGG, A1_2_x,
        #                                                  A2_2_x, pd, ecut,
        #                                                  htp, htm)
        #     self.timer.stop('new non gamma')

        #     assert np.allclose(Wm_wGG, Wm2_wGG)
        #     assert np.allclose(Wp_wGG, Wp2_wGG)

        #     # For further verification, use Wm2 and Wp2 values
        #     Wm_wGG[:] = Wm2_wGG
        #     Wp_wGG[:] = Wp2_wGG

        return pdi, W_xwGG, GW_return

    def dyson_and_W_new(self, wstc, iq, q_c, chi0, chi0_wvv, chi0_wxvG,
                        chi0_WgG, A1_x, A2_x, pd, ecut, htp, htm):
        assert not self.ppa
        assert not self.do_GW_too
        assert ecut == pd.ecut
        assert self.fxc_mode == 'GW'

        assert not np.allclose(q_c, 0)

        nW = len(self.omega_w)
        nG = pd.ngmax

        from gpaw.response.wgg import Grid

        WGG = (nW, nG, nG)
        WgG_grid = Grid(
            comm=self.blockcomm,
            shape=WGG,
            cpugrid=(1, self.blockcomm.size, 1))
        assert chi0_WgG.shape == WgG_grid.myshape

        my_gslice = WgG_grid.myslice[1]

        dielectric_WgG = chi0_WgG  # XXX
        for iw, chi0_GG in enumerate(chi0_WgG):
            sqrtV_G = get_coulomb_kernel(pd,  # XXX was: pdi
                                         self.calc.wfs.kd.N_c,
                                         truncation=self.truncation,
                                         wstc=wstc)**0.5
            e_GG = np.eye(nG) - chi0_GG * sqrtV_G * sqrtV_G[:, np.newaxis]
            e_gG = e_GG[my_gslice]

            dielectric_WgG[iw, :, :] = e_gG

        wgg_grid = Grid(comm=self.blockcomm, shape=WGG)

        dielectric_wgg = wgg_grid.zeros(dtype=complex)
        WgG_grid.redistribute(wgg_grid, dielectric_WgG, dielectric_wgg)

        assert np.allclose(dielectric_wgg, dielectric_WgG)

        wgg_grid.invert_inplace(dielectric_wgg)

        wgg_grid.redistribute(WgG_grid, dielectric_wgg, dielectric_WgG)
        inveps_WgG = dielectric_WgG

        self.timer.start('Dyson eq.')

        for iw, inveps_gG in enumerate(inveps_WgG):
            inveps_gG -= np.identity(nG)[my_gslice]
            thing_GG = sqrtV_G * sqrtV_G[:, np.newaxis]
            inveps_gG *= thing_GG[my_gslice]

        W_WgG = inveps_WgG
        Wp_wGG = W_WgG.copy()
        Wm_wGG = W_WgG.copy()

        with self.timer('Hilbert transform'):
            htp(Wp_wGG)
            htm(Wm_wGG)
        self.timer.stop('Dyson eq.')
        return pd, Wm_wGG, Wp_wGG

    def dyson_and_W_old(self, wstc, iq, q_c, chi0, chi0_wvv, chi0_wxvG,
                        chi0_wGG, A1_x, A2_x, pd, ecut, htp, htm):
        nw = len(self.omega_w)
        nG = pd.ngmax

        mynw = (nw + self.blockcomm.size - 1) // self.blockcomm.size
        if self.blockcomm.size > 1:
            chi0_wGG = chi0.redistribute(chi0_wGG, A2_x)
            wa = min(self.blockcomm.rank * mynw, nw)
            wb = min(wa + mynw, nw)
        else:
            wa = 0
            wb = nw

        if ecut == pd.ecut:
            pdi = pd
            G2G = None

        elif ecut < pd.ecut:  # construct subset chi0 matrix with lower ecut
            pdi = PWDescriptor(ecut, pd.gd, dtype=pd.dtype,
                               kd=pd.kd)
            nG = pdi.ngmax
            self.GaGb = GaGb(self.blockcomm, nG)
            nw = len(self.wd)
            mynw = (nw + self.blockcomm.size - 1) // self.blockcomm.size

            G2G = PWMapping(pdi, pd).G2_G1
            chi0_wGG = chi0_wGG.take(G2G, axis=1).take(G2G, axis=2)

            if chi0_wxvG is not None:
                chi0_wxvG = chi0_wxvG.take(G2G, axis=3)

            if self.Q_aGii is not None:
                for a, Q_Gii in enumerate(self.Q_aGii):
                    self.Q_aGii[a] = Q_Gii.take(G2G, axis=0)

        if self.integrate_gamma != 0:
            if self.integrate_gamma == 2:
                reduced = True
            else:
                reduced = False
            V0, sqrtV0 = get_integrated_kernel(pdi,
                                               self.calc.wfs.kd.N_c,
                                               truncation=self.truncation,
                                               reduced=reduced,
                                               N=100)
        elif self.integrate_gamma == 0 and np.allclose(q_c, 0):
            bzvol = (2 * np.pi)**3 / self.vol / self.qd.nbzkpts
            Rq0 = (3 * bzvol / (4 * np.pi))**(1. / 3.)
            V0 = 16 * np.pi**2 * Rq0 / bzvol
            sqrtV0 = (4 * np.pi)**(1.5) * Rq0**2 / bzvol / 2

        delta_GG = np.eye(nG)

        if self.ppa:
            einv_wGG = []

        # Calculate kernel
        fv = calculate_kernel(self, nG, self.nspins, iq, G2G)[0:nG, 0:nG]
        # Generate fine grid in vicinity of gamma
        if np.allclose(q_c, 0) and len(chi0_wGG) > 0:
            kd = self.calc.wfs.kd
            N = 4
            N_c = np.array([N, N, N])
            if self.truncation is not None:
                # Only average periodic directions if trunction is used
                N_c[np.where(kd.N_c == 1)[0]] = 1
            qf_qc = monkhorst_pack(N_c) / kd.N_c
            qf_qc *= 1.0e-6
            U_scc = kd.symmetry.op_scc
            qf_qc = kd.get_ibz_q_points(qf_qc, U_scc)[0]
            weight_q = kd.q_weights
            qf_qv = 2 * np.pi * np.dot(qf_qc, pd.gd.icell_cv)
            a_wq = np.sum([chi0_vq * qf_qv.T
                           for chi0_vq in
                           np.dot(chi0_wvv[wa:wb], qf_qv.T)], axis=1)
            a0_qwG = np.dot(qf_qv, chi0_wxvG[wa:wb, 0])
            a1_qwG = np.dot(qf_qv, chi0_wxvG[wa:wb, 1])

        self.timer.start('Dyson eq.')
        # Calculate W and store it in chi0_wGG ndarray:
        if self.do_GW_too:
            chi0_GW_wGG = chi0_wGG.copy()
        else:
            chi0_GW_wGG = [0]

        def get_sqrtV_G(N_c, q_v=None):
            return get_coulomb_kernel(
                pdi,
                N_c,
                truncation=self.truncation,
                wstc=wstc,
                q_v=q_v)**0.5

        for iw, [chi0_GG, chi0_GW_GG] in enumerate(
            zip(chi0_wGG,
                itertools.cycle(chi0_GW_wGG))):
            if np.allclose(q_c, 0):
                einv_GG = np.zeros((nG, nG), complex)
                if self.do_GW_too:
                    einv_GW_GG = np.zeros((nG, nG), complex)
                for iqf in range(len(qf_qv)):
                    chi0_GG[0] = a0_qwG[iqf, iw]
                    chi0_GG[:, 0] = a1_qwG[iqf, iw]
                    chi0_GG[0, 0] = a_wq[iw, iqf]
                    if self.do_GW_too:
                        chi0_GW_GG[0] = a0_qwG[iqf, iw]
                        chi0_GW_GG[:, 0] = a1_qwG[iqf, iw]
                        chi0_GW_GG[0, 0] = a_wq[iw, iqf]

                    sqrtV_G = get_sqrtV_G(kd.N_c, q_v=qf_qv[iqf])

                    dfc = DielectricFunctionCalculator(
                        sqrtV_G, chi0_GG, mode=self.fxc_mode, fv_GG=fv)
                    einv_GG += dfc.get_einv_GG() * weight_q[iqf]

                    if self.do_GW_too:
                        gw_dfc = DielectricFunctionCalculator(
                            sqrtV_G, chi0_GW_GG, mode='GW')
                        einv_GW_GG += gw_dfc.get_einv_GG() * weight_q[iqf]

            else:
                sqrtV_G = get_sqrtV_G(self.calc.wfs.kd.N_c)

                dfc = DielectricFunctionCalculator(
                    sqrtV_G, chi0_GG, mode=self.fxc_mode, fv_GG=fv)
                einv_GG = dfc.get_einv_GG()

                if self.do_GW_too:
                    gw_dfc = DielectricFunctionCalculator(
                        sqrtV_G, chi0_GW_GG, mode='GW')
                    einv_GW_GG = gw_dfc.get_einv_GG()

            if self.ppa:
                einv_wGG.append(einv_GG - delta_GG)
            else:
                W_GG = chi0_GG
                W_GG[:] = (einv_GG - delta_GG) * (sqrtV_G *
                                                  sqrtV_G[:, np.newaxis])

                if self.do_GW_too:
                    W_GW_GG = chi0_GW_GG
                    W_GW_GG[:] = ((einv_GW_GG - delta_GG) *
                                  sqrtV_G * sqrtV_G[:, np.newaxis])

                if self.ac and np.allclose(q_c, 0):
                    if iw == 0:
                        print_ac = True
                    else:
                        print_ac = False
                    self.add_q0_correction(pdi, W_GG, einv_GG,
                                           chi0_wxvG[wa + iw],
                                           chi0_wvv[wa + iw],
                                           sqrtV_G,
                                           print_ac=print_ac)
                    if self.do_GW_too:
                        self.add_q0_correction(pdi, W_GW_GG, einv_GW_GG,
                                               chi0_wxvG[wa + iw],
                                               chi0_wvv[wa + iw],
                                               sqrtV_G,
                                               print_ac=print_ac)
                elif np.allclose(q_c, 0) or self.integrate_gamma != 0:
                    W_GG[0, 0] = (einv_GG[0, 0] - 1.0) * V0
                    W_GG[0, 1:] = einv_GG[0, 1:] * sqrtV_G[1:] * sqrtV0
                    W_GG[1:, 0] = einv_GG[1:, 0] * sqrtV0 * sqrtV_G[1:]
                    if self.do_GW_too:
                        W_GW_GG[0, 0] = (einv_GW_GG[0, 0] - 1.0) * V0
                        W_GW_GG[0, 1:] = (einv_GW_GG[0, 1:] *
                                          sqrtV_G[1:] * sqrtV0)
                        W_GW_GG[1:, 0] = (einv_GW_GG[1:, 0] *
                                          sqrtV0 * sqrtV_G[1:])

        if self.ppa:
            omegat_GG = self.E0 * np.sqrt(einv_wGG[1] /
                                          (einv_wGG[0] - einv_wGG[1]))
            R_GG = -0.5 * omegat_GG * einv_wGG[0]
            W_GG = pi * R_GG * sqrtV_G * sqrtV_G[:, np.newaxis]
            if np.allclose(q_c, 0) or self.integrate_gamma != 0:
                W_GG[0, 0] = pi * R_GG[0, 0] * V0
                W_GG[0, 1:] = pi * R_GG[0, 1:] * sqrtV_G[1:] * sqrtV0
                W_GG[1:, 0] = pi * R_GG[1:, 0] * sqrtV0 * sqrtV_G[1:]

            self.timer.stop('Dyson eq.')
            return pdi, [W_GG, omegat_GG], None

        if self.do_GW_too:
            A1_GW_x = A1_x.copy()
            A2_GW_x = A2_x.copy()

        if self.blockcomm.size > 1:
            Wm_wGG = chi0.redistribute(chi0_wGG, A1_x)
        else:
            Wm_wGG = chi0_wGG

        Wp_wGG = A2_x[:Wm_wGG.size].reshape(Wm_wGG.shape)
        Wp_wGG[:] = Wm_wGG

        with self.timer('Hilbert transform'):
            htp(Wp_wGG)
            htm(Wm_wGG)

            if self.do_GW_too:
                if self.blockcomm.size > 1:
                    Wm_GW_wGG = chi0.redistribute(chi0_GW_wGG, A1_GW_x)
                else:
                    Wm_GW_wGG = chi0_GW_wGG

                Wp_GW_wGG = A2_GW_x[:Wm_GW_wGG.size].reshape(Wm_GW_wGG.shape)
                Wp_GW_wGG[:] = Wm_GW_wGG

                htp(Wp_GW_wGG)
                htm(Wm_GW_wGG)
                GW_return = [Wp_GW_wGG, Wm_GW_wGG]
            else:
                GW_return = None

        self.timer.stop('Dyson eq.')
        return pdi, [ Wp_wGG, Wm_wGG ], GW_return

    @timer('Kohn-Sham XC-contribution')
    def calculate_ks_xc_contribution(self):
        name = self.filename + '.vxc.npy'
        fd, self.vxc_skn = self.read_contribution(name)
        if self.vxc_skn is None:
            print('Calculating Kohn-Sham XC contribution', file=self.fd)
            vxc_skn = vxc(self.calc, self.calc.hamiltonian.xc) / Ha
            n1, n2 = self.bands
            self.vxc_skn = vxc_skn[:, self.kpts, n1:n2]
            np.save(fd, self.vxc_skn)
            fd.close()

    @timer('EXX')
    def calculate_exact_exchange(self):
        name = self.filename + '.exx.npy'
        fd, self.exx_skn = self.read_contribution(name)
        if self.exx_skn is None:
            print('Calculating EXX contribution', file=self.fd)
            exx = EXX(self.calc, kpts=self.kpts, bands=self.bands,
                      txt=self.filename + '.exx.txt', timer=self.timer)
            exx.calculate()
            self.exx_skn = exx.get_eigenvalue_contributions() / Ha
            np.save(fd, self.exx_skn)
            fd.close()

    def read_contribution(self, filename):
        fd = opencew(filename)  # create, exclusive, write
        if fd is not None:
            # File was not there: nothing to read
            return fd, None

        try:
            with open(filename, 'rb') as fd:
                x_skn = np.load(fd)
        except IOError:
            print('Removing broken file:', filename, file=self.fd)
        else:
            print('Read:', filename, file=self.fd)
            if x_skn.shape == self.shape:
                return None, x_skn
            print('Removing bad file (wrong shape of array):', filename,
                  file=self.fd)

        if self.world.rank == 0:
            os.remove(filename)

        return opencew(filename), None

    def print_results(self, results):
        description = ['f:      Occupation numbers',
                       'eps:     KS-eigenvalues [eV]',
                       'vxc:     KS vxc [eV]',
                       'exx:     Exact exchange [eV]',
                       'sigma:   Self-energies [eV]',
                       'dsigma:  Self-energy derivatives',
                       'Z:       Renormalization factors',
                       'qp:      QP-energies [eV]']

        print('\nResults:', file=self.fd)
        for line in description:
            print(line, file=self.fd)

        b1, b2 = self.bands
        names = [line.split(':', 1)[0] for line in description]
        ibzk_kc = self.calc.wfs.kd.ibzk_kc
        for s in range(self.calc.wfs.nspins):
            for i, ik in enumerate(self.kpts):
                print('\nk-point ' +
                      '{0} ({1}): ({2:.3f}, {3:.3f}, {4:.3f})'.format(
                          i, ik, *ibzk_kc[ik]) + '                ' +
                      self.fxc_mode, file=self.fd)
                print('band' +
                      ''.join('{0:>8}'.format(name) for name in names),
                      file=self.fd)
                for n in range(b2 - b1):
                    print('{0:4}'.format(n + b1) +
                          ''.join('{0:8.3f}'.format(results[name][s, i, n])
                                  for name in names),
                          file=self.fd)
                if self.do_GW_too:
                    print(' ' * 67 + 'GW', file=self.fd)
                    for n in range(b2 - b1):
                        print('{0:4}'.format(n + b1) +
                              ''.join('{0:8.3f}'
                                      .format(self.results_GW[name][s, i, n])
                                      for name in names),
                              file=self.fd)

        self.timer.write(self.fd)

    @timer('PPA-Sigma')
    def calculate_sigma_ppa(self, n_mG, deps_m, f_m, W):
        W_GG, omegat_GG = W

        sigma = 0.0
        dsigma = 0.0

        # init variables (is this necessary?)
        nG = n_mG.shape[1]
        deps_GG = np.empty((nG, nG))
        sign_GG = np.empty((nG, nG))
        x1_GG = np.empty((nG, nG))
        x2_GG = np.empty((nG, nG))
        x3_GG = np.empty((nG, nG))
        x4_GG = np.empty((nG, nG))
        x_GG = np.empty((nG, nG))
        dx_GG = np.empty((nG, nG))
        nW_G = np.empty(nG)
        for m in range(np.shape(n_mG)[0]):
            deps_GG = deps_m[m]
            sign_GG = 2 * f_m[m] - 1
            x1_GG = 1 / (deps_GG + omegat_GG - 1j * self.eta)
            x2_GG = 1 / (deps_GG - omegat_GG + 1j * self.eta)
            x3_GG = 1 / (deps_GG + omegat_GG - 1j * self.eta * sign_GG)
            x4_GG = 1 / (deps_GG - omegat_GG - 1j * self.eta * sign_GG)
            x_GG = W_GG * (sign_GG * (x1_GG - x2_GG) + x3_GG + x4_GG)
            dx_GG = W_GG * (sign_GG * (x1_GG**2 - x2_GG**2) +
                            x3_GG**2 + x4_GG**2)
            nW_G = np.dot(n_mG[m], x_GG)
            sigma += np.vdot(n_mG[m], nW_G).real
            nW_G = np.dot(n_mG[m], dx_GG)
            dsigma -= np.vdot(n_mG[m], nW_G).real

        x = 1 / (self.qd.nbzkpts * 2 * pi * self.vol)
        return x * sigma, x * dsigma

    def save_restart_file(self, nQ):
        sigma_eskn_write = self.sigma_eskn.copy()
        dsigma_eskn_write = self.dsigma_eskn.copy()
        self.world.sum(sigma_eskn_write)
        self.world.sum(dsigma_eskn_write)
        data = {'last_q': nQ,
                'sigma_eskn': sigma_eskn_write + self.previous_sigma,
                'dsigma_eskn': dsigma_eskn_write + self.previous_dsigma,
                'kpts': self.kpts,
                'bands': self.bands,
                'nbands': self.nbands,
                'ecut_e': self.ecut_e,
                'domega0': self.domega0,
                'omega2': self.omega2,
                'integrate_gamma': self.integrate_gamma}

        if self.world.rank == 0:
            with open(self.restartfile + '.sigma.pckl', 'wb') as fd:
                pickle.dump(data, fd, 2)

    def load_restart_file(self):
        try:
            with open(self.restartfile + '.sigma.pckl', 'rb') as fd:
                data = pickleload(fd)
        except IOError:
            return False
        else:
            if (data['kpts'] == self.kpts and
                data['bands'] == self.bands and
                data['nbands'] == self.nbands and
                (data['ecut_e'] == self.ecut_e).all and
                data['domega0'] == self.domega0 and
                data['omega2'] == self.omega2 and
                data['integrate_gamma'] == self.integrate_gamma):
                self.last_q = data['last_q']
                self.previous_sigma = data['sigma_eskn']
                self.previous_dsigma = data['dsigma_eskn']
                return True
            else:
                raise ValueError(
                    'Restart file not compatible with parameters used in '
                    'current calculation. Check kpts, bands, nbands, ecut, '
                    'domega0, omega2, integrate_gamma.')

    def extrapolate_ecut(self):
        # Do linear fit of selfenergy vs. inverse of number of plane waves
        # to extrapolate to infinite number of plane waves
        from scipy.stats import linregress
        print('', file=self.fd)
        print('Extrapolating selfenergy to infinite energy cutoff:',
              file=self.fd)
        print('  Performing linear fit to %d points' % len(self.ecut_e),
              file=self.fd)
        self.sigr2_skn = np.zeros(self.shape)
        self.dsigr2_skn = np.zeros(self.shape)
        self.sigma_skn = np.zeros(self.shape)
        self.dsigma_skn = np.zeros(self.shape)
        invN_i = self.ecut_e**(-3. / 2)
        for m in range(np.product(self.shape)):
            s, k, n = np.unravel_index(m, self.shape)

            slope, intercept, r_value, p_value, std_err = \
                linregress(invN_i, self.sigma_eskn[:, s, k, n])

            self.sigr2_skn[s, k, n] = r_value**2
            self.sigma_skn[s, k, n] = intercept

            slope, intercept, r_value, p_value, std_err = \
                linregress(invN_i, self.dsigma_eskn[:, s, k, n])

            self.dsigr2_skn[s, k, n] = r_value**2
            self.dsigma_skn[s, k, n] = intercept

        if np.any(self.sigr2_skn < 0.9) or np.any(self.dsigr2_skn < 0.9):
            print('  Warning: Bad quality of linear fit for some (n,k). ',
                  file=self.fd)
            print('           Higher cutoff might be necesarry.', file=self.fd)

        print('  Minimum R^2 = %1.4f. (R^2 Should be close to 1)' %
              min(np.min(self.sigr2_skn), np.min(self.dsigr2_skn)),
              file=self.fd)

        if self.do_GW_too:
            self.sigr2_GW_skn = np.zeros(self.shape)
            self.dsigr2_GW_skn = np.zeros(self.shape)
            self.sigma_GW_skn = np.zeros(self.shape)
            self.dsigma_GW_skn = np.zeros(self.shape)
            invN_i = self.ecut_e**(-3. / 2)
            for m in range(np.product(self.shape)):
                s, k, n = np.unravel_index(m, self.shape)

                slope, intercept, r_value, p_value, std_err = \
                    linregress(invN_i, self.sigma_GW_eskn[:, s, k, n])

                self.sigr2_GW_skn[s, k, n] = r_value**2
                self.sigma_GW_skn[s, k, n] = intercept

                slope, intercept, r_value, p_value, std_err = \
                    linregress(invN_i, self.dsigma_GW_eskn[:, s, k, n])

                self.dsigr2_GW_skn[s, k, n] = r_value**2
                self.dsigma_GW_skn[s, k, n] = intercept

            if np.any(self.sigr2_GW_skn < 0.9) or np.any(self.dsigr2_GW_skn <
                                                         0.9):
                print('  GW calculation. Warning: Bad quality of linear fit '
                      'for some (n,k). ',
                      file=self.fd)
                print('           Higher cutoff might be necesarry.',
                      file=self.fd)

            print('  Minimum R^2 = %1.4f. (R^2 Should be close to 1)' %
                  min(np.min(self.sigr2_GW_skn), np.min(self.dsigr2_GW_skn)),
                  file=self.fd)

    def add_q0_correction(self, pd, W_GG, einv_GG, chi0_xvG, chi0_vv,
                          sqrtV_G, print_ac=False):
        from ase.dft import monkhorst_pack
        self.cell_cv = self.calc.wfs.gd.cell_cv
        self.qpts_qc = self.calc.wfs.kd.bzk_kc
        self.weight_q = 1.0 * np.ones(len(self.qpts_qc)) / len(self.qpts_qc)
        L = self.cell_cv[2, 2]
        vc_G0 = sqrtV_G[1:]**2

        B_GG = einv_GG[1:, 1:]
        u_v0G = vc_G0[np.newaxis, :]**0.5 * chi0_xvG[0, :, 1:]
        u_vG0 = vc_G0[np.newaxis, :]**0.5 * chi0_xvG[1, :, 1:]
        U_vv = -chi0_vv
        a_v0G = -np.dot(u_v0G, B_GG)
        a_vG0 = -np.dot(u_vG0, B_GG.T)
        A_vv = U_vv - np.dot(a_v0G, u_vG0.T)
        S_v0G = a_v0G
        S_vG0 = a_vG0
        L_vv = A_vv

        # Get necessary G vectors.
        G_Gv = pd.get_reciprocal_vectors()[1:]
        G_Gv += np.array([1e-14, 1e-14, 0])
        G2_G = np.sum(G_Gv**2, axis=1)
        Gpar_G = np.sum(G_Gv[:, 0:2]**2, axis=1)**0.5

        # Generate numerical q-point grid
        rcell_cv = 2 * pi * np.linalg.inv(self.cell_cv).T
        N_c = self.qd.N_c

        iq = np.argmin(np.sum(self.qpts_qc**2, axis=1))
        assert np.allclose(self.qpts_qc[iq], 0)
        q0cell_cv = np.array([1, 1, 1])**0.5 * rcell_cv / N_c
        q0vol = abs(np.linalg.det(q0cell_cv))

        x0density = self.x0density
        q0density = 2. / L * x0density
        npts_c = np.ceil(np.sum(q0cell_cv**2, axis=1)**0.5 /
                         q0density).astype(int)
        npts_c[2] = 1
        npts_c += (npts_c + 1) % 2
        if print_ac:
            print('Applying analytical 2D correction to W:',
                  file=self.fd)
            print('    Evaluating Gamma point contribution to W on a ' +
                  '%dx%dx%d grid' % tuple(npts_c), file=self.fd)

        qpts_qc = monkhorst_pack(npts_c)
        qgamma = np.argmin(np.sum(qpts_qc**2, axis=1))

        qpts_qv = np.dot(qpts_qc, q0cell_cv)
        qpts_q = np.sum(qpts_qv**2, axis=1)**0.5
        qpts_q[qgamma] = 1e-14
        qdir_qv = qpts_qv / qpts_q[:, np.newaxis]
        qdir_qvv = qdir_qv[:, :, np.newaxis] * qdir_qv[:, np.newaxis, :]
        nq = len(qpts_qc)
        q0area = q0vol / q0cell_cv[2, 2]
        dq0 = q0area / nq
        dq0rad = (dq0 / pi)**0.5
        R = L / 2.
        x0area = q0area * R**2
        dx0rad = dq0rad * R

        exp_q = 4 * pi * (1 - np.exp(-qpts_q * R))
        dv_G = ((pi * L * G2_G * np.exp(-Gpar_G * R) * np.cos(G_Gv[:, 2] * R) -
                 4 * pi * Gpar_G * (1 - np.exp(-Gpar_G * R) *
                                    np.cos(G_Gv[:, 2] * R))) /
                (G2_G**1.5 * Gpar_G *
                 (4 * pi * (1 - np.exp(-Gpar_G * R) *
                            np.cos(G_Gv[:, 2] * R)))**0.5))

        dv_Gv = dv_G[:, np.newaxis] * G_Gv

        # Add corrections
        W_GG[:, 0] = 0.0
        W_GG[0, :] = 0.0

        A_q = np.sum(qdir_qv * np.dot(qdir_qv, L_vv), axis=1)
        frac_q = 1. / (1 + exp_q * A_q)

        # HEAD:
        w00_q = -(exp_q / qpts_q)**2 * A_q * frac_q
        w00_q[qgamma] = 0.0
        W_GG[0, 0] = w00_q.sum() / nq
        Axy = 0.5 * (L_vv[0, 0] + L_vv[1, 1])  # in-plane average
        a0 = 4 * pi * Axy + 1

        W_GG[0, 0] += -((a0 * dx0rad - np.log(a0 * dx0rad + 1)) /
                        a0**2 / x0area * 2 * np.pi * (2 * pi * L)**2 * Axy)

        # WINGS:
        u_q = -exp_q / qpts_q * frac_q
        W_GG[1:, 0] = 1. / nq * np.dot(
            np.sum(qdir_qv * u_q[:, np.newaxis], axis=0),
            S_vG0 * sqrtV_G[np.newaxis, 1:])

        W_GG[0, 1:] = 1. / nq * np.dot(
            np.sum(qdir_qv * u_q[:, np.newaxis], axis=0),
            S_v0G * sqrtV_G[np.newaxis, 1:])

        # BODY:
        # Constant corrections:
        W_GG[1:, 1:] += 1. / nq * sqrtV_G[1:, None] * sqrtV_G[None, 1:] * \
            np.tensordot(S_v0G, np.dot(S_vG0.T,
                                       np.sum(-qdir_qvv *
                                              exp_q[:, None, None] *
                                              frac_q[:, None, None],
                                              axis=0)), axes=(0, 1))
        u_vvv = np.tensordot(u_q[:, None] * qpts_qv, qdir_qvv, axes=(0, 0))
        # Gradient corrections:
        W_GG[1:, 1:] += 1. / nq * np.sum(
            dv_Gv[:, :, None] * np.tensordot(
                S_v0G, np.tensordot(u_vvv, S_vG0 * sqrtV_G[None, 1:],
                                    axes=(2, 0)), axes=(0, 1)), axis=1)

    def update_energies(self, mixing):
        """Updates the energies of the calculator with the quasi-particle
        energies."""
        shifts_skn = np.zeros(self.shape)
        na, nb = self.bands
        i1 = len(self.qp_iskn) - 2
        i2 = i1 + 1
        if i1 < 0:
            i1 = 0

        for kpt in self.calc.wfs.kpt_u:
            s = kpt.s
            if kpt.k in self.kpts:
                ik = self.kpts.index(kpt.k)
                eps1_n = self.mixer(self.qp_iskn[i1, s, ik],
                                    self.qp_iskn[i2, s, ik],
                                    mixing)
                kpt.eps_n[na:nb] = eps1_n
                """
                Should we do something smart with the bands outside the
                interval?
                Here we shift the unoccupied bands not included by the average
                change of the top-most band and the occupied by the
                bottom-most band included
                """
                shifts_skn[s, ik] = (eps1_n - self.eps0_skn[s, kpt.k, na:nb])

        for kpt in self.calc.wfs.kpt_u:
            s = kpt.s
            if kpt.k in self.kpts:
                ik = self.kpts.index(kpt.k)
                kpt.eps_n[:na] = (self.eps0_skn[s, kpt.k, :na] +
                                  np.mean(shifts_skn[s, :, 0]))
                kpt.eps_n[nb:] = (self.eps0_skn[s, kpt.k, nb:] +
                                  np.mean(shifts_skn[s, :, -1]))
            else:
                """
                kpt.eps_n[:na] = (self.eps0_skn[s, kpt.k, :na] +
                                  np.mean(shifts_skn[s, :, 0]))
                kpt.eps_n[na:nb] = (self.eps0_skn[s, kpt.k, na:nb] +
                                    np.mean(shifts_skn[s, :], axis=0))
                kpt.eps_n[nb:] = (self.eps0_skn[s, kpt.k, nb:] +
                                  np.mean(shifts_skn[s, :, -1]))
                """

    def mixer(self, e0_skn, e1_skn, mixing=1.0):
        """Mix energies."""
        return e0_skn + mixing * (e1_skn - e0_skn)<|MERGE_RESOLUTION|>--- conflicted
+++ resolved
@@ -39,14 +39,10 @@
                  av_scheme=None, Eg=None,
                  truncation=None, integrate_gamma=0,
                  ecut=150.0, eta=0.1, E0=1.0 * Ha,
-<<<<<<< HEAD
                  frequencies=None,
                  domega0=None,  # deprecated
                  omega2=None,  # deprecated
                  q0_correction=False,
-=======
-                 domega0=0.025, omega2=10.0, q0_correction=False,
->>>>>>> 900285ac
                  anisotropy_correction=None,
                  nblocks=1, savew=False, savepckl=True,
                  maxiter=1, method='G0W0', mixing=0.2,
@@ -269,15 +265,10 @@
         self.integrate_gamma = integrate_gamma
         self.eta = eta / Ha
         self.E0 = E0 / Ha
-<<<<<<< HEAD
 
         self.frequencies = frequencies
         self.wd = None
 
-=======
-        self.domega0 = domega0 / Ha
-        self.omega2 = omega2 / Ha
->>>>>>> 900285ac
         if anisotropy_correction is not None:
             self.ac = anisotropy_correction
             warnings.warn('anisotropy_correction changed name to '
@@ -754,12 +745,7 @@
             parameters = {'eta': self.eta * Ha,
                           'hilbert': True,
                           'timeordered': True,
-<<<<<<< HEAD
                           'frequencies': self.frequencies}
-=======
-                          'domega0': self.domega0 * Ha,
-                          'omega2': self.omega2 * Ha }
->>>>>>> 900285ac
 
         self.fd.flush()
 
