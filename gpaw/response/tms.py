--- conflicted
+++ resolved
@@ -26,14 +26,6 @@
         """Calculates the spatially averaged (macroscopic) component of the
         transverse magnetic susceptibility and writes it to a file.
         
-<<<<<<< HEAD
-        hilbert = False
-        disable_point_group = True
-        disable_time_reversal = True
-        loc = locals().copy()
-        loc.pop('self')
-        DielectricFunction.__init__(self, **loc)
-=======
         Parameters
         ----------
         spincomponent : str
@@ -154,6 +146,5 @@
     # Broadcast found rescaling
     world.broadcast(fxcsbuf, rgs)
     fxcs = fxcsbuf[0]
->>>>>>> b65d1b47
 
     return fxcs