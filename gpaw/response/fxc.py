# -*- coding: utf-8
"""This module calculates XC kernels for response function calculations.
"""
from __future__ import print_function

import numpy as np

from ase.utils.timing import Timer
from ase.units import Ha

from gpaw.io.tar import Reader
from gpaw.response.kxc import AdiabaticSusceptibilityFXC
from gpaw.response.tms import find_goldstone_scaling


def get_xc_kernel(pd, chi0, functional='ALDA', kernel='density',
                  rshelmax=-1, rshewmin=None,
                  chi0_wGG=None,
                  fxc_scaling=None,
                  density_cut=None,
                  spinpol_cut=None):
    """
    Factory function that calls the relevant functions below
    """

    if kernel == 'density':
        return get_density_xc_kernel(pd, chi0, functional=functional,
                                     rshelmax=rshelmax, rshewmin=rshewmin,
                                     chi0_wGG=chi0_wGG,
                                     density_cut=density_cut)
    elif kernel in ['+-', '-+']:
        # Currently only collinear adiabatic xc kernels are implemented
        # for which the +- and -+ kernels are the same
        return get_transverse_xc_kernel(pd, chi0, functional=functional,
                                        rshelmax=rshelmax, rshewmin=rshewmin,
                                        chi0_wGG=chi0_wGG,
                                        fxc_scaling=fxc_scaling,
                                        density_cut=density_cut,
                                        spinpol_cut=spinpol_cut)
    else:
        raise ValueError('%s kernels not implemented' % kernel)


def get_density_xc_kernel(pd, chi0, functional='ALDA',
                          rshelmax=-1, rshewmin=None,
                          chi0_wGG=None,
                          density_cut=None):
    """
    Density-density xc kernels
    Factory function that calls the relevant functions below
    """

    calc = chi0.calc
    fd = chi0.fd
    nspins = len(calc.density.nt_sG)
    assert nspins == 1

    if functional[0] == 'A':
        # Standard adiabatic kernel
        print('Calculating %s kernel' % functional, file=fd)
        Kcalc = AdiabaticSusceptibilityFXC(calc, functional,
                                           world=chi0.world, txt=fd,
                                           timer=chi0.timer,
                                           rshelmax=rshelmax,
                                           rshewmin=rshewmin,
                                           density_cut=density_cut)
        Kxc_GG = Kcalc('00', pd)
        if pd.kd.gamma:
            Kxc_GG[0, :] = 0.0
            Kxc_GG[:, 0] = 0.0
        Kxc_sGG = np.array([Kxc_GG])
    elif functional[0] == 'r':
        # Renormalized kernel
        print('Calculating %s kernel' % functional, file=fd)
        Kxc_sGG = calculate_renormalized_kernel(pd, calc, functional, fd, density_cut=density_cut)
    elif functional[:2] == 'LR':
        print('Calculating LR kernel with alpha = %s' % functional[2:],
              file=fd)
        Kxc_sGG = calculate_lr_kernel(pd, calc, alpha=float(functional[2:]))
    elif functional == 'DM':
        print('Calculating DM kernel', file=fd)
        Kxc_sGG = calculate_dm_kernel(pd, calc)
    elif functional == 'Bootstrap':
        print('Calculating Bootstrap kernel', file=fd)
        Kxc_sGG = get_bootstrap_kernel(pd, chi0, chi0_wGG, fd)
    else:
        raise ValueError('density-density %s kernel not'
                         + ' implemented' % functional)

    return Kxc_sGG[0]


def get_transverse_xc_kernel(pd, chi0, functional='ALDA_x',
                             rshelmax=-1, rshewmin=None,
                             chi0_wGG=None,
                             fxc_scaling=None,
                             density_cut=None,
                             spinpol_cut=None):
    """ +-/-+ xc kernels
    Currently only collinear ALDA kernels are implemented
    Factory function that calls the relevant functions below
    """

    calc = chi0.calc
    fd = chi0.fd
    nspins = len(calc.density.nt_sG)
    assert nspins == 2

    if functional in ['ALDA_x', 'ALDA_X', 'ALDA']:
        # Adiabatic kernel
        print("Calculating transverse %s kernel" % functional, file=fd)
        Kcalc = AdiabaticSusceptibilityFXC(calc, functional,
                                           world=chi0.world, txt=fd,
                                           timer=chi0.timer,
                                           rshelmax=rshelmax,
                                           rshewmin=rshewmin,
                                           density_cut=density_cut,
                                           spinpol_cut=spinpol_cut)
    else:
        raise ValueError("%s spin kernel not implemented" % functional)

    Kxc_GG = Kcalc('+-', pd)

    if fxc_scaling is not None:
        assert isinstance(fxc_scaling[0], bool)
        if fxc_scaling[0]:
            if fxc_scaling[1] is None:
                assert pd.kd.gamma
                print('Finding rescaling of kernel to fulfill the '
                      'Goldstone theorem', file=chi0.fd)
                fxc_scaling[1] = find_goldstone_scaling(chi0.omega_w,
                                                        -chi0_wGG, Kxc_GG,
                                                        world=chi0.world)

            assert isinstance(fxc_scaling[1], float)
            Kxc_GG *= fxc_scaling[1]

    return Kxc_GG


<<<<<<< HEAD
def find_Goldstone_scaling(pd, chi0, chi0_wGG, Kxc_GG):
    """ Find a scaling of the kernel to move the magnon peak to omeaga=0. """
    # q should be gamma - scale to hit Goldstone
    assert pd.kd.gamma

    fd = chi0.fd
    omega_w = chi0.omega_w
    wgs = np.abs(omega_w).argmin()

    if not np.allclose(omega_w[wgs], 0., rtol=1.e-8):
        raise ValueError("Frequency grid needs to include"
                         + " omega=0. to allow Goldstone scaling")

    fxcs = 1.
    print("Finding rescaling of kernel to fulfill the Goldstone theorem",
          file=fd)

    world = chi0.world
    # Only one rank, rgs, has omega=0 and finds rescaling
    nw = len(omega_w)
    mynw = (nw + world.size - 1) // world.size
    rgs, mywgs = wgs // mynw, wgs % mynw
    fxcsbuf = np.empty(1, dtype=float)
    if world.rank == rgs:
        chi0_GG = chi0_wGG[mywgs]
        chi_GG = np.dot(np.linalg.inv(np.eye(len(chi0_GG)) -
                                      np.dot(chi0_GG, Kxc_GG * fxcs)),
                        chi0_GG)
        # Scale so that kappaM=0 in the static limit (omega=0)
        kappaM = (chi0_GG[0, 0] / chi_GG[0, 0]).real
        # If kappaM > 0, increase scaling (recall: kappaM ~ 1 - Kxc Re{chi_0})
        scaling_incr = 0.1 * np.sign(kappaM)
        while abs(kappaM) > 1.e-7 and abs(scaling_incr) > 1.e-7:
            fxcs += scaling_incr
            if fxcs <= 0.0 or fxcs >= 10.:
                raise Exception('Found an invalid fxc_scaling of %.4f' % fxcs)

            chi_GG = np.dot(np.linalg.inv(np.eye(len(chi0_GG)) -
                                          np.dot(chi0_GG, Kxc_GG * fxcs)),
                            chi0_GG)
            kappaM = (chi0_GG[0, 0] / chi_GG[0, 0]).real

            # If kappaM changes sign, change sign and refine increment
            if np.sign(kappaM) != np.sign(scaling_incr):
                scaling_incr *= -0.2
        fxcsbuf[:] = fxcs

    # Broadcast found rescaling
    world.broadcast(fxcsbuf, rgs)
    fxcs = fxcsbuf[0]

    return fxcs


class AdiabaticKernelCalculator:
    """ Adiabatic kernels with PAW """

    def __init__(self, fd, world, rshe=0.99, ecut=None):
        """
        rshe : float or None
            Expand kernel in real spherical harmonics inside augmentation
            spheres. If None, the kernel will be calculated without
            augmentation. The value of rshe (0<rshe<1) sets a convergence
            criteria for the expansion in real spherical harmonics.
        """

        self.fd = fd
        self.world = world
        self.ecut = ecut

        self.permitted_functionals = []
        self.functional = None

        self.rshe = rshe is not None

        if self.rshe:
            self.rshecc = rshe
            self.dfSns_g = None
            self.dfSns_gL = None
            self.dfmask_g = None
            self.rsheconvmin = None

            self.rsheL_M = None

    def __call__(self, pd, calc, functional):
        assert functional in self.permitted_functionals
        self.functional = functional
        add_fxc = self.add_fxc  # class methods not within the scope of call

        vol = pd.gd.volume
        npw = pd.ngmax

        if self.rshe:
            nt_sG = calc.density.nt_sG
            gd, lpd = pd.gd, pd

            print("\tCalculating fxc on real space grid using smooth density",
                  file=self.fd)
            fxc_G = np.zeros(np.shape(nt_sG[0]))
            add_fxc(gd, nt_sG, fxc_G)
        else:
            print("\tFinding all-electron density", file=self.fd)
            n_sG, gd = calc.density.get_all_electron_density(atoms=calc.atoms,
                                                             gridrefinement=1)
            qd = pd.kd
            lpd = PWDescriptor(self.ecut, gd, complex, qd,
                               gammacentered=pd.gammacentered)

            print("\tCalculating fxc on real space grid using"
                  + " all-electron density", file=self.fd)
            fxc_G = np.zeros(np.shape(n_sG[0]))
            add_fxc(gd, n_sG, fxc_G)

        print("\tFourier transforming into reciprocal space", file=self.fd)
        nG = gd.N_c
        nG0 = nG[0] * nG[1] * nG[2]

        tmp_g = np.fft.fftn(fxc_G) * vol / nG0

        Kxc_GG = np.zeros((npw, npw), dtype=complex)
        for iG, iQ in enumerate(lpd.Q_qG[0]):
            iQ_c = (np.unravel_index(iQ, nG) + nG // 2) % nG - nG // 2
            for jG, jQ in enumerate(lpd.Q_qG[0]):
                jQ_c = (np.unravel_index(jQ, nG) + nG // 2) % nG - nG // 2
                ijQ_c = (iQ_c - jQ_c)
                if (abs(ijQ_c) < nG // 2).all():
                    Kxc_GG[iG, jG] = tmp_g[tuple(ijQ_c)]

        if self.rshe:
            print("\tCalculating PAW corrections to the kernel", file=self.fd)

            G_Gv = pd.get_reciprocal_vectors()
            R_av = calc.atoms.positions / Bohr
            setups = calc.wfs.setups
            D_asp = calc.density.D_asp

            KxcPAW_GG = np.zeros_like(Kxc_GG)

            # Distribute correction and find dG
            nGpr = (npw + self.world.size - 1) // self.world.size
            Ga = min(self.world.rank * nGpr, npw)
            Gb = min(Ga + nGpr, npw)
            myG_G = range(Ga, Gb)
            dG_GGv = np.zeros((len(myG_G), npw, 3))
            for v in range(3):
                dG_GGv[:, :, v] = np.subtract.outer(G_Gv[myG_G, v], G_Gv[:, v])

            # Find length of dG and the normalized dG
            dG_GG = np.linalg.norm(dG_GGv, axis=2)
            dGn_GGv = np.zeros_like(dG_GGv)
            mask0 = np.where(dG_GG != 0.)
            dGn_GGv[mask0] = dG_GGv[mask0] / dG_GG[mask0][:, np.newaxis]

            for a, setup in enumerate(setups):
                n_qg = setup.xc_correction.n_qg
                nt_qg = setup.xc_correction.nt_qg
                nc_g = setup.xc_correction.nc_g
                nct_g = setup.xc_correction.nct_g

                D_sp = D_asp[a]
                B_pqL = setup.xc_correction.B_pqL
                D_sLq = np.inner(D_sp, B_pqL.T)
                nspins = len(D_sp)

                n_sLg = np.dot(D_sLq, n_qg)
                nt_sLg = np.dot(D_sLq, nt_qg)

                # Add core density
                n_sLg[:, 0] += np.sqrt(4. * np.pi) / nspins * nc_g
                nt_sLg[:, 0] += np.sqrt(4. * np.pi) / nspins * nct_g

                # Calculate dfxc
                # Please note: Using the radial grid descriptor with add_fxc
                # might give problems beyond ALDA
                Y_nL = setup.xc_correction.Y_nL
                rgd = setup.xc_correction.rgd
                f_g = rgd.zeros()
                ft_g = rgd.zeros()
                df_ng = np.array([rgd.zeros() for n in range(len(R_nv))])
                for n, Y_L in enumerate(Y_nL):
                    f_g[:] = 0.
                    n_sg = np.dot(Y_L, n_sLg)
                    add_fxc(rgd, n_sg, f_g)

                    ft_g[:] = 0.
                    nt_sg = np.dot(Y_L, nt_sLg)
                    add_fxc(rgd, nt_sg, ft_g)

                    df_ng[n, :] = f_g - ft_g

                # Expand angular part of dfxc in real spherical harmonics.
                # Note that the Lebedev quadrature, which is used to calculate
                # the expansion coefficients, is exact to order l=11. This
                # implies that functions containing angular components l<=5 can
                # be expanded exactly.
                L_L = []
                l_L = []
                nL = min(Y_nL.shape[1], 36)
                # The convergence of the expansion is tracked through the
                # surface norm square of df
                ng = self._initialize_rshe_convcrit(df_ng, nL)
                # Integrate only r-values inside augmentation sphere
                df_ng = df_ng[:, :ng]
                r_g = rgd.r_g[:ng]
                dv_g = rgd.dv_g[:ng]

                # Add real spherical harmonics to fulfill convergence criteria.
                df_gL = np.zeros((ng, nL))
                l = 0
                while self.rsheconvmin < self.rshecc:
                    if l > int(np.sqrt(nL) - 1):
                        raise Exception('Could not expand %.f of' % self.rshecc
                                        + ' PAW correction to atom %d in ' % a
                                        + 'real spherical harmonics up to '
                                        + 'order l=%d' % int(np.sqrt(nL) - 1))

                    L_L += range(l**2, l**2 + 2 * l + 1)
                    l_L += [l] * (l * 2 + 1)

                    self._add_rshe_coefficients(df_ng, df_gL, Y_nL, l)
                    self._evaluate_rshe_convergence(df_gL)

                    print('\tAt least a fraction of '
                          + '%.8f' % self.rsheconvmin
                          + ' of the PAW correction to atom %d could be ' % a
                          + 'expanded in spherical harmonics up to l=%d' % l,
                          file=self.fd)
                    l += 1

                # Filter away unused (l,m)-coefficients
                L_M = np.where(self.rsheL_M)[0]
                l_M = [l_L[L] for L in L_M]

                # Expand plane wave
                nM = len(L_M)
                (r_gMGG, l_gMGG,
                 dG_gMGG) = [a.reshape(ng, nM, *dG_GG.shape)
                             for a in np.meshgrid(r_g, l_M, dG_GG.flatten(),
                                                  indexing='ij')]
                j_gMGG = spherical_jn(l_gMGG, dG_gMGG * r_gMGG)  # Slow step
                Y_MGG = Yarr(L_M, dGn_GGv)
                ii_MK = (-1j) ** np.repeat(l_M,
                                           np.prod(dG_GG.shape))
                ii_MGG = ii_MK.reshape((nM, *dG_GG.shape))

                # Perform integration
                coefatomR_GG = np.exp(-1j * np.inner(dG_GGv, R_av[a]))
                coefatomang_MGG = ii_MGG * Y_MGG
                coefatomrad_MGG = np.tensordot(j_gMGG * df_gL[:, L_M,
                                                              np.newaxis,
                                                              np.newaxis],
                                               dv_g, axes=([0, 0]))
                coefatom_GG = np.sum(coefatomang_MGG * coefatomrad_MGG, axis=0)
                KxcPAW_GG[myG_G] += coefatom_GG * coefatomR_GG

            self.world.sum(KxcPAW_GG)
            Kxc_GG += KxcPAW_GG

        return Kxc_GG / vol

    def _ang_int(self, f_nA):
        """ Make surface integral on a sphere using Lebedev quadrature """
        return 4. * np.pi * np.tensordot(weight_n, f_nA, axes=([0], [0]))

    def _initialize_rshe_convcrit(self, df_ng, nL):
        """
        Initialize the convergence criteria for the expansion in real spherical
        harmonics by finding the surface norm square of df as a function of g
        (df is assumed to be a real function).
        The convergence of the expansion is tracked by comparing the surface
        norm square calculated using the expansion and the full result.
        """
        # Calculate surface norm square
        dfSns_g = self._ang_int(df_ng ** 2)
        self.dfSns_g = dfSns_g
        self.dfSns_gL = np.repeat(dfSns_g, nL).reshape(dfSns_g.shape[0], nL)
        # Find PAW correction range
        self.dfmask_g = np.where(self.dfSns_g > 0.)
        ng = np.max(self.dfmask_g) + 1

        # Initialize convergence criteria
        self.rsheconvmin = 0.

        return ng

    def _add_rshe_coefficients(self, df_ng, df_gL, Y_nL, l):
        """
        Adds the l-components in the real spherical harmonic expansion
        of df_ng to df_gL.
        Assumes df_ng to be a real function.
        """
        nm = 2 * l + 1
        L_L = np.arange(l**2, l**2 + nm)
        df_ngm = np.repeat(df_ng, nm, axis=1).reshape((*df_ng.shape, nm))
        Y_ngm = np.repeat(Y_nL[:, L_L],
                          df_ng.shape[1], axis=0).reshape((*df_ng.shape, nm))
        df_gL[:, L_L] = self._ang_int(Y_ngm * df_ngm)

    def _evaluate_rshe_coefficients(self, f_gL):
        """
        Checks weither some (l,m)-coefficients are very small for all g,
        in that case they can be excluded from the expansion.
        """
        fc_L = np.sum(f_gL[self.dfmask_g]**2 / self.dfSns_gL[self.dfmask_g],
                      axis=0)
        self.rsheL_M = fc_L > (1. - self.rshecc) * 1.e-3

    def _evaluate_rshe_convergence(self, f_gL):
        """
        Find the minimal fraction of f_ng captured by the expansion
        in real spherical harmonics f_gL.
        """
        self._evaluate_rshe_coefficients(f_gL)

        rsheconv_g = np.ones(f_gL.shape[0])
        dfSns_g = np.sum(f_gL[:, self.rsheL_M]**2, axis=1)
        rsheconv_g[self.dfmask_g] = dfSns_g[self.dfmask_g]
        rsheconv_g[self.dfmask_g] /= self.dfSns_g[self.dfmask_g]

        self.rsheconvmin = np.min(rsheconv_g)

    def add_fxc(self, gd, n_sg, fxc_g):
        raise NotImplementedError


class AdiabaticDensityKernelCalculator(AdiabaticKernelCalculator):

    def __init__(self, fd, world,
                 rshe=0.99,
                 ecut=None,
                 density_cut=None):
        """
        density_cut : float
            cutoff density below which f_xc is set to zero
        """

        self.density_cut = density_cut

        AdiabaticKernelCalculator.__init__(self, fd, world, rshe, ecut)

        self.permitted_functionals += ['ALDA_x', 'ALDA_X', 'ALDA']

    def __call__(self, pd, calc, functional):

        Kxc_GG = AdiabaticKernelCalculator.__call__(self, pd, calc,
                                                    functional)

        if pd.kd.gamma:
            Kxc_GG[0, :] = 0.0
            Kxc_GG[:, 0] = 0.0

        return Kxc_GG

    def add_fxc(self, gd, n_sG, fxc_G):
        """
        Calculate fxc, using the cutoffs from input above

        ALDA_x is an explicit algebraic version
        ALDA_X uses the libxc package
        """

        _calculate_fxc = self._calculate_fxc
        density_cut = self.density_cut

        # Mask small n
        n_G = np.sum(n_sG, axis=0)
        if density_cut:
            npos_G = np.abs(n_G) > density_cut
        else:
            npos_G = np.full(np.shape(n_G), True, np.array(True).dtype)

        # Calculate fxc
        fxc_G[npos_G] += _calculate_fxc(gd, n_sG)[npos_G]

    def _calculate_fxc(self, gd, n_sG):
        if self.functional == 'ALDA_x':
            n_G = np.sum(n_sG, axis=0)
            fx_G = -1. / 3. * (3. / np.pi)**(1. / 3.) * n_G**(-2. / 3.)
            return fx_G
        else:
            fxc_sG = np.zeros_like(n_sG)
            xc = XC(self.functional[1:])
            xc.calculate_fxc(gd, n_sG, fxc_sG)

            return fxc_sG[0]


class AdiabaticTransverseKernelCalculator(AdiabaticKernelCalculator):

    def __init__(self, fd, world,
                 rshe=0.99,
                 ecut=None,
                 density_cut=None,
                 spinpol_cut=None):
        """
        density_cut : float
            cutoff density below which f_xc is set to zero
        spinpol_cut : float
            cutoff spin polarization. Below, f_xc is evaluated in zeta=0 limit
        """

        self.density_cut = density_cut
        self.spinpol_cut = spinpol_cut

        AdiabaticKernelCalculator.__init__(self, fd, world, rshe, ecut)

        self.permitted_functionals += ['ALDA_x', 'ALDA_X', 'ALDA']

    def add_fxc(self, gd, n_sG, fxc_G):
        """
        Calculate fxc, using the cutoffs from input above

        ALDA_x is an explicit algebraic version
        ALDA_X uses the libxc package
        """

        _calculate_pol_fxc = self._calculate_pol_fxc
        _calculate_unpol_fxc = self._calculate_unpol_fxc
        spinpol_cut = self.spinpol_cut
        density_cut = self.density_cut

        # Mask small zeta
        n_G, m_G = None, None
        if spinpol_cut is not None:
            m_G = n_sG[0] - n_sG[1]
            n_G = n_sG[0] + n_sG[1]
            zetasmall_G = np.abs(m_G / n_G) < spinpol_cut
        else:
            zetasmall_G = np.full(np.shape(n_sG[0]), False,
                                  np.array(False).dtype)

        # Mask small n
        if density_cut:
            if n_G is None:
                n_G = n_sG[0] + n_sG[1]
            npos_G = np.abs(n_G) > density_cut
        else:
            npos_G = np.full(np.shape(n_sG[0]), True, np.array(True).dtype)

        # Don't use small zeta limit if n is small
        zetasmall_G = np.logical_and(zetasmall_G, npos_G)

        # In small zeta limit, use unpolarized fxc
        if zetasmall_G.any():
            if n_G is None:
                n_G = n_sG[0] + n_sG[1]
            fxc_G[zetasmall_G] += _calculate_unpol_fxc(gd, n_G)[zetasmall_G]

        # Set fxc to zero if n is small
        allfine_G = np.logical_and(np.invert(zetasmall_G), npos_G)

        # Above both spinpol_cut and density_cut calculate polarized fxc
        if m_G is None:
            m_G = n_sG[0] - n_sG[1]
        fxc_G[allfine_G] += _calculate_pol_fxc(gd, n_sG, m_G)[allfine_G]

    def _calculate_pol_fxc(self, gd, n_sG, m_G):
        """ Calculate polarized fxc """

        assert np.shape(m_G) == np.shape(n_sG[0])

        if self.functional == 'ALDA_x':
            fx_G = - (6. / np.pi)**(1. / 3.) \
                * (n_sG[0]**(1. / 3.) - n_sG[1]**(1. / 3.)) / m_G
            return fx_G
        else:
            v_sG = np.zeros(np.shape(n_sG))
            xc = XC(self.functional[1:])
            xc.calculate(gd, n_sG, v_sg=v_sG)

            return (v_sG[0] - v_sG[1]) / m_G

    def _calculate_unpol_fxc(self, gd, n_G):
        """ Calculate unpolarized fxc """
        fx_G = - (3. / np.pi)**(1. / 3.) * 2. / 3. * n_G**(-2. / 3.)
        if self.functional in ('ALDA_x', 'ALDA_X'):
            return fx_G
        else:
            # From Perdew & Wang 1992
            A = 0.016887
            a1 = 0.11125
            b1 = 10.357
            b2 = 3.6231
            b3 = 0.88026
            b4 = 0.49671

            rs_G = 3. / (4. * np.pi) * n_G**(-1. / 3.)
            X_G = 2. * A * (b1 * rs_G**(1. / 2.)
                            + b2 * rs_G + b3 * rs_G**(3. / 2.) + b4 * rs_G**2.)
            ac_G = 2. * A * (1 + a1 * rs_G) * np.log(1. + 1. / X_G)

            fc_G = 2. * ac_G / n_G

            return fx_G + fc_G


def calculate_renormalized_kernel(pd, calc, functional, fd, density_cut=None):
=======
def calculate_renormalized_kernel(pd, calc, functional, fd):
>>>>>>> fc9c2541
    """Renormalized kernel"""

    from gpaw.xc.fxc import KernelDens
    kernel = KernelDens(calc,
                        functional,
                        [pd.kd.bzk_kc[0]],
                        fd,
                        calc.wfs.kd.N_c,
                        density_cut,
                        ecut=pd.ecut * Ha,
                        tag='',
                        timer=Timer())

    kernel.calculate_fhxc()
    r = Reader('fhxc_%s_%s_%s_%s.ulm' %
               ('', functional, pd.ecut * Ha, 0))
    Kxc_sGG = np.array([r.get('fhxc_sGsG')])

    v_G = 4 * np.pi / pd.G2_qG[0]
    Kxc_sGG[0] -= np.diagflat(v_G)

    if pd.kd.gamma:
        Kxc_sGG[:, 0, :] = 0.0
        Kxc_sGG[:, :, 0] = 0.0

    return Kxc_sGG


def calculate_lr_kernel(pd, calc, alpha=0.2):
    """Long range kernel: fxc = \alpha / |q+G|^2"""

    assert pd.kd.gamma

    f_G = np.zeros(len(pd.G2_qG[0]))
    f_G[0] = -alpha
    f_G[1:] = -alpha / pd.G2_qG[0][1:]

    return np.array([np.diag(f_G)])


def calculate_dm_kernel(pd, calc):
    """Density matrix kernel"""

    assert pd.kd.gamma

    nv = calc.wfs.setups.nvalence
    psit_nG = np.array([calc.wfs.kpt_u[0].psit_nG[n]
                        for n in range(4 * nv)])
    vol = np.linalg.det(calc.wfs.gd.cell_cv)
    Ng = np.prod(calc.wfs.gd.N_c)
    rho_GG = np.dot(psit_nG.conj().T, psit_nG) * vol / Ng**2

    maxG2 = np.max(pd.G2_qG[0])
    cut_G = np.arange(calc.wfs.pd.ngmax)[calc.wfs.pd.G2_qG[0] <= maxG2]

    G_G = pd.G2_qG[0]**0.5
    G_G[0] = 1.0

    Kxc_GG = np.diagflat(4 * np.pi / G_G**2)
    Kxc_GG = np.dot(Kxc_GG, rho_GG.take(cut_G, 0).take(cut_G, 1))
    Kxc_GG -= 4 * np.pi * np.diagflat(1.0 / G_G**2)

    return np.array([Kxc_GG])


def get_bootstrap_kernel(pd, chi0, chi0_wGG, fd):
    """ Bootstrap kernel (see below) """

    if chi0.world.rank == 0:
        chi0_GG = chi0_wGG[0]
        if chi0.world.size > 1:
            # If size == 1, chi0_GG is not contiguous, and broadcast()
            # will fail in debug mode.  So we skip it until someone
            # takes a closer look.
            chi0.world.broadcast(chi0_GG, 0)
    else:
        nG = pd.ngmax
        chi0_GG = np.zeros((nG, nG), complex)
        chi0.world.broadcast(chi0_GG, 0)

    return calculate_bootstrap_kernel(pd, chi0_GG, fd)


def calculate_bootstrap_kernel(pd, chi0_GG, fd):
    """Bootstrap kernel PRL 107, 186401"""

    if pd.kd.gamma:
        v_G = np.zeros(len(pd.G2_qG[0]))
        v_G[0] = 4 * np.pi
        v_G[1:] = 4 * np.pi / pd.G2_qG[0][1:]
    else:
        v_G = 4 * np.pi / pd.G2_qG[0]

    nG = len(v_G)
    K_GG = np.diag(v_G)

    fxc_GG = np.zeros((nG, nG), dtype=complex)
    dminv_GG = np.zeros((nG, nG), dtype=complex)

    for iscf in range(120):
        dminvold_GG = dminv_GG.copy()
        Kxc_GG = K_GG + fxc_GG

        chi_GG = np.dot(np.linalg.inv(np.eye(nG, nG)
                                      - np.dot(chi0_GG, Kxc_GG)), chi0_GG)
        dminv_GG = np.eye(nG, nG) + np.dot(K_GG, chi_GG)

        alpha = dminv_GG[0, 0] / (K_GG[0, 0] * chi0_GG[0, 0])
        fxc_GG = alpha * K_GG
        print(iscf, 'alpha =', alpha, file=fd)
        error = np.abs(dminvold_GG - dminv_GG).sum()
        if np.sum(error) < 0.1:
            print('Self consistent fxc finished in %d iterations !' % iscf,
                  file=fd)
            break
        if iscf > 100:
            print('Too many fxc scf steps !', file=fd)

    return np.array([fxc_GG])<|MERGE_RESOLUTION|>--- conflicted
+++ resolved
@@ -138,507 +138,7 @@
     return Kxc_GG
 
 
-<<<<<<< HEAD
-def find_Goldstone_scaling(pd, chi0, chi0_wGG, Kxc_GG):
-    """ Find a scaling of the kernel to move the magnon peak to omeaga=0. """
-    # q should be gamma - scale to hit Goldstone
-    assert pd.kd.gamma
-
-    fd = chi0.fd
-    omega_w = chi0.omega_w
-    wgs = np.abs(omega_w).argmin()
-
-    if not np.allclose(omega_w[wgs], 0., rtol=1.e-8):
-        raise ValueError("Frequency grid needs to include"
-                         + " omega=0. to allow Goldstone scaling")
-
-    fxcs = 1.
-    print("Finding rescaling of kernel to fulfill the Goldstone theorem",
-          file=fd)
-
-    world = chi0.world
-    # Only one rank, rgs, has omega=0 and finds rescaling
-    nw = len(omega_w)
-    mynw = (nw + world.size - 1) // world.size
-    rgs, mywgs = wgs // mynw, wgs % mynw
-    fxcsbuf = np.empty(1, dtype=float)
-    if world.rank == rgs:
-        chi0_GG = chi0_wGG[mywgs]
-        chi_GG = np.dot(np.linalg.inv(np.eye(len(chi0_GG)) -
-                                      np.dot(chi0_GG, Kxc_GG * fxcs)),
-                        chi0_GG)
-        # Scale so that kappaM=0 in the static limit (omega=0)
-        kappaM = (chi0_GG[0, 0] / chi_GG[0, 0]).real
-        # If kappaM > 0, increase scaling (recall: kappaM ~ 1 - Kxc Re{chi_0})
-        scaling_incr = 0.1 * np.sign(kappaM)
-        while abs(kappaM) > 1.e-7 and abs(scaling_incr) > 1.e-7:
-            fxcs += scaling_incr
-            if fxcs <= 0.0 or fxcs >= 10.:
-                raise Exception('Found an invalid fxc_scaling of %.4f' % fxcs)
-
-            chi_GG = np.dot(np.linalg.inv(np.eye(len(chi0_GG)) -
-                                          np.dot(chi0_GG, Kxc_GG * fxcs)),
-                            chi0_GG)
-            kappaM = (chi0_GG[0, 0] / chi_GG[0, 0]).real
-
-            # If kappaM changes sign, change sign and refine increment
-            if np.sign(kappaM) != np.sign(scaling_incr):
-                scaling_incr *= -0.2
-        fxcsbuf[:] = fxcs
-
-    # Broadcast found rescaling
-    world.broadcast(fxcsbuf, rgs)
-    fxcs = fxcsbuf[0]
-
-    return fxcs
-
-
-class AdiabaticKernelCalculator:
-    """ Adiabatic kernels with PAW """
-
-    def __init__(self, fd, world, rshe=0.99, ecut=None):
-        """
-        rshe : float or None
-            Expand kernel in real spherical harmonics inside augmentation
-            spheres. If None, the kernel will be calculated without
-            augmentation. The value of rshe (0<rshe<1) sets a convergence
-            criteria for the expansion in real spherical harmonics.
-        """
-
-        self.fd = fd
-        self.world = world
-        self.ecut = ecut
-
-        self.permitted_functionals = []
-        self.functional = None
-
-        self.rshe = rshe is not None
-
-        if self.rshe:
-            self.rshecc = rshe
-            self.dfSns_g = None
-            self.dfSns_gL = None
-            self.dfmask_g = None
-            self.rsheconvmin = None
-
-            self.rsheL_M = None
-
-    def __call__(self, pd, calc, functional):
-        assert functional in self.permitted_functionals
-        self.functional = functional
-        add_fxc = self.add_fxc  # class methods not within the scope of call
-
-        vol = pd.gd.volume
-        npw = pd.ngmax
-
-        if self.rshe:
-            nt_sG = calc.density.nt_sG
-            gd, lpd = pd.gd, pd
-
-            print("\tCalculating fxc on real space grid using smooth density",
-                  file=self.fd)
-            fxc_G = np.zeros(np.shape(nt_sG[0]))
-            add_fxc(gd, nt_sG, fxc_G)
-        else:
-            print("\tFinding all-electron density", file=self.fd)
-            n_sG, gd = calc.density.get_all_electron_density(atoms=calc.atoms,
-                                                             gridrefinement=1)
-            qd = pd.kd
-            lpd = PWDescriptor(self.ecut, gd, complex, qd,
-                               gammacentered=pd.gammacentered)
-
-            print("\tCalculating fxc on real space grid using"
-                  + " all-electron density", file=self.fd)
-            fxc_G = np.zeros(np.shape(n_sG[0]))
-            add_fxc(gd, n_sG, fxc_G)
-
-        print("\tFourier transforming into reciprocal space", file=self.fd)
-        nG = gd.N_c
-        nG0 = nG[0] * nG[1] * nG[2]
-
-        tmp_g = np.fft.fftn(fxc_G) * vol / nG0
-
-        Kxc_GG = np.zeros((npw, npw), dtype=complex)
-        for iG, iQ in enumerate(lpd.Q_qG[0]):
-            iQ_c = (np.unravel_index(iQ, nG) + nG // 2) % nG - nG // 2
-            for jG, jQ in enumerate(lpd.Q_qG[0]):
-                jQ_c = (np.unravel_index(jQ, nG) + nG // 2) % nG - nG // 2
-                ijQ_c = (iQ_c - jQ_c)
-                if (abs(ijQ_c) < nG // 2).all():
-                    Kxc_GG[iG, jG] = tmp_g[tuple(ijQ_c)]
-
-        if self.rshe:
-            print("\tCalculating PAW corrections to the kernel", file=self.fd)
-
-            G_Gv = pd.get_reciprocal_vectors()
-            R_av = calc.atoms.positions / Bohr
-            setups = calc.wfs.setups
-            D_asp = calc.density.D_asp
-
-            KxcPAW_GG = np.zeros_like(Kxc_GG)
-
-            # Distribute correction and find dG
-            nGpr = (npw + self.world.size - 1) // self.world.size
-            Ga = min(self.world.rank * nGpr, npw)
-            Gb = min(Ga + nGpr, npw)
-            myG_G = range(Ga, Gb)
-            dG_GGv = np.zeros((len(myG_G), npw, 3))
-            for v in range(3):
-                dG_GGv[:, :, v] = np.subtract.outer(G_Gv[myG_G, v], G_Gv[:, v])
-
-            # Find length of dG and the normalized dG
-            dG_GG = np.linalg.norm(dG_GGv, axis=2)
-            dGn_GGv = np.zeros_like(dG_GGv)
-            mask0 = np.where(dG_GG != 0.)
-            dGn_GGv[mask0] = dG_GGv[mask0] / dG_GG[mask0][:, np.newaxis]
-
-            for a, setup in enumerate(setups):
-                n_qg = setup.xc_correction.n_qg
-                nt_qg = setup.xc_correction.nt_qg
-                nc_g = setup.xc_correction.nc_g
-                nct_g = setup.xc_correction.nct_g
-
-                D_sp = D_asp[a]
-                B_pqL = setup.xc_correction.B_pqL
-                D_sLq = np.inner(D_sp, B_pqL.T)
-                nspins = len(D_sp)
-
-                n_sLg = np.dot(D_sLq, n_qg)
-                nt_sLg = np.dot(D_sLq, nt_qg)
-
-                # Add core density
-                n_sLg[:, 0] += np.sqrt(4. * np.pi) / nspins * nc_g
-                nt_sLg[:, 0] += np.sqrt(4. * np.pi) / nspins * nct_g
-
-                # Calculate dfxc
-                # Please note: Using the radial grid descriptor with add_fxc
-                # might give problems beyond ALDA
-                Y_nL = setup.xc_correction.Y_nL
-                rgd = setup.xc_correction.rgd
-                f_g = rgd.zeros()
-                ft_g = rgd.zeros()
-                df_ng = np.array([rgd.zeros() for n in range(len(R_nv))])
-                for n, Y_L in enumerate(Y_nL):
-                    f_g[:] = 0.
-                    n_sg = np.dot(Y_L, n_sLg)
-                    add_fxc(rgd, n_sg, f_g)
-
-                    ft_g[:] = 0.
-                    nt_sg = np.dot(Y_L, nt_sLg)
-                    add_fxc(rgd, nt_sg, ft_g)
-
-                    df_ng[n, :] = f_g - ft_g
-
-                # Expand angular part of dfxc in real spherical harmonics.
-                # Note that the Lebedev quadrature, which is used to calculate
-                # the expansion coefficients, is exact to order l=11. This
-                # implies that functions containing angular components l<=5 can
-                # be expanded exactly.
-                L_L = []
-                l_L = []
-                nL = min(Y_nL.shape[1], 36)
-                # The convergence of the expansion is tracked through the
-                # surface norm square of df
-                ng = self._initialize_rshe_convcrit(df_ng, nL)
-                # Integrate only r-values inside augmentation sphere
-                df_ng = df_ng[:, :ng]
-                r_g = rgd.r_g[:ng]
-                dv_g = rgd.dv_g[:ng]
-
-                # Add real spherical harmonics to fulfill convergence criteria.
-                df_gL = np.zeros((ng, nL))
-                l = 0
-                while self.rsheconvmin < self.rshecc:
-                    if l > int(np.sqrt(nL) - 1):
-                        raise Exception('Could not expand %.f of' % self.rshecc
-                                        + ' PAW correction to atom %d in ' % a
-                                        + 'real spherical harmonics up to '
-                                        + 'order l=%d' % int(np.sqrt(nL) - 1))
-
-                    L_L += range(l**2, l**2 + 2 * l + 1)
-                    l_L += [l] * (l * 2 + 1)
-
-                    self._add_rshe_coefficients(df_ng, df_gL, Y_nL, l)
-                    self._evaluate_rshe_convergence(df_gL)
-
-                    print('\tAt least a fraction of '
-                          + '%.8f' % self.rsheconvmin
-                          + ' of the PAW correction to atom %d could be ' % a
-                          + 'expanded in spherical harmonics up to l=%d' % l,
-                          file=self.fd)
-                    l += 1
-
-                # Filter away unused (l,m)-coefficients
-                L_M = np.where(self.rsheL_M)[0]
-                l_M = [l_L[L] for L in L_M]
-
-                # Expand plane wave
-                nM = len(L_M)
-                (r_gMGG, l_gMGG,
-                 dG_gMGG) = [a.reshape(ng, nM, *dG_GG.shape)
-                             for a in np.meshgrid(r_g, l_M, dG_GG.flatten(),
-                                                  indexing='ij')]
-                j_gMGG = spherical_jn(l_gMGG, dG_gMGG * r_gMGG)  # Slow step
-                Y_MGG = Yarr(L_M, dGn_GGv)
-                ii_MK = (-1j) ** np.repeat(l_M,
-                                           np.prod(dG_GG.shape))
-                ii_MGG = ii_MK.reshape((nM, *dG_GG.shape))
-
-                # Perform integration
-                coefatomR_GG = np.exp(-1j * np.inner(dG_GGv, R_av[a]))
-                coefatomang_MGG = ii_MGG * Y_MGG
-                coefatomrad_MGG = np.tensordot(j_gMGG * df_gL[:, L_M,
-                                                              np.newaxis,
-                                                              np.newaxis],
-                                               dv_g, axes=([0, 0]))
-                coefatom_GG = np.sum(coefatomang_MGG * coefatomrad_MGG, axis=0)
-                KxcPAW_GG[myG_G] += coefatom_GG * coefatomR_GG
-
-            self.world.sum(KxcPAW_GG)
-            Kxc_GG += KxcPAW_GG
-
-        return Kxc_GG / vol
-
-    def _ang_int(self, f_nA):
-        """ Make surface integral on a sphere using Lebedev quadrature """
-        return 4. * np.pi * np.tensordot(weight_n, f_nA, axes=([0], [0]))
-
-    def _initialize_rshe_convcrit(self, df_ng, nL):
-        """
-        Initialize the convergence criteria for the expansion in real spherical
-        harmonics by finding the surface norm square of df as a function of g
-        (df is assumed to be a real function).
-        The convergence of the expansion is tracked by comparing the surface
-        norm square calculated using the expansion and the full result.
-        """
-        # Calculate surface norm square
-        dfSns_g = self._ang_int(df_ng ** 2)
-        self.dfSns_g = dfSns_g
-        self.dfSns_gL = np.repeat(dfSns_g, nL).reshape(dfSns_g.shape[0], nL)
-        # Find PAW correction range
-        self.dfmask_g = np.where(self.dfSns_g > 0.)
-        ng = np.max(self.dfmask_g) + 1
-
-        # Initialize convergence criteria
-        self.rsheconvmin = 0.
-
-        return ng
-
-    def _add_rshe_coefficients(self, df_ng, df_gL, Y_nL, l):
-        """
-        Adds the l-components in the real spherical harmonic expansion
-        of df_ng to df_gL.
-        Assumes df_ng to be a real function.
-        """
-        nm = 2 * l + 1
-        L_L = np.arange(l**2, l**2 + nm)
-        df_ngm = np.repeat(df_ng, nm, axis=1).reshape((*df_ng.shape, nm))
-        Y_ngm = np.repeat(Y_nL[:, L_L],
-                          df_ng.shape[1], axis=0).reshape((*df_ng.shape, nm))
-        df_gL[:, L_L] = self._ang_int(Y_ngm * df_ngm)
-
-    def _evaluate_rshe_coefficients(self, f_gL):
-        """
-        Checks weither some (l,m)-coefficients are very small for all g,
-        in that case they can be excluded from the expansion.
-        """
-        fc_L = np.sum(f_gL[self.dfmask_g]**2 / self.dfSns_gL[self.dfmask_g],
-                      axis=0)
-        self.rsheL_M = fc_L > (1. - self.rshecc) * 1.e-3
-
-    def _evaluate_rshe_convergence(self, f_gL):
-        """
-        Find the minimal fraction of f_ng captured by the expansion
-        in real spherical harmonics f_gL.
-        """
-        self._evaluate_rshe_coefficients(f_gL)
-
-        rsheconv_g = np.ones(f_gL.shape[0])
-        dfSns_g = np.sum(f_gL[:, self.rsheL_M]**2, axis=1)
-        rsheconv_g[self.dfmask_g] = dfSns_g[self.dfmask_g]
-        rsheconv_g[self.dfmask_g] /= self.dfSns_g[self.dfmask_g]
-
-        self.rsheconvmin = np.min(rsheconv_g)
-
-    def add_fxc(self, gd, n_sg, fxc_g):
-        raise NotImplementedError
-
-
-class AdiabaticDensityKernelCalculator(AdiabaticKernelCalculator):
-
-    def __init__(self, fd, world,
-                 rshe=0.99,
-                 ecut=None,
-                 density_cut=None):
-        """
-        density_cut : float
-            cutoff density below which f_xc is set to zero
-        """
-
-        self.density_cut = density_cut
-
-        AdiabaticKernelCalculator.__init__(self, fd, world, rshe, ecut)
-
-        self.permitted_functionals += ['ALDA_x', 'ALDA_X', 'ALDA']
-
-    def __call__(self, pd, calc, functional):
-
-        Kxc_GG = AdiabaticKernelCalculator.__call__(self, pd, calc,
-                                                    functional)
-
-        if pd.kd.gamma:
-            Kxc_GG[0, :] = 0.0
-            Kxc_GG[:, 0] = 0.0
-
-        return Kxc_GG
-
-    def add_fxc(self, gd, n_sG, fxc_G):
-        """
-        Calculate fxc, using the cutoffs from input above
-
-        ALDA_x is an explicit algebraic version
-        ALDA_X uses the libxc package
-        """
-
-        _calculate_fxc = self._calculate_fxc
-        density_cut = self.density_cut
-
-        # Mask small n
-        n_G = np.sum(n_sG, axis=0)
-        if density_cut:
-            npos_G = np.abs(n_G) > density_cut
-        else:
-            npos_G = np.full(np.shape(n_G), True, np.array(True).dtype)
-
-        # Calculate fxc
-        fxc_G[npos_G] += _calculate_fxc(gd, n_sG)[npos_G]
-
-    def _calculate_fxc(self, gd, n_sG):
-        if self.functional == 'ALDA_x':
-            n_G = np.sum(n_sG, axis=0)
-            fx_G = -1. / 3. * (3. / np.pi)**(1. / 3.) * n_G**(-2. / 3.)
-            return fx_G
-        else:
-            fxc_sG = np.zeros_like(n_sG)
-            xc = XC(self.functional[1:])
-            xc.calculate_fxc(gd, n_sG, fxc_sG)
-
-            return fxc_sG[0]
-
-
-class AdiabaticTransverseKernelCalculator(AdiabaticKernelCalculator):
-
-    def __init__(self, fd, world,
-                 rshe=0.99,
-                 ecut=None,
-                 density_cut=None,
-                 spinpol_cut=None):
-        """
-        density_cut : float
-            cutoff density below which f_xc is set to zero
-        spinpol_cut : float
-            cutoff spin polarization. Below, f_xc is evaluated in zeta=0 limit
-        """
-
-        self.density_cut = density_cut
-        self.spinpol_cut = spinpol_cut
-
-        AdiabaticKernelCalculator.__init__(self, fd, world, rshe, ecut)
-
-        self.permitted_functionals += ['ALDA_x', 'ALDA_X', 'ALDA']
-
-    def add_fxc(self, gd, n_sG, fxc_G):
-        """
-        Calculate fxc, using the cutoffs from input above
-
-        ALDA_x is an explicit algebraic version
-        ALDA_X uses the libxc package
-        """
-
-        _calculate_pol_fxc = self._calculate_pol_fxc
-        _calculate_unpol_fxc = self._calculate_unpol_fxc
-        spinpol_cut = self.spinpol_cut
-        density_cut = self.density_cut
-
-        # Mask small zeta
-        n_G, m_G = None, None
-        if spinpol_cut is not None:
-            m_G = n_sG[0] - n_sG[1]
-            n_G = n_sG[0] + n_sG[1]
-            zetasmall_G = np.abs(m_G / n_G) < spinpol_cut
-        else:
-            zetasmall_G = np.full(np.shape(n_sG[0]), False,
-                                  np.array(False).dtype)
-
-        # Mask small n
-        if density_cut:
-            if n_G is None:
-                n_G = n_sG[0] + n_sG[1]
-            npos_G = np.abs(n_G) > density_cut
-        else:
-            npos_G = np.full(np.shape(n_sG[0]), True, np.array(True).dtype)
-
-        # Don't use small zeta limit if n is small
-        zetasmall_G = np.logical_and(zetasmall_G, npos_G)
-
-        # In small zeta limit, use unpolarized fxc
-        if zetasmall_G.any():
-            if n_G is None:
-                n_G = n_sG[0] + n_sG[1]
-            fxc_G[zetasmall_G] += _calculate_unpol_fxc(gd, n_G)[zetasmall_G]
-
-        # Set fxc to zero if n is small
-        allfine_G = np.logical_and(np.invert(zetasmall_G), npos_G)
-
-        # Above both spinpol_cut and density_cut calculate polarized fxc
-        if m_G is None:
-            m_G = n_sG[0] - n_sG[1]
-        fxc_G[allfine_G] += _calculate_pol_fxc(gd, n_sG, m_G)[allfine_G]
-
-    def _calculate_pol_fxc(self, gd, n_sG, m_G):
-        """ Calculate polarized fxc """
-
-        assert np.shape(m_G) == np.shape(n_sG[0])
-
-        if self.functional == 'ALDA_x':
-            fx_G = - (6. / np.pi)**(1. / 3.) \
-                * (n_sG[0]**(1. / 3.) - n_sG[1]**(1. / 3.)) / m_G
-            return fx_G
-        else:
-            v_sG = np.zeros(np.shape(n_sG))
-            xc = XC(self.functional[1:])
-            xc.calculate(gd, n_sG, v_sg=v_sG)
-
-            return (v_sG[0] - v_sG[1]) / m_G
-
-    def _calculate_unpol_fxc(self, gd, n_G):
-        """ Calculate unpolarized fxc """
-        fx_G = - (3. / np.pi)**(1. / 3.) * 2. / 3. * n_G**(-2. / 3.)
-        if self.functional in ('ALDA_x', 'ALDA_X'):
-            return fx_G
-        else:
-            # From Perdew & Wang 1992
-            A = 0.016887
-            a1 = 0.11125
-            b1 = 10.357
-            b2 = 3.6231
-            b3 = 0.88026
-            b4 = 0.49671
-
-            rs_G = 3. / (4. * np.pi) * n_G**(-1. / 3.)
-            X_G = 2. * A * (b1 * rs_G**(1. / 2.)
-                            + b2 * rs_G + b3 * rs_G**(3. / 2.) + b4 * rs_G**2.)
-            ac_G = 2. * A * (1 + a1 * rs_G) * np.log(1. + 1. / X_G)
-
-            fc_G = 2. * ac_G / n_G
-
-            return fx_G + fc_G
-
-
 def calculate_renormalized_kernel(pd, calc, functional, fd, density_cut=None):
-=======
-def calculate_renormalized_kernel(pd, calc, functional, fd):
->>>>>>> fc9c2541
     """Renormalized kernel"""
 
     from gpaw.xc.fxc import KernelDens
