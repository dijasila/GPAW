--- conflicted
+++ resolved
@@ -216,13 +216,7 @@
         K_gK = self.group_kpoints()
         ng = len(K_gK)
         self.infostring += '{0} groups of equivalent kpoints. '.format(ng)
-<<<<<<< HEAD
-        
         percent = (1. - (ng + 0.) / self.kd.nbzkpts) * 100
-=======
-
-        percent = (1 - ng / self.kd.nbzkpts) * 100
->>>>>>> a945a6cf
         self.infostring += '{0}% reduction. '.format(percent)
 
     @timer('Analyze symmetries.')
@@ -280,7 +274,6 @@
             s_s = list(filter(self.is_not_time_reversal, s_s))
 
         if self.disable_non_symmorphic:
-<<<<<<< HEAD
             s_s = list(filter(self.is_not_non_symmorphic, s_s))
 
 #        stmp_s = []
@@ -291,18 +284,6 @@
 #                stmp_s.append(s)
         
 #        s_s = stmp_s
-=======
-            s_s = [s for s in s_s if self.is_not_non_symmorphic(s)]
-
-        stmp_s = []
-        for s in s_s:
-            if self.kd.bz2bz_ks[0, s] == -1:
-                assert (self.kd.bz2bz_ks[:, s] == -1).all()
-            else:
-                stmp_s.append(s)
-
-        s_s = stmp_s
->>>>>>> a945a6cf
 
         self.infostring += 'Found {0} allowed symmetries. '.format(len(s_s))
         self.s_s = s_s
@@ -649,13 +630,9 @@
     def __init__(self, calc, ecut=50,
                  ftol=1e-6, threshold=1,
                  real_space_derivatives=False,
-<<<<<<< HEAD
-                 world=mpi.world, txt=sys.stdout, timer=None, nblocks=1,
+                 world=mpi.world, txt='-', timer=None, nblocks=1,
                  gate_voltage=None, scissor=None):
-=======
-                 world=mpi.world, txt='-', timer=None, nblocks=1,
-                 gate_voltage=None, eshift=None):
->>>>>>> a945a6cf
+
         if ecut is not None:
             ecut /= Hartree
 
@@ -668,14 +645,7 @@
                     op['add'] = op['add'] / Hartree
 
         if gate_voltage is not None:
-<<<<<<< HEAD
             gate_voltage = gate_voltage / Hartree
-=======
-            gate_voltage /= Hartree
-
-        if eshift is not None:
-            eshift /= Hartree
->>>>>>> a945a6cf
 
         self.ecut = ecut
         self.ftol = ftol
@@ -695,15 +665,9 @@
             assert world.size % nblocks == 0, world.size
             rank1 = world.rank // nblocks * nblocks
             rank2 = rank1 + nblocks
-<<<<<<< HEAD
             self.blockcomm = self.world.new_communicator(range(rank1, rank2))
             ranks = range(world.rank % nblocks, world.size, nblocks)
             self.kncomm = self.world.new_communicator(ranks)
-=======
-            self.blockcomm = world.new_communicator(range(rank1, rank2))
-            ranks = np.arange(world.rank % nblocks, world.size, nblocks)
-            self.kncomm = world.new_communicator(ranks)
->>>>>>> a945a6cf
 
         self.fd = convert_string_to_fd(txt, world)
 
@@ -881,7 +845,6 @@
         eps_n = kpt.eps_n[n1:n2]
         f_n = kpt.f_n[n1:n2] / kpt.weight
 
-<<<<<<< HEAD
         if not load_wfs:
             return KPoint(s, K, n1, n2, blocksize, na, nb,
                           None, eps_n, f_n, None, shift_c)
@@ -900,20 +863,6 @@
                     P_ni = P_ni.conj()
                 P_ani.append(P_ni)
         
-=======
-        psit_nG = kpt.psit_nG
-        ut_nR = wfs.gd.empty(nb - na, wfs.dtype)
-        for n in range(na, nb):
-            ut_nR[n - na] = T(wfs.pd.ifft(psit_nG[n], ik))
-
-        P_ani = []
-        for b, U_ii in zip(a_a, U_aii):
-            P_ni = np.dot(kpt.P_ani[b][na:nb], U_ii)
-            if time_reversal:
-                P_ni = P_ni.conj()
-            P_ani.append(P_ni)
-
->>>>>>> a945a6cf
         return KPoint(s, K, n1, n2, blocksize, na, nb,
                       ut_nR, eps_n, f_n, P_ani, shift_c)
 
@@ -1292,15 +1241,8 @@
         # Relative threshold for perturbation theory
         threshold = self.threshold
 
-<<<<<<< HEAD
         eps1 = kpt1.eps_n[n - kpt1.n1]
         deps_m = (eps1 - kpt2.eps_n)[m_m - kpt2.n1]
-        
-=======
-        eps1 = kpt1.eps_n[n]
-        deps_m = (eps1 - kpt2.eps_n)[m_m]
-
->>>>>>> a945a6cf
         n0_mv = self.optical_pair_velocity(n, m_m, kpt1, kpt2)
 
         deps_m = deps_m.copy()
@@ -1324,10 +1266,7 @@
         if n_n is None:
             n_n = np.arange(na, nb)
         assert np.max(n_n) < nb, print('This is too many bands')
-<<<<<<< HEAD
         assert np.min(n_n) >= na, print('This is too few bands')
-=======
->>>>>>> a945a6cf
 
         # Load kpoints
         kd = self.calc.wfs.kd
