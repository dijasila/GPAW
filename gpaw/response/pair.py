import numbers
from pathlib import Path

import numpy as np

from ase.utils.timing import timer

import gpaw.mpi as mpi
<<<<<<< HEAD
=======
from gpaw import disable_dry_run
from gpaw import GPAW
>>>>>>> 858c62c3
from gpaw.fd_operators import Gradient
from gpaw.response.pw_parallelization import block_partition
from gpaw.response.symmetry import KPointFinder
<<<<<<< HEAD
from gpaw.response.context import calc_and_context
=======
from gpaw.utilities.blas import mmm
from gpaw.response.context import new_context
>>>>>>> 858c62c3


class KPoint:
    def __init__(self, s, K, n1, n2, blocksize, na, nb,
                 ut_nR, eps_n, f_n, P_ani, shift_c):
        self.s = s    # spin index
        self.K = K    # BZ k-point index
        self.n1 = n1  # first band
        self.n2 = n2  # first band not included
        self.blocksize = blocksize
        self.na = na  # first band of block
        self.nb = nb  # first band of block not included
        self.ut_nR = ut_nR      # periodic part of wave functions in real-space
        self.eps_n = eps_n      # eigenvalues
        self.f_n = f_n          # occupation numbers
        self.P_ani = P_ani      # PAW projections
        self.shift_c = shift_c  # long story - see the
        # PairDensity.construct_symmetry_operators() method


class PairDistribution:
    def __init__(self, pair, mysKn1n2):
        self.pair = pair
        self.mysKn1n2 = mysKn1n2
        self.mykpts = [self.pair.get_k_point(s, K, n1, n2)
                       for s, K, n1, n2 in self.mysKn1n2]

    def kpt_pairs_by_q(self, q_c, m1, m2):
        pair = self.pair
        mykpts = self.mykpts
        for u, kpt1 in enumerate(mykpts):
            progress = u / len(mykpts)
            K2 = pair.kd.find_k_plus_q(q_c, [kpt1.K])[0]
            kpt2 = pair.get_k_point(kpt1.s, K2, m1, m2, block=True)

            yield progress, kpt1, kpt2


class KPointPair:
    """This class defines the kpoint-pair container object.

    Used for calculating pair quantities it contains two kpoints,
    and an associated set of Fourier components."""
    def __init__(self, kpt1, kpt2, Q_G):
        self.kpt1 = kpt1
        self.kpt2 = kpt2
        self.Q_G = Q_G

    def get_k1(self):
        """ Return KPoint object 1."""
        return self.kpt1

    def get_k2(self):
        """ Return KPoint object 2."""
        return self.kpt2

    def get_planewave_indices(self):
        """ Return the planewave indices associated with this pair."""
        return self.Q_G

    def get_transition_energies(self, n_n, m_m):
        """Return the energy difference for specified bands."""
        n_n = np.array(n_n)
        m_m = np.array(m_m)
        kpt1 = self.kpt1
        kpt2 = self.kpt2
        deps_nm = (kpt1.eps_n[n_n - self.kpt1.n1][:, np.newaxis] -
                   kpt2.eps_n[m_m - self.kpt2.n1])
        return deps_nm

    def get_occupation_differences(self, n_n, m_m):
        """Get difference in occupation factor between specified bands."""
        n_n = np.array(n_n)
        m_m = np.array(m_m)
        kpt1 = self.kpt1
        kpt2 = self.kpt2
        df_nm = (kpt1.f_n[n_n - self.kpt1.n1][:, np.newaxis] -
                 kpt2.f_n[m_m - self.kpt2.n1])
        return df_nm


class NoCalculatorPairDensity:
    def __init__(self, gs, *, context, ftol=1e-6,
                 threshold=1, real_space_derivatives=False, nblocks=1):
        self.gs = gs
        self.context = context

        self.fd = context.fd
        self.timer = context.timer
        self.world = context.world

        assert self.gs.kd.symmetry.symmorphic

        self.ftol = ftol
        self.threshold = threshold
        self.real_space_derivatives = real_space_derivatives

        self.blockcomm, self.kncomm = block_partition(context.world, nblocks)
        self.nblocks = nblocks

        self.fermi_level = self.gs.fermi_level
        self.spos_ac = self.gs.spos_ac

        self.nocc1 = None  # number of completely filled bands
        self.nocc2 = None  # number of non-empty bands
        self.count_occupied_bands()

        self.ut_sKnvR = None  # gradient of wave functions for optical limit

        self.vol = self.gs.gd.volume

        self.kd = self.gs.kd
        self.kptfinder = KPointFinder(self.kd.bzk_kc)
        print('Number of blocks:', nblocks, file=self.fd)

    def find_kpoint(self, k_c):
        return self.kptfinder.find(k_c)

    def count_occupied_bands(self):
        self.nocc1 = 9999999
        self.nocc2 = 0
        for kpt in self.gs.kpt_u:
            f_n = kpt.f_n / kpt.weight
            self.nocc1 = min((f_n > 1 - self.ftol).sum(), self.nocc1)
            self.nocc2 = max((f_n > self.ftol).sum(), self.nocc2)
        print('Number of completely filled bands:', self.nocc1, file=self.fd)
        print('Number of non-empty bands:', self.nocc2, file=self.fd)
        print('Total number of bands:', self.gs.bd.nbands,
              file=self.fd)

    def distribute_k_points_and_bands(self, band1, band2, kpts=None):
        """Distribute spins, k-points and bands.

        The attribute self.mysKn1n2 will be set to a list of (s, K, n1, n2)
        tuples that this process handles.
        """

        gs = self.gs

        if kpts is None:
            kpts = np.arange(gs.kd.nbzkpts)

        # nbands is the number of bands for each spin/k-point combination.
        nbands = band2 - band1
        size = self.kncomm.size
        rank = self.kncomm.rank
        ns = gs.nspins
        nk = len(kpts)
        n = (ns * nk * nbands + size - 1) // size
        i1 = min(rank * n, ns * nk * nbands)
        i2 = min(i1 + n, ns * nk * nbands)

        mysKn1n2 = []
        i = 0
        for s in range(ns):
            for K in kpts:
                n1 = min(max(0, i1 - i), nbands)
                n2 = min(max(0, i2 - i), nbands)
                if n1 != n2:
                    mysKn1n2.append((s, K, n1 + band1, n2 + band1))
                i += nbands

        print('BZ k-points:', gs.kd, file=self.fd)
        print('Distributing spins, k-points and bands (%d x %d x %d)' %
              (ns, nk, nbands),
              'over %d process%s' %
              (self.kncomm.size, ['es', ''][self.kncomm.size == 1]),
              file=self.fd)
        print('Number of blocks:', self.blockcomm.size, file=self.fd)

        return PairDistribution(self, mysKn1n2)

    @timer('Get a k-point')
    def get_k_point(self, s, k_c, n1, n2, load_wfs=True, block=False):
        """Return wave functions for a specific k-point and spin.

        s: int
            Spin index (0 or 1).
        K: int
            BZ k-point index.
        n1, n2: int
            Range of bands to include.
        """

        assert n1 <= n2

        gs = self.gs
        kd = gs.kd

        # Parse kpoint: is k_c an index or a vector
        if not isinstance(k_c, numbers.Integral):
            K = self.kptfinder.find(k_c)
            shift0_c = (kd.bzk_kc[K] - k_c).round().astype(int)
        else:
            # Fall back to index
            K = k_c
            shift0_c = np.array([0, 0, 0])
            k_c = None

        if block:
            nblocks = self.blockcomm.size
            rank = self.blockcomm.rank
        else:
            nblocks = 1
            rank = 0

        blocksize = (n2 - n1 + nblocks - 1) // nblocks
        na = min(n1 + rank * blocksize, n2)
        nb = min(na + blocksize, n2)

        U_cc, T, a_a, U_aii, shift_c, time_reversal = \
            self.construct_symmetry_operators(K, k_c=k_c)

        shift_c += -shift0_c
        ik = kd.bz2ibz_k[K]
        assert kd.comm.size == 1
        kpt = gs.kpt_qs[ik][s]

        assert n2 <= len(kpt.eps_n), \
            'Increase GS-nbands or decrease chi0-nbands!'
        eps_n = kpt.eps_n[n1:n2]
        f_n = kpt.f_n[n1:n2] / kpt.weight

        if not load_wfs:
            return KPoint(s, K, n1, n2, blocksize, na, nb,
                          None, eps_n, f_n, None, shift_c)

        with self.timer('load wfs'):
            psit_nG = kpt.psit_nG
            ut_nR = gs.gd.empty(nb - na, gs.dtype)
            for n in range(na, nb):
                ut_nR[n - na] = T(gs.pd.ifft(psit_nG[n], ik))

        with self.timer('Load projections'):
            P_ani = []
            for b, U_ii in zip(a_a, U_aii):
                P_ni = np.dot(kpt.P_ani[b][na:nb], U_ii)
                if time_reversal:
                    P_ni = P_ni.conj()
                P_ani.append(P_ni)

        return KPoint(s, K, n1, n2, blocksize, na, nb,
                      ut_nR, eps_n, f_n, P_ani, shift_c)

    @timer('Get kpoint pair')
    def get_kpoint_pair(self, pd, s, Kork_c, n1, n2, m1, m2,
                        load_wfs=True, block=False):
        assert m1 <= m2
        assert n1 <= n2

        if isinstance(Kork_c, int):
            # If k_c is an integer then it refers to
            # the index of the kpoint in the BZ
            k_c = self.gs.kd.bzk_kc[Kork_c]
        else:
            k_c = Kork_c

        q_c = pd.kd.bzk_kc[0]
        with self.timer('get k-points'):
            kpt1 = self.get_k_point(s, k_c, n1, n2, load_wfs=load_wfs)
            # K2 = wfs.kd.find_k_plus_q(q_c, [kpt1.K])[0]
            kpt2 = self.get_k_point(s, k_c + q_c, m1, m2,
                                    load_wfs=load_wfs, block=block)

        with self.timer('fft indices'):
            Q_G = self.get_fft_indices(kpt1.K, kpt2.K, q_c, pd,
                                       kpt1.shift_c - kpt2.shift_c)

        return KPointPair(kpt1, kpt2, Q_G)

    @timer('get_pair_density')
    def get_pair_density(self, pd, kptpair, n_n, m_m,
                         optical_limit=False, intraband=False,
                         Q_aGii=None, block=False, direction=2,
                         extend_head=True):
        """Get pair density for a kpoint pair."""
        ol = optical_limit = np.allclose(pd.kd.bzk_kc[0], 0.0)
        eh = extend_head
        cpd = self.calculate_pair_densities  # General pair densities
        opd = self.optical_pair_density  # Interband pair densities / q

        if Q_aGii is None:
            Q_aGii = self.initialize_paw_corrections(pd)

        kpt1 = kptpair.kpt1
        kpt2 = kptpair.kpt2
        Q_G = kptpair.Q_G  # Fourier components of kpoint pair
        nG = len(Q_G)

        if extend_head:
            n_nmG = np.zeros((len(n_n), len(m_m), nG + 2 * ol), pd.dtype)
        else:
            n_nmG = np.zeros((len(n_n), len(m_m), nG), pd.dtype)

        for j, n in enumerate(n_n):
            Q_G = kptpair.Q_G
            with self.timer('conj'):
                ut1cc_R = kpt1.ut_nR[n - kpt1.na].conj()
            with self.timer('paw'):
                C1_aGi = [np.dot(Q_Gii, P1_ni[n - kpt1.na].conj())
                          for Q_Gii, P1_ni in zip(Q_aGii, kpt1.P_ani)]
                n_nmG[j, :, 2 * ol * eh:] = cpd(ut1cc_R, C1_aGi, kpt2, pd, Q_G,
                                                block=block)
            if optical_limit:
                if extend_head:
                    n_nmG[j, :, 0:3] = opd(n, m_m, kpt1, kpt2,
                                           block=block)
                else:
                    n_nmG[j, :, 0] = opd(n, m_m, kpt1, kpt2,
                                         block=block)[:, direction]
        return n_nmG

    @timer('get_pair_momentum')
    def get_pair_momentum(self, pd, kptpair, n_n, m_m, Q_avGii=None):
        r"""Calculate matrix elements of the momentum operator.

        Calculates::

          n_{nm\mathrm{k}}\int_{\Omega_{\mathrm{cell}}}\mathrm{d}\mathbf{r}
          \psi_{n\mathrm{k}}^*(\mathbf{r})
          e^{-i\,(\mathrm{q} + \mathrm{G})\cdot\mathbf{r}}
          \nabla\psi_{m\mathrm{k} + \mathrm{q}}(\mathbf{r})

        pd: PlaneWaveDescriptor
            Plane wave descriptor of a single q_c.
        kptpair: KPointPair
            KpointPair object containing the two kpoints.
        n_n: list
            List of left-band indices (n).
        m_m:
            List of right-band indices (m).
        """
        gs = self.gs

        kpt1 = kptpair.kpt1
        kpt2 = kptpair.kpt2
        Q_G = kptpair.Q_G  # Fourier components of kpoint pair

        # For the same band we
        kd = gs.kd
        gd = gs.gd
        k_c = kd.bzk_kc[kpt1.K] + kpt1.shift_c
        k_v = 2 * np.pi * np.dot(k_c, np.linalg.inv(gd.cell_cv).T)

        # Calculate k + G
        G_Gv = pd.get_reciprocal_vectors(add_q=True)
        kqG_Gv = k_v[np.newaxis] + G_Gv

        # Pair velocities
        n_nmvG = pd.zeros((len(n_n), len(m_m), 3))

        # Calculate derivatives of left-wavefunction
        # (there will typically be fewer of these)
        ut_nvR = self.make_derivative(kpt1.s, kpt1.K, kpt1.n1, kpt1.n2)

        # PAW-corrections
        if Q_avGii is None:
            Q_avGii = self.initialize_paw_nabla_corrections(pd)

        # Iterate over occupied bands
        for j, n in enumerate(n_n):
            ut1cc_R = kpt1.ut_nR[n].conj()

            n_mG = self.calculate_pair_densities(ut1cc_R,
                                                 [], kpt2,
                                                 pd, Q_G)

            n_nmvG[j] = 1j * kqG_Gv.T[np.newaxis] * n_mG[:, np.newaxis]

            # Treat each cartesian component at a time
            for v in range(3):
                # Minus from integration by parts
                utvcc_R = -ut_nvR[n, v].conj()
                Cv1_aGi = [np.dot(P1_ni[n].conj(), Q_vGii[v])
                           for Q_vGii, P1_ni in zip(Q_avGii, kpt1.P_ani)]

                nv_mG = self.calculate_pair_densities(utvcc_R,
                                                      Cv1_aGi, kpt2,
                                                      pd, Q_G)

                n_nmvG[j, :, v] += nv_mG

        # We want the momentum operator
        n_nmvG *= -1j

        return n_nmvG

    @timer('Calculate pair-densities')
    def calculate_pair_densities(self, ut1cc_R, C1_aGi, kpt2, pd, Q_G,
                                 block=True):
        """Calculate FFT of pair-densities and add PAW corrections.

        ut1cc_R: 3-d complex ndarray
            Complex conjugate of the periodic part of the left hand side
            wave function.
        C1_aGi: list of ndarrays
            PAW corrections for all atoms.
        kpt2: KPoint object
            Right hand side k-point object.
        pd: PWDescriptor
            Plane-wave descriptor for for q=k2-k1.
        Q_G: 1-d int ndarray
            Mapping from flattened 3-d FFT grid to 0.5(G+q)^2<ecut sphere.
        """

        dv = pd.gd.dv
        n_mG = pd.empty(kpt2.blocksize)
        myblocksize = kpt2.nb - kpt2.na

        for ut_R, n_G in zip(kpt2.ut_nR, n_mG):
            n_R = ut1cc_R * ut_R
            with self.timer('fft'):
                n_G[:] = pd.fft(n_R, 0, Q_G) * dv
        # PAW corrections:
        with self.timer('gemm'):
            for C1_Gi, P2_mi in zip(C1_aGi, kpt2.P_ani):
                # gemm(1.0, C1_Gi, P2_mi, 1.0, n_mG[:myblocksize], 't')
                mmm(1.0, P2_mi, 'N', C1_Gi, 'T', 1.0, n_mG[:myblocksize])

        if not block or self.blockcomm.size == 1:
            return n_mG
        else:
            n_MG = pd.empty(kpt2.blocksize * self.blockcomm.size)
            self.blockcomm.all_gather(n_mG, n_MG)
            return n_MG[:kpt2.n2 - kpt2.n1]

    @timer('Optical limit')
    def optical_pair_velocity(self, n, m_m, kpt1, kpt2, block=False):
        if self.ut_sKnvR is None or kpt1.K not in self.ut_sKnvR[kpt1.s]:
            self.ut_sKnvR = self.calculate_derivatives(kpt1)

        kd = self.gs.kd
        gd = self.gs.gd
        k_c = kd.bzk_kc[kpt1.K] + kpt1.shift_c
        k_v = 2 * np.pi * np.dot(k_c, np.linalg.inv(gd.cell_cv).T)

        ut_vR = self.ut_sKnvR[kpt1.s][kpt1.K][n - kpt1.n1]
        atomdata_a = self.gs.setups
        C_avi = [np.dot(atomdata.nabla_iiv.T, P_ni[n - kpt1.na])
                 for atomdata, P_ni in zip(atomdata_a, kpt1.P_ani)]

        blockbands = kpt2.nb - kpt2.na
        n0_mv = np.empty((kpt2.blocksize, 3), dtype=complex)
        nt_m = np.empty(kpt2.blocksize, dtype=complex)
        n0_mv[:blockbands] = -self.gs.gd.integrate(ut_vR,
                                                   kpt2.ut_nR).T
        nt_m[:blockbands] = self.gs.gd.integrate(kpt1.ut_nR[n - kpt1.na],
                                                 kpt2.ut_nR)

        n0_mv[:blockbands] += (1j * nt_m[:blockbands, np.newaxis] *
                               k_v[np.newaxis, :])

        for C_vi, P_mi in zip(C_avi, kpt2.P_ani):
            # gemm(1.0, C_vi, P_mi, 1.0, n0_mv[:blockbands], 'c')
            mmm(1.0, P_mi, 'N', C_vi, 'C', 1.0, n0_mv[:blockbands])

        if block and self.blockcomm.size > 1:
            n0_Mv = np.empty((kpt2.blocksize * self.blockcomm.size, 3),
                             dtype=complex)
            self.blockcomm.all_gather(n0_mv, n0_Mv)
            n0_mv = n0_Mv[:kpt2.n2 - kpt2.n1]

        return -1j * n0_mv

    def optical_pair_density(self, n, m_m, kpt1, kpt2,
                             block=False):
        # Relative threshold for perturbation theory
        threshold = self.threshold

        eps1 = kpt1.eps_n[n - kpt1.n1]
        deps_m = (eps1 - kpt2.eps_n)[m_m - kpt2.n1]
        n0_mv = self.optical_pair_velocity(n, m_m, kpt1, kpt2,
                                           block=block)

        deps_m = deps_m.copy()
        deps_m[deps_m == 0.0] = np.inf

        smallness_mv = np.abs(-1e-3 * n0_mv / deps_m[:, np.newaxis])
        inds_mv = (np.logical_and(np.inf > smallness_mv,
                                  smallness_mv > threshold))
        n0_mv *= - 1 / deps_m[:, np.newaxis]
        n0_mv[inds_mv] = 0

        return n0_mv

    @timer('Intraband')
    def intraband_pair_density(self, kpt, n_n=None,
                               only_partially_occupied=False):
        """Calculate intraband matrix elements of nabla"""
        # Bands and check for block parallelization
        na, nb, n1 = kpt.na, kpt.nb, kpt.n1
        vel_nv = np.zeros((nb - na, 3), dtype=complex)
        if n_n is None:
            n_n = np.arange(na, nb)
        assert np.max(n_n) < nb, 'This is too many bands'
        assert np.min(n_n) >= na, 'This is too few bands'

        # Load kpoints
        kd = self.gs.kd
        gd = self.gs.gd
        k_c = kd.bzk_kc[kpt.K] + kpt.shift_c
        k_v = 2 * np.pi * np.dot(k_c, np.linalg.inv(gd.cell_cv).T)
        atomdata_a = self.gs.setups
        f_n = kpt.f_n

        width = self.gs.get_occupations_width()

        if width > 1e-15:
            dfde_n = -1 / width * (f_n - f_n**2.0)  # Analytical derivative
            partocc_n = np.abs(dfde_n) > 1e-5  # Is part. occupied?
        else:
            # Just include all bands to be sure
            partocc_n = np.ones(len(f_n), dtype=bool)

        if only_partially_occupied and not partocc_n.any():
            return None

        if only_partially_occupied:
            # Check for block par. consistency
            assert (partocc_n < nb).all(), \
                print('Include more unoccupied bands ', +
                      'or less block parr.', file=self.fd)

        # Break bands into degenerate chunks
        degchunks_cn = []  # indexing c as chunk number
        for n in n_n:
            inds_n = np.nonzero(np.abs(kpt.eps_n[n - n1] -
                                       kpt.eps_n) < 1e-5)[0] + n1

            # Has this chunk already been computed?
            oldchunk = any([n in chunk for chunk in degchunks_cn])
            if not oldchunk and \
               (partocc_n[n - n1] or not only_partially_occupied):
                assert all([ind in n_n for ind in inds_n]), \
                    print('\nYou are cutting over a degenerate band ' +
                          'using block parallelization.',
                          inds_n, n_n, file=self.fd)
                degchunks_cn.append((inds_n))

        # Calculate matrix elements by diagonalizing each block
        for ind_n in degchunks_cn:
            deg = len(ind_n)
            ut_nvR = self.gs.gd.zeros((deg, 3), complex)
            vel_nnv = np.zeros((deg, deg, 3), dtype=complex)
            # States are included starting from kpt.na
            ut_nR = kpt.ut_nR[ind_n - na]

            # Get derivatives
            for ind, ut_vR in zip(ind_n, ut_nvR):
                ut_vR[:] = self.make_derivative(kpt.s, kpt.K,
                                                ind, ind + 1)[0]

            # Treat the whole degenerate chunk
            for n in range(deg):
                ut_vR = ut_nvR[n]
                C_avi = [np.dot(atomdata.nabla_iiv.T, P_ni[ind_n[n] - na])
                         for atomdata, P_ni in zip(atomdata_a, kpt.P_ani)]

                nabla0_nv = -self.gs.gd.integrate(ut_vR, ut_nR).T
                nt_n = self.gs.gd.integrate(ut_nR[n], ut_nR)
                nabla0_nv += 1j * nt_n[:, np.newaxis] * k_v[np.newaxis, :]

                for C_vi, P_ni in zip(C_avi, kpt.P_ani):
                    # gemm(1.0, C_vi, P_ni[ind_n - na], 1.0, nabla0_nv, 'c')
                    mmm(1.0, P_ni[ind_n - na], 'N', C_vi, 'C', 1.0, nabla0_nv)

                vel_nnv[n] = -1j * nabla0_nv

            for iv in range(3):
                vel, _ = np.linalg.eig(vel_nnv[..., iv])
                vel_nv[ind_n - na, iv] = vel  # Use eigenvalues

        return vel_nv[n_n - na]

    def get_fft_indices(self, K1, K2, q_c, pd, shift0_c):
        """Get indices for G-vectors inside cutoff sphere."""
        kd = self.gs.kd
        N_G = pd.Q_qG[0]
        shift_c = (shift0_c +
                   (q_c - kd.bzk_kc[K2] + kd.bzk_kc[K1]).round().astype(int))
        if shift_c.any():
            n_cG = np.unravel_index(N_G, pd.gd.N_c)
            n_cG = [n_G + shift for n_G, shift in zip(n_cG, shift_c)]
            N_G = np.ravel_multi_index(n_cG, pd.gd.N_c, 'wrap')
        return N_G

    def construct_symmetry_operators(self, K, k_c=None):
        from gpaw.response.symmetry_ops import construct_symmetry_operators
        return construct_symmetry_operators(
            self.gs, K, k_c, apply_strange_shift=False)

    @timer('Initialize PAW corrections')
    def initialize_paw_corrections(self, pd, soft=False):
        from gpaw.response.paw import calculate_paw_corrections
        return calculate_paw_corrections(
            setups=self.gs.setups, pd=pd, soft=soft,
            spos_ac=self.spos_ac)

    @timer('Initialize PAW corrections')
    def initialize_paw_nabla_corrections(self, pd, soft=False):
        print('Initializing nabla PAW Corrections', file=self.fd)
        from gpaw.response.paw import calculate_paw_nabla_corrections
        return calculate_paw_nabla_corrections(
            setups=self.gs.setups, pd=pd, soft=soft,
            spos_ac=self.spos_ac)

    def calculate_derivatives(self, kpt):
        ut_sKnvR = [{}, {}]
        ut_nvR = self.make_derivative(kpt.s, kpt.K, kpt.n1, kpt.n2)
        ut_sKnvR[kpt.s][kpt.K] = ut_nvR

        return ut_sKnvR

    @timer('Derivatives')
    def make_derivative(self, s, K, n1, n2):
        gs = self.gs
        if self.real_space_derivatives:
            grad_v = [Gradient(gs.gd, v, 1.0, 4, complex).apply
                      for v in range(3)]

        U_cc, T, a_a, U_aii, shift_c, time_reversal = \
            self.construct_symmetry_operators(K)
        A_cv = gs.gd.cell_cv
        M_vv = np.dot(np.dot(A_cv.T, U_cc.T), np.linalg.inv(A_cv).T)
        ik = gs.kd.bz2ibz_k[K]
        assert gs.kd.comm.size == 1
        kpt = gs.kpt_qs[ik][s]
        psit_nG = kpt.psit_nG
        iG_Gv = 1j * gs.pd.get_reciprocal_vectors(q=ik, add_q=False)
        ut_nvR = gs.gd.zeros((n2 - n1, 3), complex)
        for n in range(n1, n2):
            for v in range(3):
                if self.real_space_derivatives:
                    ut_R = T(gs.pd.ifft(psit_nG[n], ik))
                    grad_v[v](ut_R, ut_nvR[n - n1, v],
                              np.ones((3, 2), complex))
                else:
                    ut_R = T(gs.pd.ifft(iG_Gv[:, v] * psit_nG[n], ik))
                    for v2 in range(3):
                        ut_nvR[n - n1, v2] += ut_R * M_vv[v, v2]

        return ut_nvR

    def __del__(self):
        self.context.close()


<<<<<<< HEAD
=======
def normalize_args(calc, txt, world, timer):
    context = new_context(txt, world, timer)
    with context.timer('Read ground state'):
        if isinstance(calc, (str, Path)):
            print('Reading ground state calculation:\n  %s' % calc,
                  file=context.fd)
            with disable_dry_run():
                calc = GPAW(calc, communicator=mpi.serial_comm)
        else:
            assert calc.wfs.world.size == 1

    return calc, context


>>>>>>> 858c62c3
class PairDensity(NoCalculatorPairDensity):
    def __init__(self, gs, *,
                 world=mpi.world, txt='-', timer=None,
                 **kwargs):
        """Density matrix elements

        Parameters
        ----------
        ftol : float
            Threshold determining whether a band is completely filled
            (f > 1 - ftol) or completely empty (f < ftol).
        threshold : float
            Numerical threshold for the optical limit k dot p perturbation
            theory expansion.
        real_space_derivatives : bool
            Calculate nabla matrix elements (in the optical limit)
            using a real space finite difference approximation.
        """

        # note: gs is just called gs for historical reasons.
        # It's actually calc-or-filename union.

        self.calc, context = calc_and_context(gs, txt, world, timer)

        super().__init__(
            gs=self.calc.gs_adapter(),
            context=context,
            **kwargs)<|MERGE_RESOLUTION|>--- conflicted
+++ resolved
@@ -1,25 +1,15 @@
 import numbers
-from pathlib import Path
 
 import numpy as np
 
 from ase.utils.timing import timer
 
 import gpaw.mpi as mpi
-<<<<<<< HEAD
-=======
-from gpaw import disable_dry_run
-from gpaw import GPAW
->>>>>>> 858c62c3
 from gpaw.fd_operators import Gradient
 from gpaw.response.pw_parallelization import block_partition
 from gpaw.response.symmetry import KPointFinder
-<<<<<<< HEAD
 from gpaw.response.context import calc_and_context
-=======
 from gpaw.utilities.blas import mmm
-from gpaw.response.context import new_context
->>>>>>> 858c62c3
 
 
 class KPoint:
@@ -667,23 +657,6 @@
         self.context.close()
 
 
-<<<<<<< HEAD
-=======
-def normalize_args(calc, txt, world, timer):
-    context = new_context(txt, world, timer)
-    with context.timer('Read ground state'):
-        if isinstance(calc, (str, Path)):
-            print('Reading ground state calculation:\n  %s' % calc,
-                  file=context.fd)
-            with disable_dry_run():
-                calc = GPAW(calc, communicator=mpi.serial_comm)
-        else:
-            assert calc.wfs.world.size == 1
-
-    return calc, context
-
-
->>>>>>> 858c62c3
 class PairDensity(NoCalculatorPairDensity):
     def __init__(self, gs, *,
                  world=mpi.world, txt='-', timer=None,
