import numbers

import numpy as np

<<<<<<< HEAD
from ase.units import Ha
from ase.utils.timing import timer
=======
from ase.utils import IOContext
from ase.utils.timing import timer, Timer
>>>>>>> 0eb2e963

import gpaw.mpi as mpi
from gpaw.calculator import GPAW
from gpaw import disable_dry_run
from gpaw.fd_operators import Gradient
from gpaw.response.pw_parallelization import block_partition
from gpaw.utilities.blas import mmm
from gpaw.response.symmetry import KPointFinder
from gpaw.response.context import new_context


class KPoint:
    def __init__(self, s, K, n1, n2, blocksize, na, nb,
                 ut_nR, eps_n, f_n, P_ani, shift_c):
        self.s = s    # spin index
        self.K = K    # BZ k-point index
        self.n1 = n1  # first band
        self.n2 = n2  # first band not included
        self.blocksize = blocksize
        self.na = na  # first band of block
        self.nb = nb  # first band of block not included
        self.ut_nR = ut_nR      # periodic part of wave functions in real-space
        self.eps_n = eps_n      # eigenvalues
        self.f_n = f_n          # occupation numbers
        self.P_ani = P_ani      # PAW projections
        self.shift_c = shift_c  # long story - see the
        # PairDensity.construct_symmetry_operators() method


class PairDistribution:
    def __init__(self, pair, mysKn1n2):
        self.pair = pair
        self.mysKn1n2 = mysKn1n2
        self.mykpts = [self.pair.get_k_point(s, K, n1, n2)
                       for s, K, n1, n2 in self.mysKn1n2]

    def kpt_pairs_by_q(self, q_c, m1, m2):
        pair = self.pair
        mykpts = self.mykpts
        for u, kpt1 in enumerate(mykpts):
            progress = u / len(mykpts)
            K2 = pair.kd.find_k_plus_q(q_c, [kpt1.K])[0]
            kpt2 = pair.get_k_point(kpt1.s, K2, m1, m2, block=True)

            yield progress, kpt1, kpt2


class KPointPair:
    """This class defines the kpoint-pair container object.

    Used for calculating pair quantities it contains two kpoints,
    and an associated set of Fourier components."""
    def __init__(self, kpt1, kpt2, Q_G):
        self.kpt1 = kpt1
        self.kpt2 = kpt2
        self.Q_G = Q_G

    def get_k1(self):
        """ Return KPoint object 1."""
        return self.kpt1

    def get_k2(self):
        """ Return KPoint object 2."""
        return self.kpt2

    def get_planewave_indices(self):
        """ Return the planewave indices associated with this pair."""
        return self.Q_G

    def get_transition_energies(self, n_n, m_m):
        """Return the energy difference for specified bands."""
        n_n = np.array(n_n)
        m_m = np.array(m_m)
        kpt1 = self.kpt1
        kpt2 = self.kpt2
        deps_nm = (kpt1.eps_n[n_n - self.kpt1.n1][:, np.newaxis] -
                   kpt2.eps_n[m_m - self.kpt2.n1])
        return deps_nm

    def get_occupation_differences(self, n_n, m_m):
        """Get difference in occupation factor between specified bands."""
        n_n = np.array(n_n)
        m_m = np.array(m_m)
        kpt1 = self.kpt1
        kpt2 = self.kpt2
        df_nm = (kpt1.f_n[n_n - self.kpt1.n1][:, np.newaxis] -
                 kpt2.f_n[m_m - self.kpt2.n1])
        return df_nm


class NoCalculatorPairDensity:
<<<<<<< HEAD
    def __init__(self, gs, *, context,
                 ecut=50, ftol=1e-6,
                 threshold=1, real_space_derivatives=False, nblocks=1):
        self.gs = gs
        self.context = context

        self.fd = context.fd
        self.timer = context.timer
        self.world = context.world
=======
    def __init__(self, gs, *, fd, timer, world, ftol=1e-6,
                 threshold=1, real_space_derivatives=False, nblocks=1):
        self.gs = gs
        self.fd = fd
        self.timer = timer or Timer()
        self.world = world
>>>>>>> 0eb2e963

        assert self.gs.kd.symmetry.symmorphic

        self.ftol = ftol
        self.threshold = threshold
        self.real_space_derivatives = real_space_derivatives

        self.blockcomm, self.kncomm = block_partition(context.world, nblocks)
        self.nblocks = nblocks

        self.fermi_level = self.gs.fermi_level
        self.spos_ac = self.gs.spos_ac

        self.nocc1 = None  # number of completely filled bands
        self.nocc2 = None  # number of non-empty bands
        self.count_occupied_bands()

        self.ut_sKnvR = None  # gradient of wave functions for optical limit

        self.vol = self.gs.gd.volume

        self.kd = self.gs.kd
        self.kptfinder = KPointFinder(self.kd.bzk_kc)
        print('Number of blocks:', nblocks, file=self.fd)

    def find_kpoint(self, k_c):
        return self.kptfinder.find(k_c)

    def count_occupied_bands(self):
        self.nocc1 = 9999999
        self.nocc2 = 0
        for kpt in self.gs.kpt_u:
            f_n = kpt.f_n / kpt.weight
            self.nocc1 = min((f_n > 1 - self.ftol).sum(), self.nocc1)
            self.nocc2 = max((f_n > self.ftol).sum(), self.nocc2)
        print('Number of completely filled bands:', self.nocc1, file=self.fd)
        print('Number of non-empty bands:', self.nocc2, file=self.fd)
        print('Total number of bands:', self.gs.bd.nbands,
              file=self.fd)

    def distribute_k_points_and_bands(self, band1, band2, kpts=None):
        """Distribute spins, k-points and bands.

        The attribute self.mysKn1n2 will be set to a list of (s, K, n1, n2)
        tuples that this process handles.
        """

        gs = self.gs

        if kpts is None:
            kpts = np.arange(gs.kd.nbzkpts)

        # nbands is the number of bands for each spin/k-point combination.
        nbands = band2 - band1
        size = self.kncomm.size
        rank = self.kncomm.rank
        ns = gs.nspins
        nk = len(kpts)
        n = (ns * nk * nbands + size - 1) // size
        i1 = min(rank * n, ns * nk * nbands)
        i2 = min(i1 + n, ns * nk * nbands)

        mysKn1n2 = []
        i = 0
        for s in range(ns):
            for K in kpts:
                n1 = min(max(0, i1 - i), nbands)
                n2 = min(max(0, i2 - i), nbands)
                if n1 != n2:
                    mysKn1n2.append((s, K, n1 + band1, n2 + band1))
                i += nbands

        print('BZ k-points:', gs.kd, file=self.fd)
        print('Distributing spins, k-points and bands (%d x %d x %d)' %
              (ns, nk, nbands),
              'over %d process%s' %
              (self.kncomm.size, ['es', ''][self.kncomm.size == 1]),
              file=self.fd)
        print('Number of blocks:', self.blockcomm.size, file=self.fd)

        return PairDistribution(self, mysKn1n2)

    @timer('Get a k-point')
    def get_k_point(self, s, k_c, n1, n2, load_wfs=True, block=False):
        """Return wave functions for a specific k-point and spin.

        s: int
            Spin index (0 or 1).
        K: int
            BZ k-point index.
        n1, n2: int
            Range of bands to include.
        """

        assert n1 <= n2

        gs = self.gs
        kd = gs.kd

        # Parse kpoint: is k_c an index or a vector
        if not isinstance(k_c, numbers.Integral):
            K = self.kptfinder.find(k_c)
            shift0_c = (kd.bzk_kc[K] - k_c).round().astype(int)
        else:
            # Fall back to index
            K = k_c
            shift0_c = np.array([0, 0, 0])
            k_c = None

        if block:
            nblocks = self.blockcomm.size
            rank = self.blockcomm.rank
        else:
            nblocks = 1
            rank = 0

        blocksize = (n2 - n1 + nblocks - 1) // nblocks
        na = min(n1 + rank * blocksize, n2)
        nb = min(na + blocksize, n2)

        U_cc, T, a_a, U_aii, shift_c, time_reversal = \
            self.construct_symmetry_operators(K, k_c=k_c)

        shift_c += -shift0_c
        ik = kd.bz2ibz_k[K]
        assert kd.comm.size == 1
        kpt = gs.kpt_qs[ik][s]

        assert n2 <= len(kpt.eps_n), \
            'Increase GS-nbands or decrease chi0-nbands!'
        eps_n = kpt.eps_n[n1:n2]
        f_n = kpt.f_n[n1:n2] / kpt.weight

        if not load_wfs:
            return KPoint(s, K, n1, n2, blocksize, na, nb,
                          None, eps_n, f_n, None, shift_c)

        with self.timer('load wfs'):
            psit_nG = kpt.psit_nG
            ut_nR = gs.gd.empty(nb - na, gs.dtype)
            for n in range(na, nb):
                ut_nR[n - na] = T(gs.pd.ifft(psit_nG[n], ik))

        with self.timer('Load projections'):
            P_ani = []
            for b, U_ii in zip(a_a, U_aii):
                P_ni = np.dot(kpt.P_ani[b][na:nb], U_ii)
                if time_reversal:
                    P_ni = P_ni.conj()
                P_ani.append(P_ni)

        return KPoint(s, K, n1, n2, blocksize, na, nb,
                      ut_nR, eps_n, f_n, P_ani, shift_c)

    @timer('Get kpoint pair')
    def get_kpoint_pair(self, pd, s, Kork_c, n1, n2, m1, m2,
                        load_wfs=True, block=False):
        assert m1 <= m2
        assert n1 <= n2

        if isinstance(Kork_c, int):
            # If k_c is an integer then it refers to
            # the index of the kpoint in the BZ
            k_c = self.gs.kd.bzk_kc[Kork_c]
        else:
            k_c = Kork_c

        q_c = pd.kd.bzk_kc[0]
        with self.timer('get k-points'):
            kpt1 = self.get_k_point(s, k_c, n1, n2, load_wfs=load_wfs)
            # K2 = wfs.kd.find_k_plus_q(q_c, [kpt1.K])[0]
            kpt2 = self.get_k_point(s, k_c + q_c, m1, m2,
                                    load_wfs=load_wfs, block=block)

        with self.timer('fft indices'):
            Q_G = self.get_fft_indices(kpt1.K, kpt2.K, q_c, pd,
                                       kpt1.shift_c - kpt2.shift_c)

        return KPointPair(kpt1, kpt2, Q_G)

    @timer('get_pair_density')
    def get_pair_density(self, pd, kptpair, n_n, m_m,
                         optical_limit=False, intraband=False,
                         Q_aGii=None, block=False, direction=2,
                         extend_head=True):
        """Get pair density for a kpoint pair."""
        ol = optical_limit = np.allclose(pd.kd.bzk_kc[0], 0.0)
        eh = extend_head
        cpd = self.calculate_pair_densities  # General pair densities
        opd = self.optical_pair_density  # Interband pair densities / q

        if Q_aGii is None:
            Q_aGii = self.initialize_paw_corrections(pd)

        kpt1 = kptpair.kpt1
        kpt2 = kptpair.kpt2
        Q_G = kptpair.Q_G  # Fourier components of kpoint pair
        nG = len(Q_G)

        if extend_head:
            n_nmG = np.zeros((len(n_n), len(m_m), nG + 2 * ol), pd.dtype)
        else:
            n_nmG = np.zeros((len(n_n), len(m_m), nG), pd.dtype)

        for j, n in enumerate(n_n):
            Q_G = kptpair.Q_G
            with self.timer('conj'):
                ut1cc_R = kpt1.ut_nR[n - kpt1.na].conj()
            with self.timer('paw'):
                C1_aGi = [np.dot(Q_Gii, P1_ni[n - kpt1.na].conj())
                          for Q_Gii, P1_ni in zip(Q_aGii, kpt1.P_ani)]
                n_nmG[j, :, 2 * ol * eh:] = cpd(ut1cc_R, C1_aGi, kpt2, pd, Q_G,
                                                block=block)
            if optical_limit:
                if extend_head:
                    n_nmG[j, :, 0:3] = opd(n, m_m, kpt1, kpt2,
                                           block=block)
                else:
                    n_nmG[j, :, 0] = opd(n, m_m, kpt1, kpt2,
                                         block=block)[:, direction]
        return n_nmG

    @timer('get_pair_momentum')
    def get_pair_momentum(self, pd, kptpair, n_n, m_m, Q_avGii=None):
        r"""Calculate matrix elements of the momentum operator.

        Calculates::

          n_{nm\mathrm{k}}\int_{\Omega_{\mathrm{cell}}}\mathrm{d}\mathbf{r}
          \psi_{n\mathrm{k}}^*(\mathbf{r})
          e^{-i\,(\mathrm{q} + \mathrm{G})\cdot\mathbf{r}}
          \nabla\psi_{m\mathrm{k} + \mathrm{q}}(\mathbf{r})

        pd: PlaneWaveDescriptor
            Plane wave descriptor of a single q_c.
        kptpair: KPointPair
            KpointPair object containing the two kpoints.
        n_n: list
            List of left-band indices (n).
        m_m:
            List of right-band indices (m).
        """
        gs = self.gs

        kpt1 = kptpair.kpt1
        kpt2 = kptpair.kpt2
        Q_G = kptpair.Q_G  # Fourier components of kpoint pair

        # For the same band we
        kd = gs.kd
        gd = gs.gd
        k_c = kd.bzk_kc[kpt1.K] + kpt1.shift_c
        k_v = 2 * np.pi * np.dot(k_c, np.linalg.inv(gd.cell_cv).T)

        # Calculate k + G
        G_Gv = pd.get_reciprocal_vectors(add_q=True)
        kqG_Gv = k_v[np.newaxis] + G_Gv

        # Pair velocities
        n_nmvG = pd.zeros((len(n_n), len(m_m), 3))

        # Calculate derivatives of left-wavefunction
        # (there will typically be fewer of these)
        ut_nvR = self.make_derivative(kpt1.s, kpt1.K, kpt1.n1, kpt1.n2)

        # PAW-corrections
        if Q_avGii is None:
            Q_avGii = self.initialize_paw_nabla_corrections(pd)

        # Iterate over occupied bands
        for j, n in enumerate(n_n):
            ut1cc_R = kpt1.ut_nR[n].conj()

            n_mG = self.calculate_pair_densities(ut1cc_R,
                                                 [], kpt2,
                                                 pd, Q_G)

            n_nmvG[j] = 1j * kqG_Gv.T[np.newaxis] * n_mG[:, np.newaxis]

            # Treat each cartesian component at a time
            for v in range(3):
                # Minus from integration by parts
                utvcc_R = -ut_nvR[n, v].conj()
                Cv1_aGi = [np.dot(P1_ni[n].conj(), Q_vGii[v])
                           for Q_vGii, P1_ni in zip(Q_avGii, kpt1.P_ani)]

                nv_mG = self.calculate_pair_densities(utvcc_R,
                                                      Cv1_aGi, kpt2,
                                                      pd, Q_G)

                n_nmvG[j, :, v] += nv_mG

        # We want the momentum operator
        n_nmvG *= -1j

        return n_nmvG

    @timer('Calculate pair-densities')
    def calculate_pair_densities(self, ut1cc_R, C1_aGi, kpt2, pd, Q_G,
                                 block=True):
        """Calculate FFT of pair-densities and add PAW corrections.

        ut1cc_R: 3-d complex ndarray
            Complex conjugate of the periodic part of the left hand side
            wave function.
        C1_aGi: list of ndarrays
            PAW corrections for all atoms.
        kpt2: KPoint object
            Right hand side k-point object.
        pd: PWDescriptor
            Plane-wave descriptor for for q=k2-k1.
        Q_G: 1-d int ndarray
            Mapping from flattened 3-d FFT grid to 0.5(G+q)^2<ecut sphere.
        """

        dv = pd.gd.dv
        n_mG = pd.empty(kpt2.blocksize)
        myblocksize = kpt2.nb - kpt2.na

        for ut_R, n_G in zip(kpt2.ut_nR, n_mG):
            n_R = ut1cc_R * ut_R
            with self.timer('fft'):
                n_G[:] = pd.fft(n_R, 0, Q_G) * dv
        # PAW corrections:
        with self.timer('gemm'):
            for C1_Gi, P2_mi in zip(C1_aGi, kpt2.P_ani):
                # gemm(1.0, C1_Gi, P2_mi, 1.0, n_mG[:myblocksize], 't')
                mmm(1.0, P2_mi, 'N', C1_Gi, 'T', 1.0, n_mG[:myblocksize])

        if not block or self.blockcomm.size == 1:
            return n_mG
        else:
            n_MG = pd.empty(kpt2.blocksize * self.blockcomm.size)
            self.blockcomm.all_gather(n_mG, n_MG)
            return n_MG[:kpt2.n2 - kpt2.n1]

    @timer('Optical limit')
    def optical_pair_velocity(self, n, m_m, kpt1, kpt2, block=False):
        if self.ut_sKnvR is None or kpt1.K not in self.ut_sKnvR[kpt1.s]:
            self.ut_sKnvR = self.calculate_derivatives(kpt1)

        kd = self.gs.kd
        gd = self.gs.gd
        k_c = kd.bzk_kc[kpt1.K] + kpt1.shift_c
        k_v = 2 * np.pi * np.dot(k_c, np.linalg.inv(gd.cell_cv).T)

        ut_vR = self.ut_sKnvR[kpt1.s][kpt1.K][n - kpt1.n1]
        atomdata_a = self.gs.setups
        C_avi = [np.dot(atomdata.nabla_iiv.T, P_ni[n - kpt1.na])
                 for atomdata, P_ni in zip(atomdata_a, kpt1.P_ani)]

        blockbands = kpt2.nb - kpt2.na
        n0_mv = np.empty((kpt2.blocksize, 3), dtype=complex)
        nt_m = np.empty(kpt2.blocksize, dtype=complex)
        n0_mv[:blockbands] = -self.gs.gd.integrate(ut_vR,
                                                   kpt2.ut_nR).T
        nt_m[:blockbands] = self.gs.gd.integrate(kpt1.ut_nR[n - kpt1.na],
                                                 kpt2.ut_nR)

        n0_mv[:blockbands] += (1j * nt_m[:blockbands, np.newaxis] *
                               k_v[np.newaxis, :])

        for C_vi, P_mi in zip(C_avi, kpt2.P_ani):
            # gemm(1.0, C_vi, P_mi, 1.0, n0_mv[:blockbands], 'c')
            mmm(1.0, P_mi, 'N', C_vi, 'C', 1.0, n0_mv[:blockbands])

        if block and self.blockcomm.size > 1:
            n0_Mv = np.empty((kpt2.blocksize * self.blockcomm.size, 3),
                             dtype=complex)
            self.blockcomm.all_gather(n0_mv, n0_Mv)
            n0_mv = n0_Mv[:kpt2.n2 - kpt2.n1]

        return -1j * n0_mv

    def optical_pair_density(self, n, m_m, kpt1, kpt2,
                             block=False):
        # Relative threshold for perturbation theory
        threshold = self.threshold

        eps1 = kpt1.eps_n[n - kpt1.n1]
        deps_m = (eps1 - kpt2.eps_n)[m_m - kpt2.n1]
        n0_mv = self.optical_pair_velocity(n, m_m, kpt1, kpt2,
                                           block=block)

        deps_m = deps_m.copy()
        deps_m[deps_m == 0.0] = np.inf

        smallness_mv = np.abs(-1e-3 * n0_mv / deps_m[:, np.newaxis])
        inds_mv = (np.logical_and(np.inf > smallness_mv,
                                  smallness_mv > threshold))
        n0_mv *= - 1 / deps_m[:, np.newaxis]
        n0_mv[inds_mv] = 0

        return n0_mv

    @timer('Intraband')
    def intraband_pair_density(self, kpt, n_n=None,
                               only_partially_occupied=False):
        """Calculate intraband matrix elements of nabla"""
        # Bands and check for block parallelization
        na, nb, n1 = kpt.na, kpt.nb, kpt.n1
        vel_nv = np.zeros((nb - na, 3), dtype=complex)
        if n_n is None:
            n_n = np.arange(na, nb)
        assert np.max(n_n) < nb, 'This is too many bands'
        assert np.min(n_n) >= na, 'This is too few bands'

        # Load kpoints
        kd = self.gs.kd
        gd = self.gs.gd
        k_c = kd.bzk_kc[kpt.K] + kpt.shift_c
        k_v = 2 * np.pi * np.dot(k_c, np.linalg.inv(gd.cell_cv).T)
        atomdata_a = self.gs.setups
        f_n = kpt.f_n

        width = self.gs.get_occupations_width()

        if width > 1e-15:
            dfde_n = -1 / width * (f_n - f_n**2.0)  # Analytical derivative
            partocc_n = np.abs(dfde_n) > 1e-5  # Is part. occupied?
        else:
            # Just include all bands to be sure
            partocc_n = np.ones(len(f_n), dtype=bool)

        if only_partially_occupied and not partocc_n.any():
            return None

        if only_partially_occupied:
            # Check for block par. consistency
            assert (partocc_n < nb).all(), \
                print('Include more unoccupied bands ', +
                      'or less block parr.', file=self.fd)

        # Break bands into degenerate chunks
        degchunks_cn = []  # indexing c as chunk number
        for n in n_n:
            inds_n = np.nonzero(np.abs(kpt.eps_n[n - n1] -
                                       kpt.eps_n) < 1e-5)[0] + n1

            # Has this chunk already been computed?
            oldchunk = any([n in chunk for chunk in degchunks_cn])
            if not oldchunk and \
               (partocc_n[n - n1] or not only_partially_occupied):
                assert all([ind in n_n for ind in inds_n]), \
                    print('\nYou are cutting over a degenerate band ' +
                          'using block parallelization.',
                          inds_n, n_n, file=self.fd)
                degchunks_cn.append((inds_n))

        # Calculate matrix elements by diagonalizing each block
        for ind_n in degchunks_cn:
            deg = len(ind_n)
            ut_nvR = self.gs.gd.zeros((deg, 3), complex)
            vel_nnv = np.zeros((deg, deg, 3), dtype=complex)
            # States are included starting from kpt.na
            ut_nR = kpt.ut_nR[ind_n - na]

            # Get derivatives
            for ind, ut_vR in zip(ind_n, ut_nvR):
                ut_vR[:] = self.make_derivative(kpt.s, kpt.K,
                                                ind, ind + 1)[0]

            # Treat the whole degenerate chunk
            for n in range(deg):
                ut_vR = ut_nvR[n]
                C_avi = [np.dot(atomdata.nabla_iiv.T, P_ni[ind_n[n] - na])
                         for atomdata, P_ni in zip(atomdata_a, kpt.P_ani)]

                nabla0_nv = -self.gs.gd.integrate(ut_vR, ut_nR).T
                nt_n = self.gs.gd.integrate(ut_nR[n], ut_nR)
                nabla0_nv += 1j * nt_n[:, np.newaxis] * k_v[np.newaxis, :]

                for C_vi, P_ni in zip(C_avi, kpt.P_ani):
                    # gemm(1.0, C_vi, P_ni[ind_n - na], 1.0, nabla0_nv, 'c')
                    mmm(1.0, P_ni[ind_n - na], 'N', C_vi, 'C', 1.0, nabla0_nv)

                vel_nnv[n] = -1j * nabla0_nv

            for iv in range(3):
                vel, _ = np.linalg.eig(vel_nnv[..., iv])
                vel_nv[ind_n - na, iv] = vel  # Use eigenvalues

        return vel_nv[n_n - na]

    def get_fft_indices(self, K1, K2, q_c, pd, shift0_c):
        """Get indices for G-vectors inside cutoff sphere."""
        kd = self.gs.kd
        N_G = pd.Q_qG[0]
        shift_c = (shift0_c +
                   (q_c - kd.bzk_kc[K2] + kd.bzk_kc[K1]).round().astype(int))
        if shift_c.any():
            n_cG = np.unravel_index(N_G, pd.gd.N_c)
            n_cG = [n_G + shift for n_G, shift in zip(n_cG, shift_c)]
            N_G = np.ravel_multi_index(n_cG, pd.gd.N_c, 'wrap')
        return N_G

    def construct_symmetry_operators(self, K, k_c=None):
        from gpaw.response.symmetry_ops import construct_symmetry_operators
        return construct_symmetry_operators(
            self.gs, K, k_c, apply_strange_shift=False)

    @timer('Initialize PAW corrections')
    def initialize_paw_corrections(self, pd, soft=False):
        from gpaw.response.paw import calculate_paw_corrections
        return calculate_paw_corrections(
            setups=self.gs.setups, pd=pd, soft=soft,
            spos_ac=self.spos_ac)

    @timer('Initialize PAW corrections')
    def initialize_paw_nabla_corrections(self, pd, soft=False):
        print('Initializing nabla PAW Corrections', file=self.fd)
        from gpaw.response.paw import calculate_paw_nabla_corrections
        return calculate_paw_nabla_corrections(
            setups=self.gs.setups, pd=pd, soft=soft,
            spos_ac=self.spos_ac)

    def calculate_derivatives(self, kpt):
        ut_sKnvR = [{}, {}]
        ut_nvR = self.make_derivative(kpt.s, kpt.K, kpt.n1, kpt.n2)
        ut_sKnvR[kpt.s][kpt.K] = ut_nvR

        return ut_sKnvR

    @timer('Derivatives')
    def make_derivative(self, s, K, n1, n2):
        gs = self.gs
        if self.real_space_derivatives:
            grad_v = [Gradient(gs.gd, v, 1.0, 4, complex).apply
                      for v in range(3)]

        U_cc, T, a_a, U_aii, shift_c, time_reversal = \
            self.construct_symmetry_operators(K)
        A_cv = gs.gd.cell_cv
        M_vv = np.dot(np.dot(A_cv.T, U_cc.T), np.linalg.inv(A_cv).T)
        ik = gs.kd.bz2ibz_k[K]
        assert gs.kd.comm.size == 1
        kpt = gs.kpt_qs[ik][s]
        psit_nG = kpt.psit_nG
        iG_Gv = 1j * gs.pd.get_reciprocal_vectors(q=ik, add_q=False)
        ut_nvR = gs.gd.zeros((n2 - n1, 3), complex)
        for n in range(n1, n2):
            for v in range(3):
                if self.real_space_derivatives:
                    ut_R = T(gs.pd.ifft(psit_nG[n], ik))
                    grad_v[v](ut_R, ut_nvR[n - n1, v],
                              np.ones((3, 2), complex))
                else:
                    ut_R = T(gs.pd.ifft(iG_Gv[:, v] * psit_nG[n], ik))
                    for v2 in range(3):
                        ut_nvR[n - n1, v2] += ut_R * M_vv[v, v2]

        return ut_nvR

    def __del__(self):
        self.context.close()


def normalize_args(calc, txt, world, timer):
    context = new_context(txt, world, timer)
    with context.timer('Read ground state'):
        if not isinstance(calc, GPAW):
            print('Reading ground state calculation:\n  %s' % calc,
                  file=context.fd)
            with disable_dry_run():
                calc = GPAW(calc, communicator=mpi.serial_comm)
        else:
            assert calc.wfs.world.size == 1

    return calc, context


class PairDensity(NoCalculatorPairDensity):
    def __init__(self, gs, *,
                 world=mpi.world, txt='-', timer=None,
                 **kwargs):
        """Density matrix elements

        Parameters
        ----------
        ftol : float
            Threshold determining whether a band is completely filled
            (f > 1 - ftol) or completely empty (f < ftol).
        threshold : float
            Numerical threshold for the optical limit k dot p perturbation
            theory expansion.
        real_space_derivatives : bool
            Calculate nabla matrix elements (in the optical limit)
            using a real space finite difference approximation.
        """

        # note: gs is just called gs for historical reasons.
        # It's actually calc-or-filename union.

        self.calc, context = normalize_args(gs, txt, world, timer)

        super().__init__(
<<<<<<< HEAD
            gs=self.calc.gs_adapter(),
            context=context,
            ecut=ecut,
            **kwargs)
=======
            gs=calc.gs_adapter(),
            timer=timer,
            fd=fd,
            world=world,
            **kwargs)

    def __del__(self):
        self.iocontext.close()
>>>>>>> 0eb2e963
<|MERGE_RESOLUTION|>--- conflicted
+++ resolved
@@ -2,13 +2,7 @@
 
 import numpy as np
 
-<<<<<<< HEAD
-from ase.units import Ha
 from ase.utils.timing import timer
-=======
-from ase.utils import IOContext
-from ase.utils.timing import timer, Timer
->>>>>>> 0eb2e963
 
 import gpaw.mpi as mpi
 from gpaw.calculator import GPAW
@@ -100,7 +94,6 @@
 
 
 class NoCalculatorPairDensity:
-<<<<<<< HEAD
     def __init__(self, gs, *, context,
                  ecut=50, ftol=1e-6,
                  threshold=1, real_space_derivatives=False, nblocks=1):
@@ -110,14 +103,6 @@
         self.fd = context.fd
         self.timer = context.timer
         self.world = context.world
-=======
-    def __init__(self, gs, *, fd, timer, world, ftol=1e-6,
-                 threshold=1, real_space_derivatives=False, nblocks=1):
-        self.gs = gs
-        self.fd = fd
-        self.timer = timer or Timer()
-        self.world = world
->>>>>>> 0eb2e963
 
         assert self.gs.kd.symmetry.symmorphic
 
@@ -714,18 +699,6 @@
         self.calc, context = normalize_args(gs, txt, world, timer)
 
         super().__init__(
-<<<<<<< HEAD
             gs=self.calc.gs_adapter(),
             context=context,
-            ecut=ecut,
-            **kwargs)
-=======
-            gs=calc.gs_adapter(),
-            timer=timer,
-            fd=fd,
-            world=world,
-            **kwargs)
-
-    def __del__(self):
-        self.iocontext.close()
->>>>>>> 0eb2e963
+            **kwargs)