--- conflicted
+++ resolved
@@ -412,14 +412,8 @@
 
         # Load kpoints
         gd = self.gs.gd
-<<<<<<< HEAD
-        k_c = kd.bzk_kc[kpt.K] + kpt.shift_c
-        k_v = 2 * np.pi * np.dot(k_c, np.linalg.inv(gd.cell_cv).T)
+        k_v = 2 * np.pi * np.dot(kpt.k_c, np.linalg.inv(gd.cell_cv).T)
         atomdata_a = self.gs.pawdatasets.by_atom
-=======
-        k_v = 2 * np.pi * np.dot(kpt.k_c, np.linalg.inv(gd.cell_cv).T)
-        atomdata_a = self.gs.pawdatasets
->>>>>>> 668ab874
 
         # Break bands into degenerate chunks
         degchunks_cn = []  # indexing c as chunk number
@@ -453,12 +447,7 @@
             for n in range(deg):
                 ut_vR = ut_nvR[n]
                 C_avi = [np.dot(atomdata.nabla_iiv.T, P_ni[ind_n[n] - na])
-<<<<<<< HEAD
                          for atomdata, P_ni in zip(atomdata_a, kpt.P_ani)]
-=======
-                         for atomdata, P_ni in zip(atomdata_a,
-                                                   kpt.P_ani)]
->>>>>>> 668ab874
 
                 nabla0_nv = -self.gs.gd.integrate(ut_vR, ut_nR).T
                 nt_n = self.gs.gd.integrate(ut_nR[n], ut_nR)
