import numbers

import numpy as np

from gpaw.response import ResponseGroundStateAdapter, ResponseContext, timer
from gpaw.response.pw_parallelization import block_partition
from gpaw.response.symmetry import KPointFinder
from gpaw.utilities.blas import mmm


class KPoint:
    def __init__(self, s, K, n1, n2, blocksize, na, nb,
                 ut_nR, eps_n, f_n, P_ani, k_c):
        self.s = s    # spin index
        self.K = K    # BZ k-point index
        self.n1 = n1  # first band
        self.n2 = n2  # first band not included
        self.blocksize = blocksize
        self.na = na  # first band of block
        self.nb = nb  # first band of block not included
        self.ut_nR = ut_nR      # periodic part of wave functions in real-space
        self.eps_n = eps_n      # eigenvalues
        self.f_n = f_n          # occupation numbers
        self.P_ani = P_ani      # PAW projections
        self.k_c = k_c  # k-point coordinates


class PairDistribution:
    def __init__(self, pair, mysKn1n2):
        self.pair = pair
        self.mysKn1n2 = mysKn1n2
        self.mykpts = [self.pair.get_k_point(s, K, n1, n2)
                       for s, K, n1, n2 in self.mysKn1n2]

    def kpt_pairs_by_q(self, q_c, m1, m2):
        pair = self.pair
        mykpts = self.mykpts
        for u, kpt1 in enumerate(mykpts):
            progress = u / len(mykpts)
            K2 = pair.gs.kd.find_k_plus_q(q_c, [kpt1.K])[0]
            kpt2 = pair.get_k_point(kpt1.s, K2, m1, m2, block=True)

            yield progress, kpt1, kpt2


class KPointPair:
    """This class defines the kpoint-pair container object.

    Used for calculating pair quantities it contains two kpoints,
    and an associated set of Fourier components."""
    def __init__(self, kpt1, kpt2, Q_G):
        self.kpt1 = kpt1
        self.kpt2 = kpt2
        self.Q_G = Q_G

    def get_transition_energies(self, n_n, m_m):
        """Return the energy difference for specified bands."""
        n_n = np.array(n_n)
        m_m = np.array(m_m)
        kpt1 = self.kpt1
        kpt2 = self.kpt2
        deps_nm = (kpt1.eps_n[n_n - self.kpt1.n1][:, np.newaxis] -
                   kpt2.eps_n[m_m - self.kpt2.n1])
        return deps_nm

    def get_occupation_differences(self, n_n, m_m):
        """Get difference in occupation factor between specified bands."""
        n_n = np.array(n_n)
        m_m = np.array(m_m)
        kpt1 = self.kpt1
        kpt2 = self.kpt2
        df_nm = (kpt1.f_n[n_n - self.kpt1.n1][:, np.newaxis] -
                 kpt2.f_n[m_m - self.kpt2.n1])
        return df_nm


class KPointPairFactory:
    def __init__(self, gs, context, *, nblocks=1):
        self.gs = gs
        self.context = context

        assert self.gs.kd.symmetry.symmorphic

        self.blockcomm, self.kncomm = block_partition(self.context.comm,
                                                      nblocks)
        self.nblocks = nblocks

        self.kptfinder = KPointFinder(self.gs.kd.bzk_kc)
        self.context.print('Number of blocks:', nblocks)

    def find_kpoint(self, k_c):
        return self.kptfinder.find(k_c)

    def distribute_k_points_and_bands(self, band1, band2, kpts=None):
        """Distribute spins, k-points and bands.

        The attribute self.mysKn1n2 will be set to a list of (s, K, n1, n2)
        tuples that this process handles.
        """

        gs = self.gs

        if kpts is None:
            kpts = np.arange(gs.kd.nbzkpts)

        # nbands is the number of bands for each spin/k-point combination.
        nbands = band2 - band1
        size = self.kncomm.size
        rank = self.kncomm.rank
        ns = gs.nspins
        nk = len(kpts)
        n = (ns * nk * nbands + size - 1) // size
        i1 = min(rank * n, ns * nk * nbands)
        i2 = min(i1 + n, ns * nk * nbands)

        mysKn1n2 = []
        i = 0
        for s in range(ns):
            for K in kpts:
                n1 = min(max(0, i1 - i), nbands)
                n2 = min(max(0, i2 - i), nbands)
                if n1 != n2:
                    mysKn1n2.append((s, K, n1 + band1, n2 + band1))
                i += nbands

        p = self.context.print
        p('BZ k-points:', gs.kd, flush=False)
        p('Distributing spins, k-points and bands (%d x %d x %d)' %
          (ns, nk, nbands), 'over %d process%s' %
          (self.kncomm.size, ['es', ''][self.kncomm.size == 1]),
          flush=False)
        p('Number of blocks:', self.blockcomm.size)

        return PairDistribution(self, mysKn1n2)

    @timer('Get a k-point')
    def get_k_point(self, s, k_c, n1, n2, block=False):
        """Return wave functions for a specific k-point and spin.

        s: int
            Spin index (0 or 1).
        K: int
            BZ k-point index.
        n1, n2: int
            Range of bands to include.
        """

        assert n1 <= n2

        gs = self.gs
        kd = gs.kd

        # Parse kpoint: is k_c an index or a vector
        if not isinstance(k_c, numbers.Integral):
            K = self.kptfinder.find(k_c)
        else:
            # Fall back to index
            K = k_c

        if block:
            nblocks = self.blockcomm.size
            rank = self.blockcomm.rank
        else:
            nblocks = 1
            rank = 0

        blocksize = (n2 - n1 + nblocks - 1) // nblocks
        na = min(n1 + rank * blocksize, n2)
        nb = min(na + blocksize, n2)

        ik = kd.bz2ibz_k[K]
        assert kd.comm.size == 1
        kpt = gs.kpt_qs[ik][s]

        assert n2 <= len(kpt.eps_n), \
            'Increase GS-nbands or decrease chi0-nbands!'
        eps_n = kpt.eps_n[n1:n2]
        f_n = kpt.f_n[n1:n2] / kpt.weight

        k_c = self.gs.ibz2bz[K].map_kpoint()

        with self.context.timer('load wfs'):
            psit_nG = kpt.psit_nG
            ut_nR = gs.gd.empty(nb - na, gs.dtype)
            for n in range(na, nb):
                ut_nR[n - na] = self.gs.ibz2bz[K].map_pseudo_wave(
                    gs.pd.ifft(psit_nG[n], ik))

        with self.context.timer('Load projections'):
            if nb - na > 0:
                proj = kpt.projections.new(nbands=nb - na, bcomm=None)
                proj.array[:] = kpt.projections.array[na:nb]
                proj = self.gs.ibz2bz[K].map_projections(proj)
                P_ani = [P_ni for _, P_ni in proj.items()]
            else:
                P_ani = []

        return KPoint(s, K, n1, n2, blocksize, na, nb,
                      ut_nR, eps_n, f_n, P_ani, k_c)

    @timer('Get kpoint pair')
    def get_kpoint_pair(self, qpd, s, Kork_c, n1, n2, m1, m2, block=False):
        assert m1 <= m2
        assert n1 <= n2

        if isinstance(Kork_c, int):
            # If k_c is an integer then it refers to
            # the index of the kpoint in the BZ
            k_c = self.gs.kd.bzk_kc[Kork_c]
        else:
            k_c = Kork_c

        q_c = qpd.q_c
        with self.context.timer('get k-points'):
            kpt1 = self.get_k_point(s, k_c, n1, n2)
            # K2 = wfs.kd.find_k_plus_q(q_c, [kpt1.K])[0]
            kpt2 = self.get_k_point(s, k_c + q_c, m1, m2, block=block)

        with self.context.timer('fft indices'):
            Q_G = phase_shifted_fft_indices(kpt1.k_c, kpt2.k_c, qpd)

        return KPointPair(kpt1, kpt2, Q_G)

    def pair_calculator(self):
        # We have decoupled the actual pair density calculator
        # from the kpoint factory, but it's still handy to
        # keep this shortcut -- for now.
        return ActualPairDensityCalculator(self)


class ActualPairDensityCalculator:
    def __init__(self, pair):
        self.context = pair.context
        self.blockcomm = pair.blockcomm
        self.ut_sKnvR = None  # gradient of wave functions for optical limit
        self.gs = pair.gs

    def get_optical_pair_density(self, qpd, kptpair, n_n, m_m, *,
                                 pawcorr, block=False):
        """Get the full optical pair density, including the optical limit head
        for q=0."""
        tmp_nmG = self.get_pair_density(qpd, kptpair, n_n, m_m,
                                        pawcorr=pawcorr, block=block)

        nG = qpd.ngmax
        # P = (x, y, z, G1, G2, ...)
        n_nmP = np.empty((len(n_n), len(m_m), nG + 2), dtype=tmp_nmG.dtype)
        n_nmP[:, :, 3:] = tmp_nmG[:, :, 1:]
        n_nmv = self.get_optical_pair_density_head(qpd, kptpair, n_n, m_m,
                                                   block=block)
        n_nmP[:, :, :3] = n_nmv

        return n_nmP

    @timer('get_pair_density')
    def get_pair_density(self, qpd, kptpair, n_n, m_m, *,
                         pawcorr, block=False):
        """Get pair density for a kpoint pair."""
        cpd = self.calculate_pair_density

        kpt1 = kptpair.kpt1
        kpt2 = kptpair.kpt2
        Q_G = kptpair.Q_G  # Fourier components of kpoint pair
        nG = len(Q_G)

        n_nmG = np.zeros((len(n_n), len(m_m), nG), qpd.dtype)

        for j, n in enumerate(n_n):
            Q_G = kptpair.Q_G
            with self.context.timer('conj'):
                ut1cc_R = kpt1.ut_nR[n - kpt1.na].conj()
            with self.context.timer('paw'):
                C1_aGi = pawcorr.multiply(kpt1.P_ani, band=n - kpt1.na)
                n_nmG[j] = cpd(ut1cc_R, C1_aGi, kpt2, qpd, Q_G, block=block)

        return n_nmG

    @timer('get_optical_pair_density_head')
    def get_optical_pair_density_head(self, qpd, kptpair, n_n, m_m,
                                      block=False):
        """Get the optical limit of the pair density head (G=0) for a k-pair.
        """
        assert np.allclose(qpd.q_c, 0.0), f"{qpd.q_c} is not the optical limit"

        kpt1 = kptpair.kpt1
        kpt2 = kptpair.kpt2

        # v = (x, y, z)
        n_nmv = np.zeros((len(n_n), len(m_m), 3), qpd.dtype)

        for j, n in enumerate(n_n):
            n_nmv[j] = self.calculate_optical_pair_density_head(n, m_m,
                                                                kpt1, kpt2,
                                                                block=block)

        return n_nmv

    @timer('Calculate pair-densities')
    def calculate_pair_density(self, ut1cc_R, C1_aGi, kpt2, qpd, Q_G,
                               block=True):
        """Calculate FFT of pair-densities and add PAW corrections.

        ut1cc_R: 3-d complex ndarray
            Complex conjugate of the periodic part of the left hand side
            wave function.
        C1_aGi: list of ndarrays
            PAW corrections for all atoms.
        kpt2: KPoint object
            Right hand side k-point object.
        qpd: SingleQPWDescriptor
            Plane-wave descriptor for q=k2-k1.
        Q_G: 1-d int ndarray
            Mapping from flattened 3-d FFT grid to 0.5(G+q)^2<ecut sphere.
        """
        dv = qpd.gd.dv
        n_mG = qpd.empty(kpt2.blocksize)
        myblocksize = kpt2.nb - kpt2.na

        for ut_R, n_G in zip(kpt2.ut_nR, n_mG):
            n_R = ut1cc_R * ut_R
            with self.context.timer('fft'):
                n_G[:] = qpd.fft(n_R, 0, Q_G) * dv
        # PAW corrections:
        with self.context.timer('gemm'):
            for C1_Gi, P2_mi in zip(C1_aGi, kpt2.P_ani):
                # gemm(1.0, C1_Gi, P2_mi, 1.0, n_mG[:myblocksize], 't')
                mmm(1.0, P2_mi, 'N', C1_Gi, 'T', 1.0, n_mG[:myblocksize])

        if not block or self.blockcomm.size == 1:
            return n_mG
        else:
            n_MG = qpd.empty(kpt2.blocksize * self.blockcomm.size)
            with self.context.timer('all_gather'):
                self.blockcomm.all_gather(n_mG, n_MG)
            return n_MG[:kpt2.n2 - kpt2.n1]

    @timer('Optical limit')
    def calculate_optical_pair_velocity(self, n, kpt1, kpt2, block=False):
        # This has the effect of caching at most one kpoint.
        # This caching will be efficient only if we are looping over kpoints
        # in a particular way.
        #
        # It would be better to refactor so this caching is handled explicitly
        # by the caller providing the right thing.
        #
        # See https://gitlab.com/gpaw/gpaw/-/issues/625
        if self.ut_sKnvR is None or kpt1.K not in self.ut_sKnvR[kpt1.s]:
            self.ut_sKnvR = self.calculate_derivatives(kpt1)

        gd = self.gs.gd
        k_v = 2 * np.pi * np.dot(kpt1.k_c, np.linalg.inv(gd.cell_cv).T)

        ut_vR = self.ut_sKnvR[kpt1.s][kpt1.K][n - kpt1.n1]
<<<<<<< HEAD
        atomdata_a = self.gs.pawdatasets
        #C_avi = [np.dot(atomdata.nabla_iiv.T, P_ni[n - kpt1.na])
        #         for atomdata, P_ni in zip(atomdata_a, kpt1.P_ani)]
=======
        atomdata_a = self.gs.pawdatasets.by_atom
        C_avi = [np.dot(atomdata.nabla_iiv.T, P_ni[n - kpt1.na])
                 for atomdata, P_ni in zip(atomdata_a, kpt1.P_ani)]
>>>>>>> d87ba852

        blockbands = kpt2.nb - kpt2.na
        n0_mv = np.empty((kpt2.blocksize, 3), dtype=complex)
        nt_m = np.empty(kpt2.blocksize, dtype=complex)
        n0_mv[:blockbands] = -self.gs.gd.integrate(ut_vR,
                                                   kpt2.ut_nR).T
        nt_m[:blockbands] = self.gs.gd.integrate(kpt1.ut_nR[n - kpt1.na],
                                                 kpt2.ut_nR)

        n0_mv[:blockbands] += (1j * nt_m[:blockbands, np.newaxis] *
                               k_v[np.newaxis, :])

        #for C_vi, P_mi in zip(C_avi, kpt2.P_ani):
        #    # gemm(1.0, C_vi, P_mi, 1.0, n0_mv[:blockbands], 'c')
        #    mmm(1.0, P_mi, 'N', C_vi, 'C', 1.0, n0_mv[:blockbands])

        if block and self.blockcomm.size > 1:
            n0_Mv = np.empty((kpt2.blocksize * self.blockcomm.size, 3),
                             dtype=complex)
            with self.context.timer('all_gather optical'):
                self.blockcomm.all_gather(n0_mv, n0_Mv)
            n0_mv = n0_Mv[:kpt2.n2 - kpt2.n1]

        return -1j * n0_mv

    def calculate_optical_pair_density_head(self, n, m_m, kpt1, kpt2,
                                            block=False):
        # Numerical threshold for the optical limit k dot p perturbation
        # theory expansion:
        threshold = 1

        eps1 = kpt1.eps_n[n - kpt1.n1]
        deps_m = (eps1 - kpt2.eps_n)[m_m - kpt2.n1]
        n0_mv = self.calculate_optical_pair_velocity(n, kpt1, kpt2,
                                                     block=block)

        deps_m = deps_m.copy()
        deps_m[deps_m == 0.0] = np.inf

        smallness_mv = np.abs(-1e-3 * n0_mv / deps_m[:, np.newaxis])
        inds_mv = (np.logical_and(np.inf > smallness_mv,
                                  smallness_mv > threshold))
        n0_mv *= - 1 / deps_m[:, np.newaxis]
        n0_mv[inds_mv] = 0

        return n0_mv

    @timer('Intraband')
    def intraband_pair_density(self, kpt, n_n):
        """Calculate intraband matrix elements of nabla"""
        # Bands and check for block parallelization
        na, nb, n1 = kpt.na, kpt.nb, kpt.n1
        vel_nv = np.zeros((nb - na, 3), dtype=complex)
        assert np.max(n_n) < nb, 'This is too many bands'
        assert np.min(n_n) >= na, 'This is too few bands'

        # Load kpoints
        gd = self.gs.gd
        k_v = 2 * np.pi * np.dot(kpt.k_c, np.linalg.inv(gd.cell_cv).T)
        atomdata_a = self.gs.pawdatasets.by_atom

        # Break bands into degenerate chunks
        degchunks_cn = []  # indexing c as chunk number
        for n in n_n:
            inds_n = np.nonzero(np.abs(kpt.eps_n[n - n1] -
                                       kpt.eps_n) < 1e-5)[0] + n1

            # Has this chunk already been computed?
            oldchunk = any([n in chunk for chunk in degchunks_cn])
            if not oldchunk:
                if not all([ind in n_n for ind in inds_n]):
                    raise RuntimeError(
                        'You are cutting over a degenerate band '
                        'using block parallelization.')
                degchunks_cn.append((inds_n))

        # Calculate matrix elements by diagonalizing each block
        for ind_n in degchunks_cn:
            deg = len(ind_n)
            ut_nvR = self.gs.gd.zeros((deg, 3), complex)
            vel_nnv = np.zeros((deg, deg, 3), dtype=complex)
            # States are included starting from kpt.na
            ut_nR = kpt.ut_nR[ind_n - na]

            # Get derivatives
            for ind, ut_vR in zip(ind_n, ut_nvR):
                ut_vR[:] = self.make_derivative(kpt.s, kpt.K,
                                                ind, ind + 1)[0]

            # Treat the whole degenerate chunk
            for n in range(deg):
                ut_vR = ut_nvR[n]
                C_avi = [np.dot(atomdata.nabla_iiv.T, P_ni[ind_n[n] - na])
                         for atomdata, P_ni in zip(atomdata_a, kpt.P_ani)]

                nabla0_nv = -self.gs.gd.integrate(ut_vR, ut_nR).T
                nt_n = self.gs.gd.integrate(ut_nR[n], ut_nR)
                nabla0_nv += 1j * nt_n[:, np.newaxis] * k_v[np.newaxis, :]

                for C_vi, P_ni in zip(C_avi, kpt.P_ani):
                    # gemm(1.0, C_vi, P_ni[ind_n - na], 1.0, nabla0_nv, 'c')
                    mmm(1.0, P_ni[ind_n - na], 'N', C_vi, 'C', 1.0, nabla0_nv)

                vel_nnv[n] = -1j * nabla0_nv

            for iv in range(3):
                vel, _ = np.linalg.eig(vel_nnv[..., iv])
                vel_nv[ind_n - na, iv] = vel  # Use eigenvalues

        return vel_nv[n_n - na]

    def calculate_derivatives(self, kpt):
        ut_sKnvR = [{}, {}]
        ut_nvR = self.make_derivative(kpt.s, kpt.K, kpt.n1, kpt.n2)
        ut_sKnvR[kpt.s][kpt.K] = ut_nvR

        return ut_sKnvR

    @timer('Derivatives')
    def make_derivative(self, s, K, n1, n2):
        gs = self.gs
        U_cc = gs.ibz2bz[K].U_cc
        A_cv = gs.gd.cell_cv
        M_vv = np.dot(np.dot(A_cv.T, U_cc.T), np.linalg.inv(A_cv).T)
        ik = gs.kd.bz2ibz_k[K]
        assert gs.kd.comm.size == 1
        kpt = gs.kpt_qs[ik][s]
        psit_nG = kpt.psit_nG
        iG_Gv = 1j * gs.pd.get_reciprocal_vectors(q=ik, add_q=False)
        ut_nvR = gs.gd.zeros((n2 - n1, 3), complex)
        for n in range(n1, n2):
            for v in range(3):
                ut_R = gs.ibz2bz[K].map_pseudo_wave(
                    gs.pd.ifft(iG_Gv[:, v] * psit_nG[n], ik))
                for v2 in range(3):
                    ut_nvR[n - n1, v2] += ut_R * M_vv[v, v2]

        return ut_nvR


def phase_shifted_fft_indices(k1_c, k2_c, qpd, coordinate_transformation=None):
    """Get phase shifted FFT indices for G-vectors inside the cutoff sphere.

    The output 1D FFT indices Q_G can be used to extract the plane-wave
    components G of the phase shifted Fourier transform

    n_kk'(G+q) = FFT_G[e^(-i[k+q-k']r) n_kk'(r)]

    where n_kk'(r) is some lattice periodic function and the wave vector
    difference k + q - k' is commensurate with the reciprocal lattice.
    """
    N_c = qpd.gd.N_c
    Q_G = qpd.Q_qG[0]
    q_c = qpd.q_c
    if coordinate_transformation:
        q_c = coordinate_transformation(q_c)

    shift_c = k1_c + q_c - k2_c
    assert np.allclose(shift_c.round(), shift_c)
    shift_c = shift_c.round().astype(int)

    if shift_c.any() or coordinate_transformation:
        # Get the 3D FFT grid indices (relative reciprocal space coordinates)
        # of the G-vectors inside the cutoff sphere
        i_cG = np.unravel_index(Q_G, N_c)
        if coordinate_transformation:
            i_cG = coordinate_transformation(i_cG)
        # Shift the 3D FFT grid indices to account for the Bloch-phase shift
        # e^(-i[k+q-k']r)
        i_cG += shift_c[:, np.newaxis]
        # Transform back the FFT grid to 1D FFT indices
        Q_G = np.ravel_multi_index(i_cG, N_c, 'wrap')

    return Q_G


def get_gs_and_context(calc, txt, world, timer):
    """Interface to initialize gs and context from old input arguments.
    Should be phased out in the future!"""
    from gpaw.calculator import GPAW as OldGPAW
    from gpaw.new.ase_interface import ASECalculator as NewGPAW

    context = ResponseContext(txt=txt, timer=timer, comm=world)

    if isinstance(calc, (OldGPAW, NewGPAW)):
        assert calc.wfs.world.size == 1
        gs = calc.gs_adapter()
    else:
        gs = ResponseGroundStateAdapter.from_gpw_file(calc, context=context)

    return gs, context<|MERGE_RESOLUTION|>--- conflicted
+++ resolved
@@ -351,15 +351,9 @@
         k_v = 2 * np.pi * np.dot(kpt1.k_c, np.linalg.inv(gd.cell_cv).T)
 
         ut_vR = self.ut_sKnvR[kpt1.s][kpt1.K][n - kpt1.n1]
-<<<<<<< HEAD
-        atomdata_a = self.gs.pawdatasets
+        atomdata_a = self.gs.pawdatasets.by_atom
         #C_avi = [np.dot(atomdata.nabla_iiv.T, P_ni[n - kpt1.na])
         #         for atomdata, P_ni in zip(atomdata_a, kpt1.P_ani)]
-=======
-        atomdata_a = self.gs.pawdatasets.by_atom
-        C_avi = [np.dot(atomdata.nabla_iiv.T, P_ni[n - kpt1.na])
-                 for atomdata, P_ni in zip(atomdata_a, kpt1.P_ani)]
->>>>>>> d87ba852
 
         blockbands = kpt2.nb - kpt2.na
         n0_mv = np.empty((kpt2.blocksize, 3), dtype=complex)
