# -*- coding: utf-8 -*-
# Copyright (C) 2003  CAMP
# Please see the accompanying LICENSE file for further information.
from __future__ import print_function, absolute_import
import functools
from math import pi, sqrt

import numpy as np
import ase.units as units
from ase.data import chemical_symbols
from ase.utils import basestring, StringIO

from gpaw.setup_data import SetupData, search_for_file
from gpaw.basis_data import Basis
from gpaw.overlap import OverlapCorrections
from gpaw.gaunt import gaunt, nabla
from gpaw.utilities import unpack, pack
from gpaw.utilities.ekin import ekin, dekindecut
from gpaw.rotation import rotation
from gpaw.atom.radialgd import AERadialGridDescriptor
from gpaw.xc import XC


def create_setup(symbol, xc='LDA', lmax=0,
                 type='paw', basis=None, setupdata=None,
                 filter=None, world=None):
    if isinstance(xc, basestring):
        xc = XC(xc)

    if isinstance(type, basestring) and ':' in type:
        # Parse DFT+U parameters from type-string:
        # Examples: "type:l,U" or "type:l,U,scale"
        type, lu = type.split(':')
        if type == '':
            type = 'paw'
        l = 'spdf'.find(lu[0])
        assert lu[1] == ','
        U = lu[2:]
        if ',' in U:
            U, scale = U.split(',')
        else:
            scale = True
        U = float(U) / units.Hartree
        scale = int(scale)
    else:
        U = None

    if setupdata is None:
        if type == 'hgh' or type == 'hgh.sc':
            lmax = 0
            from gpaw.hgh import HGHSetupData, setups, sc_setups
            if type == 'hgh.sc':
                table = sc_setups
            else:
                table = setups
            parameters = table[symbol]
            setupdata = HGHSetupData(parameters)
        elif type == 'ah':
            from gpaw.ah import AppelbaumHamann
            ah = AppelbaumHamann()
            ah.build(basis)
            return ah
        elif type == 'ae':
            from gpaw.ae import HydrogenAllElectronSetup
            assert symbol == 'H'
            ae = HydrogenAllElectronSetup()
            ae.build(basis)
            return ae
        elif type == 'ghost':
            from gpaw.lcao.bsse import GhostSetupData
            setupdata = GhostSetupData(symbol)
        elif type == 'sg15':
            from gpaw.upf import read_sg15
            upfname = '%s_ONCV_PBE-*.upf' % symbol
            upfpath, source = search_for_file(upfname, world=world)
            if source is None:
                raise IOError('Could not find pseudopotential file %s '
                              'in any GPAW search path.  '
                              'Please install the SG15 setups using, '
                              'e.g., "gpaw install-data".' % upfname)
            setupdata = read_sg15(upfpath)
            if xc.get_setup_name() != 'PBE':
                raise ValueError('SG15 pseudopotentials support only the PBE '
                                 'functional.  This calculation would use '
                                 'the %s functional.' % xc.get_setup_name())
        else:
            setupdata = SetupData(symbol, xc.get_setup_name(),
                                  type, True,
                                  world=world)
    if hasattr(setupdata, 'build'):
        setup = LeanSetup(setupdata.build(xc, lmax, basis, filter))
        if U is not None:
            setup.set_hubbard_u(U, l, scale)
        return setup
    else:
        return setupdata


class LocalCorrectionVar:
    """Class holding data for local the calculation of local corr."""
    def __init__(self, s=None):
        """Initialize our data."""
        for work_key in ('nq', 'lcut', 'n_qg', 'nt_qg', 'nc_g', 'nct_g',
                         'rgd2', 'Delta_lq', 'T_Lqp'):
            if s is None or not hasattr(s, work_key):
                setattr(self, work_key, None)
            else:
                setattr(self, work_key, getattr(s, work_key))


class BaseSetup:
    """Mixin-class for setups.

    This makes it possible to inherit the most important methods without
    the cumbersome constructor of the ordinary Setup class.

    Maybe this class will be removed in the future, or it could be
    made a proper base class with attributes and so on."""

    orbital_free = False

    def print_info(self, text):
        self.data.print_info(text, self)

    def get_basis_description(self):
        return self.basis.get_description()

    def get_actual_atomic_orbitals(self):
        """Get those states phit that represent a real atomic state.

        This typically corresponds to the (truncated) partial waves (PAW) or
        a single-zeta basis."""
        phit_j = []
        # The zip may cut off part of phit_j if there are more states than
        # projectors.  This should be the correct behaviour for all the
        # currently supported PAW/pseudopotentials.
        for n, phit in zip(self.n_j, self.phit_j):
            if n > 0:
                phit_j.append(phit)
        return phit_j

    def calculate_initial_occupation_numbers(self, magmom, hund, charge,
                                             nspins, f_j=None):
        """If f_j is specified, custom occupation numbers will be used.

        Hund rules disabled if so."""

        nao = self.nao
        f_si = np.zeros((nspins, nao))

        assert (not hund) or f_j is None
        if f_j is None:
            f_j = self.f_j
        f_j = np.array(f_j, float)
        l_j = np.array(self.l_j)
        if len(l_j) == 0:
            l_j = np.ones(1)

        def correct_for_charge(f_j, charge, degeneracy_j, use_complete=True):
            nj = len(f_j)
            # correct for the charge
            if charge >= 0:
                # reduce the higher levels first
                for j in range(nj - 1, -1, -1):
                    f = f_j[j]
                    if use_complete or f < degeneracy_j[j]:
                        c = min(f, charge)
                        f_j[j] -= c
                        charge -= c
            else:
                # add to the lower levels first
                for j in range(nj):
                    f = f_j[j]
                    if use_complete or f > 0:
                        c = min(degeneracy_j[j] - f, -charge)
                        f_j[j] += c
                        charge += c
            if charge != 0 and c != 0:
                correct_for_charge(f_j, charge, degeneracy_j, True)
            elif charge != 0 and c == 0:
                # print('Stopping electron distribution, ran out of '
                #       'projector functions to fill.')
                # Then there are more electrons in the
                # calculation than can be distributed over the
                # atomic projector functions. Leave remaining density
                # undistributed.
                return
        # distribute the charge to the radial orbitals
        if nspins == 1:
            assert magmom == 0.0
            f_sj = np.array([f_j])
            if not self.orbital_free:
                correct_for_charge(f_sj[0], charge, 2 * (2 * l_j + 1))
            else:
                # ofdft degeneracy of one orbital is infinite
                f_sj[0] += -charge
        else:
            nval = f_j.sum() - charge
            if np.abs(magmom) > nval:
                raise RuntimeError('Magnetic moment larger than number ' +
                                   'of valence electrons (|%g| > %g)' %
                                   (magmom, nval))
            f_sj = 0.5 * np.array([f_j, f_j])
            nup = 0.5 * (nval + magmom)
            ndown = 0.5 * (nval - magmom)
            correct_for_charge(f_sj[0], f_sj[0].sum() - nup,
                               2 * l_j + 1, False)
            correct_for_charge(f_sj[1], f_sj[1].sum() - ndown,
                               2 * l_j + 1, False)

        # Projector function indices:
        nj = len(self.n_j)  # or l_j?  Seriously.

        # distribute to the atomic wave functions
        i = 0
        j = 0
        for phit in self.phit_j:
            l = phit.get_angular_momentum_number()

            # Skip functions not in basis set:
            while j < nj and self.l_orb_j[j] != l:
                j += 1
            if j < len(f_j):  # lengths of f_j and l_j may differ
                f = f_j[j]
                f_s = f_sj[:, j]
            else:
                f = 0
                f_s = np.array([0, 0])

            degeneracy = 2 * l + 1

            if hund:
                # Use Hunds rules:
                # assert f == int(f)
                f = int(f)
                f_si[0, i:i + min(f, degeneracy)] = 1.0      # spin up
                f_si[1, i:i + max(f - degeneracy, 0)] = 1.0  # spin down
                if f < degeneracy:
                    magmom -= f
                else:
                    magmom -= 2 * degeneracy - f
            else:
                for s in range(nspins):
                    f_si[s, i:i + degeneracy] = f_s[s] / degeneracy

            i += degeneracy
            j += 1

        if hund and magmom != 0:
            raise ValueError('Bad magnetic moment %g for %s atom!'
                             % (magmom, self.symbol))
        assert i == nao

#        print "fsi=", f_si
        return f_si

    def get_hunds_rule_moment(self, charge=0):
        for M in range(10):
            try:
                self.calculate_initial_occupation_numbers(M, True, charge, 2)
            except ValueError:
                pass
            else:
                return M
        raise RuntimeError

    def initialize_density_matrix(self, f_si):
        nspins, nao = f_si.shape
        ni = self.ni

        D_sii = np.zeros((nspins, ni, ni))
        D_sp = np.zeros((nspins, ni * (ni + 1) // 2))
        nj = len(self.l_j)
        j = 0
        i = 0
        ib = 0
        for phit in self.phit_j:
            l = phit.get_angular_momentum_number()
            # Skip functions not in basis set:
            while j < nj and self.l_j[j] != l:
                i += 2 * self.l_j[j] + 1
                j += 1
            if j == nj:
                break

            for m in range(2 * l + 1):
                D_sii[:, i + m, i + m] = f_si[:, ib + m]
            j += 1
            i += 2 * l + 1
            ib += 2 * l + 1
        for s in range(nspins):
            D_sp[s] = pack(D_sii[s])
        return D_sp

    def symmetrize(self, a, D_aii, map_sa):
        D_ii = np.zeros((self.ni, self.ni))
        for s, R_ii in enumerate(self.R_sii):
            D_ii += np.dot(R_ii, np.dot(D_aii[map_sa[s][a]],
                                        np.transpose(R_ii)))
        return D_ii / len(map_sa)

    def calculate_rotations(self, R_slmm):
        nsym = len(R_slmm)
        self.R_sii = np.zeros((nsym, self.ni, self.ni))
        i1 = 0
        for l in self.l_j:
            i2 = i1 + 2 * l + 1
            for s, R_lmm in enumerate(R_slmm):
                self.R_sii[s, i1:i2, i1:i2] = R_lmm[l]
            i1 = i2

    def get_partial_waves(self):
        """Return spline representation of partial waves and densities."""

        l_j = self.l_j

        # cutoffs
        rcut2 = 2 * max(self.rcut_j)
        gcut2 = self.rgd.ceil(rcut2)

        data = self.data

        # Construct splines:
        nc_g = data.nc_g.copy()
        nct_g = data.nct_g.copy()
        tauc_g = data.tauc_g
        tauct_g = data.tauct_g
        nc = self.rgd.spline(nc_g, rcut2, points=1000)
        nct = self.rgd.spline(nct_g, rcut2, points=1000)
        if tauc_g is None:
            tauc_g = np.zeros(nct_g.shape)
            tauct_g = tauc_g
        tauc = self.rgd.spline(tauc_g, rcut2, points=1000)
        tauct = self.rgd.spline(tauct_g, rcut2, points=1000)
        phi_j = []
        phit_j = []
        for j, (phi_g, phit_g) in enumerate(zip(data.phi_jg, data.phit_jg)):
            l = l_j[j]
            phi_g = phi_g.copy()
            phit_g = phit_g.copy()
            phi_g[gcut2:] = phit_g[gcut2:] = 0.0
            phi_j.append(self.rgd.spline(phi_g, rcut2, l, points=100))
            phit_j.append(self.rgd.spline(phit_g, rcut2, l, points=100))
        return phi_j, phit_j, nc, nct, tauc, tauct

    def set_hubbard_u(self, U, l, scale=1, store=0, LinRes=0):
        """Set Hubbard parameter.
        U in atomic units, l is the orbital to which we whish to
        add a hubbard potential and scale enables or desables the
        scaling of the overlap between the l orbitals, if true we enforce
        <p|p>=1
        Note U is in atomic units
        """

        self.HubLinRes = LinRes
        self.Hubs = scale
        self.HubStore = store
        self.HubOcc = []
        self.HubU = U
        self.Hubl = l
        self.Hubi = 0
        for ll in self.l_j:
            if ll == self.Hubl:
                break
            self.Hubi = self.Hubi + 2 * ll + 1

    def four_phi_integrals(self):
        """Calculate four-phi integral.

        Calculate the integral over the product of four all electron
        functions in the augmentation sphere, i.e.::

          /
          | d vr  ( phi_i1 phi_i2 phi_i3 phi_i4
          /         - phit_i1 phit_i2 phit_i3 phit_i4 ),

        where phi_i1 is an all electron function and phit_i1 is its
        smooth partner.
        """
        if hasattr(self, 'I4_pp'):
            return self.I4_pp

        # radial grid
        r2dr_g = self.rgd.r_g**2 * self.rgd.dr_g

        phi_jg = self.data.phi_jg
        phit_jg = self.data.phit_jg

        # compute radial parts
        nj = len(self.l_j)
        R_jjjj = np.empty((nj, nj, nj, nj))
        for j1 in range(nj):
            for j2 in range(nj):
                for j3 in range(nj):
                    for j4 in range(nj):
                        R_jjjj[j1, j2, j3, j4] = np.dot(
                            r2dr_g,
                            phi_jg[j1] * phi_jg[j2] *
                            phi_jg[j3] * phi_jg[j4] -
                            phit_jg[j1] * phit_jg[j2] *
                            phit_jg[j3] * phit_jg[j4])

        # prepare for angular parts
        L_i = []
        j_i = []
        for j, l in enumerate(self.l_j):
            for m in range(2 * l + 1):
                L_i.append(l**2 + m)
                j_i.append(j)
        ni = len(L_i)
        # j_i is the list of j values
        # L_i is the list of L (=l**2+m for 0<=m<2*l+1) values
        # https://wiki.fysik.dtu.dk/gpaw/devel/overview.html

        G_LLL = gaunt(max(self.l_j))

        # calculate the integrals
        _np = ni * (ni + 1) // 2  # length for packing
        self.I4_pp = np.empty((_np, _np))
        p1 = 0
        for i1 in range(ni):
            L1 = L_i[i1]
            j1 = j_i[i1]
            for i2 in range(i1, ni):
                L2 = L_i[i2]
                j2 = j_i[i2]
                p2 = 0
                for i3 in range(ni):
                    L3 = L_i[i3]
                    j3 = j_i[i3]
                    for i4 in range(i3, ni):
                        L4 = L_i[i4]
                        j4 = j_i[i4]
                        self.I4_pp[p1, p2] = (np.dot(G_LLL[L1, L2],
                                                     G_LLL[L3, L4]) *
                                              R_jjjj[j1, j2, j3, j4])
                        p2 += 1
                p1 += 1

        # To unpack into I4_iip do:
        # from gpaw.utilities import unpack
        # I4_iip = np.empty((ni, ni, _np)):
        # for p in range(_np):
        #     I4_iip[..., p] = unpack(I4_pp[:, p])

        return self.I4_pp

    def get_default_nbands(self):
        assert len(self.l_orb_j) == len(self.n_j), (self.l_orb_j, self.n_j)
        return sum([2 * l + 1 for (l, n) in zip(self.l_orb_j, self.n_j)
                    if n > 0])

    def calculate_coulomb_corrections(self, wn_lqg, wnt_lqg, wg_lg, wnc_g,
                                      wmct_g):
        """Calculate "Coulomb" energies."""
        # Can we reduce the excessive parameter passing?
        # Seems so ....
        # Added instance variables
<<<<<<< HEAD
        # T_Lqp = self.T_Lqp
        # n_qg = self.n_qg
        # Delta_lq = self.Delta_lq
        # nt_qg = self.nt_qg
        # Local variables derived from instance variables
        _np = self.ni * (self.ni + 1) // 2  # change to inst. att.?
        mct_g = self.nct_g + self.Delta0 * self.g_lg[0]  # s.a.
        rdr_g = self.rgd2.r_g * self.rgd2.dr_g  # change to inst. att.?

        A_q = 0.5 * (np.dot(wn_lqg[0], self.nc_g) + np.dot(self.n_qg, wnc_g))
        A_q -= sqrt(4 * pi) * self.Z * np.dot(self.n_qg, rdr_g)
        A_q -= 0.5 * (np.dot(wnt_lqg[0], mct_g) + np.dot(self.nt_qg, wmct_g))
        A_q -= 0.5 * (np.dot(mct_g, wg_lg[0]) +
                      np.dot(self.g_lg[0], wmct_g)) * self.Delta_lq[0]
        M_p = np.dot(A_q, self.T_Lqp[0])

        A_lqq = []
        for l in range(2 * self.lcut + 1):
            A_qq = 0.5 * np.dot(self.n_qg, np.transpose(wn_lqg[l]))
            A_qq -= 0.5 * np.dot(self.nt_qg, np.transpose(wnt_lqg[l]))
            if l <= self.lmax:
                A_qq -= 0.5 * np.outer(self.Delta_lq[l],
                                       np.dot(wnt_lqg[l], self.g_lg[l]))
                A_qq -= 0.5 * np.outer(np.dot(self.nt_qg, wg_lg[l]),
                                       self.Delta_lq[l])
                A_qq -= 0.5 * np.dot(self.g_lg[l], wg_lg[l]) * \
                    np.outer(self.Delta_lq[l], self.Delta_lq[l])
=======
        # T_Lqp = self.local_corr.T_Lqp
        # n_qg = self.local_corr.n_qg
        # Delta_lq = self.local_corr.Delta_lq
        # nt_qg = self.local_corr.nt_qg
        # Local variables derived from instance variables
        _np = self.ni * (self.ni + 1) // 2  # change to inst. att.?
        mct_g = self.local_corr.nct_g + self.Delta0 * self.g_lg[0]  # s.a.
        rdr_g = self.local_corr.rgd2.r_g * \
            self.local_corr.rgd2.dr_g  # change to inst. att.?

        A_q = 0.5 * (np.dot(wn_lqg[0], self.local_corr.nc_g) + np.dot(
            self.local_corr.n_qg, wnc_g))
        A_q -= sqrt(4 * pi) * self.Z * np.dot(self.local_corr.n_qg, rdr_g)
        A_q -= 0.5 * (np.dot(wnt_lqg[0], mct_g) +
                      np.dot(self.local_corr.nt_qg, wmct_g))
        A_q -= 0.5 * (np.dot(mct_g, wg_lg[0]) +
                      np.dot(self.g_lg[0], wmct_g)) * \
            self.local_corr.Delta_lq[0]
        M_p = np.dot(A_q, self.local_corr.T_Lqp[0])

        A_lqq = []
        for l in range(2 * self.local_corr.lcut + 1):
            A_qq = 0.5 * np.dot(self.local_corr.n_qg, np.transpose(wn_lqg[l]))
            A_qq -= 0.5 * np.dot(self.local_corr.nt_qg,
                                 np.transpose(wnt_lqg[l]))
            if l <= self.lmax:
                A_qq -= 0.5 * np.outer(self.local_corr.Delta_lq[l],
                                       np.dot(wnt_lqg[l], self.g_lg[l]))
                A_qq -= 0.5 * np.outer(np.dot(self.local_corr.nt_qg,
                                              wg_lg[l]),
                                       self.local_corr.Delta_lq[l])
                A_qq -= 0.5 * np.dot(self.g_lg[l], wg_lg[l]) * \
                    np.outer(self.local_corr.Delta_lq[l],
                             self.local_corr.Delta_lq[l])
>>>>>>> 7e77f10b
            A_lqq.append(A_qq)

        M_pp = np.zeros((_np, _np))
        L = 0
<<<<<<< HEAD
        for l in range(2 * self.lcut + 1):
            for m in range(2 * l + 1):  # m?
                M_pp += np.dot(np.transpose(self.T_Lqp[L]),
                               np.dot(A_lqq[l], self.T_Lqp[L]))
=======
        for l in range(2 * self.local_corr.lcut + 1):
            for m in range(2 * l + 1):  # m?
                M_pp += np.dot(np.transpose(self.local_corr.T_Lqp[L]),
                               np.dot(A_lqq[l], self.local_corr.T_Lqp[L]))
>>>>>>> 7e77f10b
                L += 1

        return M_p, M_pp

    def calculate_integral_potentials(self, func):
        """Calculates a set of potentials using func."""
        wg_lg = [func(self, self.g_lg[l], l)
                 for l in range(self.lmax + 1)]
<<<<<<< HEAD
        wn_lqg = [np.array([func(self, self.n_qg[q], l)
                            for q in range(self.nq)])
                  for l in range(2 * self.lcut + 1)]
        wnt_lqg = [np.array([func(self, self.nt_qg[q], l)
                             for q in range(self.nq)])
                   for l in range(2 * self.lcut + 1)]
        wnc_g = func(self, self.nc_g, l=0)
        wnct_g = func(self, self.nct_g, l=0)
=======
        wn_lqg = [np.array([func(self, self.local_corr.n_qg[q], l)
                            for q in range(self.local_corr.nq)])
                  for l in range(2 * self.local_corr.lcut + 1)]
        wnt_lqg = [np.array([func(self, self.local_corr.nt_qg[q], l)
                             for q in range(self.local_corr.nq)])
                   for l in range(2 * self.local_corr.lcut + 1)]
        wnc_g = func(self, self.local_corr.nc_g, l=0)
        wnct_g = func(self, self.local_corr.nct_g, l=0)
>>>>>>> 7e77f10b
        wmct_g = wnct_g + self.Delta0 * wg_lg[0]
        return wg_lg, wn_lqg, wnt_lqg, wnc_g, wnct_g, wmct_g

    def calculate_yukawa_interaction(self, gamma):
        """Calculate and return the Yukawa based interaction."""
        if self._Mg_pp is not None and gamma == self._gamma:
            return self._Mg_pp  # Cached

        # Solves the radial screened poisson equation for density n_g
        def Yuk(self, n_g, l):
            """Solve radial screened poisson for density n_g."""
            gamma = self._gamma
<<<<<<< HEAD
            return self.rgd2.yukawa(n_g, l, gamma) * \
                self.rgd2.r_g * self.rgd2.dr_g
=======
            return self.local_corr.rgd2.yukawa(n_g, l, gamma) * \
                self.local_corr.rgd2.r_g * self.local_corr.rgd2.dr_g
>>>>>>> 7e77f10b

        self._gamma = gamma
        (wg_lg, wn_lqg, wnt_lqg, wnc_g, wnct_g, wmct_g) = \
            self.calculate_integral_potentials(Yuk)
        self._Mg_pp = self.calculate_coulomb_corrections(
            wn_lqg, wnt_lqg, wg_lg, wnc_g, wmct_g)[1]
        return self._Mg_pp


class LeanSetup(BaseSetup):
    """Setup class with minimal attribute set.

    A setup-like class must define at least the attributes of this
    class in order to function in a calculation."""
    def __init__(self, s):
        """Copies precisely the necessary attributes of the Setup s."""
        # R_sii and HubU can be changed dynamically (which is ugly)
        self.R_sii = None  # rotations, initialized when doing sym. reductions
        self.HubU = s.HubU  # XXX probably None
        self.lq = s.lq  # Required for LDA+U I think.
        self.type = s.type  # required for writing to file
        self.fingerprint = s.fingerprint  # also req. for writing
        self.filename = s.filename

        self.symbol = s.symbol
        self.Z = s.Z
        self.Nv = s.Nv
        self.Nc = s.Nc

        self.ni = s.ni
        self.nao = s.nao

        self.pt_j = s.pt_j
        self.phit_j = s.phit_j  # basis functions

        self.Nct = s.Nct
        self.nct = s.nct

        self.lmax = s.lmax
        self.ghat_l = s.ghat_l
        self.rcgauss = s.rcgauss
        self.vbar = s.vbar

        self.Delta_pL = s.Delta_pL
        self.Delta0 = s.Delta0

        self.E = s.E
        self.Kc = s.Kc

        self.M = s.M
        self.M_p = s.M_p
        self.M_pp = s.M_pp
        self.K_p = s.K_p
        self.MB = s.MB
        self.MB_p = s.MB_p

        self.dO_ii = s.dO_ii

        self.xc_correction = s.xc_correction

        # Required to calculate initial occupations
        self.f_j = s.f_j
        self.n_j = s.n_j
        self.l_j = s.l_j
        self.l_orb_j = s.l_orb_j
        self.nj = len(s.l_j)

        self.data = s.data

        # Below are things which are not really used all that much,
        # i.e. shouldn't generally be necessary.  Maybe we can make a system
        # involving dictionaries for these "optional" parameters

        # Required by print_info
        self.rcutfilter = s.rcutfilter
        self.rcore = s.rcore
        self.basis = s.basis  # we don't need nao if we use this instead
        # Can also get rid of the phit_j splines if need be

        self.N0_p = s.N0_p  # req. by estimate_magnetic_moments
        self.nabla_iiv = s.nabla_iiv  # req. by lrtddft
        self.rnabla_iiv = s.rnabla_iiv  # req. by lrtddft
        self.rxnabla_iiv = s.rxnabla_iiv  # req. by lrtddft2

        # XAS stuff
        self.phicorehole_g = s.phicorehole_g  # should be optional
        if s.phicorehole_g is not None:
            self.A_ci = s.A_ci  # oscillator strengths

        # Required to get all electron density
        self.rgd = s.rgd
        self.rcut_j = s.rcut_j

        self.tauct = s.tauct  # required by TPSS, MGGA

        self.Delta_iiL = s.Delta_iiL  # required with external potential

        self.B_ii = s.B_ii  # required for exact inverse overlap operator
        self.dC_ii = s.dC_ii  # required by time-prop tddft with apply_inverse

        # Required by exx
        self.X_p = s.X_p
        self.ExxC = s.ExxC

        # Required by yukawa rsf
        self.X_pg = s.X_pg
        self.X_gamma = s.X_gamma

        # Required by electrostatic correction
        self.dEH0 = s.dEH0
        self.dEH_p = s.dEH_p

        # Required by utilities/kspot.py (AllElectronPotential)
        self.g_lg = s.g_lg

        # Probably empty dictionary, required by GLLB
        self.extra_xc_data = s.extra_xc_data

        self.orbital_free = s.orbital_free

<<<<<<< HEAD
        # Stuff required by Yukawa RSF - should get condensed
        self.nq = s.nq
        self.lcut = s.lcut
        self.n_qg = s.n_qg
        self.Delta_lq = s.Delta_lq
        self.nt_qg = s.nt_qg
        self.T_Lqp = s.T_Lqp
        self.nc_g = s.nc_g
        self.rgd2 = s.rgd2
        self.nct_g = s.nct_g
=======
        # Stuff required by Yukawa RSF to calculate Mg_pp at runtime
        # the calcualtion of Mg_pp at rt is needed for dscf
        if hasattr(s, 'local_corr'):
            self.local_corr = s.local_corr
        else:
            self.local_corr = LocalCorrectionVar(s)
>>>>>>> 7e77f10b
        self._Mg_pp = None
        self._gamma = 0


class Setup(BaseSetup):
    """Attributes:

    ========== =====================================================
    Name       Description
    ========== =====================================================
    ``Z``      Charge
    ``type``   Type-name of setup (eg. 'paw')
    ``symbol`` Chemical element label (eg. 'Mg')
    ``xcname`` Name of xc
    ``data``   Container class for information on the the atom, eg.
               Nc, Nv, n_j, l_j, f_j, eps_j, rcut_j.
               It defines the radial grid by ng and beta, from which
               r_g = beta * arange(ng) / (ng - arange(ng)).
               It stores pt_jg, phit_jg, phi_jg, vbar_g
    ========== =====================================================


    Attributes for making PAW corrections

    ============= ==========================================================
    Name          Description
    ============= ==========================================================
    ``Delta0``    Constant in compensation charge expansion coeff.
    ``Delta_iiL`` Linear term in compensation charge expansion coeff.
    ``Delta_pL``  Packed version of ``Delta_iiL``.
    ``dO_ii``     Overlap coefficients
    ``B_ii``      Projector function overlaps B_ii = <pt_i | pt_i>
    ``dC_ii``     Inverse overlap coefficients
    ``E``         Reference total energy of atom
    ``M``         Constant correction to Coulomb energy
    ``M_p``       Linear correction to Coulomb energy
    ``M_pp``      2nd order correction to Coulomb energy and Exx energy
    ``Kc``        Core kinetic energy
    ``K_p``       Linear correction to kinetic energy
    ``ExxC``      Core Exx energy
    ``X_p``       Linear correction to Exx energy
    ``MB``        Constant correction due to vbar potential
    ``MB_p``      Linear correction due to vbar potential
    ``dEH0``      Constant correction due to average electrostatic potential
    ``dEH_p``     Linear correction due to average electrostatic potential
    ``I4_iip``    Correction to integrals over 4 all electron wave functions
    ``Nct``       Analytical integral of the pseudo core density ``nct``
    ============= ==========================================================

    It also has the attribute ``xc_correction`` which is an XCCorrection class
    instance capable of calculating the corrections due to the xc functional.


    Splines:

    ========== ============================================
    Name       Description
    ========== ============================================
    ``pt_j``   Projector functions
    ``phit_j`` Pseudo partial waves
    ``vbar``   vbar potential
    ``nct``    Pseudo core density
    ``ghat_l`` Compensation charge expansion functions
    ``tauct``  Pseudo core kinetic energy density
    ========== ============================================
    """
    def __init__(self, data, xc, lmax=0, basis=None, filter=None):
        self.type = data.name

        self.HubU = None

        if not data.is_compatible(xc):
            raise ValueError('Cannot use %s setup with %s functional' %
                             (data.setupname, xc.get_setup_name()))

        self.symbol = data.symbol
        self.data = data

        self.Nc = data.Nc
        self.Nv = data.Nv
        self.Z = data.Z
        l_j = self.l_j = data.l_j
        self.l_orb_j = data.l_orb_j
        n_j = self.n_j = data.n_j
        self.f_j = data.f_j
        self.eps_j = data.eps_j
        nj = self.nj = len(l_j)
        rcut_j = self.rcut_j = data.rcut_j

        self.ExxC = data.ExxC
        self.X_p = data.X_p

        self.X_gamma = data.X_gamma
        self.X_pg = data.X_pg

        self.orbital_free = data.orbital_free

        pt_jg = data.pt_jg
        phit_jg = data.phit_jg
        phi_jg = data.phi_jg

        self.fingerprint = data.fingerprint
        self.filename = data.filename

        rgd = self.rgd = data.rgd
        r_g = rgd.r_g
        dr_g = rgd.dr_g

        self.lmax = lmax

        self._Mg_pp = None  # Yukawa based corrections
        self._gamma = 0
<<<<<<< HEAD
=======
        # Attributes for run-time calculation of _Mg_pp
        self.local_corr = LocalCorrectionVar(data)
>>>>>>> 7e77f10b

        rcutmax = max(rcut_j)
        rcut2 = 2 * rcutmax
        gcut2 = rgd.ceil(rcut2)
        self.gcut2 = gcut2

        self.gcutmin = rgd.ceil(min(rcut_j))

        vbar_g = data.vbar_g

        if data.generator_version < 2:
            # Find Fourier-filter cutoff radius:
            gcutfilter = rgd.get_cutoff(pt_jg[0])
        elif filter:
            rc = rcutmax
            vbar_g = vbar_g.copy()
            filter(rgd, rc, vbar_g)

            pt_jg = [pt_g.copy() for pt_g in pt_jg]
            for l, pt_g in zip(l_j, pt_jg):
                filter(rgd, rc, pt_g, l)

            for l in range(max(l_j) + 1):
                J = [j for j, lj in enumerate(l_j) if lj == l]
                A_nn = [[rgd.integrate(phit_jg[j1] * pt_jg[j2]) / 4 / pi
                         for j1 in J] for j2 in J]
                B_nn = np.linalg.inv(A_nn)
                pt_ng = np.dot(B_nn, [pt_jg[j] for j in J])
                for n, j in enumerate(J):
                    pt_jg[j] = pt_ng[n]
            gcutfilter = rgd.get_cutoff(pt_jg[0])
        else:
            rcutfilter = max(rcut_j)
            gcutfilter = rgd.ceil(rcutfilter)

        self.rcutfilter = rcutfilter = r_g[gcutfilter]
        assert (vbar_g[gcutfilter:] == 0).all()

        ni = 0
        i = 0
        j = 0
        jlL_i = []
        for l, n in zip(l_j, n_j):
            for m in range(2 * l + 1):
                jlL_i.append((j, l, l**2 + m))
                i += 1
            j += 1
        ni = i
        self.ni = ni

        _np = ni * (ni + 1) // 2
        self.local_corr.nq = nj * (nj + 1) // 2

        lcut = max(l_j)
        if 2 * lcut < lmax:
            lcut = (lmax + 1) // 2
        self.local_corr.lcut = lcut

        self.B_ii = self.calculate_projector_overlaps(pt_jg)

        self.fcorehole = data.fcorehole
        self.lcorehole = data.lcorehole
        if data.phicorehole_g is not None:
            if self.lcorehole == 0:
                self.calculate_oscillator_strengths(phi_jg)
            else:
                self.A_ci = None

        # Construct splines:
        self.vbar = rgd.spline(vbar_g, rcutfilter)

        rcore, nc_g, nct_g, nct = self.construct_core_densities(data)
        self.rcore = rcore
        self.nct = nct

        # Construct splines for core kinetic energy density:
        tauct_g = data.tauct_g
        self.tauct = rgd.spline(tauct_g, self.rcore)

        self.pt_j = self.create_projectors(pt_jg, rcutfilter)

        if basis is None:
            basis = self.create_basis_functions(phit_jg, rcut2, gcut2)
        phit_j = basis.tosplines()
        self.phit_j = phit_j
        self.basis = basis

        self.nao = 0
        for phit in self.phit_j:
            l = phit.get_angular_momentum_number()
            self.nao += 2 * l + 1

        rgd2 = self.local_corr.rgd2 = \
            AERadialGridDescriptor(rgd.a, rgd.b, gcut2)
        r_g = rgd2.r_g
        dr_g = rgd2.dr_g
        phi_jg = np.array([phi_g[:gcut2].copy() for phi_g in phi_jg])
        phit_jg = np.array([phit_g[:gcut2].copy() for phit_g in phit_jg])
        self.local_corr.nc_g = nc_g = nc_g[:gcut2].copy()
        self.local_corr.nct_g = nct_g = nct_g[:gcut2].copy()
        vbar_g = vbar_g[:gcut2].copy()

        extra_xc_data = dict(data.extra_xc_data)
        # Cut down the GLLB related extra data
        for key, item in extra_xc_data.items():
            if len(item) == rgd.N:
                extra_xc_data[key] = item[:gcut2].copy()
        self.extra_xc_data = extra_xc_data

        self.phicorehole_g = data.phicorehole_g
        if self.phicorehole_g is not None:
            self.phicorehole_g = self.phicorehole_g[:gcut2].copy()

<<<<<<< HEAD
        self.T_Lqp = self.calculate_T_Lqp(lcut, _np, nj, jlL_i)
        #  set the attributes directly?
        (self.g_lg, self.n_qg, self.nt_qg, self.Delta_lq, self.Lmax,
         self.Delta_pL, self.Delta0, self.N0_p) = \
            self.get_compensation_charges(phi_jg, phit_jg, _np, self.T_Lqp)
=======
        self.local_corr.T_Lqp = self.calculate_T_Lqp(lcut, _np, nj, jlL_i)
        #  set the attributes directly?
        (self.g_lg, self.local_corr.n_qg, self.local_corr.nt_qg,
         self.local_corr.Delta_lq, self.Lmax, self.Delta_pL, self.Delta0,
         self.N0_p) = self.get_compensation_charges(phi_jg, phit_jg, _np,
                                                    self.local_corr.T_Lqp)
>>>>>>> 7e77f10b

        # Solves the radial poisson equation for density n_g
        def H(self, n_g, l):
            return rgd2.poisson(n_g, l) * r_g * dr_g

        (wg_lg, wn_lqg, wnt_lqg, wnc_g, wnct_g, wmct_g) = \
            self.calculate_integral_potentials(H)
        self.wg_lg = wg_lg

        rdr_g = r_g * dr_g
        dv_g = r_g * rdr_g
        A = 0.5 * np.dot(nc_g, wnc_g)
        A -= sqrt(4 * pi) * self.Z * np.dot(rdr_g, nc_g)
        mct_g = nct_g + self.Delta0 * self.g_lg[0]
        # wmct_g = wnct_g + self.Delta0 * wg_lg[0]
        A -= 0.5 * np.dot(mct_g, wmct_g)
        self.M = A
        self.MB = -np.dot(dv_g * nct_g, vbar_g)

<<<<<<< HEAD
        AB_q = -np.dot(self.nt_qg, dv_g * vbar_g)
        self.MB_p = np.dot(AB_q, self.T_Lqp[0])
=======
        AB_q = -np.dot(self.local_corr.nt_qg, dv_g * vbar_g)
        self.MB_p = np.dot(AB_q, self.local_corr.T_Lqp[0])
>>>>>>> 7e77f10b

        # Correction for average electrostatic potential:
        #
        #   dEH = dEH0 + dot(D_p, dEH_p)
        #
        self.dEH0 = sqrt(4 * pi) * (wnc_g - wmct_g -
                                    sqrt(4 * pi) * self.Z * r_g * dr_g).sum()
        dEh_q = (wn_lqg[0].sum(1) - wnt_lqg[0].sum(1) -
<<<<<<< HEAD
                 self.Delta_lq[0] * wg_lg[0].sum())
        self.dEH_p = np.dot(dEh_q, self.T_Lqp[0]) * sqrt(4 * pi)
=======
                 self.local_corr.Delta_lq[0] * wg_lg[0].sum())
        self.dEH_p = np.dot(dEh_q, self.local_corr.T_Lqp[0]) * sqrt(4 * pi)
>>>>>>> 7e77f10b

        M_p, M_pp = self.calculate_coulomb_corrections(wn_lqg, wnt_lqg,
                                                       wg_lg, wnc_g, wmct_g)
        self.M_p = M_p
        self.M_pp = M_pp

        if xc.type == 'GLLB':
            if 'core_f' in self.extra_xc_data:
                self.wnt_lqg = wnt_lqg
                self.wn_lqg = wn_lqg
                self.fc_j = self.extra_xc_data['core_f']
                self.lc_j = self.extra_xc_data['core_l']
                self.njcore = len(self.lc_j)
                if self.njcore > 0:
                    self.uc_jg = self.extra_xc_data['core_states'].reshape(
                        (self.njcore, -1))
                    self.uc_jg = self.uc_jg[:, :gcut2]
                self.phi_jg = phi_jg

        self.Kc = data.e_kinetic_core - data.e_kinetic
        self.M -= data.e_electrostatic
        self.E = data.e_total

        Delta0_ii = unpack(self.Delta_pL[:, 0].copy())
        self.dO_ii = data.get_overlap_correction(Delta0_ii)
        self.dC_ii = self.get_inverse_overlap_coefficients(self.B_ii,
                                                           self.dO_ii)

        self.Delta_iiL = np.zeros((ni, ni, self.Lmax))
        for L in range(self.Lmax):
            self.Delta_iiL[:, :, L] = unpack(self.Delta_pL[:, L].copy())

        self.Nct = data.get_smooth_core_density_integral(self.Delta0)
<<<<<<< HEAD
        self.K_p = data.get_linear_kinetic_correction(self.T_Lqp[0])
=======
        self.K_p = data.get_linear_kinetic_correction(self.local_corr.T_Lqp[0])
>>>>>>> 7e77f10b

        r = 0.02 * rcut2 * np.arange(51, dtype=float)
        alpha = data.rcgauss**-2
        self.ghat_l = data.get_ghat(lmax, alpha, r, rcut2)
        self.rcgauss = data.rcgauss

        self.xc_correction = data.get_xc_correction(rgd2, xc, gcut2, lcut)
        self.nabla_iiv = self.get_derivative_integrals(rgd2, phi_jg, phit_jg)
        self.rnabla_iiv = self.get_magnetic_integrals(rgd2, phi_jg, phit_jg)
        try:
            from gpaw.lrtddft2.rxnabla import get_magnetic_integrals_new
            self.rxnabla_iiv = get_magnetic_integrals_new(self, rgd2,
                                                          phi_jg, phit_jg)
        except NotImplementedError:
            self.rxnabla_iiv = None

    def create_projectors(self, pt_jg, rcut):
        pt_j = []
        for j, pt_g in enumerate(pt_jg):
            l = self.l_j[j]
            pt_j.append(self.rgd.spline(pt_g, rcut, l))
        return pt_j

    def get_inverse_overlap_coefficients(self, B_ii, dO_ii):
        ni = len(B_ii)
        xO_ii = np.dot(B_ii, dO_ii)
        return -np.dot(dO_ii, np.linalg.inv(np.identity(ni) + xO_ii))

    def calculate_T_Lqp(self, lcut, _np, nj, jlL_i):
        G_LLL = gaunt(max(self.l_j))
        Lcut = (2 * lcut + 1)**2
<<<<<<< HEAD
        T_Lqp = np.zeros((Lcut, self.nq, _np))
=======
        T_Lqp = np.zeros((Lcut, self.local_corr.nq, _np))
>>>>>>> 7e77f10b
        p = 0
        i1 = 0
        for j1, l1, L1 in jlL_i:
            for j2, l2, L2 in jlL_i[i1:]:
                if j1 < j2:
                    q = j2 + j1 * nj - j1 * (j1 + 1) // 2
                else:
                    q = j1 + j2 * nj - j2 * (j2 + 1) // 2
                T_Lqp[:, q, p] = G_LLL[L1, L2, :Lcut]
                p += 1
            i1 += 1
        return T_Lqp

    def calculate_projector_overlaps(self, pt_jg):
        """Compute projector function overlaps B_ii = <pt_i | pt_i>."""
        nj = len(pt_jg)
        B_jj = np.zeros((nj, nj))
        for j1, pt1_g in enumerate(pt_jg):
            for j2, pt2_g in enumerate(pt_jg):
                B_jj[j1, j2] = self.rgd.integrate(pt1_g * pt2_g) / (4 * pi)
        B_ii = np.zeros((self.ni, self.ni))
        i1 = 0
        for j1, l1 in enumerate(self.l_j):
            for m1 in range(2 * l1 + 1):
                i2 = 0
                for j2, l2 in enumerate(self.l_j):
                    for m2 in range(2 * l2 + 1):
                        if l1 == l2 and m1 == m2:
                            B_ii[i1, i2] = B_jj[j1, j2]
                        i2 += 1
                i1 += 1
        return B_ii

    def get_compensation_charges(self, phi_jg, phit_jg, _np, T_Lqp):
        lmax = self.lmax
        gcut2 = self.gcut2
        nq = self.local_corr.nq

        g_lg = self.data.create_compensation_charge_functions(lmax)

        n_qg = np.zeros((nq, gcut2))
        nt_qg = np.zeros((nq, gcut2))
        q = 0  # q: common index for j1, j2
        for j1 in range(self.nj):
            for j2 in range(j1, self.nj):
                n_qg[q] = phi_jg[j1] * phi_jg[j2]
                nt_qg[q] = phit_jg[j1] * phit_jg[j2]
                q += 1

        gcutmin = self.gcutmin
        r_g = self.local_corr.rgd2.r_g
        dr_g = self.local_corr.rgd2.dr_g
        self.lq = np.dot(n_qg[:, :gcutmin], r_g[:gcutmin]**2 * dr_g[:gcutmin])

        Delta_lq = np.zeros((lmax + 1, nq))
        for l in range(lmax + 1):
            Delta_lq[l] = np.dot(n_qg - nt_qg, r_g**(2 + l) * dr_g)

        Lmax = (lmax + 1)**2
        Delta_pL = np.zeros((_np, Lmax))
        for l in range(lmax + 1):
            L = l**2
            for m in range(2 * l + 1):
                delta_p = np.dot(Delta_lq[l], T_Lqp[L + m])
                Delta_pL[:, L + m] = delta_p

        Delta0 = np.dot(self.local_corr.nc_g - self.local_corr.nct_g,
                        r_g**2 * dr_g) - self.Z / sqrt(4 * pi)

        # Electron density inside augmentation sphere.  Used for estimating
        # atomic magnetic moment:
        rcutmax = max(self.rcut_j)
        gcutmax = self.rgd.round(rcutmax)
        N0_q = np.dot(n_qg[:, :gcutmax], (r_g**2 * dr_g)[:gcutmax])
        N0_p = np.dot(N0_q, T_Lqp[0]) * sqrt(4 * pi)

        return (g_lg[:, :gcut2].copy(), n_qg, nt_qg,
                Delta_lq, Lmax, Delta_pL, Delta0, N0_p)

    def get_derivative_integrals(self, rgd, phi_jg, phit_jg):
        """Calculate PAW-correction matrix elements of nabla.

        ::

          /  _       _  d       _     ~   _  d   ~   _
          | dr [phi (r) -- phi (r) - phi (r) -- phi (r)]
          /        1    dx    2         1    dx    2

        and similar for y and z."""

        G_LLL = gaunt(max(1, max(self.l_j)))
        Y_LLv = nabla(max(1, max(self.l_j)))

        r_g = rgd.r_g
        dr_g = rgd.dr_g
        nabla_iiv = np.empty((self.ni, self.ni, 3))
        i1 = 0
        for j1 in range(self.nj):
            l1 = self.l_j[j1]
            nm1 = 2 * l1 + 1
            i2 = 0
            for j2 in range(self.nj):
                l2 = self.l_j[j2]
                nm2 = 2 * l2 + 1
                f1f2or = np.dot(phi_jg[j1] * phi_jg[j2] -
                                phit_jg[j1] * phit_jg[j2], r_g * dr_g)
                dphidr_g = np.empty_like(phi_jg[j2])
                rgd.derivative(phi_jg[j2], dphidr_g)
                dphitdr_g = np.empty_like(phit_jg[j2])
                rgd.derivative(phit_jg[j2], dphitdr_g)
                f1df2dr = np.dot(phi_jg[j1] * dphidr_g -
                                 phit_jg[j1] * dphitdr_g, r_g**2 * dr_g)
                for v in range(3):
                    Lv = 1 + (v + 2) % 3
                    nabla_iiv[i1:i1 + nm1, i2:i2 + nm2, v] = (
                        (4 * pi / 3)**0.5 * (f1df2dr - l2 * f1f2or) *
                        G_LLL[Lv, l2**2:l2**2 + nm2, l1**2:l1**2 + nm1].T +
                        f1f2or *
                        Y_LLv[l1**2:l1**2 + nm1, l2**2:l2**2 + nm2, v])
                i2 += nm2
            i1 += nm1
        return nabla_iiv

    def get_magnetic_integrals(self, rgd, phi_jg, phit_jg):
        """Calculate PAW-correction matrix elements of r x nabla.

        ::

          /  _       _          _     ~   _      ~   _
          | dr [phi (r) O  phi (r) - phi (r) O  phi (r)]
          /        1     x    2         1     x    2

                       d      d
          where O  = y -- - z --
                 x     dz     dy

        and similar for y and z."""

        G_LLL = gaunt(max(self.l_j))
        Y_LLv = nabla(max(self.l_j))

        r_g = rgd.r_g
        dr_g = rgd.dr_g
        rnabla_iiv = np.zeros((self.ni, self.ni, 3))
        i1 = 0
        for j1 in range(self.nj):
            l1 = self.l_j[j1]
            nm1 = 2 * l1 + 1
            i2 = 0
            for j2 in range(self.nj):
                l2 = self.l_j[j2]
                nm2 = 2 * l2 + 1
                f1f2or = np.dot(phi_jg[j1] * phi_jg[j2] -
                                phit_jg[j1] * phit_jg[j2], r_g**2 * dr_g)
                for v in range(3):
                    v1 = (v + 1) % 3
                    v2 = (v + 2) % 3
                    # term from radial wfs does not contribute
                    # term from spherical harmonics derivatives
                    G = np.zeros((nm1, nm2))
                    for l3 in range(abs(l1 - 1), l1 + 2):
                        for m3 in range(0, (2 * l3 + 1)):
                            L3 = l3**2 + m3
                            try:
                                G += np.outer(G_LLL[L3, l1**2:l1**2 + nm1,
                                                    1 + v1],
                                              Y_LLv[L3, l2**2:l2**2 + nm2,
                                                    v2])
                                G -= np.outer(G_LLL[L3, l1**2:l1**2 + nm1,
                                                    1 + v2],
                                              Y_LLv[L3, l2**2:l2**2 + nm2,
                                                    v1])
                            except IndexError:
                                pass  # L3 might be too large, ignore
                    rnabla_iiv[i1:i1 + nm1, i2:i2 + nm2, v] += f1f2or * G
                i2 += nm2
            i1 += nm1
        return (4 * pi / 3) * rnabla_iiv

    def construct_core_densities(self, setupdata):
        rcore = self.data.find_core_density_cutoff(setupdata.nc_g)
        nct = self.rgd.spline(setupdata.nct_g, rcore)
        return rcore, setupdata.nc_g, setupdata.nct_g, nct

    def create_basis_functions(self, phit_jg, rcut2, gcut2):
        # Cutoff for atomic orbitals used for initial guess:
        rcut3 = 8.0  # XXXXX Should depend on the size of the atom!
        gcut3 = self.rgd.ceil(rcut3)

        # We cut off the wave functions smoothly at rcut3 by the
        # following replacement:
        #
        #            /
        #           | f(r),                                   r < rcut2
        #  f(r) <- <  f(r) - a(r) f(rcut3) - b(r) f'(rcut3),  rcut2 < r < rcut3
        #           | 0,                                      r > rcut3
        #            \
        #
        # where a(r) and b(r) are 4. order polynomials:
        #
        #  a(rcut2) = 0,  a'(rcut2) = 0,  a''(rcut2) = 0,
        #  a(rcut3) = 1, a'(rcut3) = 0
        #  b(rcut2) = 0, b'(rcut2) = 0, b''(rcut2) = 0,
        #  b(rcut3) = 0, b'(rcut3) = 1
        #
        r_g = self.rgd.r_g
        x = (r_g[gcut2:gcut3] - rcut2) / (rcut3 - rcut2)
        a_g = 4 * x**3 * (1 - 0.75 * x)
        b_g = x**3 * (x - 1) * (rcut3 - rcut2)

        class PartialWaveBasis(Basis):  # yuckkk
            def __init__(self, symbol, phit_j):
                Basis.__init__(self, symbol, 'partial-waves', readxml=False)
                self.phit_j = phit_j

            def tosplines(self):
                return self.phit_j

            def get_description(self):
                template = 'Using partial waves for %s as LCAO basis'
                string = template % self.symbol
                return string

        phit_j = []
        for j, phit_g in enumerate(phit_jg):
            if self.n_j[j] > 0:
                l = self.l_j[j]
                phit = phit_g[gcut3]
                dphitdr = ((phit - phit_g[gcut3 - 1]) /
                           (r_g[gcut3] - r_g[gcut3 - 1]))
                phit_g[gcut2:gcut3] -= phit * a_g + dphitdr * b_g
                phit_g[gcut3:] = 0.0
                phit_j.append(self.rgd.spline(phit_g, rcut3, l, points=100))
        basis = PartialWaveBasis(self.symbol, phit_j)
        return basis

    def calculate_oscillator_strengths(self, phi_jg):
        # XXX implement oscillator strengths for lcorehole != 0
        assert(self.lcorehole == 0)
        self.A_ci = np.zeros((3, self.ni))
        nj = len(phi_jg)
        i = 0
        for j in range(nj):
            l = self.l_j[j]
            if l == 1:
                a = self.rgd.integrate(phi_jg[j] * self.data.phicorehole_g,
                                       n=1) / (4 * pi)

                for m in range(3):
                    c = (m + 1) % 3
                    self.A_ci[c, i] = a
                    i += 1
            else:
                i += 2 * l + 1
        assert i == self.ni


class Setups(list):
    """Collection of Setup objects. One for each distinct atom.

    Non-distinct atoms are those with the same atomic number, setup, and basis.

    Class attributes:

    ``nvalence``    Number of valence electrons.
    ``nao``         Number of atomic orbitals.
    ``Eref``        Reference energy.
    ``core_charge`` Core hole charge.
    """

    def __init__(self, Z_a, setup_types, basis_sets, xc,
                 filter=None, world=None):
        list.__init__(self)
        symbols = [chemical_symbols[Z] for Z in Z_a]
        type_a = types2atomtypes(symbols, setup_types, default='paw')
        basis_a = types2atomtypes(symbols, basis_sets, default=None)

        for a, _type in enumerate(type_a):
            # Make basis files correspond to setup files.
            #
            # If the setup has a name (i.e. non-default _type), then
            # prepend that name to the basis name.
            #
            # Typically people might specify '11' as the setup but just
            # 'dzp' for the basis set.  Here we adjust to
            # obtain, say, '11.dzp' which loads the correct basis set.
            #
            # There will be no way to obtain the original 'dzp' with
            # a custom-named setup except by loading directly from
            # BasisData.
            #
            # Due to the "szp(dzp)" syntax this is complicated!
            # The name has to go as "szp(name.dzp)".
            basis = basis_a[a]
            if isinstance(basis, basestring):
                if isinstance(_type, basestring):
                    setupname = _type
                else:
                    setupname = _type.name  # _type is an object like SetupData
                # Drop DFT+U specification from type string if it is there:
                if hasattr(setupname, 'swapcase'):
                    setupname = setupname.split(':')[0]

                # Basis names inherit setup names except default setups
                # and ghost atoms.
                if setupname != 'paw' and setupname != 'ghost':
                    if setupname:
                        if '(' in basis:
                            reduced, name = basis.split('(')
                            assert name.endswith(')')
                            name = name[:-1]
                            fullname = '%s(%s.%s)' % (reduced, setupname, name)
                        else:
                            fullname = '%s.%s' % (setupname, basis_a[a])
                        basis_a[a] = fullname

        # Construct necessary PAW-setup objects:
        self.setups = {}
        natoms = {}
        Mcumulative = 0
        self.M_a = []
        self.id_a = list(zip(Z_a, type_a, basis_a))
        for id in self.id_a:
            setup = self.setups.get(id)
            if setup is None:
                Z, type, basis = id
                symbol = chemical_symbols[Z]
                setupdata = None
                if not isinstance(type, basestring):
                    setupdata = type
                # Basis may be None (meaning that the setup decides), a string
                # (meaning we load the basis set now from a file) or an actual
                # pre-created Basis object (meaning we just pass it along)
                if isinstance(basis, basestring):
                    basis = Basis(symbol, basis, world=world)
                setup = create_setup(symbol, xc, 2, type,
                                     basis, setupdata=setupdata,
                                     filter=filter, world=world)
                self.setups[id] = setup
                natoms[id] = 0
            natoms[id] += 1
            self.append(setup)
            self.M_a.append(Mcumulative)
            Mcumulative += setup.nao

        # Sum up ...
        self.nvalence = 0       # number of valence electrons
        self.nao = 0            # number of atomic orbitals
        self.Eref = 0.0         # reference energy
        self.core_charge = 0.0  # core hole charge
        for id, setup in self.setups.items():
            n = natoms[id]
            self.Eref += n * setup.E
            self.core_charge += n * (setup.Z - setup.Nv - setup.Nc)
            self.nvalence += n * setup.Nv
            self.nao += n * setup.nao

        self.dS = OverlapCorrections(self)

    def __str__(self):
        # Write PAW setup information in order of appearance:
        ids = set()
        s = ''
        for id in self.id_a:
            if id in ids:
                continue
            ids.add(id)
            setup = self.setups[id]
            output = StringIO()
            setup.print_info(functools.partial(print, file=output))
            txt = output.getvalue()
            basis_descr = setup.get_basis_description()
            basis_descr = basis_descr.replace('\n  ', '\n    ')
            s += txt + '  ' + basis_descr + '\n\n'

        s += 'Reference energy: %.6f\n' % (self.Eref * units.Hartree)
        return s

    def set_symmetry(self, symmetry):
        """Find rotation matrices for spherical harmonics."""
        R_slmm = []
        for op_cc in symmetry.op_scc:
            op_vv = np.dot(np.linalg.inv(symmetry.cell_cv),
                           np.dot(op_cc, symmetry.cell_cv))
            R_slmm.append([rotation(l, op_vv) for l in range(4)])

        for setup in self.setups.values():
            setup.calculate_rotations(R_slmm)

    def empty_atomic_matrix(self, ns, atom_partition, dtype=float):
        Dshapes_a = [(ns, setup.ni * (setup.ni + 1) // 2)
                     for setup in self]
        return atom_partition.arraydict(Dshapes_a, dtype)

    def estimate_dedecut(self, ecut):
        dedecut = 0.0
        e = {}
        for id in self.id_a:
            if id not in e:
                G, de, e0 = ekin(self.setups[id])
                e[id] = -dekindecut(G, de, ecut)
            dedecut += e[id]
        return dedecut

    def basis_indices(self):
        return FunctionIndices([setup.phit_j for setup in self])

    def projector_indices(self):
        return FunctionIndices([setup.pt_j for setup in self])


class FunctionIndices:
    def __init__(self, f_aj):
        nm_a = [0]
        for f_j in f_aj:
            nm = sum([2 * f.get_angular_momentum_number() + 1 for f in f_j])
            nm_a.append(nm)
        self.M_a = np.cumsum(nm_a)
        self.nm_a = np.array(nm_a[1:])
        self.max = self.M_a[-1]

    def __getitem__(self, a):
        return self.M_a[a], self.M_a[a + 1]


def types2atomtypes(symbols, types, default):
    """Map a types identifier to a list with a type id for each atom.

    types can be a single str, or a dictionary mapping chemical
    symbols and/or atom numbers to a type identifier.
    If both a symbol key and atomnumber key relates to the same atom, then
    the atomnumber key is dominant.

    If types is a dictionary and contains the string 'default', this will
    be used as default type, otherwize input arg ``default`` is used as
    default.
    """
    natoms = len(symbols)
    if isinstance(types, basestring):
        return [types] * natoms

    # If present, None will map to the default type,
    # else use the input default
    type_a = [types.get('default', default)] * natoms

    # First symbols ...
    for symbol, type in types.items():
        # Types are given either by strings or they are objects that
        # have a 'symbol' attribute (SetupData, Pseudopotential, Basis, etc.).
        assert isinstance(type, basestring) or hasattr(type, 'symbol')
        if isinstance(symbol, basestring):
            for a, symbol2 in enumerate(symbols):
                if symbol == symbol2:
                    type_a[a] = type

    # and then atom indices
    for a, type in types.items():
        if isinstance(a, int):
            type_a[a] = type

    return type_a


if __name__ == '__main__':
    print("""\
You are using the wrong setup.py script!  This setup.py defines a
Setup class used to hold the atomic data needed for a specific atom.
For building the GPAW code you must use the setup.py distutils script
at the root of the code tree.  Just do "cd .." and you will be at the
right place.""")
    raise SystemExit<|MERGE_RESOLUTION|>--- conflicted
+++ resolved
@@ -456,35 +456,6 @@
         # Can we reduce the excessive parameter passing?
         # Seems so ....
         # Added instance variables
-<<<<<<< HEAD
-        # T_Lqp = self.T_Lqp
-        # n_qg = self.n_qg
-        # Delta_lq = self.Delta_lq
-        # nt_qg = self.nt_qg
-        # Local variables derived from instance variables
-        _np = self.ni * (self.ni + 1) // 2  # change to inst. att.?
-        mct_g = self.nct_g + self.Delta0 * self.g_lg[0]  # s.a.
-        rdr_g = self.rgd2.r_g * self.rgd2.dr_g  # change to inst. att.?
-
-        A_q = 0.5 * (np.dot(wn_lqg[0], self.nc_g) + np.dot(self.n_qg, wnc_g))
-        A_q -= sqrt(4 * pi) * self.Z * np.dot(self.n_qg, rdr_g)
-        A_q -= 0.5 * (np.dot(wnt_lqg[0], mct_g) + np.dot(self.nt_qg, wmct_g))
-        A_q -= 0.5 * (np.dot(mct_g, wg_lg[0]) +
-                      np.dot(self.g_lg[0], wmct_g)) * self.Delta_lq[0]
-        M_p = np.dot(A_q, self.T_Lqp[0])
-
-        A_lqq = []
-        for l in range(2 * self.lcut + 1):
-            A_qq = 0.5 * np.dot(self.n_qg, np.transpose(wn_lqg[l]))
-            A_qq -= 0.5 * np.dot(self.nt_qg, np.transpose(wnt_lqg[l]))
-            if l <= self.lmax:
-                A_qq -= 0.5 * np.outer(self.Delta_lq[l],
-                                       np.dot(wnt_lqg[l], self.g_lg[l]))
-                A_qq -= 0.5 * np.outer(np.dot(self.nt_qg, wg_lg[l]),
-                                       self.Delta_lq[l])
-                A_qq -= 0.5 * np.dot(self.g_lg[l], wg_lg[l]) * \
-                    np.outer(self.Delta_lq[l], self.Delta_lq[l])
-=======
         # T_Lqp = self.local_corr.T_Lqp
         # n_qg = self.local_corr.n_qg
         # Delta_lq = self.local_corr.Delta_lq
@@ -519,22 +490,14 @@
                 A_qq -= 0.5 * np.dot(self.g_lg[l], wg_lg[l]) * \
                     np.outer(self.local_corr.Delta_lq[l],
                              self.local_corr.Delta_lq[l])
->>>>>>> 7e77f10b
             A_lqq.append(A_qq)
 
         M_pp = np.zeros((_np, _np))
         L = 0
-<<<<<<< HEAD
-        for l in range(2 * self.lcut + 1):
-            for m in range(2 * l + 1):  # m?
-                M_pp += np.dot(np.transpose(self.T_Lqp[L]),
-                               np.dot(A_lqq[l], self.T_Lqp[L]))
-=======
         for l in range(2 * self.local_corr.lcut + 1):
             for m in range(2 * l + 1):  # m?
                 M_pp += np.dot(np.transpose(self.local_corr.T_Lqp[L]),
                                np.dot(A_lqq[l], self.local_corr.T_Lqp[L]))
->>>>>>> 7e77f10b
                 L += 1
 
         return M_p, M_pp
@@ -543,16 +506,6 @@
         """Calculates a set of potentials using func."""
         wg_lg = [func(self, self.g_lg[l], l)
                  for l in range(self.lmax + 1)]
-<<<<<<< HEAD
-        wn_lqg = [np.array([func(self, self.n_qg[q], l)
-                            for q in range(self.nq)])
-                  for l in range(2 * self.lcut + 1)]
-        wnt_lqg = [np.array([func(self, self.nt_qg[q], l)
-                             for q in range(self.nq)])
-                   for l in range(2 * self.lcut + 1)]
-        wnc_g = func(self, self.nc_g, l=0)
-        wnct_g = func(self, self.nct_g, l=0)
-=======
         wn_lqg = [np.array([func(self, self.local_corr.n_qg[q], l)
                             for q in range(self.local_corr.nq)])
                   for l in range(2 * self.local_corr.lcut + 1)]
@@ -561,7 +514,6 @@
                    for l in range(2 * self.local_corr.lcut + 1)]
         wnc_g = func(self, self.local_corr.nc_g, l=0)
         wnct_g = func(self, self.local_corr.nct_g, l=0)
->>>>>>> 7e77f10b
         wmct_g = wnct_g + self.Delta0 * wg_lg[0]
         return wg_lg, wn_lqg, wnt_lqg, wnc_g, wnct_g, wmct_g
 
@@ -574,13 +526,8 @@
         def Yuk(self, n_g, l):
             """Solve radial screened poisson for density n_g."""
             gamma = self._gamma
-<<<<<<< HEAD
-            return self.rgd2.yukawa(n_g, l, gamma) * \
-                self.rgd2.r_g * self.rgd2.dr_g
-=======
             return self.local_corr.rgd2.yukawa(n_g, l, gamma) * \
                 self.local_corr.rgd2.r_g * self.local_corr.rgd2.dr_g
->>>>>>> 7e77f10b
 
         self._gamma = gamma
         (wg_lg, wn_lqg, wnt_lqg, wnc_g, wnct_g, wmct_g) = \
@@ -701,25 +648,12 @@
 
         self.orbital_free = s.orbital_free
 
-<<<<<<< HEAD
-        # Stuff required by Yukawa RSF - should get condensed
-        self.nq = s.nq
-        self.lcut = s.lcut
-        self.n_qg = s.n_qg
-        self.Delta_lq = s.Delta_lq
-        self.nt_qg = s.nt_qg
-        self.T_Lqp = s.T_Lqp
-        self.nc_g = s.nc_g
-        self.rgd2 = s.rgd2
-        self.nct_g = s.nct_g
-=======
         # Stuff required by Yukawa RSF to calculate Mg_pp at runtime
         # the calcualtion of Mg_pp at rt is needed for dscf
         if hasattr(s, 'local_corr'):
             self.local_corr = s.local_corr
         else:
             self.local_corr = LocalCorrectionVar(s)
->>>>>>> 7e77f10b
         self._Mg_pp = None
         self._gamma = 0
 
@@ -832,11 +766,8 @@
 
         self._Mg_pp = None  # Yukawa based corrections
         self._gamma = 0
-<<<<<<< HEAD
-=======
         # Attributes for run-time calculation of _Mg_pp
         self.local_corr = LocalCorrectionVar(data)
->>>>>>> 7e77f10b
 
         rcutmax = max(rcut_j)
         rcut2 = 2 * rcutmax
@@ -950,20 +881,12 @@
         if self.phicorehole_g is not None:
             self.phicorehole_g = self.phicorehole_g[:gcut2].copy()
 
-<<<<<<< HEAD
-        self.T_Lqp = self.calculate_T_Lqp(lcut, _np, nj, jlL_i)
-        #  set the attributes directly?
-        (self.g_lg, self.n_qg, self.nt_qg, self.Delta_lq, self.Lmax,
-         self.Delta_pL, self.Delta0, self.N0_p) = \
-            self.get_compensation_charges(phi_jg, phit_jg, _np, self.T_Lqp)
-=======
         self.local_corr.T_Lqp = self.calculate_T_Lqp(lcut, _np, nj, jlL_i)
         #  set the attributes directly?
         (self.g_lg, self.local_corr.n_qg, self.local_corr.nt_qg,
          self.local_corr.Delta_lq, self.Lmax, self.Delta_pL, self.Delta0,
          self.N0_p) = self.get_compensation_charges(phi_jg, phit_jg, _np,
                                                     self.local_corr.T_Lqp)
->>>>>>> 7e77f10b
 
         # Solves the radial poisson equation for density n_g
         def H(self, n_g, l):
@@ -983,13 +906,8 @@
         self.M = A
         self.MB = -np.dot(dv_g * nct_g, vbar_g)
 
-<<<<<<< HEAD
-        AB_q = -np.dot(self.nt_qg, dv_g * vbar_g)
-        self.MB_p = np.dot(AB_q, self.T_Lqp[0])
-=======
         AB_q = -np.dot(self.local_corr.nt_qg, dv_g * vbar_g)
         self.MB_p = np.dot(AB_q, self.local_corr.T_Lqp[0])
->>>>>>> 7e77f10b
 
         # Correction for average electrostatic potential:
         #
@@ -998,13 +916,8 @@
         self.dEH0 = sqrt(4 * pi) * (wnc_g - wmct_g -
                                     sqrt(4 * pi) * self.Z * r_g * dr_g).sum()
         dEh_q = (wn_lqg[0].sum(1) - wnt_lqg[0].sum(1) -
-<<<<<<< HEAD
-                 self.Delta_lq[0] * wg_lg[0].sum())
-        self.dEH_p = np.dot(dEh_q, self.T_Lqp[0]) * sqrt(4 * pi)
-=======
                  self.local_corr.Delta_lq[0] * wg_lg[0].sum())
         self.dEH_p = np.dot(dEh_q, self.local_corr.T_Lqp[0]) * sqrt(4 * pi)
->>>>>>> 7e77f10b
 
         M_p, M_pp = self.calculate_coulomb_corrections(wn_lqg, wnt_lqg,
                                                        wg_lg, wnc_g, wmct_g)
@@ -1038,11 +951,7 @@
             self.Delta_iiL[:, :, L] = unpack(self.Delta_pL[:, L].copy())
 
         self.Nct = data.get_smooth_core_density_integral(self.Delta0)
-<<<<<<< HEAD
-        self.K_p = data.get_linear_kinetic_correction(self.T_Lqp[0])
-=======
         self.K_p = data.get_linear_kinetic_correction(self.local_corr.T_Lqp[0])
->>>>>>> 7e77f10b
 
         r = 0.02 * rcut2 * np.arange(51, dtype=float)
         alpha = data.rcgauss**-2
@@ -1074,11 +983,7 @@
     def calculate_T_Lqp(self, lcut, _np, nj, jlL_i):
         G_LLL = gaunt(max(self.l_j))
         Lcut = (2 * lcut + 1)**2
-<<<<<<< HEAD
-        T_Lqp = np.zeros((Lcut, self.nq, _np))
-=======
         T_Lqp = np.zeros((Lcut, self.local_corr.nq, _np))
->>>>>>> 7e77f10b
         p = 0
         i1 = 0
         for j1, l1, L1 in jlL_i:
