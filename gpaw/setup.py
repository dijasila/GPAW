--- conflicted
+++ resolved
@@ -304,12 +304,7 @@
             I += 2 * bf.l + 1
 
         for s in range(nspins):
-<<<<<<< HEAD
-            D_sp[s] = pack(D_sii[s])
-
-=======
             D_sp[s] = pack_density(D_sii[s])
->>>>>>> d60603a8
         return D_sp
 
     def get_partial_waves(self):
