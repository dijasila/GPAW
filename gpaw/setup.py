# -*- coding: utf-8 -*-
# Copyright (C) 2003  CAMP
# Please see the accompanying LICENSE file for further information.

if __name__ == '__main__':
    print("""\
You are using the wrong setup.py script!  This setup.py defines a
Setup class used to hold the atomic data needed for a specific atom.
For building the GPAW code you must use the setup.py distutils script
at the root of the code tree.  Just do "cd .." and you will be at the
right place.""")
    raise SystemExit

from math import pi, sqrt

import numpy as np
import ase.units as units
from ase.data import chemical_symbols
from ase.utils import basestring

from gpaw.setup_data import SetupData, search_for_file
from gpaw.basis_data import Basis
from gpaw.gaunt import gaunt as G_LLL, Y_LLv
from gpaw.utilities import unpack, pack
from gpaw.rotation import rotation
from gpaw import extra_parameters
from gpaw.atom.radialgd import AERadialGridDescriptor
from gpaw.xc import XC


def create_setup(symbol, xc='LDA', lmax=0,
                 type='paw', basis=None, setupdata=None,
                 filter=None, world=None):
    if isinstance(xc, str):
        xc = XC(xc)

    if isinstance(type, str) and ':' in type:
        # Set type properly when setting U
        # on all atoms of one type at once
        type, lu = type.split(':')
        if type == '':
            type = 'paw'

    if setupdata is None:
        if type == 'hgh' or type == 'hgh.sc':
            lmax = 0
            from gpaw.hgh import HGHSetupData, setups, sc_setups
            if type == 'hgh.sc':
                table = sc_setups
            else:
                table = setups
            parameters = table[symbol]
            setupdata = HGHSetupData(parameters)
        elif type == 'ah':
            from gpaw.ah import AppelbaumHamann
            ah = AppelbaumHamann()
            ah.build(basis)
            return ah
        elif type == 'ae':
            from gpaw.ae import HydrogenAllElectronSetup
            assert symbol == 'H'
            ae = HydrogenAllElectronSetup()
            ae.build(basis)
            return ae
        elif type == 'ghost':
            from gpaw.lcao.bsse import GhostSetupData
            setupdata = GhostSetupData(symbol)
        elif type == 'sg15':
            from gpaw.upf import UPFSetupData
            upfname = '%s_ONCV_PBE-*.upf' % symbol
            upfpath, source = search_for_file(upfname, world=world)
            if source is None:
                raise IOError('Could not find pseudopotential file %s '
                              'in any GPAW search path.  '
                              'Please install the SG15 setups using, '
                              'e.g., \'gpaw-install-setups\'.' % upfname)
            setupdata = UPFSetupData(upfpath)
            if xc.name != 'PBE':
                raise ValueError('SG15 pseudopotentials support only the PBE '
                                 'functional.  This calculation would use '
                                 'the %s functional.' % xc.name)
        else:
            setupdata = SetupData(symbol, xc.get_setup_name(),
                                  type, True,
                                  world=world)
    if hasattr(setupdata, 'build'):
        setup = LeanSetup(setupdata.build(xc, lmax, basis, filter))
        return setup
    else:
        return setupdata


class BaseSetup:
    """Mixin-class for setups.

    This makes it possible to inherit the most important methods without
    the cumbersome constructor of the ordinary Setup class.

    Maybe this class will be removed in the future, or it could be
    made a proper base class with attributes and so on."""
    
    orbital_free = False
    
    def print_info(self, text):
        self.data.print_info(text, self)

    def get_basis_description(self):
        return self.basis.get_description()

    def calculate_initial_occupation_numbers(self, magmom, hund, charge,
                                             nspins, f_j=None):
        """If f_j is specified, custom occupation numbers will be used.

        Hund rules disabled if so."""

        nao = self.nao
        f_si = np.zeros((nspins, nao))

        assert (not hund) or f_j is None
        if f_j is None:
            f_j = self.f_j
        f_j = np.array(f_j, float)
        l_j = np.array(self.l_j)

        def correct_for_charge(f_j, charge, degeneracy_j, use_complete=True):
            nj = len(f_j)
            # correct for the charge
            if charge >= 0:
                # reduce the higher levels first
                for j in range(nj - 1, -1, -1):
                    f = f_j[j]
                    if use_complete or f < degeneracy_j[j]:
                        c = min(f, charge)
                        f_j[j] -= c
                        charge -= c
            else:
                # add to the lower levels first
                for j in range(nj):
                    f = f_j[j]
                    if use_complete or f > 0:
                        c = min(degeneracy_j[j] - f, -charge)
                        f_j[j] += c
                        charge += c
            if charge != 0:
                correct_for_charge(f_j, charge, degeneracy_j, True)

        # distribute the charge to the radial orbitals
        if nspins == 1:
            assert magmom == 0.0
            f_sj = np.array([f_j])
            correct_for_charge(f_sj[0], charge,
                               2 * (2 * l_j + 1))
        else:
            nval = f_j.sum() - charge
            if np.abs(magmom) > nval:
                raise RuntimeError('Magnetic moment larger than number ' +
                                   'of valence electrons (|%g| > %g)' %
                                   (magmom, nval))
            f_sj = 0.5 * np.array([f_j, f_j])
            nup = 0.5 * (nval + magmom)
            ndown = 0.5 * (nval - magmom)
            correct_for_charge(f_sj[0], f_sj[0].sum() - nup,
                               2 * l_j + 1, False)
            correct_for_charge(f_sj[1], f_sj[1].sum() - ndown,
                               2 * l_j + 1, False)
        
        # Projector function indices:
        nj = len(self.n_j)  # or l_j?  Seriously.

        # distribute to the atomic wave functions
        i = 0
        j = 0
        for phit in self.phit_j:
            l = phit.get_angular_momentum_number()

            # Skip functions not in basis set:
            while j < nj and self.l_orb_j[j] != l:
                j += 1
            if j < len(f_j):  # lengths of f_j and l_j may differ
                f = f_j[j]
                f_s = f_sj[:, j]
            else:
                f = 0
                f_s = np.array([0, 0])

            degeneracy = 2 * l + 1

            if hund:
                # Use Hunds rules:
                # assert f == int(f)
                f = int(f)
                f_si[0, i:i + min(f, degeneracy)] = 1.0      # spin up
                f_si[1, i:i + max(f - degeneracy, 0)] = 1.0  # spin down
                if f < degeneracy:
                    magmom -= f
                else:
                    magmom -= 2 * degeneracy - f
            else:
                for s in range(nspins):
                    f_si[s, i:i + degeneracy] = f_s[s] / degeneracy

            i += degeneracy
            j += 1

        if hund and magmom != 0:
            raise ValueError('Bad magnetic moment %g for %s atom!'
                             % (magmom, self.symbol))
        assert i == nao

#        print "fsi=", f_si
        return f_si

    def get_hunds_rule_moment(self, charge=0):
        for M in range(10):
            try:
                self.calculate_initial_occupation_numbers(M, True, charge, 2)
            except ValueError:
                pass
            else:
                return M
        raise RuntimeError
    
    def initialize_density_matrix(self, f_si):
        nspins, nao = f_si.shape
        ni = self.ni

        D_sii = np.zeros((nspins, ni, ni))
        D_sp = np.zeros((nspins, ni * (ni + 1) // 2))
        nj = len(self.l_j)
        j = 0
        i = 0
        ib = 0
        for phit in self.phit_j:
            l = phit.get_angular_momentum_number()
            # Skip functions not in basis set:
            while j < nj and self.l_j[j] != l:
                i += 2 * self.l_j[j] + 1
                j += 1
            if j == nj:
                break

            for m in range(2 * l + 1):
                D_sii[:, i + m, i + m] = f_si[:, ib + m]
            j += 1
            i += 2 * l + 1
            ib += 2 * l + 1
        for s in range(nspins):
            D_sp[s] = pack(D_sii[s])
        return D_sp

    def symmetrize(self, a, D_aii, map_sa):
        D_ii = np.zeros((self.ni, self.ni))
        for s, R_ii in enumerate(self.R_sii):
            D_ii += np.dot(R_ii, np.dot(D_aii[map_sa[s][a]],
                                        np.transpose(R_ii)))
        return D_ii / len(map_sa)

    def calculate_rotations(self, R_slmm):
        nsym = len(R_slmm)
        self.R_sii = np.zeros((nsym, self.ni, self.ni))
        i1 = 0
        for l in self.l_j:
            i2 = i1 + 2 * l + 1
            for s, R_lmm in enumerate(R_slmm):
                self.R_sii[s, i1:i2, i1:i2] = R_lmm[l]
            i1 = i2

    def get_partial_waves(self):
        """Return spline representation of partial waves and densities."""

        l_j = self.l_j

        # cutoffs
        rcut2 = 2 * max(self.rcut_j)
        gcut2 = self.rgd.ceil(rcut2)

        data = self.data

        # Construct splines:
        nc_g = data.nc_g.copy()
        nct_g = data.nct_g.copy()
        tauc_g = data.tauc_g
        tauct_g = data.tauct_g
        nc = self.rgd.spline(nc_g, rcut2, points=1000)
        nct = self.rgd.spline(nct_g, rcut2, points=1000)
        if tauc_g is None:
            tauc_g = np.zeros(nct_g.shape)
            tauct_g = tauc_g
        tauc = self.rgd.spline(tauc_g, rcut2, points=1000)
        tauct = self.rgd.spline(tauct_g, rcut2, points=1000)
        phi_j = []
        phit_j = []
        for j, (phi_g, phit_g) in enumerate(zip(data.phi_jg, data.phit_jg)):
            l = l_j[j]
            phi_g = phi_g.copy()
            phit_g = phit_g.copy()
            phi_g[gcut2:] = phit_g[gcut2:] = 0.0
            phi_j.append(self.rgd.spline(phi_g, rcut2, l, points=100))
            phit_j.append(self.rgd.spline(phit_g, rcut2, l, points=100))
        return phi_j, phit_j, nc, nct, tauc, tauct

    def four_phi_integrals(self):
        """Calculate four-phi integral.

        Calculate the integral over the product of four all electron
        functions in the augmentation sphere, i.e.::

          /
          | d vr  ( phi_i1 phi_i2 phi_i3 phi_i4
          /         - phit_i1 phit_i2 phit_i3 phit_i4 ),

        where phi_i1 is an all electron function and phit_i1 is its
        smooth partner.
        """
        if hasattr(self, 'I4_pp'):
            return self.I4_pp

        # radial grid
        r2dr_g = self.rgd.r_g**2 * self.rgd.dr_g

        phi_jg = self.data.phi_jg
        phit_jg = self.data.phit_jg

        # compute radial parts
        nj = len(self.l_j)
        R_jjjj = np.empty((nj, nj, nj, nj))
        for j1 in range(nj):
            for j2 in range(nj):
                for j3 in range(nj):
                    for j4 in range(nj):
                        R_jjjj[j1, j2, j3, j4] = np.dot(r2dr_g,
                         phi_jg[j1] * phi_jg[j2] * phi_jg[j3] * phi_jg[j4] -
                         phit_jg[j1] * phit_jg[j2] * phit_jg[j3] * phit_jg[j4])

        # prepare for angular parts
        L_i = []
        j_i = []
        for j, l in enumerate(self.l_j):
            for m in range(2 * l + 1):
                L_i.append(l**2 + m)
                j_i.append(j)
        ni = len(L_i)
        # j_i is the list of j values
        # L_i is the list of L (=l**2+m for 0<=m<2*l+1) values
        # https://wiki.fysik.dtu.dk/gpaw/devel/overview.html

        # calculate the integrals
        _np = ni * (ni + 1) // 2  # length for packing
        self.I4_pp = np.empty((_np, _np))
        p1 = 0
        for i1 in range(ni):
            L1 = L_i[i1]
            j1 = j_i[i1]
            for i2 in range(i1, ni):
                L2 = L_i[i2]
                j2 = j_i[i2]
                p2 = 0
                for i3 in range(ni):
                    L3 = L_i[i3]
                    j3 = j_i[i3]
                    for i4 in range(i3, ni):
                        L4 = L_i[i4]
                        j4 = j_i[i4]
                        self.I4_pp[p1, p2] = (np.dot(G_LLL[L1, L2],
                                                     G_LLL[L3, L4]) *
                                              R_jjjj[j1, j2, j3, j4])
                        p2 += 1
                p1 += 1

        # To unpack into I4_iip do:
        # from gpaw.utilities import unpack
        # I4_iip = np.empty((ni, ni, _np)):
        # for p in range(_np):
        #     I4_iip[..., p] = unpack(I4_pp[:, p])

        return self.I4_pp

    def get_default_nbands(self):
        assert len(self.l_orb_j) == len(self.n_j)
        return sum([2 * l + 1 for (l, n) in zip(self.l_orb_j, self.n_j)
                    if n > 0])


class LeanSetup(BaseSetup):
    """Setup class with minimal attribute set.

    A setup-like class must define at least the attributes of this
    class in order to function in a calculation."""
    def __init__(self, s):
        """Copies precisely the necessary attributes of the Setup s."""
<<<<<<< HEAD
        # R_sii can be changed dynamically (which is ugly)
        self.R_sii = None # rotations, initialized when doing sym. reductions

        self.lq  = s.lq # Required for DFT+U
        self.type = s.type # required for writing to file
        self.fingerprint = s.fingerprint # also req. for writing
=======
        # R_sii and HubU can be changed dynamically (which is ugly)
        self.R_sii = None  # rotations, initialized when doing sym. reductions
        self.HubU = s.HubU  # XXX probably None
        self.lq  = s.lq  # Required for LDA+U I think.
        self.type = s.type  # required for writing to file
        self.fingerprint = s.fingerprint  # also req. for writing
>>>>>>> a6306e89
        self.filename = s.filename

        self.symbol = s.symbol
        self.Z = s.Z
        self.Nv = s.Nv
        self.Nc = s.Nc

        self.ni = s.ni
        self.nao = s.nao

        self.pt_j = s.pt_j
        self.phit_j = s.phit_j  # basis functions

        self.Nct = s.Nct
        self.nct = s.nct

        self.lmax = s.lmax
        self.ghat_l = s.ghat_l
        self.rcgauss = s.rcgauss
        self.vbar = s.vbar

        self.Delta_pL = s.Delta_pL
        self.Delta0 = s.Delta0

        self.E = s.E
        self.Kc = s.Kc
        
        self.M = s.M
        self.M_p = s.M_p
        self.M_pp = s.M_pp
        self.K_p = s.K_p
        self.MB = s.MB
        self.MB_p = s.MB_p

        self.dO_ii = s.dO_ii

        self.xc_correction = s.xc_correction

        # Required to calculate initial occupations
        self.f_j = s.f_j
        self.n_j = s.n_j
        self.l_j = s.l_j
        self.l_orb_j = s.l_orb_j
        self.nj = len(s.l_j)

        self.data = s.data

        # Below are things which are not really used all that much,
        # i.e. shouldn't generally be necessary.  Maybe we can make a system
        # involving dictionaries for these "optional" parameters
        
        # Required by print_info
        self.rcutfilter = s.rcutfilter
        self.rcore = s.rcore
        self.basis = s.basis  # we don't need nao if we use this instead
        # Can also get rid of the phit_j splines if need be

        self.N0_p = s.N0_p  # req. by estimate_magnetic_moments
        self.nabla_iiv = s.nabla_iiv  # req. by lrtddft
        self.rnabla_iiv = s.rnabla_iiv  # req. by lrtddft
        self.rxnabla_iiv = s.rxnabla_iiv  # req. by lrtddft2

        # XAS stuff
        self.phicorehole_g = s.phicorehole_g  # should be optional
        if s.phicorehole_g is not None:
            self.A_ci = s.A_ci  # oscillator strengths

        # Required to get all electron density
        self.rgd = s.rgd
        self.rcut_j = s.rcut_j

        self.tauct = s.tauct  # required by TPSS, MGGA

        self.Delta_iiL = s.Delta_iiL  # required with external potential

        self.B_ii = s.B_ii  # required for exact inverse overlap operator
        self.dC_ii = s.dC_ii  # required by time-prop tddft with apply_inverse

        # Required by exx
        self.X_p = s.X_p
        self.ExxC = s.ExxC

        # Required by electrostatic correction
        self.dEH0 = s.dEH0
        self.dEH_p = s.dEH_p

        # Required by utilities/kspot.py (AllElectronPotential)
        self.g_lg = s.g_lg
        
        # Probably empty dictionary, required by GLLB
        self.extra_xc_data = s.extra_xc_data

        self.orbital_free = s.orbital_free

        
class Setup(BaseSetup):
    """Attributes:

    ========== =====================================================
    Name       Description
    ========== =====================================================
    ``Z``      Charge
    ``type``   Type-name of setup (eg. 'paw')
    ``symbol`` Chemical element label (eg. 'Mg')
    ``xcname`` Name of xc
    ``data``   Container class for information on the the atom, eg.
               Nc, Nv, n_j, l_j, f_j, eps_j, rcut_j.
               It defines the radial grid by ng and beta, from which
               r_g = beta * arange(ng) / (ng - arange(ng)).
               It stores pt_jg, phit_jg, phi_jg, vbar_g
    ========== =====================================================


    Attributes for making PAW corrections

    ============= ==========================================================
    Name          Description
    ============= ==========================================================
    ``Delta0``    Constant in compensation charge expansion coeff.
    ``Delta_iiL`` Linear term in compensation charge expansion coeff.
    ``Delta_pL``  Packed version of ``Delta_iiL``.
    ``dO_ii``     Overlap coefficients
    ``B_ii``      Projector function overlaps B_ii = <pt_i | pt_i>
    ``dC_ii``     Inverse overlap coefficients
    ``E``         Reference total energy of atom
    ``M``         Constant correction to Coulomb energy
    ``M_p``       Linear correction to Coulomb energy
    ``M_pp``      2nd order correction to Coulomb energy and Exx energy
    ``Kc``        Core kinetic energy
    ``K_p``       Linear correction to kinetic energy
    ``ExxC``      Core Exx energy
    ``X_p``       Linear correction to Exx energy
    ``MB``        Constant correction due to vbar potential
    ``MB_p``      Linear correction due to vbar potential
    ``dEH0``      Constant correction due to average electrostatic potential
    ``dEH_p``     Linear correction due to average electrostatic potential
    ``I4_iip``    Correction to integrals over 4 all electron wave functions
    ``Nct``       Analytical integral of the pseudo core density ``nct``
    ============= ==========================================================

    It also has the attribute ``xc_correction`` which is an XCCorrection class
    instance capable of calculating the corrections due to the xc functional.


    Splines:

    ========== ============================================
    Name       Description
    ========== ============================================
    ``pt_j``   Projector functions
    ``phit_j`` Pseudo partial waves
    ``vbar``   vbar potential
    ``nct``    Pseudo core density
    ``ghat_l`` Compensation charge expansion functions
    ``tauct``  Pseudo core kinetic energy density
    ========== ============================================
    """
    def __init__(self, data, xc, lmax=0, basis=None, filter=None):
        self.type = data.name
        
        self.HubU = None

        if max(data.l_j) > 2 and not extra_parameters.get('fprojectors'):
            msg = ('Your %s dataset has f-projectors!  ' % data.symbol +
                   'Add --gpaw=fprojectors=1 on the command-line.')
            raise RuntimeError(msg)
            
        if not data.is_compatible(xc):
            raise ValueError('Cannot use %s setup with %s functional' %
                             (data.setupname, xc.get_setup_name()))
        
        self.symbol = data.symbol
        self.data = data

        self.Nc = data.Nc
        self.Nv = data.Nv
        self.Z = data.Z
        l_j = self.l_j = data.l_j
        self.l_orb_j = data.l_orb_j
        n_j = self.n_j = data.n_j
        self.f_j = data.f_j
        self.eps_j = data.eps_j
        nj = self.nj = len(l_j)
        rcut_j = self.rcut_j = data.rcut_j

        self.ExxC = data.ExxC
        self.X_p = data.X_p

        self.orbital_free = data.orbital_free
        
        pt_jg = data.pt_jg
        phit_jg = data.phit_jg
        phi_jg = data.phi_jg

        self.fingerprint = data.fingerprint
        self.filename = data.filename

        rgd = self.rgd = data.rgd
        r_g = rgd.r_g
        dr_g = rgd.dr_g

        self.lmax = lmax
            
        rcutmax = max(rcut_j)
        rcut2 = 2 * rcutmax
        gcut2 = rgd.ceil(rcut2)
        self.gcut2 = gcut2

        self.gcutmin = rgd.ceil(min(rcut_j))

        if data.generator_version < 2:
            # Find Fourier-filter cutoff radius:
            gcutfilter = data.get_max_projector_cutoff()
        elif filter:
            rc = rcutmax
            filter(rgd, rc, data.vbar_g)

            for l, pt_g in zip(l_j, pt_jg):
                filter(rgd, rc, pt_g, l)

            for l in range(max(l_j) + 1):
                J = [j for j, lj in enumerate(l_j) if lj == l]
                A_nn = [[rgd.integrate(phit_jg[j1] * pt_jg[j2]) / 4 / pi
                         for j1 in J] for j2 in J]
                B_nn = np.linalg.inv(A_nn)
                pt_ng = np.dot(B_nn, [pt_jg[j] for j in J])
                for n, j in enumerate(J):
                    pt_jg[j] = pt_ng[n]
            gcutfilter = data.get_max_projector_cutoff()
        else:
            rcutfilter = max(rcut_j)
            gcutfilter = rgd.ceil(rcutfilter)
        
        self.rcutfilter = rcutfilter = r_g[gcutfilter]
        assert (data.vbar_g[gcutfilter:] == 0).all()

        ni = 0
        i = 0
        j = 0
        jlL_i = []
        for l, n in zip(l_j, n_j):
            for m in range(2 * l + 1):
                jlL_i.append((j, l, l**2 + m))
                i += 1
            j += 1
        ni = i
        self.ni = ni

        _np = ni * (ni + 1) // 2
        self.nq = nq = nj * (nj + 1) // 2

        lcut = max(l_j)
        if 2 * lcut < lmax:
            lcut = (lmax + 1) // 2
        self.lcut = lcut

        self.B_ii = self.calculate_projector_overlaps(pt_jg)

        self.fcorehole = data.fcorehole
        self.lcorehole = data.lcorehole
        if data.phicorehole_g is not None:
            if self.lcorehole == 0:
                self.calculate_oscillator_strengths(phi_jg)
            else:
                self.A_ci = None

        # Construct splines:
        self.vbar = rgd.spline(data.vbar_g, rcutfilter)

        rcore, nc_g, nct_g, nct = self.construct_core_densities(data)
        self.rcore = rcore
        self.nct = nct

        # Construct splines for core kinetic energy density:
        tauct_g = data.tauct_g
        self.tauct = rgd.spline(tauct_g, self.rcore)

        self.pt_j = self.create_projectors(rcutfilter)

        if basis is None:
            basis = self.create_basis_functions(phit_jg, rcut2, gcut2)
        phit_j = basis.tosplines()
        self.phit_j = phit_j
        self.basis = basis

        self.nao = 0
        for phit in self.phit_j:
            l = phit.get_angular_momentum_number()
            self.nao += 2 * l + 1

        rgd2 = self.rgd2 = AERadialGridDescriptor(rgd.a, rgd.b, gcut2)
        r_g = rgd2.r_g
        dr_g = rgd2.dr_g
        phi_jg = np.array([phi_g[:gcut2].copy() for phi_g in phi_jg])
        phit_jg = np.array([phit_g[:gcut2].copy() for phit_g in phit_jg])
        self.nc_g = nc_g = nc_g[:gcut2].copy()
        self.nct_g = nct_g = nct_g[:gcut2].copy()
        vbar_g = data.vbar_g[:gcut2].copy()

        extra_xc_data = dict(data.extra_xc_data)
        # Cut down the GLLB related extra data
        for key, item in extra_xc_data.items():
            if len(item) == rgd.N:
                extra_xc_data[key] = item[:gcut2].copy()
        self.extra_xc_data = extra_xc_data

        self.phicorehole_g = data.phicorehole_g
        if self.phicorehole_g is not None:
            self.phicorehole_g = self.phicorehole_g[:gcut2].copy()

        T_Lqp = self.calculate_T_Lqp(lcut, nq, _np, nj, jlL_i)
        (g_lg, n_qg, nt_qg, Delta_lq, self.Lmax, self.Delta_pL, Delta0,
         self.N0_p) = self.get_compensation_charges(phi_jg, phit_jg, _np,
                                                    T_Lqp)
        self.Delta0 = Delta0
        self.g_lg = g_lg

        # Solves the radial poisson equation for density n_g
        def H(n_g, l):
            return rgd2.poisson(n_g, l) * r_g * dr_g

        wnc_g = H(nc_g, l=0)
        wnct_g = H(nct_g, l=0)

        self.wg_lg = wg_lg = [H(g_lg[l], l) for l in range(lmax + 1)]

        wn_lqg = [np.array([H(n_qg[q], l) for q in range(nq)])
                  for l in range(2 * lcut + 1)]
        wnt_lqg = [np.array([H(nt_qg[q], l) for q in range(nq)])
                   for l in range(2 * lcut + 1)]

        rdr_g = r_g * dr_g
        dv_g = r_g * rdr_g
        A = 0.5 * np.dot(nc_g, wnc_g)
        A -= sqrt(4 * pi) * self.Z * np.dot(rdr_g, nc_g)
        mct_g = nct_g + Delta0 * g_lg[0]
        wmct_g = wnct_g + Delta0 * wg_lg[0]
        A -= 0.5 * np.dot(mct_g, wmct_g)
        self.M = A
        self.MB = -np.dot(dv_g * nct_g, vbar_g)
        
        AB_q = -np.dot(nt_qg, dv_g * vbar_g)
        self.MB_p = np.dot(AB_q, T_Lqp[0])
        
        # Correction for average electrostatic potential:
        #
        #   dEH = dEH0 + dot(D_p, dEH_p)
        #
        self.dEH0 = sqrt(4 * pi) * (wnc_g - wmct_g -
                                    sqrt(4 * pi) * self.Z * r_g * dr_g).sum()
        dEh_q = (wn_lqg[0].sum(1) - wnt_lqg[0].sum(1) -
                 Delta_lq[0] * wg_lg[0].sum())
        self.dEH_p = np.dot(dEh_q, T_Lqp[0]) * sqrt(4 * pi)
        
        M_p, M_pp = self.calculate_coulomb_corrections(lcut, n_qg, wn_lqg,
                                                       lmax, Delta_lq,
                                                       wnt_lqg, g_lg,
                                                       wg_lg, nt_qg,
                                                       _np, T_Lqp, nc_g,
                                                       wnc_g, rdr_g, mct_g,
                                                       wmct_g)
        self.M_p = M_p
        self.M_pp = M_pp

        if xc.type == 'GLLB':
            if 'core_f' in self.extra_xc_data:
                self.wnt_lqg = wnt_lqg
                self.wn_lqg = wn_lqg
                self.fc_j = self.extra_xc_data['core_f']
                self.lc_j = self.extra_xc_data['core_l']
                self.njcore = len(self.lc_j)
                if self.njcore > 0:
                    self.uc_jg = self.extra_xc_data['core_states'].reshape(
                        (self.njcore, -1))
                    self.uc_jg = self.uc_jg[:, :gcut2]
                self.phi_jg = phi_jg
            
        self.Kc = data.e_kinetic_core - data.e_kinetic
        self.M -= data.e_electrostatic
        self.E = data.e_total

        Delta0_ii = unpack(self.Delta_pL[:, 0].copy())
        self.dO_ii = data.get_overlap_correction(Delta0_ii)
        self.dC_ii = self.get_inverse_overlap_coefficients(self.B_ii,
                                                           self.dO_ii)
        
        self.Delta_iiL = np.zeros((ni, ni, self.Lmax))
        for L in range(self.Lmax):
            self.Delta_iiL[:, :, L] = unpack(self.Delta_pL[:, L].copy())

        self.Nct = data.get_smooth_core_density_integral(Delta0)
        self.K_p = data.get_linear_kinetic_correction(T_Lqp[0])
        
        r = 0.02 * rcut2 * np.arange(51, dtype=float)
        alpha = data.rcgauss**-2
        self.ghat_l = data.get_ghat(lmax, alpha, r, rcut2)
        self.rcgauss = data.rcgauss
        
        self.xc_correction = data.get_xc_correction(rgd2, xc, gcut2, lcut)
        self.nabla_iiv = self.get_derivative_integrals(rgd2, phi_jg, phit_jg)
        self.rnabla_iiv = self.get_magnetic_integrals(rgd2, phi_jg, phit_jg)
        try:
            self.rxnabla_iiv = self.get_magnetic_integrals_new(rgd2,
                                                               phi_jg, phit_jg)
        except NotImplementedError:
            self.rxnabla_iiv = None

    def calculate_coulomb_corrections(self, lcut, n_qg, wn_lqg,
                                      lmax, Delta_lq, wnt_lqg,
                                      g_lg, wg_lg, nt_qg, _np, T_Lqp,
                                      nc_g, wnc_g, rdr_g, mct_g, wmct_g):
        # Can we reduce the excessive parameter passing?
        A_q = 0.5 * (np.dot(wn_lqg[0], nc_g) + np.dot(n_qg, wnc_g))
        A_q -= sqrt(4 * pi) * self.Z * np.dot(n_qg, rdr_g)
        A_q -= 0.5 * (np.dot(wnt_lqg[0], mct_g) + np.dot(nt_qg, wmct_g))
        A_q -= 0.5 * (np.dot(mct_g, wg_lg[0])
                      + np.dot(g_lg[0], wmct_g)) * Delta_lq[0]
        M_p = np.dot(A_q, T_Lqp[0])

        A_lqq = []
        for l in range(2 * lcut + 1):
            A_qq = 0.5 * np.dot(n_qg, np.transpose(wn_lqg[l]))
            A_qq -= 0.5 * np.dot(nt_qg, np.transpose(wnt_lqg[l]))
            if l <= lmax:
                A_qq -= 0.5 * np.outer(Delta_lq[l],
                                       np.dot(wnt_lqg[l], g_lg[l]))
                A_qq -= 0.5 * np.outer(np.dot(nt_qg, wg_lg[l]), Delta_lq[l])
                A_qq -= 0.5 * np.dot(g_lg[l], wg_lg[l]) * \
                        np.outer(Delta_lq[l], Delta_lq[l])
            A_lqq.append(A_qq)

        M_pp = np.zeros((_np, _np))
        L = 0
        for l in range(2 * lcut + 1):
            for m in range(2 * l + 1):
                M_pp += np.dot(np.transpose(T_Lqp[L]),
                               np.dot(A_lqq[l], T_Lqp[L]))
                L += 1

        return M_p, M_pp

    def create_projectors(self, rcut):
        pt_j = []
        for j, pt_g in enumerate(self.data.pt_jg):
            l = self.l_j[j]
            pt_j.append(self.rgd.spline(pt_g, rcut, l))
        return pt_j

    def get_inverse_overlap_coefficients(self, B_ii, dO_ii):
        ni = len(B_ii)
        xO_ii = np.dot(B_ii, dO_ii)
        return -np.dot(dO_ii, np.linalg.inv(np.identity(ni) + xO_ii))

    def calculate_T_Lqp(self, lcut, nq, _np, nj, jlL_i):
        Lcut = (2 * lcut + 1)**2
        T_Lqp = np.zeros((Lcut, nq, _np))
        p = 0
        i1 = 0
        for j1, l1, L1 in jlL_i:
            for j2, l2, L2 in jlL_i[i1:]:
                if j1 < j2:
                    q = j2 + j1 * nj - j1 * (j1 + 1) // 2
                else:
                    q = j1 + j2 * nj - j2 * (j2 + 1) // 2
                T_Lqp[:, q, p] = G_LLL[L1, L2, :Lcut]
                p += 1
            i1 += 1
        return T_Lqp
    
    def calculate_projector_overlaps(self, pt_jg):
        """Compute projector function overlaps B_ii = <pt_i | pt_i>."""
        nj = len(pt_jg)
        B_jj = np.zeros((nj, nj))
        for j1, pt1_g in enumerate(pt_jg):
            for j2, pt2_g in enumerate(pt_jg):
                B_jj[j1, j2] = self.rgd.integrate(pt1_g * pt2_g) / (4 * pi)
        B_ii = np.zeros((self.ni, self.ni))
        i1 = 0
        for j1, l1 in enumerate(self.l_j):
            for m1 in range(2 * l1 + 1):
                i2 = 0
                for j2, l2 in enumerate(self.l_j):
                    for m2 in range(2 * l2 + 1):
                        if l1 == l2 and m1 == m2:
                            B_ii[i1, i2] = B_jj[j1, j2]
                        i2 += 1
                i1 += 1
        return B_ii

    def get_compensation_charges(self, phi_jg, phit_jg, _np, T_Lqp):
        lmax = self.lmax
        gcut2 = self.gcut2
        nq = self.nq

        g_lg = self.data.create_compensation_charge_functions(lmax)
        
        n_qg = np.zeros((nq, gcut2))
        nt_qg = np.zeros((nq, gcut2))
        q = 0  # q: common index for j1, j2
        for j1 in range(self.nj):
            for j2 in range(j1, self.nj):
                n_qg[q] = phi_jg[j1] * phi_jg[j2]
                nt_qg[q] = phit_jg[j1] * phit_jg[j2]
                q += 1
        
        gcutmin = self.gcutmin
        r_g = self.rgd2.r_g
        dr_g = self.rgd2.dr_g
        self.lq = np.dot(n_qg[:, :gcutmin], r_g[:gcutmin]**2 * dr_g[:gcutmin])

        Delta_lq = np.zeros((lmax + 1, nq))
        for l in range(lmax + 1):
            Delta_lq[l] = np.dot(n_qg - nt_qg, r_g**(2 + l) * dr_g)

        Lmax = (lmax + 1)**2
        Delta_pL = np.zeros((_np, Lmax))
        for l in range(lmax + 1):
            L = l**2
            for m in range(2 * l + 1):
                delta_p = np.dot(Delta_lq[l], T_Lqp[L + m])
                Delta_pL[:, L + m] = delta_p

        Delta0 = np.dot(self.nc_g - self.nct_g,
                        r_g**2 * dr_g) - self.Z / sqrt(4 * pi)

        # Electron density inside augmentation sphere.  Used for estimating
        # atomic magnetic moment:
        rcutmax = max(self.rcut_j)
        gcutmax = self.rgd.round(rcutmax)
        N0_q = np.dot(n_qg[:, :gcutmax], (r_g**2 * dr_g)[:gcutmax])
        N0_p = np.dot(N0_q, T_Lqp[0]) * sqrt(4 * pi)

        return (g_lg[:, :gcut2].copy(), n_qg, nt_qg,
                Delta_lq, Lmax, Delta_pL, Delta0, N0_p)

    def get_derivative_integrals(self, rgd, phi_jg, phit_jg):
        """Calculate PAW-correction matrix elements of nabla.

        ::
        
          /  _       _  d       _     ~   _  d   ~   _
          | dr [phi (r) -- phi (r) - phi (r) -- phi (r)]
          /        1    dx    2         1    dx    2

        and similar for y and z."""

        r_g = rgd.r_g
        dr_g = rgd.dr_g
        nabla_iiv = np.empty((self.ni, self.ni, 3))
        i1 = 0
        for j1 in range(self.nj):
            l1 = self.l_j[j1]
            nm1 = 2 * l1 + 1
            i2 = 0
            for j2 in range(self.nj):
                l2 = self.l_j[j2]
                nm2 = 2 * l2 + 1
                f1f2or = np.dot(phi_jg[j1] * phi_jg[j2] -
                                phit_jg[j1] * phit_jg[j2], r_g * dr_g)
                dphidr_g = np.empty_like(phi_jg[j2])
                rgd.derivative(phi_jg[j2], dphidr_g)
                dphitdr_g = np.empty_like(phit_jg[j2])
                rgd.derivative(phit_jg[j2], dphitdr_g)
                f1df2dr = np.dot(phi_jg[j1] * dphidr_g -
                                 phit_jg[j1] * dphitdr_g, r_g**2 * dr_g)
                for v in range(3):
                    Lv = 1 + (v + 2) % 3
                    nabla_iiv[i1:i1 + nm1, i2:i2 + nm2, v] = (
                        (4 * pi / 3)**0.5 * (f1df2dr - l2 * f1f2or) *
                        G_LLL[Lv, l2**2:l2**2 + nm2, l1**2:l1**2 + nm1].T +
                        f1f2or *
                        Y_LLv[l1**2:l1**2 + nm1, l2**2:l2**2 + nm2, v])
                i2 += nm2
            i1 += nm1
        return nabla_iiv

    def get_magnetic_integrals(self, rgd, phi_jg, phit_jg):
        """Calculate PAW-correction matrix elements of r x nabla.

        ::
        
          /  _       _          _     ~   _      ~   _
          | dr [phi (r) O  phi (r) - phi (r) O  phi (r)]
          /        1     x    2         1     x    2

                       d      d
          where O  = y -- - z --
                 x     dz     dy

        and similar for y and z."""

        r_g = rgd.r_g
        dr_g = rgd.dr_g
        rnabla_iiv = np.zeros((self.ni, self.ni, 3))
        i1 = 0
        for j1 in range(self.nj):
            l1 = self.l_j[j1]
            nm1 = 2 * l1 + 1
            i2 = 0
            for j2 in range(self.nj):
                l2 = self.l_j[j2]
                nm2 = 2 * l2 + 1
                f1f2or = np.dot(phi_jg[j1] * phi_jg[j2] -
                                phit_jg[j1] * phit_jg[j2], r_g**2 * dr_g)
                for v in range(3):
                    v1 = (v + 1) % 3
                    v2 = (v + 2) % 3
                    # term from radial wfs does not contribute
                    # term from spherical harmonics derivatives
                    G = np.zeros((nm1, nm2))
                    for l3 in range(abs(l1 - 1), l1 + 2):
                        for m3 in range(0, (2 * l3 + 1)):
                            L3 = l3**2 + m3
                            try:
                                G += np.outer(G_LLL[L3, l1**2:l1**2 + nm1,
                                                    1 + v1],
                                              Y_LLv[L3, l2**2:l2**2 + nm2, v2])
                                G -= np.outer(G_LLL[L3, l1**2:l1**2 + nm1,
                                                    1 + v2],
                                              Y_LLv[L3, l2**2:l2**2 + nm2, v1])
                            except IndexError:
                                pass  # L3 might be too large, ignore
                    rnabla_iiv[i1:i1 + nm1, i2:i2 + nm2, v] += f1f2or * G
                i2 += nm2
            i1 += nm1
        return (4 * pi / 3 ) * rnabla_iiv

    def get_magnetic_integrals_new(self, rgd, phi_jg, phit_jg):
        """Calculate PAW-correction matrix elements of r x nabla.

        ::
        
          /  _       _          _     ~   _      ~   _
          | dr [phi (r) O  phi (r) - phi (r) O  phi (r)]
          /        1     x    2         1     x    2

                       d      d
          where O  = y -- - z --
                 x     dz     dy

        and similar for y and z."""
        
        # utility functions

        # from Y_L to Y_lm where Y_lm is a spherical harmonic and m= -l, ..., +l
        def YL_to_Ylm(L):
            # (c,l,m)
            if L == 0:
                return [(1.0, 0, 0)]
            if L == 1: # y
                return [ ( 1j/sqrt(2.), 1, -1),
                         ( 1j/sqrt(2.), 1,  1) ]
            if L == 2: # z
                return [(1.0, 1, 0)]
            if L == 3: # x
                return [ (  1/np.sqrt(2.), 1, -1),
                         ( -1/np.sqrt(2.), 1,  1) ]
            if L == 4: # xy
                return [ ( 1j/np.sqrt(2.), 2, -2),
                         (-1j/np.sqrt(2.), 2,  2) ]
            if L == 5: # yz
                return [ ( 1j/np.sqrt(2.), 2, -1),
                         ( 1j/np.sqrt(2.), 2,  1) ]
            if L == 6: # 3z2-r2
                return [(1.0, 2, 0)]
            if L == 7: # zx
                return [ ( 1/np.sqrt(2.), 2, -1),
                         (-1/np.sqrt(2.), 2,  1) ]
            if L == 8: # x2-y2
                return [ ( 1/np.sqrt(2.), 2, -2),
                         ( 1/np.sqrt(2.), 2,  2) ]

            raise NotImplementedError('Error in get_magnetic_integrals_new: '
                                      'YL_to_Ylm not implemented for l>2 yet.')

        # <YL1| Lz |YL2>
        # with help of YL_to_Ylm
        # Lz |lm> = hbar m |lm>
        def YL1_Lz_YL2(L1,L2):
            Yl1m1 = YL_to_Ylm(L1)
            Yl2m2 = YL_to_Ylm(L2)

            sum = 0.j
            for (c1,l1,m1) in Yl1m1:
                for (c2,l2,m2) in Yl2m2:
            #print '--------', c1, l1, m1, c2, l2, m2
                    lz = m2
                    if l1 == l2 and m1 == m2:
                        sum += lz * np.conjugate(c1) * c2

            return sum

        # <YL1| L+ |YL2>
        # with help of YL_to_Ylm
        # and using L+ |lm> = hbar sqrt( l(l+1) - m(m+1) ) |lm+1>
        def YL1_Lp_YL2(L1,L2):
            Yl1m1 = YL_to_Ylm(L1)
            Yl2m2 = YL_to_Ylm(L2)

            sum = 0.j
            for (c1,l1,m1) in Yl1m1:
                for (c2,l2,m2) in Yl2m2:
            #print '--------', c1, l1, m1, c2, l2, m2
                    lp = sqrt(l2*(l2+1) - m2*(m2+1))
                    if abs(lp) < 1e-5: continue
                    if l1 == l2 and m1 == m2+1:
                        sum += lp * np.conjugate(c1) * c2

            return sum

        # <YL1| L- |YL2>
        # with help of YL_to_Ylm
        # and using L- |lm> = hbar sqrt( l(l+1) - m(m-1) ) |lm-1>
        def YL1_Lm_YL2(L1,L2):
            Yl1m1 = YL_to_Ylm(L1)
            Yl2m2 = YL_to_Ylm(L2)

            sum = 0.j
            for (c1,l1,m1) in Yl1m1:
                for (c2,l2,m2) in Yl2m2:
            #print '--------', c1, l1, m1, c2, l2, m2
                    lp = sqrt(l2*(l2+1) - m2*(m2-1))
                    if abs(lp) < 1e-5: continue
                    if l1 == l2 and m1 == m2-1:
                        sum += lp * np.conjugate(c1) * c2

            return sum

        # <YL1| Lx |YL2>
        # using Lx = (L+ + L-)/2
        def YL1_Lx_YL2(L1,L2):
            return .5 * ( YL1_Lp_YL2(L1,L2) + YL1_Lm_YL2(L1,L2) )

        # <YL1| Lx |YL2>
        # using Ly = -i(L+ - L-)/2
        def YL1_Ly_YL2(L1,L2):
            return -.5j * ( YL1_Lp_YL2(L1,L2) - YL1_Lm_YL2(L1,L2) )


        # r x nabla for [i-index 1, i-index 2, (x,y,z)]
        rxnabla_iiv = np.zeros((self.ni, self.ni, 3))

        # loops over all j1=(l1,m1) values
        i1 = 0
        for j1, l1 in enumerate(self.l_j):
            for m1 in range(2 * l1 + 1):
                L1 = l1**2 + m1
                # loops over all j2=(l2,m2) values
                i2 = 0
                for j2, l2 in enumerate(self.l_j):
                    # radial part, which is common for same j values
                    # int_0^infty phi_l1,m1,g(r) phi_l2,m2,g(r) * 4*pi*r**2 dr
                    # 4 pi here?????
                    radial_part = rgd.integrate(phi_jg[j1] * phi_jg[j2] -
                                                phit_jg[j1] * phit_jg[j2]) / (4*pi)

                    # <l1m1|r x nabla|l2m2> = i/hbar <l1m1|rxp|l2m2>
                    for m2 in range(2 * l2 + 1):
                        L2 = l2**2 + m2
                        # Lx
                        Lx = (1j * YL1_Lx_YL2(L1,L2))
                        #print '%8.3lf %8.3lf | ' % (Lx.real, Lx.imag),
                        rxnabla_iiv[i1,i2,0] = Lx.real * radial_part

                        # Ly
                        Ly = (1j * YL1_Ly_YL2(L1,L2))
                        #print '%8.3lf %8.3lf | ' % (Ly.real, Ly.imag),
                        rxnabla_iiv[i1,i2,1] = Ly.real * radial_part

                        # Lz
                        Lz = (1j * YL1_Lz_YL2(L1,L2))
                        #print '%8.3lf %8.3lf | ' % (Lz.real, Lz.imag),
                        rxnabla_iiv[i1,i2,2] = Lz.real * radial_part

                        #print

                        # increase index 2
                        i2 += 1

                # increase index 1
                i1 += 1

        return rxnabla_iiv

    def construct_core_densities(self, setupdata):
        rcore = self.data.find_core_density_cutoff(setupdata.nc_g)
        nct = self.rgd.spline(setupdata.nct_g, rcore)
        return rcore, setupdata.nc_g, setupdata.nct_g, nct

    def create_basis_functions(self, phit_jg, rcut2, gcut2):
        # Cutoff for atomic orbitals used for initial guess:
        rcut3 = 8.0  # XXXXX Should depend on the size of the atom!
        gcut3 = self.rgd.ceil(rcut3)

        # We cut off the wave functions smoothly at rcut3 by the
        # following replacement:
        #
        #            /
        #           | f(r),                                   r < rcut2
        #  f(r) <- <  f(r) - a(r) f(rcut3) - b(r) f'(rcut3),  rcut2 < r < rcut3
        #           | 0,                                      r > rcut3
        #            \
        #
        # where a(r) and b(r) are 4. order polynomials:
        #
        #  a(rcut2) = 0,  a'(rcut2) = 0,  a''(rcut2) = 0,
        #  a(rcut3) = 1, a'(rcut3) = 0
        #  b(rcut2) = 0, b'(rcut2) = 0, b''(rcut2) = 0,
        #  b(rcut3) = 0, b'(rcut3) = 1
        #
        r_g = self.rgd.r_g
        x = (r_g[gcut2:gcut3] - rcut2) / (rcut3 - rcut2)
        a_g = 4 * x**3 * (1 - 0.75 * x)
        b_g = x**3 * (x - 1) * (rcut3 - rcut2)

        class PartialWaveBasis(Basis):  # yuckkk
            def __init__(self, symbol, phit_j):
                Basis.__init__(self, symbol, 'partial-waves', readxml=False)
                self.phit_j = phit_j
                
            def tosplines(self):
                return self.phit_j

            def get_description(self):
                template = 'Using partial waves for %s as LCAO basis'
                string = template % self.symbol
                return string

        phit_j = []
        for j, phit_g in enumerate(phit_jg):
            if self.n_j[j] > 0:
                l = self.l_j[j]
                phit = phit_g[gcut3]
                dphitdr = ((phit - phit_g[gcut3 - 1]) /
                           (r_g[gcut3] - r_g[gcut3 - 1]))
                phit_g[gcut2:gcut3] -= phit * a_g + dphitdr * b_g
                phit_g[gcut3:] = 0.0
                phit_j.append(self.rgd.spline(phit_g, rcut3, l, points=100))
        basis = PartialWaveBasis(self.symbol, phit_j)
        return basis

    def calculate_oscillator_strengths(self, phi_jg):
        # XXX implement oscillator strengths for lcorehole != 0
        assert(self.lcorehole == 0)
        self.A_ci = np.zeros((3, self.ni))
        nj = len(phi_jg)
        i = 0
        for j in range(nj):
            l = self.l_j[j]
            if l == 1:
                a = self.rgd.integrate(phi_jg[j] * self.data.phicorehole_g,
                                       n=1) / (4 * pi)

                for m in range(3):
                    c = (m + 1) % 3
                    self.A_ci[c, i] = a
                    i += 1
            else:
                i += 2 * l + 1
        assert i == self.ni


class Setups(list):
    """Collection of Setup objects. One for each distinct atom.

    Non-distinct atoms are those with the same atomic number, setup, and basis.

    Class attributes:
    
    ``nvalence``    Number of valence electrons.
    ``nao``         Number of atomic orbitals.
    ``Eref``        Reference energy.
    ``core_charge`` Core hole charge.
    """

    def __init__(self, Z_a, setup_types, basis_sets, lmax, xc,
                 filter=None, world=None):
        list.__init__(self)
        symbols = [chemical_symbols[Z] for Z in Z_a]
        type_a = types2atomtypes(symbols, setup_types, default='paw')
        basis_a = types2atomtypes(symbols, basis_sets, default=None)

        for a, _type in enumerate(type_a):
            # Make basis files correspond to setup files.
            #
            # If the setup has a name (i.e. non-default _type), and the
            # basis set does not, then inherit the name from the setup
            # by prepending it.
            #
            # Typically people might specify '11' as the setup but just
            # 'dzp' for the basis set.  Here we adjust to
            # obtain, say, '11.dzp' which loads the correct basis set.
            #
            # There will be no way to obtain the original 'dzp' with
            # a custom-named setup except by loading directly from
            # BasisData.
            #
            # Due to the "szp(dzp)" syntax this is complicated!
            # The name has to go as "szp(name.dzp)".
            basis = basis_a[a]
            if (isinstance(basis, basestring) and isinstance(_type, basestring)
                and _type != 'paw' and '.' not in basis):
                # Drop DFT+U specification from type string if it is there:
                _type = _type.split(':')[0]
                if _type:
                    if '(' in basis:
                        reduced, name = basis.split('(')
                        assert name.endswith(')')
                        name = name[:-1]
                        fullname = '%s(%s.%s)' % (reduced, _type, name)
                    else:
                        fullname = '%s.%s' % (_type, basis_a[a])
                    basis_a[a] = fullname

        # Construct necessary PAW-setup objects:
        self.setups = {}
        natoms = {}
        Mcumulative = 0
        self.M_a = []
        self.id_a = list(zip(Z_a, type_a, basis_a))
        for id in self.id_a:
            setup = self.setups.get(id)
            if setup is None:
                Z, type, basis = id
                symbol = chemical_symbols[Z]
                setupdata = None
                if not isinstance(type, str):
                    setupdata = type
                # Basis may be None (meaning that the setup decides), a string
                # (meaning we load the basis set now from a file) or an actual
                # pre-created Basis object (meaning we just pass it along)
                if isinstance(basis, str):
                    basis = Basis(symbol, basis, world=world)
                setup = create_setup(symbol, xc, lmax, type,
                                     basis, setupdata=setupdata,
                                     filter=filter, world=world)
                self.setups[id] = setup
                natoms[id] = 0
            natoms[id] += 1
            self.append(setup)
            self.M_a.append(Mcumulative)
            Mcumulative += setup.nao

        # Sum up ...
        self.nvalence = 0       # number of valence electrons
        self.nao = 0            # number of atomic orbitals
        self.Eref = 0.0         # reference energy
        self.core_charge = 0.0  # core hole charge
        for id, setup in self.setups.items():
            n = natoms[id]
            self.Eref += n * setup.E
            self.core_charge += n * (setup.Z - setup.Nv - setup.Nc)
            self.nvalence += n * setup.Nv
            self.nao += n * setup.nao

    def set_symmetry(self, symmetry):
        """Find rotation matrices for spherical harmonics."""
        R_slmm = []
        for op_cc in symmetry.op_scc:
            op_vv = np.dot(np.linalg.inv(symmetry.cell_cv),
                           np.dot(op_cc, symmetry.cell_cv))
            R_slmm.append([rotation(l, op_vv) for l in range(4)])
        
        for setup in self.setups.values():
            setup.calculate_rotations(R_slmm)

    def empty_atomic_matrix(self, ns, atom_partition):
        Dshapes_a = [(ns, setup.ni * (setup.ni + 1) // 2)
                     for setup in self]
        return atom_partition.arraydict(Dshapes_a)


def types2atomtypes(symbols, types, default):
    """Map a types identifier to a list with a type id for each atom.
    
    types can be a single str, or a dictionary mapping chemical
    symbols and/or atom numbers to a type identifier.
    If both a symbol key and atomnumber key relates to the same atom, then
    the atomnumber key is dominant.

    If types is a dictionary and contains None, this will be used as default
    type, otherwize input arg ``default`` is used as default.
    """
    natoms = len(symbols)
    if isinstance(types, str):
        return [types] * natoms

    # If present, None will map to the default type, else use the input default
    type_a = [types.get(None, default)] * natoms

    # First symbols ...
    for symbol, type in types.items():
        if isinstance(symbol, str):
            for a, symbol2 in enumerate(symbols):
                if symbol == symbol2:
                    type_a[a] = type

    # and then atom indices
    for a, type in types.items():
        if isinstance(a, int):
            type_a[a] = type

    return type_a<|MERGE_RESOLUTION|>--- conflicted
+++ resolved
@@ -388,21 +388,12 @@
     class in order to function in a calculation."""
     def __init__(self, s):
         """Copies precisely the necessary attributes of the Setup s."""
-<<<<<<< HEAD
         # R_sii can be changed dynamically (which is ugly)
         self.R_sii = None # rotations, initialized when doing sym. reductions
-
         self.lq  = s.lq # Required for DFT+U
         self.type = s.type # required for writing to file
         self.fingerprint = s.fingerprint # also req. for writing
-=======
-        # R_sii and HubU can be changed dynamically (which is ugly)
-        self.R_sii = None  # rotations, initialized when doing sym. reductions
-        self.HubU = s.HubU  # XXX probably None
-        self.lq  = s.lq  # Required for LDA+U I think.
-        self.type = s.type  # required for writing to file
-        self.fingerprint = s.fingerprint  # also req. for writing
->>>>>>> a6306e89
+
         self.filename = s.filename
 
         self.symbol = s.symbol
