# -*- coding: utf-8 -*-
# Copyright (C) 2003  CAMP
# Please see the accompanying LICENSE file for further information.

if __name__ == '__main__':
    print("""\
You are using the wrong setup.py script!  This setup.py defines a
Setup class used to hold the atomic data needed for a specific atom.
For building the GPAW code you must use the setup.py distutils script
at the root of the code tree.  Just do "cd .." and you will be at the
right place.""")
    raise SystemExit

from math import pi, sqrt

import numpy as np
import ase.units as units
from ase.data import chemical_symbols
from ase.utils import basestring

from gpaw.setup_data import SetupData, search_for_file
from gpaw.basis_data import Basis
from gpaw.gaunt import gaunt, nabla
from gpaw.utilities import unpack, pack
from gpaw.rotation import rotation
from gpaw.atom.radialgd import AERadialGridDescriptor
from gpaw.xc import XC


def create_setup(symbol, xc='LDA', lmax=0,
                 type='paw', basis=None, setupdata=None,
                 filter=None, world=None):
    if isinstance(xc, str):
        xc = XC(xc)

    if isinstance(type, str) and ':' in type:
        # Parse DFT+U parameters from type-string:
        # Examples: "type:l,U" or "type:l,U,scale"
        type, lu = type.split(':')
        if type == '':
            type = 'paw'
        l = 'spdf'.find(lu[0])
        assert lu[1] == ','
        U = lu[2:]
        if ',' in U:
            U, scale = U.split(',')
        else:
            scale = True
        U = float(U) / units.Hartree
        scale = int(scale)
    else:
        U = None

    if setupdata is None:
        if type == 'hgh' or type == 'hgh.sc':
            lmax = 0
            from gpaw.hgh import HGHSetupData, setups, sc_setups
            if type == 'hgh.sc':
                table = sc_setups
            else:
                table = setups
            parameters = table[symbol]
            setupdata = HGHSetupData(parameters)
        elif type == 'ah':
            from gpaw.ah import AppelbaumHamann
            ah = AppelbaumHamann()
            ah.build(basis)
            return ah
        elif type == 'ae':
            from gpaw.ae import HydrogenAllElectronSetup
            assert symbol == 'H'
            ae = HydrogenAllElectronSetup()
            ae.build(basis)
            return ae
        elif type == 'ghost':
            from gpaw.lcao.bsse import GhostSetupData
            setupdata = GhostSetupData(symbol)
        elif type == 'sg15':
            from gpaw.upf import UPFSetupData
            upfname = '%s_ONCV_PBE-*.upf' % symbol
            upfpath, source = search_for_file(upfname, world=world)
            if source is None:
                raise IOError('Could not find pseudopotential file %s '
                              'in any GPAW search path.  '
                              'Please install the SG15 setups using, '
                              'e.g., \'gpaw-install-setups\'.' % upfname)
            setupdata = UPFSetupData(upfpath)
            if xc.name != 'PBE':
                raise ValueError('SG15 pseudopotentials support only the PBE '
                                 'functional.  This calculation would use '
                                 'the %s functional.' % xc.name)
        else:
            setupdata = SetupData(symbol, xc.get_setup_name(),
                                  type, True,
                                  world=world)
    if hasattr(setupdata, 'build'):
        setup = LeanSetup(setupdata.build(xc, lmax, basis, filter))
        if U is not None:
            setup.set_hubbard_u(U, l, scale)
        return setup
    else:
        return setupdata


class BaseSetup:
    """Mixin-class for setups.

    This makes it possible to inherit the most important methods without
    the cumbersome constructor of the ordinary Setup class.

    Maybe this class will be removed in the future, or it could be
    made a proper base class with attributes and so on."""
    
    orbital_free = False
    
    def print_info(self, text):
        self.data.print_info(text, self)

    def get_basis_description(self):
        return self.basis.get_description()

    def calculate_initial_occupation_numbers(self, magmom, hund, charge,
                                             nspins, f_j=None):
        """If f_j is specified, custom occupation numbers will be used.

        Hund rules disabled if so."""

        nao = self.nao
        f_si = np.zeros((nspins, nao))

        assert (not hund) or f_j is None
        if f_j is None:
            f_j = self.f_j
        f_j = np.array(f_j, float)
        l_j = np.array(self.l_j)

        def correct_for_charge(f_j, charge, degeneracy_j, use_complete=True):
            nj = len(f_j)
            # correct for the charge
            if charge >= 0:
                # reduce the higher levels first
                for j in range(nj - 1, -1, -1):
                    f = f_j[j]
                    if use_complete or f < degeneracy_j[j]:
                        c = min(f, charge)
                        f_j[j] -= c
                        charge -= c
            else:
                # add to the lower levels first
                for j in range(nj):
                    f = f_j[j]
                    if use_complete or f > 0:
                        c = min(degeneracy_j[j] - f, -charge)
                        f_j[j] += c
                        charge += c
            if charge != 0:
                correct_for_charge(f_j, charge, degeneracy_j, True)

        # distribute the charge to the radial orbitals
        if nspins == 1:
            assert magmom == 0.0
            f_sj = np.array([f_j])
            correct_for_charge(f_sj[0], charge,
                               2 * (2 * l_j + 1))
        else:
            nval = f_j.sum() - charge
            if np.abs(magmom) > nval:
                raise RuntimeError('Magnetic moment larger than number ' +
                                   'of valence electrons (|%g| > %g)' %
                                   (magmom, nval))
            f_sj = 0.5 * np.array([f_j, f_j])
            nup = 0.5 * (nval + magmom)
            ndown = 0.5 * (nval - magmom)
            correct_for_charge(f_sj[0], f_sj[0].sum() - nup,
                               2 * l_j + 1, False)
            correct_for_charge(f_sj[1], f_sj[1].sum() - ndown,
                               2 * l_j + 1, False)
        
        # Projector function indices:
        nj = len(self.n_j)  # or l_j?  Seriously.

        # distribute to the atomic wave functions
        i = 0
        j = 0
        for phit in self.phit_j:
            l = phit.get_angular_momentum_number()

            # Skip functions not in basis set:
            while j < nj and self.l_orb_j[j] != l:
                j += 1
            if j < len(f_j):  # lengths of f_j and l_j may differ
                f = f_j[j]
                f_s = f_sj[:, j]
            else:
                f = 0
                f_s = np.array([0, 0])

            degeneracy = 2 * l + 1

            if hund:
                # Use Hunds rules:
                # assert f == int(f)
                f = int(f)
                f_si[0, i:i + min(f, degeneracy)] = 1.0      # spin up
                f_si[1, i:i + max(f - degeneracy, 0)] = 1.0  # spin down
                if f < degeneracy:
                    magmom -= f
                else:
                    magmom -= 2 * degeneracy - f
            else:
                for s in range(nspins):
                    f_si[s, i:i + degeneracy] = f_s[s] / degeneracy

            i += degeneracy
            j += 1

        if hund and magmom != 0:
            raise ValueError('Bad magnetic moment %g for %s atom!'
                             % (magmom, self.symbol))
        assert i == nao

#        print "fsi=", f_si
        return f_si

    def get_hunds_rule_moment(self, charge=0):
        for M in range(10):
            try:
                self.calculate_initial_occupation_numbers(M, True, charge, 2)
            except ValueError:
                pass
            else:
                return M
        raise RuntimeError
    
    def initialize_density_matrix(self, f_si):
        nspins, nao = f_si.shape
        ni = self.ni

        D_sii = np.zeros((nspins, ni, ni))
        D_sp = np.zeros((nspins, ni * (ni + 1) // 2))
        nj = len(self.l_j)
        j = 0
        i = 0
        ib = 0
        for phit in self.phit_j:
            l = phit.get_angular_momentum_number()
            # Skip functions not in basis set:
            while j < nj and self.l_j[j] != l:
                i += 2 * self.l_j[j] + 1
                j += 1
            if j == nj:
                break

            for m in range(2 * l + 1):
                D_sii[:, i + m, i + m] = f_si[:, ib + m]
            j += 1
            i += 2 * l + 1
            ib += 2 * l + 1
        for s in range(nspins):
            D_sp[s] = pack(D_sii[s])
        return D_sp

    def symmetrize(self, a, D_aii, map_sa):
        D_ii = np.zeros((self.ni, self.ni))
        for s, R_ii in enumerate(self.R_sii):
            D_ii += np.dot(R_ii, np.dot(D_aii[map_sa[s][a]],
                                        np.transpose(R_ii)))
        return D_ii / len(map_sa)

    def calculate_rotations(self, R_slmm):
        nsym = len(R_slmm)
        self.R_sii = np.zeros((nsym, self.ni, self.ni))
        i1 = 0
        for l in self.l_j:
            i2 = i1 + 2 * l + 1
            for s, R_lmm in enumerate(R_slmm):
                self.R_sii[s, i1:i2, i1:i2] = R_lmm[l]
            i1 = i2

    def get_partial_waves(self):
        """Return spline representation of partial waves and densities."""

        l_j = self.l_j

        # cutoffs
        rcut2 = 2 * max(self.rcut_j)
        gcut2 = self.rgd.ceil(rcut2)

        data = self.data

        # Construct splines:
        nc_g = data.nc_g.copy()
        nct_g = data.nct_g.copy()
        tauc_g = data.tauc_g
        tauct_g = data.tauct_g
        nc = self.rgd.spline(nc_g, rcut2, points=1000)
        nct = self.rgd.spline(nct_g, rcut2, points=1000)
        if tauc_g is None:
            tauc_g = np.zeros(nct_g.shape)
            tauct_g = tauc_g
        tauc = self.rgd.spline(tauc_g, rcut2, points=1000)
        tauct = self.rgd.spline(tauct_g, rcut2, points=1000)
        phi_j = []
        phit_j = []
        for j, (phi_g, phit_g) in enumerate(zip(data.phi_jg, data.phit_jg)):
            l = l_j[j]
            phi_g = phi_g.copy()
            phit_g = phit_g.copy()
            phi_g[gcut2:] = phit_g[gcut2:] = 0.0
            phi_j.append(self.rgd.spline(phi_g, rcut2, l, points=100))
            phit_j.append(self.rgd.spline(phit_g, rcut2, l, points=100))
        return phi_j, phit_j, nc, nct, tauc, tauct

    def set_hubbard_u(self, U, l,scale=1,store=0,LinRes=0):
        """Set Hubbard parameter.
        U in atomic units, l is the orbital to which we whish to
        add a hubbard potential and scale enables or desables the
        scaling of the overlap between the l orbitals, if true we enforce
        <p|p>=1
        Note U is in atomic units
        """
        
        self.HubLinRes=LinRes;
        self.Hubs = scale;
        self.HubStore=store;
        self.HubOcc=[];
        self.HubU = U;
        self.Hubl = l;
        self.Hubi = 0;
        for ll in self.l_j:
            if ll == self.Hubl:
                break
            self.Hubi = self.Hubi + 2 * ll + 1

    def four_phi_integrals(self):
        """Calculate four-phi integral.

        Calculate the integral over the product of four all electron
        functions in the augmentation sphere, i.e.::

          /
          | d vr  ( phi_i1 phi_i2 phi_i3 phi_i4
          /         - phit_i1 phit_i2 phit_i3 phit_i4 ),

        where phi_i1 is an all electron function and phit_i1 is its
        smooth partner.
        """
        if hasattr(self, 'I4_pp'):
            return self.I4_pp

        # radial grid
        r2dr_g = self.rgd.r_g**2 * self.rgd.dr_g

        phi_jg = self.data.phi_jg
        phit_jg = self.data.phit_jg

        # compute radial parts
        nj = len(self.l_j)
        R_jjjj = np.empty((nj, nj, nj, nj))
        for j1 in range(nj):
            for j2 in range(nj):
                for j3 in range(nj):
                    for j4 in range(nj):
                        R_jjjj[j1, j2, j3, j4] = np.dot(
                            r2dr_g,
                            phi_jg[j1] * phi_jg[j2] *
                            phi_jg[j3] * phi_jg[j4] -
                            phit_jg[j1] * phit_jg[j2] *
                            phit_jg[j3] * phit_jg[j4])

        # prepare for angular parts
        L_i = []
        j_i = []
        for j, l in enumerate(self.l_j):
            for m in range(2 * l + 1):
                L_i.append(l**2 + m)
                j_i.append(j)
        ni = len(L_i)
        # j_i is the list of j values
        # L_i is the list of L (=l**2+m for 0<=m<2*l+1) values
        # https://wiki.fysik.dtu.dk/gpaw/devel/overview.html

        G_LLL = gaunt(max(self.l_j))
        
        # calculate the integrals
        _np = ni * (ni + 1) // 2  # length for packing
        self.I4_pp = np.empty((_np, _np))
        p1 = 0
        for i1 in range(ni):
            L1 = L_i[i1]
            j1 = j_i[i1]
            for i2 in range(i1, ni):
                L2 = L_i[i2]
                j2 = j_i[i2]
                p2 = 0
                for i3 in range(ni):
                    L3 = L_i[i3]
                    j3 = j_i[i3]
                    for i4 in range(i3, ni):
                        L4 = L_i[i4]
                        j4 = j_i[i4]
                        self.I4_pp[p1, p2] = (np.dot(G_LLL[L1, L2],
                                                     G_LLL[L3, L4]) *
                                              R_jjjj[j1, j2, j3, j4])
                        p2 += 1
                p1 += 1

        # To unpack into I4_iip do:
        # from gpaw.utilities import unpack
        # I4_iip = np.empty((ni, ni, _np)):
        # for p in range(_np):
        #     I4_iip[..., p] = unpack(I4_pp[:, p])

        return self.I4_pp

    def get_default_nbands(self):
        assert len(self.l_orb_j) == len(self.n_j)
        return sum([2 * l + 1 for (l, n) in zip(self.l_orb_j, self.n_j)
                    if n > 0])

    def calculate_coulomb_corrections(self, wn_lqg, wnt_lqg, wg_lg, wnc_g,
                                      wmct_g):
        """Calculate "Coulomb" energies."""
        # Can we reduce the excessive parameter passing?
        # Seems so ....
        # Added instance variables
        # T_Lqp = self.T_Lqp
        # n_qg = self.n_qg
        # Delta_lq = self.Delta_lq
        # nt_qg = self.nt_qg
        # Local variables derived from instance variables
        _np = self.ni * (self.ni + 1) // 2  # change to inst. att.?
        mct_g = self.nct_g + self.Delta0 * self.g_lg[0]  # s.a.
        rdr_g = self.rgd2.r_g * self.rgd2.dr_g  # change to inst. att.?

        A_q = 0.5 * (np.dot(wn_lqg[0], self.nc_g) + np.dot(self.n_qg, wnc_g))
        A_q -= sqrt(4 * pi) * self.Z * np.dot(self.n_qg, rdr_g)
        A_q -= 0.5 * (np.dot(wnt_lqg[0], mct_g) + np.dot(self.nt_qg, wmct_g))
        A_q -= 0.5 * (np.dot(mct_g, wg_lg[0])
                      + np.dot(self.g_lg[0], wmct_g)) * self.Delta_lq[0]
        M_p = np.dot(A_q, self.T_Lqp[0])

        A_lqq = []
        for l in range(2 * self.lcut + 1):
            A_qq = 0.5 * np.dot(self.n_qg, np.transpose(wn_lqg[l]))
            A_qq -= 0.5 * np.dot(self.nt_qg, np.transpose(wnt_lqg[l]))
            if l <= self.lmax:
                A_qq -= 0.5 * np.outer(self.Delta_lq[l],
                                        np.dot(wnt_lqg[l], self.g_lg[l]))
                A_qq -= 0.5 * np.outer(np.dot(self.nt_qg, wg_lg[l]), \
                                        self.Delta_lq[l])
                A_qq -= 0.5 * np.dot(self.g_lg[l], wg_lg[l]) * \
                        np.outer(self.Delta_lq[l], self.Delta_lq[l])
            A_lqq.append(A_qq)

        M_pp = np.zeros((_np, _np))
        L = 0
        for l in range(2 * self.lcut + 1):
            for m in range(2 * l + 1):  # m?
                M_pp += np.dot(np.transpose(self.T_Lqp[L]),
                               np.dot(A_lqq[l], self.T_Lqp[L]))
                L += 1

        return M_p, M_pp

    def calculate_integral_potentials(self, func):
        """Calculates a set of potentials using func."""
        wg_lg = [func(self, self.g_lg[l], l) \
                for l in range(self.lmax + 1)]
        wn_lqg = [np.array([func(self, self.n_qg[q], l)
                for q in range(self.nq)]) 
                for l in range(2 * self.lcut + 1)]
        wnt_lqg = [np.array([func(self, self.nt_qg[q], l) 
                for q in range(self.nq)]) 
                for l in range(2 * self.lcut + 1)]
        wnc_g = func(self, self.nc_g, l=0)
        wnct_g = func(self, self.nct_g, l=0)
        wmct_g = wnct_g + self.Delta0 * wg_lg[0]
        return wg_lg, wn_lqg, wnt_lqg, wnc_g, wnct_g, wmct_g

    def calculate_yukawa_interaction(self, gamma):
        """Calculate and return the Yukawa based interaction."""
        if self._Mg_pp is not None and gamma == self._gamma:
            return self._Mg_pp  # Cached

        # Solves the radial screened poisson equation for density n_g
        def Yuk(self, n_g, l):
            """Solve radial screened poisson for density n_g."""
            gamma = self._gamma
            return self.rgd2.yukawa(n_g, l, gamma) * \
                    self.rgd2.r_g * self.rgd2.dr_g

        self._gamma = gamma
        (wg_lg, wn_lqg, wnt_lqg, wnc_g, wnct_g, wmct_g) = \
                self.calculate_integral_potentials(Yuk)
        self._Mg_pp = self.calculate_coulomb_corrections(
                wn_lqg, wnt_lqg, wg_lg, wnc_g, wmct_g)[1]
        return self._Mg_pp

class LeanSetup(BaseSetup):
    """Setup class with minimal attribute set.

    A setup-like class must define at least the attributes of this
    class in order to function in a calculation."""
    def __init__(self, s):
        """Copies precisely the necessary attributes of the Setup s."""
        # R_sii and HubU can be changed dynamically (which is ugly)
        self.R_sii = None  # rotations, initialized when doing sym. reductions
        self.HubU = s.HubU  # XXX probably None
        self.lq = s.lq  # Required for LDA+U I think.
        self.type = s.type  # required for writing to file
        self.fingerprint = s.fingerprint  # also req. for writing
        self.filename = s.filename

        self.symbol = s.symbol
        self.Z = s.Z
        self.Nv = s.Nv
        self.Nc = s.Nc

        self.ni = s.ni
        self.nao = s.nao

        self.pt_j = s.pt_j
        self.phit_j = s.phit_j  # basis functions

        self.Nct = s.Nct
        self.nct = s.nct

        self.lmax = s.lmax
        self.ghat_l = s.ghat_l
        self.rcgauss = s.rcgauss
        self.vbar = s.vbar

        self.Delta_pL = s.Delta_pL
        self.Delta0 = s.Delta0

        self.E = s.E
        self.Kc = s.Kc
        
        self.M = s.M
        self.M_p = s.M_p
        self.M_pp = s.M_pp
        self.K_p = s.K_p
        self.MB = s.MB
        self.MB_p = s.MB_p

        self.dO_ii = s.dO_ii

        self.xc_correction = s.xc_correction

        # Required to calculate initial occupations
        self.f_j = s.f_j
        self.n_j = s.n_j
        self.l_j = s.l_j
        self.l_orb_j = s.l_orb_j
        self.nj = len(s.l_j)

        self.data = s.data

        # Below are things which are not really used all that much,
        # i.e. shouldn't generally be necessary.  Maybe we can make a system
        # involving dictionaries for these "optional" parameters
        
        # Required by print_info
        self.rcutfilter = s.rcutfilter
        self.rcore = s.rcore
        self.basis = s.basis  # we don't need nao if we use this instead
        # Can also get rid of the phit_j splines if need be

        self.N0_p = s.N0_p  # req. by estimate_magnetic_moments
        self.nabla_iiv = s.nabla_iiv  # req. by lrtddft
        self.rnabla_iiv = s.rnabla_iiv  # req. by lrtddft
        self.rxnabla_iiv = s.rxnabla_iiv  # req. by lrtddft2

        # XAS stuff
        self.phicorehole_g = s.phicorehole_g  # should be optional
        if s.phicorehole_g is not None:
            self.A_ci = s.A_ci  # oscillator strengths

        # Required to get all electron density
        self.rgd = s.rgd
        self.rcut_j = s.rcut_j

        self.tauct = s.tauct  # required by TPSS, MGGA

        self.Delta_iiL = s.Delta_iiL  # required with external potential

        self.B_ii = s.B_ii  # required for exact inverse overlap operator
        self.dC_ii = s.dC_ii  # required by time-prop tddft with apply_inverse

        # Required by exx
        self.X_p = s.X_p
        self.ExxC = s.ExxC

        # Required by yukawa rsf
        self.X_pg = s.X_pg
        self.X_gamma = s.X_gamma

        # Required by electrostatic correction
        self.dEH0 = s.dEH0
        self.dEH_p = s.dEH_p

        # Required by utilities/kspot.py (AllElectronPotential)
        self.g_lg = s.g_lg
        
        # Probably empty dictionary, required by GLLB
        self.extra_xc_data = s.extra_xc_data

        self.orbital_free = s.orbital_free

        # Stuff required by Yukawa RSF - should get condensed
        self.nq = s.nq
        self.lcut = s.lcut
        self.n_qg = s.n_qg
        # self.lmax  - there
        self.Delta_lq = s.Delta_lq 
        # self.g_lg - maybe there
        self.nt_qg = s.nt_qg
        # self.ni - maybe there
        self.T_Lqp = s.T_Lqp
        self.nc_g = s.nc_g
        self.rgd2 = s.rgd2
        # self.Delta0 - there
        self.nct_g = s.nct_g
        self._Mg_pp = None
        self._gamma = 0
        
class Setup(BaseSetup):
    """Attributes:

    ========== =====================================================
    Name       Description
    ========== =====================================================
    ``Z``      Charge
    ``type``   Type-name of setup (eg. 'paw')
    ``symbol`` Chemical element label (eg. 'Mg')
    ``xcname`` Name of xc
    ``data``   Container class for information on the the atom, eg.
               Nc, Nv, n_j, l_j, f_j, eps_j, rcut_j.
               It defines the radial grid by ng and beta, from which
               r_g = beta * arange(ng) / (ng - arange(ng)).
               It stores pt_jg, phit_jg, phi_jg, vbar_g
    ========== =====================================================


    Attributes for making PAW corrections

    ============= ==========================================================
    Name          Description
    ============= ==========================================================
    ``Delta0``    Constant in compensation charge expansion coeff.
    ``Delta_iiL`` Linear term in compensation charge expansion coeff.
    ``Delta_pL``  Packed version of ``Delta_iiL``.
    ``dO_ii``     Overlap coefficients
    ``B_ii``      Projector function overlaps B_ii = <pt_i | pt_i>
    ``dC_ii``     Inverse overlap coefficients
    ``E``         Reference total energy of atom
    ``M``         Constant correction to Coulomb energy
    ``M_p``       Linear correction to Coulomb energy
    ``M_pp``      2nd order correction to Coulomb energy and Exx energy
    ``Kc``        Core kinetic energy
    ``K_p``       Linear correction to kinetic energy
    ``ExxC``      Core Exx energy
    ``X_p``       Linear correction to Exx energy
    ``MB``        Constant correction due to vbar potential
    ``MB_p``      Linear correction due to vbar potential
    ``dEH0``      Constant correction due to average electrostatic potential
    ``dEH_p``     Linear correction due to average electrostatic potential
    ``I4_iip``    Correction to integrals over 4 all electron wave functions
    ``Nct``       Analytical integral of the pseudo core density ``nct``
    ============= ==========================================================

    It also has the attribute ``xc_correction`` which is an XCCorrection class
    instance capable of calculating the corrections due to the xc functional.


    Splines:

    ========== ============================================
    Name       Description
    ========== ============================================
    ``pt_j``   Projector functions
    ``phit_j`` Pseudo partial waves
    ``vbar``   vbar potential
    ``nct``    Pseudo core density
    ``ghat_l`` Compensation charge expansion functions
    ``tauct``  Pseudo core kinetic energy density
    ========== ============================================
    """
    def __init__(self, data, xc, lmax=0, basis=None, filter=None):
        self.type = data.name
        
        self.HubU = None

        if not data.is_compatible(xc):
            raise ValueError('Cannot use %s setup with %s functional' %
                             (data.setupname, xc.get_setup_name()))
        
        self.symbol = data.symbol
        self.data = data

        self.Nc = data.Nc
        self.Nv = data.Nv
        self.Z = data.Z
        l_j = self.l_j = data.l_j
        self.l_orb_j = data.l_orb_j
        n_j = self.n_j = data.n_j
        self.f_j = data.f_j
        self.eps_j = data.eps_j
        nj = self.nj = len(l_j)
        rcut_j = self.rcut_j = data.rcut_j

        self.ExxC = data.ExxC
        self.X_p = data.X_p

        self.X_gamma = data.X_gamma
        self.X_pg = data.X_pg

        self.orbital_free = data.orbital_free
        
        pt_jg = data.pt_jg
        phit_jg = data.phit_jg
        phi_jg = data.phi_jg

        self.fingerprint = data.fingerprint
        self.filename = data.filename

        rgd = self.rgd = data.rgd
        r_g = rgd.r_g
        dr_g = rgd.dr_g

        self.lmax = lmax

        self._Mg_pp = None # Yukawa based corrections
        self._gamma = 0
            
        rcutmax = max(rcut_j)
        rcut2 = 2 * rcutmax
        gcut2 = rgd.ceil(rcut2)
        self.gcut2 = gcut2

        self.gcutmin = rgd.ceil(min(rcut_j))

        if data.generator_version < 2:
            # Find Fourier-filter cutoff radius:
            gcutfilter = data.get_max_projector_cutoff()
        elif filter:
            rc = rcutmax
            filter(rgd, rc, data.vbar_g)

            for l, pt_g in zip(l_j, pt_jg):
                filter(rgd, rc, pt_g, l)

            for l in range(max(l_j) + 1):
                J = [j for j, lj in enumerate(l_j) if lj == l]
                A_nn = [[rgd.integrate(phit_jg[j1] * pt_jg[j2]) / 4 / pi
                         for j1 in J] for j2 in J]
                B_nn = np.linalg.inv(A_nn)
                pt_ng = np.dot(B_nn, [pt_jg[j] for j in J])
                for n, j in enumerate(J):
                    pt_jg[j] = pt_ng[n]
            gcutfilter = data.get_max_projector_cutoff()
        else:
            rcutfilter = max(rcut_j)
            gcutfilter = rgd.ceil(rcutfilter)
        
        self.rcutfilter = rcutfilter = r_g[gcutfilter]
        assert (data.vbar_g[gcutfilter:] == 0).all()

        ni = 0
        i = 0
        j = 0
        jlL_i = []
        for l, n in zip(l_j, n_j):
            for m in range(2 * l + 1):
                jlL_i.append((j, l, l**2 + m))
                i += 1
            j += 1
        ni = i
        self.ni = ni

        _np = ni * (ni + 1) // 2
        self.nq = nq = nj * (nj + 1) // 2

        lcut = max(l_j)
        if 2 * lcut < lmax:
            lcut = (lmax + 1) // 2
        self.lcut = lcut

        self.B_ii = self.calculate_projector_overlaps(pt_jg)

        self.fcorehole = data.fcorehole
        self.lcorehole = data.lcorehole
        if data.phicorehole_g is not None:
            if self.lcorehole == 0:
                self.calculate_oscillator_strengths(phi_jg)
            else:
                self.A_ci = None

        # Construct splines:
        self.vbar = rgd.spline(data.vbar_g, rcutfilter)

        rcore, nc_g, nct_g, nct = self.construct_core_densities(data)
        self.rcore = rcore
        self.nct = nct

        # Construct splines for core kinetic energy density:
        tauct_g = data.tauct_g
        self.tauct = rgd.spline(tauct_g, self.rcore)

        self.pt_j = self.create_projectors(rcutfilter)

        if basis is None:
            basis = self.create_basis_functions(phit_jg, rcut2, gcut2)
        phit_j = basis.tosplines()
        self.phit_j = phit_j
        self.basis = basis

        self.nao = 0
        for phit in self.phit_j:
            l = phit.get_angular_momentum_number()
            self.nao += 2 * l + 1

        rgd2 = self.rgd2 = AERadialGridDescriptor(rgd.a, rgd.b, gcut2)
        r_g = rgd2.r_g
        dr_g = rgd2.dr_g
        phi_jg = np.array([phi_g[:gcut2].copy() for phi_g in phi_jg])
        phit_jg = np.array([phit_g[:gcut2].copy() for phit_g in phit_jg])
        self.nc_g = nc_g = nc_g[:gcut2].copy()
        self.nct_g = nct_g = nct_g[:gcut2].copy()
        vbar_g = data.vbar_g[:gcut2].copy()

        extra_xc_data = dict(data.extra_xc_data)
        # Cut down the GLLB related extra data
        for key, item in extra_xc_data.items():
            if len(item) == rgd.N:
                extra_xc_data[key] = item[:gcut2].copy()
        self.extra_xc_data = extra_xc_data

        self.phicorehole_g = data.phicorehole_g
        if self.phicorehole_g is not None:
            self.phicorehole_g = self.phicorehole_g[:gcut2].copy()

        self.T_Lqp = self.calculate_T_Lqp(lcut, _np, nj, jlL_i)
        #  set the attributes directly?
        (self.g_lg, self.n_qg, self.nt_qg, self.Delta_lq, self.Lmax,
                self.Delta_pL, self.Delta0, self.N0_p) = \
                        self.get_compensation_charges(phi_jg, phit_jg, _np,
                                                    self.T_Lqp)
        # Solves the radial poisson equation for density n_g

        def H(self, n_g, l):
            return rgd2.poisson(n_g, l) * r_g * dr_g

        (wg_lg, wn_lqg, wnt_lqg, wnc_g, wnct_g, wmct_g) = \
                self.calculate_integral_potentials(H)
        self.wg_lg = wg_lg

        rdr_g = r_g * dr_g
        dv_g = r_g * rdr_g
        A = 0.5 * np.dot(nc_g, wnc_g)
        A -= sqrt(4 * pi) * self.Z * np.dot(rdr_g, nc_g)
        mct_g = nct_g + self.Delta0 * self.g_lg[0]
        # wmct_g = wnct_g + self.Delta0 * wg_lg[0]
        A -= 0.5 * np.dot(mct_g, wmct_g)
        self.M = A
        self.MB = -np.dot(dv_g * nct_g, vbar_g)
        
        AB_q = -np.dot(self.nt_qg, dv_g * vbar_g)
        self.MB_p = np.dot(AB_q, self.T_Lqp[0])
        
        # Correction for average electrostatic potential:
        #
        #   dEH = dEH0 + dot(D_p, dEH_p)
        #
        self.dEH0 = sqrt(4 * pi) * (wnc_g - wmct_g -
                                    sqrt(4 * pi) * self.Z * r_g * dr_g).sum()
        dEh_q = (wn_lqg[0].sum(1) - wnt_lqg[0].sum(1) -
                 self.Delta_lq[0] * wg_lg[0].sum())
        self.dEH_p = np.dot(dEh_q, self.T_Lqp[0]) * sqrt(4 * pi)
        
        M_p, M_pp = self.calculate_coulomb_corrections(wn_lqg, wnt_lqg,
                                                       wg_lg, wnc_g, wmct_g)
        self.M_p = M_p
        self.M_pp = M_pp

        if xc.type == 'GLLB':
            if 'core_f' in self.extra_xc_data:
                self.wnt_lqg = wnt_lqg
                self.wn_lqg = wn_lqg
                self.fc_j = self.extra_xc_data['core_f']
                self.lc_j = self.extra_xc_data['core_l']
                self.njcore = len(self.lc_j)
                if self.njcore > 0:
                    self.uc_jg = self.extra_xc_data['core_states'].reshape(
                        (self.njcore, -1))
                    self.uc_jg = self.uc_jg[:, :gcut2]
                self.phi_jg = phi_jg
            
        self.Kc = data.e_kinetic_core - data.e_kinetic
        self.M -= data.e_electrostatic
        self.E = data.e_total

        Delta0_ii = unpack(self.Delta_pL[:, 0].copy())
        self.dO_ii = data.get_overlap_correction(Delta0_ii)
        self.dC_ii = self.get_inverse_overlap_coefficients(self.B_ii,
                                                           self.dO_ii)
        
        self.Delta_iiL = np.zeros((ni, ni, self.Lmax))
        for L in range(self.Lmax):
            self.Delta_iiL[:, :, L] = unpack(self.Delta_pL[:, L].copy())

        self.Nct = data.get_smooth_core_density_integral(self.Delta0)
        self.K_p = data.get_linear_kinetic_correction(self.T_Lqp[0])
        
        r = 0.02 * rcut2 * np.arange(51, dtype=float)
        alpha = data.rcgauss**-2
        self.ghat_l = data.get_ghat(lmax, alpha, r, rcut2)
        self.rcgauss = data.rcgauss
        
        self.xc_correction = data.get_xc_correction(rgd2, xc, gcut2, lcut)
        self.nabla_iiv = self.get_derivative_integrals(rgd2, phi_jg, phit_jg)
        self.rnabla_iiv = self.get_magnetic_integrals(rgd2, phi_jg, phit_jg)
        try:
            self.rxnabla_iiv = self.get_magnetic_integrals_new(rgd2,
                                                               phi_jg, phit_jg)
        except NotImplementedError:
            self.rxnabla_iiv = None

<<<<<<< HEAD
=======
    def calculate_coulomb_corrections(self, lcut, n_qg, wn_lqg,
                                      lmax, Delta_lq, wnt_lqg,
                                      g_lg, wg_lg, nt_qg, _np, T_Lqp,
                                      nc_g, wnc_g, rdr_g, mct_g, wmct_g):
        # Can we reduce the excessive parameter passing?
        A_q = 0.5 * (np.dot(wn_lqg[0], nc_g) + np.dot(n_qg, wnc_g))
        A_q -= sqrt(4 * pi) * self.Z * np.dot(n_qg, rdr_g)
        A_q -= 0.5 * (np.dot(wnt_lqg[0], mct_g) + np.dot(nt_qg, wmct_g))
        A_q -= 0.5 * (np.dot(mct_g, wg_lg[0])
                      + np.dot(g_lg[0], wmct_g)) * Delta_lq[0]
        M_p = np.dot(A_q, T_Lqp[0])

        A_lqq = []
        for l in range(2 * lcut + 1):
            A_qq = 0.5 * np.dot(n_qg, np.transpose(wn_lqg[l]))
            A_qq -= 0.5 * np.dot(nt_qg, np.transpose(wnt_lqg[l]))
            if l <= lmax:
                A_qq -= 0.5 * np.outer(Delta_lq[l],
                                       np.dot(wnt_lqg[l], g_lg[l]))
                A_qq -= 0.5 * np.outer(np.dot(nt_qg, wg_lg[l]), Delta_lq[l])
                A_qq -= 0.5 * (np.dot(g_lg[l], wg_lg[l]) *
                               np.outer(Delta_lq[l], Delta_lq[l]))
            A_lqq.append(A_qq)

        M_pp = np.zeros((_np, _np))
        L = 0
        for l in range(2 * lcut + 1):
            for m in range(2 * l + 1):
                M_pp += np.dot(np.transpose(T_Lqp[L]),
                               np.dot(A_lqq[l], T_Lqp[L]))
                L += 1

        return M_p, M_pp

>>>>>>> 54f11495
    def create_projectors(self, rcut):
        pt_j = []
        for j, pt_g in enumerate(self.data.pt_jg):
            l = self.l_j[j]
            pt_j.append(self.rgd.spline(pt_g, rcut, l))
        return pt_j

    def get_inverse_overlap_coefficients(self, B_ii, dO_ii):
        ni = len(B_ii)
        xO_ii = np.dot(B_ii, dO_ii)
        return -np.dot(dO_ii, np.linalg.inv(np.identity(ni) + xO_ii))

<<<<<<< HEAD
    def calculate_T_Lqp(self, lcut, _np, nj, jlL_i):
=======
    def calculate_T_Lqp(self, lcut, nq, _np, nj, jlL_i):
        G_LLL = gaunt(max(self.l_j))
>>>>>>> 54f11495
        Lcut = (2 * lcut + 1)**2
        T_Lqp = np.zeros((Lcut, self.nq, _np))
        p = 0
        i1 = 0
        for j1, l1, L1 in jlL_i:
            for j2, l2, L2 in jlL_i[i1:]:
                if j1 < j2:
                    q = j2 + j1 * nj - j1 * (j1 + 1) // 2
                else:
                    q = j1 + j2 * nj - j2 * (j2 + 1) // 2
                T_Lqp[:, q, p] = G_LLL[L1, L2, :Lcut]
                p += 1
            i1 += 1
        return T_Lqp
    
    def calculate_projector_overlaps(self, pt_jg):
        """Compute projector function overlaps B_ii = <pt_i | pt_i>."""
        nj = len(pt_jg)
        B_jj = np.zeros((nj, nj))
        for j1, pt1_g in enumerate(pt_jg):
            for j2, pt2_g in enumerate(pt_jg):
                B_jj[j1, j2] = self.rgd.integrate(pt1_g * pt2_g) / (4 * pi)
        B_ii = np.zeros((self.ni, self.ni))
        i1 = 0
        for j1, l1 in enumerate(self.l_j):
            for m1 in range(2 * l1 + 1):
                i2 = 0
                for j2, l2 in enumerate(self.l_j):
                    for m2 in range(2 * l2 + 1):
                        if l1 == l2 and m1 == m2:
                            B_ii[i1, i2] = B_jj[j1, j2]
                        i2 += 1
                i1 += 1
        return B_ii

    def get_compensation_charges(self, phi_jg, phit_jg, _np, T_Lqp):
        lmax = self.lmax
        gcut2 = self.gcut2
        nq = self.nq

        g_lg = self.data.create_compensation_charge_functions(lmax)
        
        n_qg = np.zeros((nq, gcut2))
        nt_qg = np.zeros((nq, gcut2))
        q = 0  # q: common index for j1, j2
        for j1 in range(self.nj):
            for j2 in range(j1, self.nj):
                n_qg[q] = phi_jg[j1] * phi_jg[j2]
                nt_qg[q] = phit_jg[j1] * phit_jg[j2]
                q += 1
        
        gcutmin = self.gcutmin
        r_g = self.rgd2.r_g
        dr_g = self.rgd2.dr_g
        self.lq = np.dot(n_qg[:, :gcutmin], r_g[:gcutmin]**2 * dr_g[:gcutmin])

        Delta_lq = np.zeros((lmax + 1, nq))
        for l in range(lmax + 1):
            Delta_lq[l] = np.dot(n_qg - nt_qg, r_g**(2 + l) * dr_g)

        Lmax = (lmax + 1)**2
        Delta_pL = np.zeros((_np, Lmax))
        for l in range(lmax + 1):
            L = l**2
            for m in range(2 * l + 1):
                delta_p = np.dot(Delta_lq[l], T_Lqp[L + m])
                Delta_pL[:, L + m] = delta_p

        Delta0 = np.dot(self.nc_g - self.nct_g,
                        r_g**2 * dr_g) - self.Z / sqrt(4 * pi)

        # Electron density inside augmentation sphere.  Used for estimating
        # atomic magnetic moment:
        rcutmax = max(self.rcut_j)
        gcutmax = self.rgd.round(rcutmax)
        N0_q = np.dot(n_qg[:, :gcutmax], (r_g**2 * dr_g)[:gcutmax])
        N0_p = np.dot(N0_q, T_Lqp[0]) * sqrt(4 * pi)

        return (g_lg[:, :gcut2].copy(), n_qg, nt_qg,
                Delta_lq, Lmax, Delta_pL, Delta0, N0_p)

    def get_derivative_integrals(self, rgd, phi_jg, phit_jg):
        """Calculate PAW-correction matrix elements of nabla.

        ::
        
          /  _       _  d       _     ~   _  d   ~   _
          | dr [phi (r) -- phi (r) - phi (r) -- phi (r)]
          /        1    dx    2         1    dx    2

        and similar for y and z."""

        G_LLL = gaunt(max(self.l_j))
        Y_LLv = nabla(max(self.l_j))

        r_g = rgd.r_g
        dr_g = rgd.dr_g
        nabla_iiv = np.empty((self.ni, self.ni, 3))
        i1 = 0
        for j1 in range(self.nj):
            l1 = self.l_j[j1]
            nm1 = 2 * l1 + 1
            i2 = 0
            for j2 in range(self.nj):
                l2 = self.l_j[j2]
                nm2 = 2 * l2 + 1
                f1f2or = np.dot(phi_jg[j1] * phi_jg[j2] -
                                phit_jg[j1] * phit_jg[j2], r_g * dr_g)
                dphidr_g = np.empty_like(phi_jg[j2])
                rgd.derivative(phi_jg[j2], dphidr_g)
                dphitdr_g = np.empty_like(phit_jg[j2])
                rgd.derivative(phit_jg[j2], dphitdr_g)
                f1df2dr = np.dot(phi_jg[j1] * dphidr_g -
                                 phit_jg[j1] * dphitdr_g, r_g**2 * dr_g)
                for v in range(3):
                    Lv = 1 + (v + 2) % 3
                    nabla_iiv[i1:i1 + nm1, i2:i2 + nm2, v] = (
                        (4 * pi / 3)**0.5 * (f1df2dr - l2 * f1f2or) *
                        G_LLL[Lv, l2**2:l2**2 + nm2, l1**2:l1**2 + nm1].T +
                        f1f2or *
                        Y_LLv[l1**2:l1**2 + nm1, l2**2:l2**2 + nm2, v])
                i2 += nm2
            i1 += nm1
        return nabla_iiv

    def get_magnetic_integrals(self, rgd, phi_jg, phit_jg):
        """Calculate PAW-correction matrix elements of r x nabla.

        ::
        
          /  _       _          _     ~   _      ~   _
          | dr [phi (r) O  phi (r) - phi (r) O  phi (r)]
          /        1     x    2         1     x    2

                       d      d
          where O  = y -- - z --
                 x     dz     dy

        and similar for y and z."""

        G_LLL = gaunt(max(self.l_j))
        Y_LLv = nabla(max(self.l_j))
        
        r_g = rgd.r_g
        dr_g = rgd.dr_g
        rnabla_iiv = np.zeros((self.ni, self.ni, 3))
        i1 = 0
        for j1 in range(self.nj):
            l1 = self.l_j[j1]
            nm1 = 2 * l1 + 1
            i2 = 0
            for j2 in range(self.nj):
                l2 = self.l_j[j2]
                nm2 = 2 * l2 + 1
                f1f2or = np.dot(phi_jg[j1] * phi_jg[j2] -
                                phit_jg[j1] * phit_jg[j2], r_g**2 * dr_g)
                for v in range(3):
                    v1 = (v + 1) % 3
                    v2 = (v + 2) % 3
                    # term from radial wfs does not contribute
                    # term from spherical harmonics derivatives
                    G = np.zeros((nm1, nm2))
                    for l3 in range(abs(l1 - 1), l1 + 2):
                        for m3 in range(0, (2 * l3 + 1)):
                            L3 = l3**2 + m3
                            try:
                                G += np.outer(G_LLL[L3, l1**2:l1**2 + nm1,
                                                    1 + v1],
                                              Y_LLv[L3, l2**2:l2**2 + nm2, v2])
                                G -= np.outer(G_LLL[L3, l1**2:l1**2 + nm1,
                                                    1 + v2],
                                              Y_LLv[L3, l2**2:l2**2 + nm2, v1])
                            except IndexError:
                                pass  # L3 might be too large, ignore
                    rnabla_iiv[i1:i1 + nm1, i2:i2 + nm2, v] += f1f2or * G
                i2 += nm2
            i1 += nm1
        return (4 * pi / 3) * rnabla_iiv

    def get_magnetic_integrals_new(self, rgd, phi_jg, phit_jg):
        """Calculate PAW-correction matrix elements of r x nabla.

        ::
        
          /  _       _          _     ~   _      ~   _
          | dr [phi (r) O  phi (r) - phi (r) O  phi (r)]
          /        1     x    2         1     x    2

                       d      d
          where O  = y -- - z --
                 x     dz     dy

        and similar for y and z."""
        
        # utility functions

        # from Y_L to Y_lm where Y_lm is a spherical harmonic and m= -l, ..., +l
        def YL_to_Ylm(L):
            # (c,l,m)
            if L == 0:
                return [(1.0, 0, 0)]
            if L == 1: # y
                return [ ( 1j/sqrt(2.), 1, -1),
                         ( 1j/sqrt(2.), 1,  1) ]
            if L == 2: # z
                return [(1.0, 1, 0)]
            if L == 3: # x
                return [ (  1/np.sqrt(2.), 1, -1),
                         ( -1/np.sqrt(2.), 1,  1) ]
            if L == 4: # xy
                return [ ( 1j/np.sqrt(2.), 2, -2),
                         (-1j/np.sqrt(2.), 2,  2) ]
            if L == 5: # yz
                return [ ( 1j/np.sqrt(2.), 2, -1),
                         ( 1j/np.sqrt(2.), 2,  1) ]
            if L == 6: # 3z2-r2
                return [(1.0, 2, 0)]
            if L == 7: # zx
                return [ ( 1/np.sqrt(2.), 2, -1),
                         (-1/np.sqrt(2.), 2,  1) ]
            if L == 8: # x2-y2
                return [ ( 1/np.sqrt(2.), 2, -2),
                         ( 1/np.sqrt(2.), 2,  2) ]

            raise NotImplementedError('Error in get_magnetic_integrals_new: '
                                      'YL_to_Ylm not implemented for l>2 yet.')

        # <YL1| Lz |YL2>
        # with help of YL_to_Ylm
        # Lz |lm> = hbar m |lm>
        def YL1_Lz_YL2(L1,L2):
            Yl1m1 = YL_to_Ylm(L1)
            Yl2m2 = YL_to_Ylm(L2)

            sum = 0.j
            for (c1,l1,m1) in Yl1m1:
                for (c2,l2,m2) in Yl2m2:
            #print '--------', c1, l1, m1, c2, l2, m2
                    lz = m2
                    if l1 == l2 and m1 == m2:
                        sum += lz * np.conjugate(c1) * c2

            return sum

        # <YL1| L+ |YL2>
        # with help of YL_to_Ylm
        # and using L+ |lm> = hbar sqrt( l(l+1) - m(m+1) ) |lm+1>
        def YL1_Lp_YL2(L1,L2):
            Yl1m1 = YL_to_Ylm(L1)
            Yl2m2 = YL_to_Ylm(L2)

            sum = 0.j
            for (c1,l1,m1) in Yl1m1:
                for (c2,l2,m2) in Yl2m2:
            #print '--------', c1, l1, m1, c2, l2, m2
                    lp = sqrt(l2*(l2+1) - m2*(m2+1))
                    if abs(lp) < 1e-5: continue
                    if l1 == l2 and m1 == m2+1:
                        sum += lp * np.conjugate(c1) * c2

            return sum

        # <YL1| L- |YL2>
        # with help of YL_to_Ylm
        # and using L- |lm> = hbar sqrt( l(l+1) - m(m-1) ) |lm-1>
        def YL1_Lm_YL2(L1,L2):
            Yl1m1 = YL_to_Ylm(L1)
            Yl2m2 = YL_to_Ylm(L2)

            sum = 0.j
            for (c1,l1,m1) in Yl1m1:
                for (c2,l2,m2) in Yl2m2:
            #print '--------', c1, l1, m1, c2, l2, m2
                    lp = sqrt(l2*(l2+1) - m2*(m2-1))
                    if abs(lp) < 1e-5: continue
                    if l1 == l2 and m1 == m2-1:
                        sum += lp * np.conjugate(c1) * c2

            return sum

        # <YL1| Lx |YL2>
        # using Lx = (L+ + L-)/2
        def YL1_Lx_YL2(L1,L2):
            return .5 * ( YL1_Lp_YL2(L1,L2) + YL1_Lm_YL2(L1,L2) )

        # <YL1| Lx |YL2>
        # using Ly = -i(L+ - L-)/2
        def YL1_Ly_YL2(L1,L2):
            return -.5j * ( YL1_Lp_YL2(L1,L2) - YL1_Lm_YL2(L1,L2) )


        # r x nabla for [i-index 1, i-index 2, (x,y,z)]
        rxnabla_iiv = np.zeros((self.ni, self.ni, 3))

        # loops over all j1=(l1,m1) values
        i1 = 0
        for j1, l1 in enumerate(self.l_j):
            for m1 in range(2 * l1 + 1):
                L1 = l1**2 + m1
                # loops over all j2=(l2,m2) values
                i2 = 0
                for j2, l2 in enumerate(self.l_j):
                    # radial part, which is common for same j values
                    # int_0^infty phi_l1,m1,g(r) phi_l2,m2,g(r) * 4*pi*r**2 dr
                    # 4 pi here?????
                    radial_part = rgd.integrate(phi_jg[j1] * phi_jg[j2] -
                                                phit_jg[j1] * phit_jg[j2]) / (4*pi)

                    # <l1m1|r x nabla|l2m2> = i/hbar <l1m1|rxp|l2m2>
                    for m2 in range(2 * l2 + 1):
                        L2 = l2**2 + m2
                        # Lx
                        Lx = (1j * YL1_Lx_YL2(L1,L2))
                        #print '%8.3lf %8.3lf | ' % (Lx.real, Lx.imag),
                        rxnabla_iiv[i1,i2,0] = Lx.real * radial_part

                        # Ly
                        Ly = (1j * YL1_Ly_YL2(L1,L2))
                        #print '%8.3lf %8.3lf | ' % (Ly.real, Ly.imag),
                        rxnabla_iiv[i1,i2,1] = Ly.real * radial_part

                        # Lz
                        Lz = (1j * YL1_Lz_YL2(L1,L2))
                        #print '%8.3lf %8.3lf | ' % (Lz.real, Lz.imag),
                        rxnabla_iiv[i1,i2,2] = Lz.real * radial_part

                        #print

                        # increase index 2
                        i2 += 1

                # increase index 1
                i1 += 1

        return rxnabla_iiv

    def construct_core_densities(self, setupdata):
        rcore = self.data.find_core_density_cutoff(setupdata.nc_g)
        nct = self.rgd.spline(setupdata.nct_g, rcore)
        return rcore, setupdata.nc_g, setupdata.nct_g, nct

    def create_basis_functions(self, phit_jg, rcut2, gcut2):
        # Cutoff for atomic orbitals used for initial guess:
        rcut3 = 8.0  # XXXXX Should depend on the size of the atom!
        gcut3 = self.rgd.ceil(rcut3)

        # We cut off the wave functions smoothly at rcut3 by the
        # following replacement:
        #
        #            /
        #           | f(r),                                   r < rcut2
        #  f(r) <- <  f(r) - a(r) f(rcut3) - b(r) f'(rcut3),  rcut2 < r < rcut3
        #           | 0,                                      r > rcut3
        #            \
        #
        # where a(r) and b(r) are 4. order polynomials:
        #
        #  a(rcut2) = 0,  a'(rcut2) = 0,  a''(rcut2) = 0,
        #  a(rcut3) = 1, a'(rcut3) = 0
        #  b(rcut2) = 0, b'(rcut2) = 0, b''(rcut2) = 0,
        #  b(rcut3) = 0, b'(rcut3) = 1
        #
        r_g = self.rgd.r_g
        x = (r_g[gcut2:gcut3] - rcut2) / (rcut3 - rcut2)
        a_g = 4 * x**3 * (1 - 0.75 * x)
        b_g = x**3 * (x - 1) * (rcut3 - rcut2)

        class PartialWaveBasis(Basis):  # yuckkk
            def __init__(self, symbol, phit_j):
                Basis.__init__(self, symbol, 'partial-waves', readxml=False)
                self.phit_j = phit_j
                
            def tosplines(self):
                return self.phit_j

            def get_description(self):
                template = 'Using partial waves for %s as LCAO basis'
                string = template % self.symbol
                return string

        phit_j = []
        for j, phit_g in enumerate(phit_jg):
            if self.n_j[j] > 0:
                l = self.l_j[j]
                phit = phit_g[gcut3]
                dphitdr = ((phit - phit_g[gcut3 - 1]) /
                           (r_g[gcut3] - r_g[gcut3 - 1]))
                phit_g[gcut2:gcut3] -= phit * a_g + dphitdr * b_g
                phit_g[gcut3:] = 0.0
                phit_j.append(self.rgd.spline(phit_g, rcut3, l, points=100))
        basis = PartialWaveBasis(self.symbol, phit_j)
        return basis

    def calculate_oscillator_strengths(self, phi_jg):
        # XXX implement oscillator strengths for lcorehole != 0
        assert(self.lcorehole == 0)
        self.A_ci = np.zeros((3, self.ni))
        nj = len(phi_jg)
        i = 0
        for j in range(nj):
            l = self.l_j[j]
            if l == 1:
                a = self.rgd.integrate(phi_jg[j] * self.data.phicorehole_g,
                                       n=1) / (4 * pi)

                for m in range(3):
                    c = (m + 1) % 3
                    self.A_ci[c, i] = a
                    i += 1
            else:
                i += 2 * l + 1
        assert i == self.ni


class Setups(list):
    """Collection of Setup objects. One for each distinct atom.

    Non-distinct atoms are those with the same atomic number, setup, and basis.

    Class attributes:
    
    ``nvalence``    Number of valence electrons.
    ``nao``         Number of atomic orbitals.
    ``Eref``        Reference energy.
    ``core_charge`` Core hole charge.
    """

    def __init__(self, Z_a, setup_types, basis_sets, lmax, xc,
                 filter=None, world=None):
        list.__init__(self)
        symbols = [chemical_symbols[Z] for Z in Z_a]
        type_a = types2atomtypes(symbols, setup_types, default='paw')
        basis_a = types2atomtypes(symbols, basis_sets, default=None)

        for a, _type in enumerate(type_a):
            # Make basis files correspond to setup files.
            #
            # If the setup has a name (i.e. non-default _type), then
            # prepend that name to the basis name.
            #
            # Typically people might specify '11' as the setup but just
            # 'dzp' for the basis set.  Here we adjust to
            # obtain, say, '11.dzp' which loads the correct basis set.
            #
            # There will be no way to obtain the original 'dzp' with
            # a custom-named setup except by loading directly from
            # BasisData.
            #
            # Due to the "szp(dzp)" syntax this is complicated!
            # The name has to go as "szp(name.dzp)".
            basis = basis_a[a]
            if isinstance(basis, basestring):
                if isinstance(_type, basestring):
                    setupname = _type
                else:
                    setupname = _type.name  # _type is an object like SetupData
                # Drop DFT+U specification from type string if it is there:
                setupname = setupname.split(':')[0]
                if setupname != 'paw':
                    if setupname:
                        if '(' in basis:
                            reduced, name = basis.split('(')
                            assert name.endswith(')')
                            name = name[:-1]
                            fullname = '%s(%s.%s)' % (reduced, setupname, name)
                        else:
                            fullname = '%s.%s' % (setupname, basis_a[a])
                        basis_a[a] = fullname

        # Construct necessary PAW-setup objects:
        self.setups = {}
        natoms = {}
        Mcumulative = 0
        self.M_a = []
        self.id_a = list(zip(Z_a, type_a, basis_a))
        for id in self.id_a:
            setup = self.setups.get(id)
            if setup is None:
                Z, type, basis = id
                symbol = chemical_symbols[Z]
                setupdata = None
                if not isinstance(type, str):
                    setupdata = type
                # Basis may be None (meaning that the setup decides), a string
                # (meaning we load the basis set now from a file) or an actual
                # pre-created Basis object (meaning we just pass it along)
                if isinstance(basis, str):
                    basis = Basis(symbol, basis, world=world)
                setup = create_setup(symbol, xc, lmax, type,
                                     basis, setupdata=setupdata,
                                     filter=filter, world=world)
                self.setups[id] = setup
                natoms[id] = 0
            natoms[id] += 1
            self.append(setup)
            self.M_a.append(Mcumulative)
            Mcumulative += setup.nao

        # Sum up ...
        self.nvalence = 0       # number of valence electrons
        self.nao = 0            # number of atomic orbitals
        self.Eref = 0.0         # reference energy
        self.core_charge = 0.0  # core hole charge
        for id, setup in self.setups.items():
            n = natoms[id]
            self.Eref += n * setup.E
            self.core_charge += n * (setup.Z - setup.Nv - setup.Nc)
            self.nvalence += n * setup.Nv
            self.nao += n * setup.nao

    def set_symmetry(self, symmetry):
        """Find rotation matrices for spherical harmonics."""
        R_slmm = []
        for op_cc in symmetry.op_scc:
            op_vv = np.dot(np.linalg.inv(symmetry.cell_cv),
                           np.dot(op_cc, symmetry.cell_cv))
            R_slmm.append([rotation(l, op_vv) for l in range(4)])
        
        for setup in self.setups.values():
            setup.calculate_rotations(R_slmm)

    def empty_atomic_matrix(self, ns, atom_partition):
        Dshapes_a = [(ns, setup.ni * (setup.ni + 1) // 2)
                     for setup in self]
        return atom_partition.arraydict(Dshapes_a)


def types2atomtypes(symbols, types, default):
    """Map a types identifier to a list with a type id for each atom.
    
    types can be a single str, or a dictionary mapping chemical
    symbols and/or atom numbers to a type identifier.
    If both a symbol key and atomnumber key relates to the same atom, then
    the atomnumber key is dominant.

    If types is a dictionary and contains None, this will be used as default
    type, otherwize input arg ``default`` is used as default.
    """
    natoms = len(symbols)
    if isinstance(types, str):
        return [types] * natoms

    # If present, None will map to the default type, else use the input default
    type_a = [types.get(None, default)] * natoms

    # First symbols ...
    for symbol, type in types.items():
        # Types are given either by strings or they are objects that
        # have a 'symbol' attribute (SetupData, Pseudopotential, Basis, etc.).
        assert isinstance(type, str) or hasattr(type, 'symbol')
        if isinstance(symbol, str):
            for a, symbol2 in enumerate(symbols):
                if symbol == symbol2:
                    type_a[a] = type

    # and then atom indices
    for a, type in types.items():
        if isinstance(a, int):
            type_a[a] = type

    return type_a<|MERGE_RESOLUTION|>--- conflicted
+++ resolved
@@ -927,43 +927,6 @@
         except NotImplementedError:
             self.rxnabla_iiv = None
 
-<<<<<<< HEAD
-=======
-    def calculate_coulomb_corrections(self, lcut, n_qg, wn_lqg,
-                                      lmax, Delta_lq, wnt_lqg,
-                                      g_lg, wg_lg, nt_qg, _np, T_Lqp,
-                                      nc_g, wnc_g, rdr_g, mct_g, wmct_g):
-        # Can we reduce the excessive parameter passing?
-        A_q = 0.5 * (np.dot(wn_lqg[0], nc_g) + np.dot(n_qg, wnc_g))
-        A_q -= sqrt(4 * pi) * self.Z * np.dot(n_qg, rdr_g)
-        A_q -= 0.5 * (np.dot(wnt_lqg[0], mct_g) + np.dot(nt_qg, wmct_g))
-        A_q -= 0.5 * (np.dot(mct_g, wg_lg[0])
-                      + np.dot(g_lg[0], wmct_g)) * Delta_lq[0]
-        M_p = np.dot(A_q, T_Lqp[0])
-
-        A_lqq = []
-        for l in range(2 * lcut + 1):
-            A_qq = 0.5 * np.dot(n_qg, np.transpose(wn_lqg[l]))
-            A_qq -= 0.5 * np.dot(nt_qg, np.transpose(wnt_lqg[l]))
-            if l <= lmax:
-                A_qq -= 0.5 * np.outer(Delta_lq[l],
-                                       np.dot(wnt_lqg[l], g_lg[l]))
-                A_qq -= 0.5 * np.outer(np.dot(nt_qg, wg_lg[l]), Delta_lq[l])
-                A_qq -= 0.5 * (np.dot(g_lg[l], wg_lg[l]) *
-                               np.outer(Delta_lq[l], Delta_lq[l]))
-            A_lqq.append(A_qq)
-
-        M_pp = np.zeros((_np, _np))
-        L = 0
-        for l in range(2 * lcut + 1):
-            for m in range(2 * l + 1):
-                M_pp += np.dot(np.transpose(T_Lqp[L]),
-                               np.dot(A_lqq[l], T_Lqp[L]))
-                L += 1
-
-        return M_p, M_pp
-
->>>>>>> 54f11495
     def create_projectors(self, rcut):
         pt_j = []
         for j, pt_g in enumerate(self.data.pt_jg):
@@ -976,12 +939,8 @@
         xO_ii = np.dot(B_ii, dO_ii)
         return -np.dot(dO_ii, np.linalg.inv(np.identity(ni) + xO_ii))
 
-<<<<<<< HEAD
     def calculate_T_Lqp(self, lcut, _np, nj, jlL_i):
-=======
-    def calculate_T_Lqp(self, lcut, nq, _np, nj, jlL_i):
         G_LLL = gaunt(max(self.l_j))
->>>>>>> 54f11495
         Lcut = (2 * lcut + 1)**2
         T_Lqp = np.zeros((Lcut, self.nq, _np))
         p = 0
