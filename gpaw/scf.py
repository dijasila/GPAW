import numpy as np
<<<<<<< HEAD
from gpaw.mixer import Mixer
from gpaw import KohnShamConvergenceError
from copy import deepcopy as copy
=======

>>>>>>> b1fd583b

class SCFLoop:
    """Self-consistent field loop.
    
    converged: Do we have a self-consistent solution?
    """
    
    def __init__(self, eigenstates=0.1, energy=0.1, density=0.1, maxiter=100,
<<<<<<< HEAD
                 fixdensity=False, niter_fixdensity=None,
                 store_iter_D_asp = False,
                 HubAlphaIO = False):
=======
                 fixdensity=False, niter_fixdensity=None, force=None):
>>>>>>> b1fd583b
        self.max_eigenstates_error = max(eigenstates, 1e-20)
        self.max_energy_error = energy
        self.max_force_error = force
        self.max_density_error = max(density, 1e-20)
        self.maxiter = maxiter
        self.fixdensity = fixdensity
        
        self.store_iter_D_asp = store_iter_D_asp
        self.HubAlphaIO = HubAlphaIO
        
        if niter_fixdensity is None:
            niter_fixdensity = 2
        self.niter_fixdensity = niter_fixdensity

        if fixdensity:
            self.fix_density()
            
        self.reset()

    def fix_density(self):
        self.fixdensity = True
        self.niter_fixdensity = 10000000
        self.max_density_error = np.inf
        
    def reset(self):
        self.energies = []
        self.eigenstates_error = None
        self.energy_error = None
        self.density_error = None
        self.force_error = None
        self.force_last = None
        self.converged = False

    def run(self, wfs, hamiltonian, density, occupations, forces):
        if self.converged:
            return
        flag = 0
        for iter in range(1, self.maxiter + 1):
            wfs.eigensolver.iterate(hamiltonian, wfs)
            occupations.calculate(wfs)
            energy = hamiltonian.get_energy(occupations)
            self.energies.append(energy)
<<<<<<< HEAD
            self.converged = False
            self.check_convergence(density, wfs.eigensolver)
            #print 'convenged?',self.converged 
=======
            self.check_convergence(density, wfs.eigensolver,
                                   wfs, hamiltonian, forces)
>>>>>>> b1fd583b
            yield iter
            if self.HubAlphaIO:
                if iter <= 6 or flag == 0:
                    density.update(wfs)
                    iter_0 = iter
                    self.D_asp_0 = dict((k,v.copy()) for k,v in (density.D_asp).items())
                    if self.converged == True:
                        flag = 1
                else:
                    if iter > iter_0+5 and self.converged:
                        break
                    density.update(wfs)
                    hamiltonian.update(density)
            else:
                if self.converged:
                    break
                if iter > self.niter_fixdensity:
                    density.update(wfs)
                    hamiltonian.update(density)
                else:
                    hamiltonian.npoisson = 0
        # Don't fix the density in the next step:
        self.niter_fixdensity = 0
        
    def check_convergence(self, density, eigensolver,
                          wfs=None, hamiltonian=None, forces=None):
        """Check convergence of eigenstates, energy and density."""
        if self.converged:
            return True

        self.eigenstates_error = eigensolver.error

        if len(self.energies) < 3:
            self.energy_error = self.max_energy_error
        else:
            self.energy_error = np.ptp(self.energies[-3:])

        self.density_error = density.mixer.get_charge_sloshing()
        if self.density_error is None:
            self.density_error = 1000000.0

        if self.max_force_error is not None:
            forces.reset()
            F_av = forces.calculate(wfs, density, hamiltonian)
            
            if self.force_last is None:
                self.force_last = F_av
            else:
                F_av_diff = ((F_av - self.force_last)**2).sum(axis=1)
                self.force_error = abs(F_av_diff).max()
                self.force_last = F_av

        self.converged = (
            self.eigenstates_error < self.max_eigenstates_error and
            self.energy_error < self.max_energy_error and
            self.density_error < self.max_density_error and
            (self.force_error or 0) < ((self.max_force_error)
                                       or float('Inf')))
        return self.converged<|MERGE_RESOLUTION|>--- conflicted
+++ resolved
@@ -1,11 +1,6 @@
 import numpy as np
-<<<<<<< HEAD
 from gpaw.mixer import Mixer
-from gpaw import KohnShamConvergenceError
 from copy import deepcopy as copy
-=======
-
->>>>>>> b1fd583b
 
 class SCFLoop:
     """Self-consistent field loop.
@@ -14,13 +9,9 @@
     """
     
     def __init__(self, eigenstates=0.1, energy=0.1, density=0.1, maxiter=100,
-<<<<<<< HEAD
                  fixdensity=False, niter_fixdensity=None,
                  store_iter_D_asp = False,
-                 HubAlphaIO = False):
-=======
-                 fixdensity=False, niter_fixdensity=None, force=None):
->>>>>>> b1fd583b
+                 HubAlphaIO = False, force = None):
         self.max_eigenstates_error = max(eigenstates, 1e-20)
         self.max_energy_error = energy
         self.max_force_error = force
@@ -63,14 +54,9 @@
             occupations.calculate(wfs)
             energy = hamiltonian.get_energy(occupations)
             self.energies.append(energy)
-<<<<<<< HEAD
-            self.converged = False
-            self.check_convergence(density, wfs.eigensolver)
-            #print 'convenged?',self.converged 
-=======
             self.check_convergence(density, wfs.eigensolver,
                                    wfs, hamiltonian, forces)
->>>>>>> b1fd583b
+            #print 'convenged?',self.converged 
             yield iter
             if self.HubAlphaIO:
                 if iter <= 6 or flag == 0:
