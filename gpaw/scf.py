import time

import numpy as np

from gpaw import KohnShamConvergenceError
from gpaw.convergence_criteria import check_convergence, ConvergenceHistory
from gpaw.forces import calculate_forces
from gpaw.directmin.scf_helper import do_if_converged, check_eigensolver_state


class SCFLoop:
    """Self-consistent field loop."""
    def __init__(self, criteria, maxiter=100, niter_fixdensity=None):
        self.criteria = criteria
        self.maxiter = maxiter
        self.niter_fixdensity = niter_fixdensity
        self.niter = None
        self.reset()
        self.converged = False
<<<<<<< HEAD
        self.eigensolver_name = None
=======
        self.eigensolver_used = None
        self.convergence_history = ConvergenceHistory({})
>>>>>>> 03a5415c

    def __str__(self):
        s = 'Convergence criteria:\n'
        for criterion in self.criteria.values():
            if criterion.description is not None:
                s += ' ' + criterion.description + '\n'
        s += f' Maximum number of scf [iter]ations: {self.maxiter}'
        s += ("\n (Square brackets indicate name in SCF output, whereas a 'c'"
              " in\n the SCF output indicates the quantity has converged.)\n")
        return s

    def write(self, writer):
        writer.write(converged=self.converged)

    def read(self, reader):
        if reader.version < 4:
            self.converged = reader.scf.converged
        else:
            self.converged = True

    def reset(self):
        for criterion in self.criteria.values():
            criterion.reset()
        self.converged = False
        self.eigensolver_name = None

    def irun(self, wfs, ham, dens, log, callback):

        self.eigensolver_name = getattr(wfs.eigensolver, "name", None)
        check_eigensolver_state(self.eigensolver_name, wfs, ham, dens, log)
        self.niter = 1
        converged = False

        while self.niter <= self.maxiter:
            restart = self.iterate_eigensolver(wfs, ham, dens, log)

            ctx = self.check_convergence(
                dens, ham, wfs, log, callback)
            yield ctx

            if restart:
                log('MOM has detected variational collapse, '
                    'occupied orbitals have changed')

            converged = (self.converged and
                         self.niter >= self.niter_fixdensity)
            if converged:
                do_if_converged(
                    self.eigensolver_name, wfs, ham, dens, log
                )
                break

            self.update_ham_and_dens(wfs, ham, dens)
            self.niter += 1

        # Don't fix the density in the next step.
        self.niter_fixdensity = 0

        if not converged:
            self.not_converged(dens, ham, wfs, log)

    def log(self, log, converged_items, entries, context):
        """Output from each iteration."""
        log_convergence(self.criteria, converged_items, entries, context, self.convergence_history)
        print(self.convergence_history)
        write_iteration(self.criteria, converged_items, entries, context, log)

    def check_convergence(self, dens, ham, wfs, log, callback):

        context = SCFEvent(dens=dens, ham=ham, wfs=wfs, niter=self.niter,
                           log=log)

        # Converged?
        # entries: for log file, per criteria
        # converged_items: True/False, per criteria
        self.converged, converged_items, entries = check_convergence(
            self.criteria, context)

        callback(self.niter)
        self.log(log, converged_items, entries, context)
        return context

    def not_converged(self, dens, ham, wfs, log):

        context = SCFEvent(dens=dens, ham=ham, wfs=wfs, niter=self.niter,
                           log=log)
        eigerr = self.criteria['eigenstates'].get_error(context)
        if not np.isfinite(eigerr):
            msg = 'Not enough bands for ' + wfs.eigensolver.nbands_converge
            log(msg)
            log.fd.flush()
            raise KohnShamConvergenceError(msg)
        log(oops, flush=True)
        raise KohnShamConvergenceError(
            'Did not converge!  See text output for help.')

    def iterate_eigensolver(self, wfs, ham, dens, log):

        restart = False
        if self.eigensolver_name == 'etdm-lcao':
            wfs.eigensolver.iterate(ham, wfs, dens)
            restart = wfs.eigensolver.check_mom(wfs, dens)
            e_entropy = 0.0
            kin_en_using_band = False
        elif self.eigensolver_name == 'etdm-fdpw':
            if not wfs.eigensolver.initialized:
                wfs.eigensolver.initialize_dm_helper(wfs, ham, dens, log)
            wfs.eigensolver.iterate(ham, wfs, dens, log)
            restart = wfs.eigensolver.check_restart(wfs)
            e_entropy = 0.0
            kin_en_using_band = False
        else:
            wfs.eigensolver.iterate(ham, wfs)
            e_entropy = wfs.calculate_occupation_numbers(dens.fixed)
            kin_en_using_band = True

        if hasattr(wfs.eigensolver, 'e_sic'):
            e_sic = wfs.eigensolver.e_sic
        else:
            e_sic = 0.0

        ham.get_energy(
            e_entropy, wfs, kin_en_using_band=kin_en_using_band, e_sic=e_sic)

        return restart

    def update_ham_and_dens(self, wfs, ham, dens):

        to_update = self.niter > self.niter_fixdensity and not dens.fixed
        if self.eigensolver_name == 'etdm-lcao' \
                or self.eigensolver_name == 'etdm-fdpw' \
                or not to_update:
            ham.npoisson = 0
        else:
            dens.update(wfs)
            ham.update(dens)

def log_convergence(criteria, converged_items, entries, ctx, conv_history):
    if ctx.niter == 1:
        for criterion in set(criteria):
            conv_history.history[criterion] = [(ctx.niter, entries[criterion], converged_items[criterion])]

    else:
        for criterion in set(criteria):
            conv_history.history[criterion].append((ctx.niter, entries[criterion], converged_items[criterion]))
    # print(conv_history)


def write_iteration(criteria, converged_items, entries, ctx, log):
    custom = (set(criteria) -
              {'energy', 'eigenstates', 'density'})

    eigensolver_name = getattr(ctx.wfs.eigensolver, "name", None)
    print_iloop = False
    if eigensolver_name == 'etdm-fdpw':
        if ctx.wfs.eigensolver.iloop is not None or \
                ctx.wfs.eigensolver.outer_iloop is not None:
            print_iloop = True

    if ctx.niter == 1:
        header1 = ('     {:<4s} {:>8s} {:>12s}  '
                   .format('iter', 'time', 'total'))
        header2 = ('     {:>4s} {:>8s} {:>12s}  '
                   .format('', '', 'energy'))
        header1 += 'log10-change:'
        header2 += ' eigst   dens  '
        for name in custom:
            criterion = criteria[name]
            header1 += ' ' * 7
            header2 += f'{criterion.tablename:>5s}  '
        if ctx.wfs.nspins == 2:
            header1 += '{:>8s} '.format('magmom')
            header2 += '{:>8s} '.format('')
        if print_iloop:
            header1 += '{:>12s} '.format('iter')
            header2 += '{:>12s} '.format('inner loop')
        log(header1.rstrip())
        log(header2.rstrip())

    def _c(flag):
        return 'c' if flag else ' '

    # Iterations and time.
    now = time.localtime()
    line = ('iter:{:4d} {:02d}:{:02d}:{:02d} '
            .format(ctx.niter, *now[3:6]))

    # Energy.
    line += '{:>12s}{:1s} '.format(entries['energy'], _c(converged_items['energy']))

    # Eigenstates.
<<<<<<< HEAD
    line += '{:>6s}{:1s} '.format(entries['eigenstates'], c['eigenstates'])
=======
    line += '{:>5s}{:1s} '.format(entries['eigenstates'], _c(converged_items['eigenstates']))
>>>>>>> 03a5415c

    # Density.
    line += '{:>5s}{:1s} '.format(entries['density'], _c(converged_items['density']))

    # Custom criteria (optional).
    for name in custom:
<<<<<<< HEAD
        line += f'{entries[name]:>5s}{c[name]:s} '
=======
        line += '{:>5s}{:s} '.format(entries[name], _c(converged_items[name]))
>>>>>>> 03a5415c

    # Magnetic moment (optional).
    if ctx.wfs.nspins == 2 or not ctx.wfs.collinear:
        totmom_v, _ = ctx.dens.calculate_magnetic_moments()
        if ctx.wfs.collinear:
            line += f'  {totmom_v[2]:+.4f}'
        else:
            line += ' {:+.1f},{:+.1f},{:+.1f}'.format(*totmom_v)

    # Inner loop etdm
    if print_iloop:
        iloop_counter = (ctx.wfs.eigensolver.eg_count_iloop +
                         ctx.wfs.eigensolver.eg_count_outer_iloop)
        line += ('{:12d}'.format(iloop_counter))

    log(line.rstrip())
    log.fd.flush()


class SCFEvent:
    """Object to pass the state of the SCF cycle to a convergence-checking
    function."""

    def __init__(self, dens, ham, wfs, niter, log):
        self.dens = dens
        self.ham = ham
        self.wfs = wfs
        self.niter = niter
        self.log = log

    def calculate_forces(self):
        with self.wfs.timer('Forces'):
            F_av = calculate_forces(self.wfs, self.dens, self.ham)
        return F_av


oops = """
Did not converge!

Here are some tips:

1) Make sure the geometry and spin-state is physically sound.
2) Use less aggressive density mixing.
3) Solve the eigenvalue problem more accurately at each scf-step.
4) Use a smoother distribution function for the occupation numbers.
5) Try adding more empty states.
6) Use enough k-points.
7) Don't let your structure optimization algorithm take too large steps.
8) Solve the Poisson equation more accurately.
9) Better initial guess for the wave functions.

See details here:

    https://wiki.fysik.dtu.dk/gpaw/documentation/convergence.html

"""<|MERGE_RESOLUTION|>--- conflicted
+++ resolved
@@ -17,12 +17,7 @@
         self.niter = None
         self.reset()
         self.converged = False
-<<<<<<< HEAD
         self.eigensolver_name = None
-=======
-        self.eigensolver_used = None
-        self.convergence_history = ConvergenceHistory({})
->>>>>>> 03a5415c
 
     def __str__(self):
         s = 'Convergence criteria:\n'
@@ -214,22 +209,14 @@
     line += '{:>12s}{:1s} '.format(entries['energy'], _c(converged_items['energy']))
 
     # Eigenstates.
-<<<<<<< HEAD
     line += '{:>6s}{:1s} '.format(entries['eigenstates'], c['eigenstates'])
-=======
-    line += '{:>5s}{:1s} '.format(entries['eigenstates'], _c(converged_items['eigenstates']))
->>>>>>> 03a5415c
 
     # Density.
     line += '{:>5s}{:1s} '.format(entries['density'], _c(converged_items['density']))
 
     # Custom criteria (optional).
     for name in custom:
-<<<<<<< HEAD
         line += f'{entries[name]:>5s}{c[name]:s} '
-=======
-        line += '{:>5s}{:s} '.format(entries[name], _c(converged_items[name]))
->>>>>>> 03a5415c
 
     # Magnetic moment (optional).
     if ctx.wfs.nspins == 2 or not ctx.wfs.collinear:
