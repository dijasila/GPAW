import time
from collections import deque
from inspect import signature

import numpy as np
from ase.units import Ha, Bohr
from ase.calculators.calculator import InputError

from gpaw import KohnShamConvergenceError
from gpaw.forces import calculate_forces
from gpaw.mpi import broadcast_float


class SCFLoop:
    """Self-consistent field loop."""
    def __init__(self, criteria, maxiter=100, niter_fixdensity=None):
        self.criteria = criteria
        self.maxiter = maxiter
        self.niter_fixdensity = niter_fixdensity

        self.niter = None
        self.reset()

    def __str__(self):
        s = 'Convergence criteria:\n'
<<<<<<< HEAD
        for name, val in [
            ('total energy change: {0:g} eV / electron',
             cc['energy'] * Ha / self.nvalence),
            ('integral of absolute density change: {0:g} electrons',
             cc['density'] / self.nvalence),
            ('integral of absolute eigenstate change: {0:g} eV^2',
             cc['eigenstates'] * Ha ** 2 / self.nvalence),
            ('change in atomic force: {0:g} eV / Ang',
             cc['force'] * Ha / Bohr),
            ('number of iterations: {0}', self.maxiter)]:
            if val < np.inf:
                s += '  Maximum {0}\n'.format(name.format(val))
=======
        for criterion in self.criteria.values():
            if criterion.description is not None:
                s += ' ' + criterion.description + '\n'
        s += ' Maximum number of scf [iter]ations: {:d}'.format(self.maxiter)
        s += ("\n (Square brackets indicate name in SCF output, whereas a 'c'"
              " in\n the SCF output indicates the quantity has converged.)\n")
>>>>>>> d4612b15
        return s

    def write(self, writer):
        writer.write(converged=self.converged)

    def read(self, reader):
        self.converged = reader.scf.converged

    def reset(self):
        for criterion in self.criteria.values():
            criterion.reset()
        self.converged = False

    def irun(self, wfs, ham, dens, log, callback):

        egs_name = getattr(wfs.eigensolver, "name", None)
        if egs_name == 'etdm':
            self.run_dm(wfs, ham, dens, log, callback)
            return

        self.niter = 1
        cheap = {k: c for k, c in self.criteria.items() if not c.calc_last}
        expensive = {k: c for k, c in self.criteria.items() if c.calc_last}
        calculate_expensive = False  # switches to True when cheap converge
        while self.niter <= self.maxiter:
            wfs.eigensolver.iterate(ham, wfs)
            e_entropy = wfs.calculate_occupation_numbers(dens.fixed)
<<<<<<< HEAD
            energy = ham.get_energy(e_entropy, wfs)

            errors = self.errors_check_convergence_log(
                energy, dens, ham, wfs, callback, log)

=======
            ham.get_energy(e_entropy, wfs)

            entries = {}  # for log file, per criteria
            converged_items = {}  # True/False, per criteria
            context = SCFEvent(dens=dens, ham=ham, wfs=wfs, niter=self.niter,
                               log=log)

            for name, criterion in cheap.items():
                converged, entry = criterion(context)
                converged_items[name] = converged
                entries[name] = entry

            if all(converged_items.values()):
                # Stays on rest of cycle even if a cheap one slips back out.
                calculate_expensive = True

            for name, criterion in expensive.items():
                converged, entry = False, ''
                if calculate_expensive:
                    converged, entry = criterion(context)
                converged_items[name] = converged
                entries[name] = entry

            # Converged?
            self.converged = all(converged_items.values())

            callback(self.niter)
            self.log(log, converged_items, entries, context)
>>>>>>> d4612b15
            yield

            if self.converged and self.niter >= self.niter_fixdensity:
                break

            if self.niter > self.niter_fixdensity and not dens.fixed:
                dens.update(wfs)
                ham.update(dens)
            else:
                ham.npoisson = 0
            self.niter += 1

        # Don't fix the density in the next step.
        self.niter_fixdensity = 0

        if not self.converged:
            context = SCFEvent(dens=dens, ham=ham, wfs=wfs, niter=self.niter,
                               log=log)
            eigerr = self.criteria['eigenstates'].get_error(context)
            if not np.isfinite(eigerr):
                msg = 'Not enough bands for ' + wfs.eigensolver.nbands_converge
                log(msg, flush=True)
                raise KohnShamConvergenceError(msg)
            log(oops, flush=True)
            raise KohnShamConvergenceError(
                'Did not converge!  See text output for help.')

    def log(self, log, converged_items, entries, context):
        """Output from each iteration."""
        custom = (set(self.criteria) -
                  {'energy', 'eigenstates', 'density'})
        if self.niter == 1:
            header1 = ('{:<4s} {:>8s} {:>12s}  '
                       .format('iter', 'time', 'total'))
            header2 = ('{:>4s} {:>8s} {:>12s}  '
                       .format('', '', 'energy'))
            header1 += 'log10-change:'
            for title in ('eigst', 'dens'):
                header2 += '{:>5s}  '.format(title)
            for name in custom:
                criterion = self.criteria[name]
                header1 += ' ' * 7
                header2 += '{:>5s}  '.format(criterion.tablename)
            if context.wfs.nspins == 2:
                header1 += '{:>8s} '.format('magmom')
                header2 += '{:>8s} '.format('')
            log(header1)
            log(header2)

        c = {k: 'c' if v else ' ' for k, v in converged_items.items()}

        # Iterations and time.
        now = time.localtime()
        line = ('{:4d} {:02d}:{:02d}:{:02d} '
                .format(self.niter, *now[3:6]))

        # Energy.
        line += '{:>12s}{:1s} '.format(entries['energy'], c['energy'])

        # Eigenstates.
        line += '{:>5s}{:1s} '.format(entries['eigenstates'], c['eigenstates'])

        # Density.
        line += '{:>5s}{:1s} '.format(entries['density'], c['density'])

        # Custom criteria (optional).
        for name in custom:
            line += '{:>5s}{:s} '.format(entries[name], c[name])

        # Magnetic moment (optional).
        if context.wfs.nspins == 2 or not context.wfs.collinear:
            totmom_v, _ = context.dens.estimate_magnetic_moments()
            if context.wfs.collinear:
                line += f'  {totmom_v[2]:+.4f}'
            else:
                line += ' {:+.1f},{:+.1f},{:+.1f}'.format(*totmom_v)

        log(line, flush=True)


class SCFEvent:
    """Object to pass the state of the SCF cycle to a convergence-checking
    function."""

    def __init__(self, dens, ham, wfs, niter, log):
        self.dens = dens
        self.ham = ham
        self.wfs = wfs
        self.niter = niter
        self.log = log


def get_criterion(name):
    """Returns one of the pre-specified criteria by it's .name attribute,
    and raises sensible error if missing."""
    # All built-in criteria should be in this list.
    criteria = [Energy, Density, Eigenstates, Forces, WorkFunction, MinIter]
    criteria = {c.name: c for c in criteria}
    try:
        return criteria[name]
    except KeyError:
        msg = ('The convergence keyword "{:s}" was supplied, which we do not '
               'know how to handle. If this is a typo, please correct. If this'
               ' is a user-written convergence criterion, it cannot be '
               'imported with this function; please see the GPAW manual for '
               'details.'.format(name))
        raise InputError(msg)


def dict2criterion(dictionary):
    """Converts a dictionary to a convergence criterion.

    The dictionary can either be that generated from 'todict'; that is like
    {'name': 'energy', 'tol': 0.005, 'n_old': 3}. Or from user-specified
    shortcut like {'energy': 0.005} or {'energy': (0.005, 3)}, or a
    combination like {'energy': {'name': 'energy', 'tol': 0.005, 'n_old': 3}.
    """
    d = dictionary.copy()
    if 'name' in d:  # from 'todict'
        name = d.pop('name')
        ThisCriterion = get_criterion(name)
        return ThisCriterion(**d)
    assert len(d) == 1
    name = list(d.keys())[0]
    if isinstance(d[name], dict) and 'name' in d[name]:
        return dict2criterion(d[name])
    ThisCriterion = get_criterion(name)
    return ThisCriterion(*[d[name]])


class Criterion:
    """Base class for convergence criteria.

    Automates the creation of the __repr__ and todict methods for generic
    classes. This will work for classes that save all arguments directly,
    like __init__(self, a, b):  --> self.a = a, self.b = b. The todict
    method requires the class have a self.name attribute. All criteria
    (subclasses of Criterion) must define self.name, self.tablename,
    self.description, self.__init__, and self.__call___. See the online
    documentation for details.
    """
    # If calc_last is True, will only be checked after all other (non-last)
    # criteria have been met.
    calc_last = False

    def __repr__(self):
        parameters = signature(self.__class__).parameters
        s = ','.join([str(getattr(self, p)) for p in parameters])
        return self.__class__.__name__ + '(' + s + ')'

    def todict(self):
        d = {'name': self.name}
        parameters = signature(self.__class__).parameters
        for parameter in parameters:
            d[parameter] = getattr(self, parameter)
        return d

    def reset(self):
        pass


# Built-in criteria follow. Make sure that any new criteria added below
# are also added to to the list in get_criterion() so that it can import
# them correctly by name.


class Energy(Criterion):
    """A convergence criterion for the total energy.

    Parameters:

    tol : float
        Tolerance for conversion; that is the maximum variation among the
        last n_old values of the (extrapolated) total energy, normalized per
        valence electron. [eV/(valence electron)]
    n_old : int
        Number of energy values to compare. I.e., if n_old is 3, then this
        compares the peak-to-peak difference among the current total energy
        and the two previous.
    """
    name = 'energy'
    tablename = 'energy'

    def __init__(self, tol, n_old=3):
        self.tol = tol
        self.n_old = n_old
        self.description = ('Maximum [total energy] change in last {:d} cyles:'
                            ' {:g} eV / electron'
                            .format(self.n_old, self.tol))

    def reset(self):
        self._old = deque(maxlen=self.n_old)

    def __call__(self, context):
        """Should return (bool, entry), where bool is True if converged and
        False if not, and entry is a <=5 character string to be printed in
        the user log file."""
        # Note the previous code was calculating the peak-to-
        # peak energy difference on e_total_free, while reporting
        # e_total_extrapolated in the SCF table (logfile). I changed it to
        # use e_total_extrapolated for both. (Should be a miniscule
        # difference, but more consistent.)
        total_energy = context.ham.e_total_extrapolated * Ha
        if context.wfs.nvalence == 0:
            energy = total_energy
        else:
            energy = total_energy / context.wfs.nvalence
        self._old.append(energy)  # Pops off >3!
        error = np.inf
        if len(self._old) == self._old.maxlen:
            error = np.ptp(self._old)
        converged = error < self.tol
        entry = ''
        if np.isfinite(energy):
            entry = '{:11.6f}'.format(total_energy)
        return converged, entry


class Density(Criterion):
    """A convergence criterion for the electron density.

    Parameters:

    tol : float
        Tolerance for conversion; that is the maximum change in the electron
        density, calculated as the integrated absolute value of the density
        change, normalized per valence electron. [electrons/(valence electron)]
    """
    name = 'density'
    tablename = 'dens'

    def __init__(self, tol):
        self.tol = tol
        self.description = ('Maximum integral of absolute [dens]ity change: '
                            '{:g} electrons / valence electron'
                            .format(self.tol))

    def __call__(self, context):
        """Should return (bool, entry), where bool is True if converged and
        False if not, and entry is a <=5 character string to be printed in
        the user log file."""
        if context.dens.fixed:
            return True, ''
        nv = context.wfs.nvalence
        if nv == 0:
            return True, ''
        # Make sure all agree on the density error.
        error = broadcast_float(context.dens.error, context.wfs.world) / nv
        converged = (error < self.tol)
        if (error is None or np.isinf(error) or error == 0):
            entry = ''
        else:
            entry = '{:+5.2f}'.format(np.log10(error))
        return converged, entry


class Eigenstates(Criterion):
    """A convergence criterion for the eigenstates.

    Parameters:

    tol : float
        Tolerance for conversion; that is the maximum change in the
        eigenstates, calculated as the integration of the square of the
        residuals of the Kohn--Sham equations, normalized per valence
        electron. [eV^2/(valence electron)]
    """
    name = 'eigenstates'
    tablename = 'eigst'

    def __init__(self, tol):
        self.tol = tol
        self.description = ('Maximum integral of absolute [eigenst]ate '
                            'change: {:g} eV^2 / valence electron'
                            .format(self.tol))

    def __call__(self, context):
        """Should return (bool, entry), where bool is True if converged and
        False if not, and entry is a <=5 character string to be printed in
        the user log file."""
        if context.wfs.nvalence == 0:
            return True, ''
        error = self.get_error(context)
        converged = (error < self.tol)
        if (context.wfs.nvalence == 0 or error == 0 or np.isinf(error)):
            entry = ''
        else:
            entry = '{:+5.2f}'.format(np.log10(error))
        return converged, entry

    def get_error(self, context):
        """Returns the raw error."""
        return context.wfs.eigensolver.error * Ha**2 / context.wfs.nvalence


class Forces(Criterion):
    """A convergence criterion for the forces.

    Parameters:

    tol : float
        Tolerance for conversion; that is, the force on each atom is compared
        with its force from the previous iteration, and the change in each
        atom's force is calculated as an l2-norm (Euclidean distance). The
        atom with the largest norm must be less than tol. [eV/Angstrom]
    calc_last : bool
        If True, calculates forces last; that is, it waits until all other
        convergence criteria are satisfied before checking to see if the
        forces have converged. (This is more computationally efficient.)
        If False, checks forces at each SCF step.
    """
    name = 'forces'
    tablename = 'force'

    def __init__(self, tol, calc_last=True):
        self.tol = tol
        self.description = ('Maximum change in the atomic [forces] across '
                            'last 2 cycles: {:g} eV/Ang'.format(self.tol))
        self.calc_last = calc_last
        self.reset()

    def __call__(self, context):
        """Should return (bool, entry), where bool is True if converged and
        False if not, and entry is a <=5 character string to be printed in
        the user log file."""
        if np.isinf(self.tol):  # criterion is off; backwards compatibility
            return True, ''
        with context.wfs.timer('Forces'):
            F_av = calculate_forces(context.wfs, context.dens, context.ham)
            F_av *= Ha / Bohr
        error = np.inf
        if self.old_F_av is not None:
            error = ((F_av - self.old_F_av)**2).sum(1).max()**0.5
        self.old_F_av = F_av
        converged = (error < self.tol)
        entry = ''
        if np.isfinite(error):
            entry = '{:+5.2f}'.format(np.log10(error))
        return converged, entry

    def reset(self):
        self.old_F_av = None


class WorkFunction(Criterion):
    """A convergence criterion for the work function.

    Parameters:

    tol : float
        Tolerance for conversion; that is the maximum variation among the
        last n_old values of either work function. [eV]
    n_old : int
        Number of work functions to compare. I.e., if n_old is 3, then this
        compares the peak-to-peak difference among the current work
        function and the two previous.
    """
    name = 'work function'
    tablename = 'wkfxn'

    def __init__(self, tol=0.005, n_old=3):
        self.tol = tol
        self.n_old = n_old
        self.description = ('Maximum change in the last {:d} '
                            'work functions [wkfxn]: {:g} eV'
                            .format(n_old, tol))

    def reset(self):
        self._old = deque(maxlen=self.n_old)

    def __call__(self, context):
        """Should return (bool, entry), where bool is True if converged and
        False if not, and entry is a <=5 character string to be printed in
        the user log file."""
        workfunctions = context.ham.get_workfunctions(context.wfs)
        workfunctions = Ha * np.array(workfunctions)
        self._old.append(workfunctions)  # Pops off >3!
        if len(self._old) == self._old.maxlen:
            error = max(np.ptp(self._old, axis=0))
        else:
            error = np.inf
        converged = (error < self.tol)
        if error < np.inf:
            entry = '{:+5.2f}'.format(np.log10(error))
        else:
            entry = ''
        return converged, entry


class MinIter(Criterion):
    """A convergence criterion that enforces a minimum number of iterations.

    Parameters:

    n : int
        Minimum number of iterations that must be complete before
        the SCF cycle exits.
    """
    calc_last = False
    name = 'minimum iterations'
    tablename = 'minit'

    def __init__(self, n):
        self.n = n
        self.description = f'Minimum number of iterations [minit]: {n:d}'

    def __call__(self, context):
        converged = context.niter >= self.n
        entry = '{:d}'.format(context.niter)
        return converged, entry

    def run_dm(self, wfs, ham, dens, log, callback):

        self.niter = 1

        solver = wfs.eigensolver
        solver.eg_count = 0
        solver.globaliters = 0
        solver.check_assertions(wfs, dens)

        while self.niter <= self.maxiter:
            # we need to check each time if initialization is needed
            # as sometimes one need to erase the memory in L-BFGS
            # or mom can require restart if it detects the collapse
            if solver.dm_helper is None:
                solver.initialize_dm_helper(wfs, ham, dens)

            solver.iterate(ham, wfs, dens)
            solver.check_mom(wfs, dens)

            energy = ham.get_energy(0.0, wfs, kin_en_using_band=False)

            self.errors_check_convergence_log(energy, dens, ham, wfs,
                                              callback, log)

            if self.converged:
                wfs.calculate_occupation_numbers(dens.fixed)
                solver.get_canonical_representation(ham, wfs, dens,
                                                    sort_eigenvalues=True)
                log('\nOccupied states converged after'
                    ' {:d} e/g evaluations'.format(solver.eg_count))
                break

            ham.npoisson = 0
            self.niter += 1

        if not self.converged:
            log(oops)
            raise KohnShamConvergenceError('Did not converge! See text '
                                           'output for help.')

    def errors_check_convergence_log(self, energy, dens, ham, wfs,
                                     callback, log):
        self.old_energies.append(energy)
        errors = self.collect_errors(dens, ham, wfs)
        # Converged?
        for kind, error in errors.items():
            if error > self.max_errors[kind]:
                self.converged = False
                break
        else:
            self.converged = True
        callback(self.niter)
        self.log(log, self.niter, wfs, ham, dens, errors)

        return errors


oops = """
Did not converge!

Here are some tips:

1) Make sure the geometry and spin-state is physically sound.
2) Use less aggressive density mixing.
3) Solve the eigenvalue problem more accurately at each scf-step.
4) Use a smoother distribution function for the occupation numbers.
5) Try adding more empty states.
6) Use enough k-points.
7) Don't let your structure optimization algorithm take too large steps.
8) Solve the Poisson equation more accurately.
9) Better initial guess for the wave functions.

See details here:

    https://wiki.fysik.dtu.dk/gpaw/documentation/convergence.html

"""<|MERGE_RESOLUTION|>--- conflicted
+++ resolved
@@ -23,27 +23,12 @@
 
     def __str__(self):
         s = 'Convergence criteria:\n'
-<<<<<<< HEAD
-        for name, val in [
-            ('total energy change: {0:g} eV / electron',
-             cc['energy'] * Ha / self.nvalence),
-            ('integral of absolute density change: {0:g} electrons',
-             cc['density'] / self.nvalence),
-            ('integral of absolute eigenstate change: {0:g} eV^2',
-             cc['eigenstates'] * Ha ** 2 / self.nvalence),
-            ('change in atomic force: {0:g} eV / Ang',
-             cc['force'] * Ha / Bohr),
-            ('number of iterations: {0}', self.maxiter)]:
-            if val < np.inf:
-                s += '  Maximum {0}\n'.format(name.format(val))
-=======
         for criterion in self.criteria.values():
             if criterion.description is not None:
                 s += ' ' + criterion.description + '\n'
         s += ' Maximum number of scf [iter]ations: {:d}'.format(self.maxiter)
         s += ("\n (Square brackets indicate name in SCF output, whereas a 'c'"
               " in\n the SCF output indicates the quantity has converged.)\n")
->>>>>>> d4612b15
         return s
 
     def write(self, writer):
@@ -71,13 +56,6 @@
         while self.niter <= self.maxiter:
             wfs.eigensolver.iterate(ham, wfs)
             e_entropy = wfs.calculate_occupation_numbers(dens.fixed)
-<<<<<<< HEAD
-            energy = ham.get_energy(e_entropy, wfs)
-
-            errors = self.errors_check_convergence_log(
-                energy, dens, ham, wfs, callback, log)
-
-=======
             ham.get_energy(e_entropy, wfs)
 
             entries = {}  # for log file, per criteria
@@ -106,7 +84,6 @@
 
             callback(self.niter)
             self.log(log, converged_items, entries, context)
->>>>>>> d4612b15
             yield
 
             if self.converged and self.niter >= self.niter_fixdensity:
