import time
from math import log as ln

import numpy as np
from ase.units import Ha, Bohr

from gpaw import KohnShamConvergenceError
from gpaw.forces import calculate_forces


class SCFLoop:
    """Self-consistent field loop."""

    def __init__(self, eigenstates=0.1, energy=0.1, density=0.1,
                 force=np.inf,
                 maxiter=100, niter_fixdensity=None, nvalence=None):
        self.max_errors = {'eigenstates': eigenstates,
                           'energy': energy,
                           'force': force,
                           'density': density}
        self.maxiter = maxiter
        self.niter_fixdensity = niter_fixdensity
        self.nvalence = nvalence

        self.old_energies = []
        self.old_F_av = None
        self.converged = False

        self.niter = None

        self.reset()

    def __str__(self):
        cc = self.max_errors
        s = 'Convergence criteria:\n'
        for name, val in [
            ('total energy change: {0:g} eV / electron',
             cc['energy'] * Ha / self.nvalence),
            ('integral of absolute density change: {0:g} electrons',
             cc['density'] / self.nvalence),
            ('integral of absolute eigenstate change: {0:g} eV^2',
             cc['eigenstates'] * Ha ** 2 / self.nvalence),
            ('change in atomic force: {0:g} eV / Ang',
             cc['force'] * Ha / Bohr),
            ('number of iterations: {0}', self.maxiter)]:
            if val < np.inf:
                s += '  Maximum {0}\n'.format(name.format(val))
        return s

    def write(self, writer):
        writer.write(converged=self.converged)

    def read(self, reader):
        self.converged = reader.scf.converged

    def reset(self):
        self.old_energies = []
        self.old_F_av = None
        self.converged = False

<<<<<<< HEAD
    def irun(self, wfs, ham, dens, log, callback):
        self.niter = 1
        while self.niter <= self.maxiter:
            wfs.eigensolver.iterate(ham, wfs)
            e_entropy = wfs.calculate_occupation_numbers(dens.fixed)
            energy = ham.get_energy(e_entropy, wfs)
=======
    def run(self, wfs, ham, dens, occ, log, callback):

        egs_name = getattr(wfs.eigensolver, "name", None)
        if egs_name == 'direct_min':
            self.run_dm(wfs, ham, dens, occ, log, callback)
            return

        self.niter = 1
        while self.niter <= self.maxiter:
            wfs.eigensolver.iterate(ham, wfs, occ)
            occ.calculate(wfs)
            energy = ham.get_energy(occ)
>>>>>>> 31604aea
            self.old_energies.append(energy)
            errors = self.collect_errors(dens, ham, wfs)

            # Converged?
            for kind, error in errors.items():
                if error > self.max_errors[kind]:
                    self.converged = False
                    break
            else:
                self.converged = True

            callback(self.niter)
            self.log(log, self.niter, wfs, ham, dens, errors)
            yield

            if self.converged and self.niter >= self.niter_fixdensity:
                break

            if self.niter > self.niter_fixdensity and not dens.fixed:
                dens.update(wfs)
                ham.update(dens)
            else:
                ham.npoisson = 0
            self.niter += 1

        # Don't fix the density in the next step:
        self.niter_fixdensity = 0

        if not self.converged:
            if not np.isfinite(errors['eigenstates']):
                msg = 'Not enough bands for ' + wfs.eigensolver.nbands_converge
                log(msg)
                raise KohnShamConvergenceError(msg)
            log(oops)
            raise KohnShamConvergenceError(
                'Did not converge!  See text output for help.')

    def collect_errors(self, dens, ham, wfs):
        """Check convergence of eigenstates, energy and density."""

        errors = {'eigenstates': wfs.eigensolver.error,
                  'density': dens.error,
                  'energy': np.inf}

        if dens.fixed:
            errors['density'] = 0.0

        if len(self.old_energies) >= 3:
            energies = self.old_energies[-3:]
            if np.isfinite(energies).all():
                errors['energy'] = np.ptp(energies)

        # We only want to calculate the (expensive) forces if we have to:
        check_forces = (self.max_errors['force'] < np.inf and
                        all(error <= self.max_errors[kind]
                            for kind, error in errors.items()))

        errors['force'] = np.inf
        if check_forces:
            with wfs.timer('Forces'):
                F_av = calculate_forces(wfs, dens, ham)
            if self.old_F_av is not None:
                errors['force'] = ((F_av - self.old_F_av) ** 2).sum(
                    1).max() ** 0.5
            self.old_F_av = F_av

        return errors

    def log(self, log, niter, wfs, ham, dens, errors):
        """Output from each iteration."""

        nvalence = wfs.nvalence
        if nvalence > 0:
            eigerr = errors['eigenstates'] * Ha ** 2 / nvalence
        else:
            eigerr = 0.0

        T = time.localtime()

        if niter == 1:
            header = """\
                     log10-error:    total        iterations:
           time      wfs    density  energy       poisson"""
            if wfs.nspins == 2:
                header += '  magmom'
            if hasattr(wfs.eigensolver, 'iloop') or \
                    hasattr(wfs.eigensolver, 'iloop_outer'):
                if wfs.eigensolver.iloop is not None or \
                        wfs.eigensolver.iloop_outer is not None:
                    header += '  inner loop'
            if self.max_errors['force'] < np.inf:
                l1 = header.find('total')
                header = header[:l1] + '       ' + header[l1:]
                l2 = header.find('energy')
                header = header[:l2] + 'force  ' + header[l2:]
            log(header)

        if eigerr == 0.0 or np.isinf(eigerr):
            eigerr = ''
        else:
            eigerr = '%+.2f' % (ln(eigerr) / ln(10))

        denserr = errors['density']
        assert denserr is not None
        if (denserr is None or np.isinf(denserr) or denserr == 0 or
                nvalence == 0):
            denserr = ''
        else:
            denserr = '%+.2f' % (ln(denserr / nvalence) / ln(10))

        if ham.npoisson == 0:
            niterpoisson = ''
        else:
            niterpoisson = str(ham.npoisson)

        log('iter: %3d  %02d:%02d:%02d %6s %6s  ' %
            (niter,
             T[3], T[4], T[5],
             eigerr,
             denserr), end='')

        if self.max_errors['force'] < np.inf:
            if errors['force'] == 0:
                log('    -oo', end='')
            elif errors['force'] < np.inf:
                log('  %+.2f' %
                    (ln(errors['force'] * Ha / Bohr) / ln(10)),
                    end='')
            else:
                log('       ', end='')

        if np.isfinite(ham.e_total_extrapolated):
            energy = '{:11.6f}'.format(Ha * ham.e_total_extrapolated)
        else:
            energy = ' ' * 11

        log('%s    %-7s' %
            (energy, niterpoisson), end='')

<<<<<<< HEAD
        if wfs.nspins == 2 or not wfs.collinear:
            totmom_v, _ = dens.estimate_magnetic_moments()
            if wfs.collinear:
                log(f'  {totmom_v[2]:+.4f}', end='')
            else:
                log(' {:+.1f},{:+.1f},{:+.1f}'.format(*totmom_v), end='')
=======
        if wfs.nspins == 2:
            log('  %+.4f' % occ.magmom, end='')
        if hasattr(wfs.eigensolver, 'iloop') or \
                hasattr(wfs.eigensolver, 'iloop_outer'):
            iloop_counter = 0
            if wfs.eigensolver.iloop is not None:
                iloop_counter +=  wfs.eigensolver.iloop.eg_count
            if wfs.eigensolver.iloop_outer is not None:
                iloop_counter += wfs.eigensolver.iloop_outer.eg_count
            log('  %d' % iloop_counter, end='')

        elif not wfs.collinear:
            totmom_v, magmom_av = dens.estimate_magnetic_moments()
            log(' {:+.1f},{:+.1f},{:+.1f}'.format(*totmom_v), end='')
>>>>>>> 31604aea

        log(flush=True)

    def run_dm(self, wfs, ham, dens, occ, log, callback):

        self.niter = 1

        wfs.eigensolver.eg_count = 0
        wfs.eigensolver.globaliters = 0
        if hasattr(wfs.eigensolver, 'iloop'):
            if wfs.eigensolver.iloop is not None:
                wfs.eigensolver.iloop.total_eg_count = 0
        if hasattr(wfs.eigensolver, 'iloop_outer'):
            if wfs.eigensolver.iloop_outer is not None:
                wfs.eigensolver.iloop_outer.total_eg_count = 0

        while self.niter <= self.maxiter:
            wfs.eigensolver.iterate(ham, wfs, dens, occ, log)
            if hasattr(wfs.eigensolver, 'e_sic'):
                e_sic = wfs.eigensolver.e_sic
            else:
                e_sic = 0.0
            energy = ham.get_energy(occ, kin_en_using_band=False,
                                    e_sic=e_sic)

            self.old_energies.append(energy)
            errors = self.collect_errors(dens, ham, wfs)

            # Converged?
            for kind, error in errors.items():
                if error > self.max_errors[kind]:
                    self.converged = False
                    break
            else:
                self.converged = True

            callback(self.niter)
            self.log(log, self.niter, wfs, ham, dens, occ, errors)

            if self.converged:
                if wfs.mode == 'fd' or wfs.mode == 'pw':
                    wfs.eigensolver.choose_optimal_orbitals(
                        wfs, ham, occ, dens)
                    niter1 = wfs.eigensolver.eg_count
                    niter2 = 0
                    niter3 = 0

                    iloop1 = wfs.eigensolver.iloop is not None
                    iloop2 = wfs.eigensolver.iloop_outer is not None
                    if iloop1:
                        niter2 = wfs.eigensolver.total_eg_count_iloop
                    if iloop2:
                        niter3 = wfs.eigensolver.total_eg_count_iloop_outer

                    if iloop1 and iloop2:
                        log(
                            '\nOccupied states converged after {:d} KS and {:d} SIC e/g evaluations'.format(
                                niter3,
                                niter2 + niter3))
                    elif not iloop1 and iloop2:
                        log(
                            '\nOccupied states converged after {:d} e/g evaluations'.format(
                                niter3))
                    elif iloop1 and not iloop2:
                        log(
                            '\nOccupied states converged after {:d} KS and {:d} SIC e/g evaluations'.format(
                                niter1,
                                niter2))
                    else:
                        log(
                            '\nOccupied states converged after {:d} e/g evaluations'.format(
                                niter1))
                    if wfs.eigensolver.convergelumo:
                        log('Converge unoccupied states:')
                        max_er = self.max_errors['eigenstates']
                        max_er *= Ha ** 2 / wfs.nvalence
                        wfs.eigensolver.run_lumo(ham, wfs, dens, occ,
                                                 max_er, log)
                    else:
                        wfs.eigensolver.initialized=False
                        log('Unoccupied states are not converged.')
                    rewrite_psi = True
                    if 'SIC' in wfs.eigensolver.odd_parameters['name']:
                        rewrite_psi = False
                    wfs.eigensolver.get_canonical_representation(
                        ham, wfs, occ, dens, rewrite_psi)
                    wfs.eigensolver.get_energy_and_tangent_gradients(
                        ham, wfs, dens, occ)
                    break
                elif wfs.mode == 'lcao':
                    occ.calculate(wfs)
                    wfs.eigensolver.get_canonical_representation(ham,
                                                                 wfs,
                                                                 occ)
                    niter = wfs.eigensolver.eg_count
                    log(
                        '\nOccupied states converged after {:d} e/g evaluations'.format(
                            niter))
                    break
                # else:
                #     raise NotImplementedError

            ham.npoisson = 0
            self.niter += 1

        if not self.converged:
            log(oops)
            raise KohnShamConvergenceError(
                'Did not converge!  See text output for help.')


oops = """
Did not converge!

Here are some tips:

1) Make sure the geometry and spin-state is physically sound.
2) Use less aggressive density mixing.
3) Solve the eigenvalue problem more accurately at each scf-step.
4) Use a smoother distribution function for the occupation numbers.
5) Try adding more empty states.
6) Use enough k-points.
7) Don't let your structure optimization algorithm take too large steps.
8) Solve the Poisson equation more accurately.
9) Better initial guess for the wave functions.

See details here:

    https://wiki.fysik.dtu.dk/gpaw/documentation/convergence.html

"""<|MERGE_RESOLUTION|>--- conflicted
+++ resolved
@@ -10,9 +10,7 @@
 
 class SCFLoop:
     """Self-consistent field loop."""
-
-    def __init__(self, eigenstates=0.1, energy=0.1, density=0.1,
-                 force=np.inf,
+    def __init__(self, eigenstates=0.1, energy=0.1, density=0.1, force=np.inf,
                  maxiter=100, niter_fixdensity=None, nvalence=None):
         self.max_errors = {'eigenstates': eigenstates,
                            'energy': energy,
@@ -39,7 +37,7 @@
             ('integral of absolute density change: {0:g} electrons',
              cc['density'] / self.nvalence),
             ('integral of absolute eigenstate change: {0:g} eV^2',
-             cc['eigenstates'] * Ha ** 2 / self.nvalence),
+             cc['eigenstates'] * Ha**2 / self.nvalence),
             ('change in atomic force: {0:g} eV / Ang',
              cc['force'] * Ha / Bohr),
             ('number of iterations: {0}', self.maxiter)]:
@@ -58,27 +56,18 @@
         self.old_F_av = None
         self.converged = False
 
-<<<<<<< HEAD
     def irun(self, wfs, ham, dens, log, callback):
+
+        egs_name = getattr(wfs.eigensolver, "name", None)
+        if egs_name == 'direct_min':
+            self.run_dm(wfs, ham, dens, occ, log, callback)
+            return
+
         self.niter = 1
         while self.niter <= self.maxiter:
             wfs.eigensolver.iterate(ham, wfs)
             e_entropy = wfs.calculate_occupation_numbers(dens.fixed)
             energy = ham.get_energy(e_entropy, wfs)
-=======
-    def run(self, wfs, ham, dens, occ, log, callback):
-
-        egs_name = getattr(wfs.eigensolver, "name", None)
-        if egs_name == 'direct_min':
-            self.run_dm(wfs, ham, dens, occ, log, callback)
-            return
-
-        self.niter = 1
-        while self.niter <= self.maxiter:
-            wfs.eigensolver.iterate(ham, wfs, occ)
-            occ.calculate(wfs)
-            energy = ham.get_energy(occ)
->>>>>>> 31604aea
             self.old_energies.append(energy)
             errors = self.collect_errors(dens, ham, wfs)
 
@@ -141,8 +130,7 @@
             with wfs.timer('Forces'):
                 F_av = calculate_forces(wfs, dens, ham)
             if self.old_F_av is not None:
-                errors['force'] = ((F_av - self.old_F_av) ** 2).sum(
-                    1).max() ** 0.5
+                errors['force'] = ((F_av - self.old_F_av)**2).sum(1).max()**0.5
             self.old_F_av = F_av
 
         return errors
@@ -152,7 +140,7 @@
 
         nvalence = wfs.nvalence
         if nvalence > 0:
-            eigerr = errors['eigenstates'] * Ha ** 2 / nvalence
+            eigerr = errors['eigenstates'] * Ha**2 / nvalence
         else:
             eigerr = 0.0
 
@@ -184,7 +172,7 @@
         denserr = errors['density']
         assert denserr is not None
         if (denserr is None or np.isinf(denserr) or denserr == 0 or
-                nvalence == 0):
+            nvalence == 0):
             denserr = ''
         else:
             denserr = '%+.2f' % (ln(denserr / nvalence) / ln(10))
@@ -205,8 +193,7 @@
                 log('    -oo', end='')
             elif errors['force'] < np.inf:
                 log('  %+.2f' %
-                    (ln(errors['force'] * Ha / Bohr) / ln(10)),
-                    end='')
+                    (ln(errors['force'] * Ha / Bohr) / ln(10)), end='')
             else:
                 log('       ', end='')
 
@@ -218,16 +205,12 @@
         log('%s    %-7s' %
             (energy, niterpoisson), end='')
 
-<<<<<<< HEAD
         if wfs.nspins == 2 or not wfs.collinear:
             totmom_v, _ = dens.estimate_magnetic_moments()
             if wfs.collinear:
                 log(f'  {totmom_v[2]:+.4f}', end='')
             else:
                 log(' {:+.1f},{:+.1f},{:+.1f}'.format(*totmom_v), end='')
-=======
-        if wfs.nspins == 2:
-            log('  %+.4f' % occ.magmom, end='')
         if hasattr(wfs.eigensolver, 'iloop') or \
                 hasattr(wfs.eigensolver, 'iloop_outer'):
             iloop_counter = 0
@@ -236,11 +219,6 @@
             if wfs.eigensolver.iloop_outer is not None:
                 iloop_counter += wfs.eigensolver.iloop_outer.eg_count
             log('  %d' % iloop_counter, end='')
-
-        elif not wfs.collinear:
-            totmom_v, magmom_av = dens.estimate_magnetic_moments()
-            log(' {:+.1f},{:+.1f},{:+.1f}'.format(*totmom_v), end='')
->>>>>>> 31604aea
 
         log(flush=True)
 
