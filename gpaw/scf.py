import time
from collections import deque
<<<<<<< HEAD
=======
from inspect import signature
>>>>>>> 1e746c2e

import numpy as np
from ase.units import Ha, Bohr
from ase.calculators.calculator import InputError

from gpaw import KohnShamConvergenceError
from gpaw.forces import calculate_forces
from gpaw.mpi import broadcast_float


class SCFLoop:
    """Self-consistent field loop."""
<<<<<<< HEAD
    def __init__(self, eigenstates=0.1, energy=0.1, density=0.1, force=np.inf,
                 workfunction=np.inf, maxiter=100, niter_fixdensity=None,
                 nvalence=None):
        self.max_errors = {'eigenstates': eigenstates,
                           'energy': energy,
                           'density': density,
                           'force': force,
                           'workfunction': workfunction}
        self.maxiter = maxiter
        self.niter_fixdensity = niter_fixdensity
        self.nvalence = nvalence
=======
    def __init__(self, criteria, maxiter=100, niter_fixdensity=None):
        self.criteria = criteria
        self.maxiter = maxiter
        self.niter_fixdensity = niter_fixdensity
>>>>>>> 1e746c2e

        self.niter = None
        self.reset()

    def __str__(self):
        s = 'Convergence criteria:\n'
<<<<<<< HEAD
        for name, val in [
            ('Maximum [total energy] change: {0:g} eV / electron',
             cc['energy'] * Ha / self.nvalence),
            ('                         (or): {0:g} eV',
             cc['energy'] * Ha),
            ('Maximum integral of absolute [dens]ity change: {0:g} electrons',
             cc['density'] / self.nvalence),
            ('Maximum integral of absolute eigenstate [wfs] change:'
             ' {0:g} eV^2',
             cc['eigenstates'] * Ha**2 / self.nvalence),
            ('Maximum change in atomic [forces]: {0:g} eV / Ang',
             cc['force'] * Ha / Bohr),
            ('Maximum work function [wkfxn] change: {0:g} eV',
             cc['workfunction'] * Ha),
            ('Maximum number of [iter]ations: {0}', self.maxiter)]:
            if val < np.inf:
                s += ' {0}\n'.format(name.format(val))
=======
        for criterion in self.criteria.values():
            if criterion.description is not None:
                s += ' ' + criterion.description + '\n'
        s += ' Maximum number of scf [iter]ations: {:d}'.format(self.maxiter)
>>>>>>> 1e746c2e
        s += ("\n (Square brackets indicate name in SCF output, whereas a 'c'"
              " in\n the SCF output indicates the quantity has converged.)\n")
        return s

    def write(self, writer):
        writer.write(converged=self.converged)

    def read(self, reader):
        self.converged = reader.scf.converged

    def reset(self):
<<<<<<< HEAD
        self.old_energies = deque(maxlen=3)
        self.old_workfunctions = deque(maxlen=3)
        self.old_F_av = None
        self.converged_items = {key: False for key in self.max_errors}
=======
        for criterion in self.criteria.values():
            criterion.reset()
>>>>>>> 1e746c2e
        self.converged = False

    def irun(self, wfs, ham, dens, log, callback):
        self.niter = 1
        calculate_expensive = False  # expensive criteria
        while self.niter <= self.maxiter:
            wfs.eigensolver.iterate(ham, wfs)
            e_entropy = wfs.calculate_occupation_numbers(dens.fixed)
<<<<<<< HEAD
            energy = ham.get_energy(e_entropy, wfs)
            self.old_energies.append(energy)  # Pops off > 3!
            errors = self.collect_errors(dens, ham, wfs)

            # Converged?
            for kind, error in errors.items():
                if error > self.max_errors[kind]:
                    self.converged_items[kind] = False
                else:
                    self.converged_items[kind] = True
            if all(self.converged_items.values()):
                self.converged = True
            else:
                self.converged = False
=======
            ham.get_energy(e_entropy, wfs)

            entries = {}  # for log file, per criteria
            converged_items = {}  # True/False, per criteria
            context = SCFEvent(dens=dens, ham=ham, wfs=wfs, niter=self.niter,
                               log=log)
            cheap = {k: c for k, c in self.criteria.items() if not c.calc_last}
            expensive = {k: c for k, c in self.criteria.items() if c.calc_last}

            for name, criterion in cheap.items():
                converged, entry = criterion(context)
                converged_items[name] = converged
                entries[name] = entry

            if all(converged_items.values()):
                # Stays on rest of cycle even if a cheap one slips back out.
                calculate_expensive = True

            for name, criterion in expensive.items():
                converged, entry = False, ''
                if calculate_expensive:
                    converged, entry = criterion(context)
                converged_items[name] = converged
                entries[name] = entry

            # Converged?
            self.converged = all(converged_items.values())
>>>>>>> 1e746c2e

            callback(self.niter)
            self.log(log, converged_items, entries, context)
            yield

            if self.converged and self.niter >= self.niter_fixdensity:
                break

            if self.niter > self.niter_fixdensity and not dens.fixed:
                dens.update(wfs)
                ham.update(dens)
            else:
                ham.npoisson = 0
            self.niter += 1

        # Don't fix the density in the next step.
        self.niter_fixdensity = 0

        if not self.converged:
            if not np.isfinite(self.criteria['eigenstates'].get_error()):
                msg = 'Not enough bands for ' + wfs.eigensolver.nbands_converge
                log(msg, flush=True)
                raise KohnShamConvergenceError(msg)
            log(oops, flush=True)
            raise KohnShamConvergenceError(
                'Did not converge!  See text output for help.')

<<<<<<< HEAD
    def collect_errors(self, dens, ham, wfs):
        """Check convergence of eigenstates, energy, density,
        and work function."""
=======
    def log(self, log, converged_items, entries, context):
        """Output from each iteration."""
        custom = (set(self.criteria) -
                  {'energy', 'eigenstates', 'density'})
        if self.niter == 1:
            header1 = ('{:<4s} {:>8s} {:>12s}  '
                       .format('iter', 'time', 'total'))
            header2 = ('{:>4s} {:>8s} {:>12s}  '
                       .format('', '', 'energy'))
            header1 += 'log10-change:'
            for title in ('eigst', 'dens'):
                header2 += '{:>5s}  '.format(title)
            for name in custom:
                criterion = self.criteria[name]
                header1 += ' ' * 7
                header2 += '{:>5s}  '.format(criterion.tablename)
            if context.wfs.nspins == 2:
                header1 += '{:>8s} '.format('magmom')
                header2 += '{:>8s} '.format('')
            log(header1)
            log(header2)

        c = {k: 'c' if v else ' ' for k, v in converged_items.items()}

        # Iterations and time.
        now = time.localtime()
        line = ('{:4d} {:02d}:{:02d}:{:02d} '
                .format(self.niter, *now[3:6]))

        # Energy.
        line += '{:>12s}{:1s} '.format(entries['energy'], c['energy'])

        # Eigenstates.
        line += '{:>5s}{:1s} '.format(entries['eigenstates'], c['eigenstates'])

        # Density.
        line += '{:>5s}{:1s} '.format(entries['density'], c['density'])

        # Custom criteria (optional).
        for name in custom:
            line += '{:>5s}{:s} '.format(entries[name], c[name])

        # Magnetic moment (optional).
        if context.wfs.nspins == 2 or not context.wfs.collinear:
            totmom_v, _ = context.dens.estimate_magnetic_moments()
            if context.wfs.collinear:
                line += f'  {totmom_v[2]:+.4f}'
            else:
                line += ' {:+.1f},{:+.1f},{:+.1f}'.format(*totmom_v)

        log(line, flush=True)


class SCFEvent:
    """Object to pass the state of the SCF cycle to a convergence-checking
    function."""

    def __init__(self, dens, ham, wfs, niter, log):
        self.dens = dens
        self.ham = ham
        self.wfs = wfs
        self.niter = niter
        self.log = log


def get_criterion(name):
    """Returns one of the pre-specified criteria by it's .name attribute,
    and raises sensible error if missing."""
    # All built-in criteria should be in this list.
    criteria = [Energy, Density, Eigenstates, Forces, WorkFunction, MinIter]
    criteria = {c.name: c for c in criteria}
    try:
        return criteria[name]
    except KeyError:
        msg = ('The convergence keyword "{:s}" was supplied, which we do not '
               'know how to handle. If this is a typo, please correct. If this'
               ' is a user-written convergence criterion, it cannot be '
               'imported with this function; please see the GPAW manual for '
               'details.'.format(name))
        raise InputError(msg)


def dict2criterion(dictionary):
    """Converts a dictionary to a convergence criterion.

    The dictionary can either be that generated from 'todict'; that is like
    {'name': 'energy', 'tol': 0.005, 'n_old': 3}. Or from user-specified
    shortcut like {'energy': 0.005} or {'energy': (0.005, 3)}, or a
    combination like {'energy': {'name': 'energy', 'tol': 0.005, 'n_old': 3}.
    """
    d = dictionary.copy()
    if 'name' in d:  # from 'todict'
        name = d.pop('name')
        ThisCriterion = get_criterion(name)
        return ThisCriterion(**d)
    assert len(d) == 1
    name = list(d.keys())[0]
    if isinstance(d[name], dict) and 'name' in d[name]:
        return dict2criterion(d[name])
    ThisCriterion = get_criterion(name)
    return ThisCriterion(*[d[name]])


class Criterion:
    """Base class for convergence criteria.

    Automates the creation of the __repr__ and todict methods for generic
    classes. This will work for classes that save all arguments directly,
    like __init__(self, a, b):  --> self.a = a, self.b = b. The todict
    method requires the class have a self.name attribute. All criteria
    (subclasses of Criterion) must define self.name, self.tablename,
    self.description, self.__init__, and self.__call___. See the online
    documentation for details.
    """
    # If calc_last is True, will only be checked after all other (non-last)
    # criteria have been met.
    calc_last = False

    def __repr__(self):
        parameters = signature(self.__class__).parameters
        s = ','.join([str(getattr(self, p)) for p in parameters])
        return self.__class__.__name__ + '(' + s + ')'

    def todict(self):
        d = {'name': self.name}
        parameters = signature(self.__class__).parameters
        for parameter in parameters:
            d[parameter] = getattr(self, parameter)
        return d
>>>>>>> 1e746c2e

    def reset(self):
        pass

<<<<<<< HEAD
        errors = {'eigenstates': wfs.eigensolver.error,
                  'density': denserror,
                  'energy': np.inf,
                  'workfunction': np.inf,
                  'force': np.inf}
=======
>>>>>>> 1e746c2e

# Built-in criteria follow. Make sure that any new criteria added below
# are also added to to the list in get_criterion() so that it can import
# them correctly by name.

<<<<<<< HEAD
        if len(self.old_energies) == self.old_energies.maxlen:
            if np.isfinite(self.old_energies).all():
                errors['energy'] = np.ptp(self.old_energies)

        if self.max_errors['workfunction'] < np.inf:
            try:
                workfunctions = ham.get_workfunctions(wfs.fermi_level)
            except NotImplementedError:
                msg = ('System has no well-defined work function, '
                       'so please do not specify this convergence keyword. '
                       'Consider adding a dipole correction.')
                raise Exception(msg)
            else:
                old = self.old_workfunctions
                old.append(workfunctions)  # Pops off > 3!
                if len(old) == old.maxlen:
                    errors['workfunction'] = max(np.ptp(old, axis=0))
=======
>>>>>>> 1e746c2e

class Energy(Criterion):
    """A convergence criterion for the total energy.

<<<<<<< HEAD
        # XXX Note this checks just the difference in the last 2
        # iterations, whereas other quantities (energy, workfunction) do
        # a peak-to-peak on 3. Ok?
        if check_forces:
            with wfs.timer('Forces'):
                F_av = calculate_forces(wfs, dens, ham)
            if self.old_F_av is not None:
                errors['force'] = ((F_av - self.old_F_av)**2).sum(1).max()**0.5
            self.old_F_av = F_av
=======
    Parameters:
>>>>>>> 1e746c2e

    tol : float
        Tolerance for conversion; that is the maximum variation among the
        last n_old values of the (extrapolated) total energy, normalized per
        valence electron. [eV/(valence electron)]
    n_old : int
        Number of energy values to compare. I.e., if n_old is 3, then this
        compares the peak-to-peak difference among the current total energy
        and the two previous.
    """
    name = 'energy'
    tablename = 'energy'

    def __init__(self, tol, n_old=3):
        self.tol = tol
        self.n_old = n_old
        self.description = ('Maximum [total energy] change in last {:d} cyles:'
                            ' {:g} eV / electron'
                            .format(self.n_old, self.tol))

<<<<<<< HEAD
        if niter == 1:
            header = """\
                 log10-change:          total poisson
             time   wfs   dens         energy   iters"""
            if wfs.nspins == 2:
                header += '  magmom'
            if self.max_errors['workfunction'] < np.inf:
                l1 = header.find('total') - 7
                header = header[:l1] + '       ' + header[l1:]
                l2 = header.find('energy') - 7
                header = header[:l2] + 'wkfxn  ' + header[l2:]
            if self.max_errors['force'] < np.inf:
                l1 = header.find('total') - 8
                header = header[:l1] + '       ' + header[l1:]
                l2 = header.find('energy') - 8
                header = header[:l2] + 'forces ' + header[l2:]
            log(header)

        c = {k: 'c' if v else ' ' for k, v in self.converged_items.items()}

        nvalence = wfs.nvalence
        eigerr = errors['eigenstates'] * Ha**2
        if (np.isinf(eigerr) or eigerr == 0 or nvalence == 0):
            eigerr = '-'
        else:
            eigerr = '{:+.2f}'.format(np.log10(eigerr / nvalence))

        denserr = errors['density']
        if (denserr is None or np.isinf(denserr) or denserr == 0 or
            nvalence == 0):
            denserr = '-'
        else:
            denserr = '{:+.2f}'.format(np.log10(denserr / nvalence))

        if ham.npoisson == 0:
            niterpoisson = ''
        else:
            niterpoisson = '{:d}'.format(ham.npoisson)

        T = time.localtime()
        log('iter:{:3d} {:02d}:{:02d}:{:02d} {:>5s}{:s} {:>5s}{:s} '
            .format(niter, T[3], T[4], T[5],
                    eigerr, c['eigenstates'],
                    denserr, c['density']), end='')

        if self.max_errors['workfunction'] < np.inf:
            if len(self.old_workfunctions) == 3:
                wkferr = ('{:+.2f}'
                          .format(np.log10(Ha * errors['workfunction'])))
            else:
                wkferr = '-'
            log('{:>5s}{:s} '.format(wkferr, c['workfunction']), end='')

        if self.max_errors['force'] < np.inf:
            if errors['force'] == 0:
                forceerr = '-oo'
            elif errors['force'] < np.inf:
                forceerr = '{:+.2f}'.format(
                    np.log10(errors['force'] * Ha / Bohr))
            else:
                forceerr = '-'
            log('{:>5s}{:s} '.format(forceerr, c['force']), end='')

        if np.isfinite(ham.e_total_extrapolated):
            energy = '%.6f' % (Ha * ham.e_total_extrapolated)
        else:
            energy = ''

        log(' {:>12s}{:s}   {:>4s}'.format(
            energy, c['energy'], niterpoisson), end='')
=======
    def reset(self):
        self._old = deque(maxlen=self.n_old)

    def __call__(self, context):
        """Should return (bool, entry), where bool is True if converged and
        False if not, and entry is a <=5 character string to be printed in
        the user log file."""
        # Note the previous code was calculating the peak-to-
        # peak energy difference on e_total_free, while reporting
        # e_total_extrapolated in the SCF table (logfile). I changed it to
        # use e_total_extrapolated for both. (Should be a miniscule
        # difference, but at more consistent.)
        energy = context.ham.e_total_extrapolated * Ha
        energy_per_el = energy / context.wfs.nvalence
        self._old.append(energy_per_el)  # Pops off >3!
        error = np.inf
        if len(self._old) == self._old.maxlen:
            error = np.ptp(self._old)
        converged = error < self.tol
        entry = ''
        if np.isfinite(energy):
            entry = '{:11.6f}'.format(energy)
        return converged, entry


class Density(Criterion):
    """A convergence criterion for the electron density.

    Parameters:

    tol : float
        Tolerance for conversion; that is the maximum change in the electron
        density, calculated as the integrated absolute value of the density
        change, normalized per valence electron. [electrons/(valence electron)]
    """
    name = 'density'
    tablename = 'dens'

    def __init__(self, tol):
        self.tol = tol
        self.description = ('Maximum integral of absolute [dens]ity change: '
                            '{:g} electrons / valence electron'
                            .format(self.tol))

    def __call__(self, context):
        """Should return (bool, entry), where bool is True if converged and
        False if not, and entry is a <=5 character string to be printed in
        the user log file."""
        nv = context.wfs.nvalence
        # Make sure all agree on the density error.
        error = broadcast_float(context.dens.error, context.wfs.world) / nv
        converged = (error < self.tol)
        if (error is None or np.isinf(error) or error == 0 or nv == 0):
            entry = ''
        else:
            entry = '{:+5.2f}'.format(np.log10(error))
        return converged, entry


class Eigenstates(Criterion):
    """A convergence criterion for the eigenstates.

    Parameters:

    tol : float
        Tolerance for conversion; that is the maximum change in the
        eigenstates, calculated as the integration of the square of the
        residuals of the Kohn--Sham equations, normalized per valence
        electron. [eV^2/(valence electron)]
    """
    name = 'eigenstates'
    tablename = 'eigst'

    def __init__(self, tol):
        self.tol = tol
        self.description = ('Maximum integral of absolute [eigenst]ate '
                            'change: {:g} eV^2 / valence electron'
                            .format(self.tol))

    def __call__(self, context):
        """Should return (bool, entry), where bool is True if converged and
        False if not, and entry is a <=5 character string to be printed in
        the user log file."""
        error = self.get_error(context)
        converged = (error < self.tol)
        if (context.wfs.nvalence == 0 or error == 0 or np.isinf(error)):
            entry = ''
        else:
            entry = '{:+5.2f}'.format(np.log10(error))
        return converged, entry

    def get_error(self, context):
        """Returns the raw error."""
        return context.wfs.eigensolver.error * Ha**2 / context.wfs.nvalence


class Forces(Criterion):
    """A convergence criterion for the forces.

    Parameters:

    tol : float
        Tolerance for conversion; that is, the force on each atom is compared
        with its force from the previous iteration, and the change in each
        atom's force is calculated as an l2-norm (Euclidean distance). The
        atom with the largest norm must be less than tol. [eV/Angstrom]
    last : bool
        If True, calculates forces last; that is, it waits until all other
        convergence criteria are satisfied before checking to see if the
        forces have converged. (This is more computationally efficient.)
        If False, checks forces at each SCF step.
    """
    name = 'forces'
    tablename = 'force'

    def __init__(self, tol, calc_last=True):
        self.tol = tol
        self.description = ('Maximum change in the atomic [forces] across '
                            'last 2 cycles: {:g} eV/Ang'.format(self.tol))
        self.calc_last = calc_last
        self.reset()

    def __call__(self, context):
        """Should return (bool, entry), where bool is True if converged and
        False if not, and entry is a <=5 character string to be printed in
        the user log file."""
        if np.isinf(self.tol):  # criterion is off; backwards compatibility
            return True, ''
        with context.wfs.timer('Forces'):
            F_av = calculate_forces(context.wfs, context.dens, context.ham)
            F_av *= Ha / Bohr
        error = np.inf
        if self.old_F_av is not None:
            error = ((F_av - self.old_F_av)**2).sum(1).max()**0.5
        self.old_F_av = F_av
        converged = (error < self.tol)
        entry = ''
        if np.isfinite(error):
            entry = '{:+5.2f}'.format(np.log10(error))
        return converged, entry

    def reset(self):
        self.old_F_av = None


class WorkFunction(Criterion):
    """A convergence criterion for the work function.

    Parameters:

    tol : float
        Tolerance for conversion; that is the maximum variation among the
        last n_old values of either work function. [eV]
    n_old : int
        Number of work functions to compare. I.e., if n_old is 3, then this
        compares the peak-to-peak difference among the current work
        function and the two previous.
    """
    name = 'work function'
    tablename = 'wkfxn'

    def __init__(self, tol=0.005, n_old=3):
        self.tol = tol
        self.n_old = n_old
        self.description = ('Maximum change in the last {:d} '
                            'work functions [wkfxn]: {:g} eV'
                            .format(n_old, tol))

    def reset(self):
        self._old = deque(maxlen=self.n_old)

    def __call__(self, context):
        """Should return (bool, entry), where bool is True if converged and
        False if not, and entry is a <=5 character string to be printed in
        the user log file."""
        workfunctions = context.ham.get_workfunctions(context.wfs.fermi_level)
        workfunctions = Ha * np.array(workfunctions)
        self._old.append(workfunctions)  # Pops off >3!
        if len(self._old) == self._old.maxlen:
            error = max(np.ptp(self._old, axis=0))
        else:
            error = np.inf
        converged = (error < self.tol)
        if error < np.inf:
            entry = '{:+5.2f}'.format(np.log10(error))
        else:
            entry = ''
        return converged, entry

>>>>>>> 1e746c2e

class MinIter(Criterion):
    """A convergence criterion that enforces a minimum number of iterations.

    Parameters:

    n : int
        Minimum number of iterations that must be complete before
        the SCF cycle exits.
    """
    calc_last = False
    name = 'minimum iterations'
    tablename = 'minit'

    def __init__(self, n):
        self.n = n
        self.description = f'Minimum number of iterations [minit]: {n:d}'

    def __call__(self, context):
        converged = context.niter >= self.n
        entry = '{:d}'.format(context.niter)
        return converged, entry


oops = """
Did not converge!

Here are some tips:

1) Make sure the geometry and spin-state is physically sound.
2) Use less aggressive density mixing.
3) Solve the eigenvalue problem more accurately at each scf-step.
4) Use a smoother distribution function for the occupation numbers.
5) Try adding more empty states.
6) Use enough k-points.
7) Don't let your structure optimization algorithm take too large steps.
8) Solve the Poisson equation more accurately.
9) Better initial guess for the wave functions.

See details here:

    https://wiki.fysik.dtu.dk/gpaw/documentation/convergence.html

"""<|MERGE_RESOLUTION|>--- conflicted
+++ resolved
@@ -1,9 +1,6 @@
 import time
 from collections import deque
-<<<<<<< HEAD
-=======
 from inspect import signature
->>>>>>> 1e746c2e
 
 import numpy as np
 from ase.units import Ha, Bohr
@@ -16,54 +13,20 @@
 
 class SCFLoop:
     """Self-consistent field loop."""
-<<<<<<< HEAD
-    def __init__(self, eigenstates=0.1, energy=0.1, density=0.1, force=np.inf,
-                 workfunction=np.inf, maxiter=100, niter_fixdensity=None,
-                 nvalence=None):
-        self.max_errors = {'eigenstates': eigenstates,
-                           'energy': energy,
-                           'density': density,
-                           'force': force,
-                           'workfunction': workfunction}
-        self.maxiter = maxiter
-        self.niter_fixdensity = niter_fixdensity
-        self.nvalence = nvalence
-=======
     def __init__(self, criteria, maxiter=100, niter_fixdensity=None):
         self.criteria = criteria
         self.maxiter = maxiter
         self.niter_fixdensity = niter_fixdensity
->>>>>>> 1e746c2e
 
         self.niter = None
         self.reset()
 
     def __str__(self):
         s = 'Convergence criteria:\n'
-<<<<<<< HEAD
-        for name, val in [
-            ('Maximum [total energy] change: {0:g} eV / electron',
-             cc['energy'] * Ha / self.nvalence),
-            ('                         (or): {0:g} eV',
-             cc['energy'] * Ha),
-            ('Maximum integral of absolute [dens]ity change: {0:g} electrons',
-             cc['density'] / self.nvalence),
-            ('Maximum integral of absolute eigenstate [wfs] change:'
-             ' {0:g} eV^2',
-             cc['eigenstates'] * Ha**2 / self.nvalence),
-            ('Maximum change in atomic [forces]: {0:g} eV / Ang',
-             cc['force'] * Ha / Bohr),
-            ('Maximum work function [wkfxn] change: {0:g} eV',
-             cc['workfunction'] * Ha),
-            ('Maximum number of [iter]ations: {0}', self.maxiter)]:
-            if val < np.inf:
-                s += ' {0}\n'.format(name.format(val))
-=======
         for criterion in self.criteria.values():
             if criterion.description is not None:
                 s += ' ' + criterion.description + '\n'
         s += ' Maximum number of scf [iter]ations: {:d}'.format(self.maxiter)
->>>>>>> 1e746c2e
         s += ("\n (Square brackets indicate name in SCF output, whereas a 'c'"
               " in\n the SCF output indicates the quantity has converged.)\n")
         return s
@@ -75,15 +38,8 @@
         self.converged = reader.scf.converged
 
     def reset(self):
-<<<<<<< HEAD
-        self.old_energies = deque(maxlen=3)
-        self.old_workfunctions = deque(maxlen=3)
-        self.old_F_av = None
-        self.converged_items = {key: False for key in self.max_errors}
-=======
         for criterion in self.criteria.values():
             criterion.reset()
->>>>>>> 1e746c2e
         self.converged = False
 
     def irun(self, wfs, ham, dens, log, callback):
@@ -92,22 +48,6 @@
         while self.niter <= self.maxiter:
             wfs.eigensolver.iterate(ham, wfs)
             e_entropy = wfs.calculate_occupation_numbers(dens.fixed)
-<<<<<<< HEAD
-            energy = ham.get_energy(e_entropy, wfs)
-            self.old_energies.append(energy)  # Pops off > 3!
-            errors = self.collect_errors(dens, ham, wfs)
-
-            # Converged?
-            for kind, error in errors.items():
-                if error > self.max_errors[kind]:
-                    self.converged_items[kind] = False
-                else:
-                    self.converged_items[kind] = True
-            if all(self.converged_items.values()):
-                self.converged = True
-            else:
-                self.converged = False
-=======
             ham.get_energy(e_entropy, wfs)
 
             entries = {}  # for log file, per criteria
@@ -135,7 +75,6 @@
 
             # Converged?
             self.converged = all(converged_items.values())
->>>>>>> 1e746c2e
 
             callback(self.niter)
             self.log(log, converged_items, entries, context)
@@ -163,11 +102,6 @@
             raise KohnShamConvergenceError(
                 'Did not converge!  See text output for help.')
 
-<<<<<<< HEAD
-    def collect_errors(self, dens, ham, wfs):
-        """Check convergence of eigenstates, energy, density,
-        and work function."""
-=======
     def log(self, log, converged_items, entries, context):
         """Output from each iteration."""
         custom = (set(self.criteria) -
@@ -297,61 +231,20 @@
         for parameter in parameters:
             d[parameter] = getattr(self, parameter)
         return d
->>>>>>> 1e746c2e
 
     def reset(self):
         pass
 
-<<<<<<< HEAD
-        errors = {'eigenstates': wfs.eigensolver.error,
-                  'density': denserror,
-                  'energy': np.inf,
-                  'workfunction': np.inf,
-                  'force': np.inf}
-=======
->>>>>>> 1e746c2e
 
 # Built-in criteria follow. Make sure that any new criteria added below
 # are also added to to the list in get_criterion() so that it can import
 # them correctly by name.
 
-<<<<<<< HEAD
-        if len(self.old_energies) == self.old_energies.maxlen:
-            if np.isfinite(self.old_energies).all():
-                errors['energy'] = np.ptp(self.old_energies)
-
-        if self.max_errors['workfunction'] < np.inf:
-            try:
-                workfunctions = ham.get_workfunctions(wfs.fermi_level)
-            except NotImplementedError:
-                msg = ('System has no well-defined work function, '
-                       'so please do not specify this convergence keyword. '
-                       'Consider adding a dipole correction.')
-                raise Exception(msg)
-            else:
-                old = self.old_workfunctions
-                old.append(workfunctions)  # Pops off > 3!
-                if len(old) == old.maxlen:
-                    errors['workfunction'] = max(np.ptp(old, axis=0))
-=======
->>>>>>> 1e746c2e
 
 class Energy(Criterion):
     """A convergence criterion for the total energy.
 
-<<<<<<< HEAD
-        # XXX Note this checks just the difference in the last 2
-        # iterations, whereas other quantities (energy, workfunction) do
-        # a peak-to-peak on 3. Ok?
-        if check_forces:
-            with wfs.timer('Forces'):
-                F_av = calculate_forces(wfs, dens, ham)
-            if self.old_F_av is not None:
-                errors['force'] = ((F_av - self.old_F_av)**2).sum(1).max()**0.5
-            self.old_F_av = F_av
-=======
     Parameters:
->>>>>>> 1e746c2e
 
     tol : float
         Tolerance for conversion; that is the maximum variation among the
@@ -372,78 +265,6 @@
                             ' {:g} eV / electron'
                             .format(self.n_old, self.tol))
 
-<<<<<<< HEAD
-        if niter == 1:
-            header = """\
-                 log10-change:          total poisson
-             time   wfs   dens         energy   iters"""
-            if wfs.nspins == 2:
-                header += '  magmom'
-            if self.max_errors['workfunction'] < np.inf:
-                l1 = header.find('total') - 7
-                header = header[:l1] + '       ' + header[l1:]
-                l2 = header.find('energy') - 7
-                header = header[:l2] + 'wkfxn  ' + header[l2:]
-            if self.max_errors['force'] < np.inf:
-                l1 = header.find('total') - 8
-                header = header[:l1] + '       ' + header[l1:]
-                l2 = header.find('energy') - 8
-                header = header[:l2] + 'forces ' + header[l2:]
-            log(header)
-
-        c = {k: 'c' if v else ' ' for k, v in self.converged_items.items()}
-
-        nvalence = wfs.nvalence
-        eigerr = errors['eigenstates'] * Ha**2
-        if (np.isinf(eigerr) or eigerr == 0 or nvalence == 0):
-            eigerr = '-'
-        else:
-            eigerr = '{:+.2f}'.format(np.log10(eigerr / nvalence))
-
-        denserr = errors['density']
-        if (denserr is None or np.isinf(denserr) or denserr == 0 or
-            nvalence == 0):
-            denserr = '-'
-        else:
-            denserr = '{:+.2f}'.format(np.log10(denserr / nvalence))
-
-        if ham.npoisson == 0:
-            niterpoisson = ''
-        else:
-            niterpoisson = '{:d}'.format(ham.npoisson)
-
-        T = time.localtime()
-        log('iter:{:3d} {:02d}:{:02d}:{:02d} {:>5s}{:s} {:>5s}{:s} '
-            .format(niter, T[3], T[4], T[5],
-                    eigerr, c['eigenstates'],
-                    denserr, c['density']), end='')
-
-        if self.max_errors['workfunction'] < np.inf:
-            if len(self.old_workfunctions) == 3:
-                wkferr = ('{:+.2f}'
-                          .format(np.log10(Ha * errors['workfunction'])))
-            else:
-                wkferr = '-'
-            log('{:>5s}{:s} '.format(wkferr, c['workfunction']), end='')
-
-        if self.max_errors['force'] < np.inf:
-            if errors['force'] == 0:
-                forceerr = '-oo'
-            elif errors['force'] < np.inf:
-                forceerr = '{:+.2f}'.format(
-                    np.log10(errors['force'] * Ha / Bohr))
-            else:
-                forceerr = '-'
-            log('{:>5s}{:s} '.format(forceerr, c['force']), end='')
-
-        if np.isfinite(ham.e_total_extrapolated):
-            energy = '%.6f' % (Ha * ham.e_total_extrapolated)
-        else:
-            energy = ''
-
-        log(' {:>12s}{:s}   {:>4s}'.format(
-            energy, c['energy'], niterpoisson), end='')
-=======
     def reset(self):
         self._old = deque(maxlen=self.n_old)
 
@@ -633,7 +454,6 @@
             entry = ''
         return converged, entry
 
->>>>>>> 1e746c2e
 
 class MinIter(Criterion):
     """A convergence criterion that enforces a minimum number of iterations.
