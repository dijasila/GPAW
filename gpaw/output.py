import numpy as np
from _gpaw import get_num_threads
from ase import Atoms
from ase.data import chemical_symbols
from ase.geometry import cell_to_cellpar
from ase.units import Bohr


def print_cell(gd, pbc_c, log):

    log("""Unit cell:
           periodic     x           y           z      points  spacing""")
    h_c = gd.get_grid_spacings()
    for c in range(3):
        log('  %d. axis:    %s  %10.6f  %10.6f  %10.6f   %3d   %8.4f'
            % ((c + 1, ['no ', 'yes'][int(pbc_c[c])]) +
               tuple(Bohr * gd.cell_cv[c]) +
               (gd.N_c[c], Bohr * h_c[c])))

    par = cell_to_cellpar(gd.cell_cv * Bohr)
    log('\n  Lengths: {:10.6f} {:10.6f} {:10.6f}'.format(*par[:3]))
    log('  Angles:  {:10.6f} {:10.6f} {:10.6f}\n'.format(*par[3:]))

    h_eff = gd.dv**(1.0 / 3.0) * Bohr
    log('Effective grid spacing dv^(1/3) = {:.4f}'.format(h_eff))
    log()


def print_positions(atoms, log, magmom_av):
    log(plot(atoms))
    log('\nPositions:')
    symbols = atoms.get_chemical_symbols()
    for a, pos_v in enumerate(atoms.get_positions()):
        symbol = symbols[a]
        log('{0:>4} {1:3} {2[0]:11.6f} {2[1]:11.6f} {2[2]:11.6f}'
            '    ({3[0]:7.4f}, {3[1]:7.4f}, {3[2]:7.4f})'
            .format(a, symbol, pos_v, magmom_av[a]))
    log()


def print_parallelization_details(wfs, ham, log):
    log('Total number of cores used:', wfs.world.size)
    if wfs.kd.comm.size > 1:
        log('Parallelization over k-points:', wfs.kd.comm.size)

    # Domain decomposition settings:
    coarsesize = tuple(wfs.gd.parsize_c)
    finesize = tuple(ham.finegd.parsize_c)

    try:  # Only planewave density
        xc_gd = ham.xc_gd
    except AttributeError:
        xc_gd = ham.finegd
    xcsize = tuple(xc_gd.parsize_c)

    if any(np.prod(size) != 1 for size in [coarsesize, finesize, xcsize]):
        title = 'Domain decomposition:'
        template = '%d x %d x %d'
        log(title, template % coarsesize)
        if coarsesize != finesize:
            log(' ' * len(title), template % finesize, '(fine grid)')
        if xcsize != finesize:
            log(' ' * len(title), template % xcsize, '(xc only)')

    if wfs.bd.comm.size > 1:  # band parallelization
        log('Parallelization over states: %d' % wfs.bd.comm.size)

    if get_num_threads() > 1:  # OpenMP threading
        log('OpenMP threads: {}'.format(get_num_threads()))
    log()


def plot(atoms: Atoms) -> str:
    """Ascii-art plot of the atoms."""

    #   y
    #   |
    #   .-- x
    #  /
    # z

    if atoms.cell.handedness != 1:
        # See example we can't handle in test_ascii_art()
        return ''

    cell_cv = atoms.get_cell()
<<<<<<< HEAD
    if ((cell_cv - np.diag(cell_cv.diagonal())).any() or
        atoms.cell.rank < 3):
=======
    if atoms.cell.orthorhombic:
        plot_box = True
    else:
>>>>>>> b2cf098e
        atoms = atoms.copy()
        atoms.cell = [1, 1, 1]
        atoms.center(vacuum=2.0)
        cell_cv = atoms.get_cell()
        plot_box = False

    cell = np.diagonal(cell_cv) / Bohr
    positions = atoms.get_positions() / Bohr
    numbers = atoms.get_atomic_numbers()

    s = 1.3
    nx, ny, nz = n = (s * cell * (1.0, 0.25, 0.5) + 0.5).astype(int)
    sx, sy, sz = n / cell
    grid = Grid(nx + ny + 4, nz + ny + 1)
    positions = (positions % cell + cell) % cell
    ij = np.dot(positions, [(sx, 0), (sy, sy), (0, sz)])
    ij = np.around(ij).astype(int)
    for a, Z in enumerate(numbers):
        symbol = chemical_symbols[Z]
        i, j = ij[a]
        depth = positions[a, 1]
        for n, c in enumerate(symbol):
            grid.put(c, i + n + 1, j, depth)
    if plot_box:
        k = 0
        for i, j in [(1, 0), (1 + nx, 0)]:
            grid.put('*', i, j)
            grid.put('.', i + ny, j + ny)
            if k == 0:
                grid.put('*', i, j + nz)
            grid.put('.', i + ny, j + nz + ny)
            for y in range(1, ny):
                grid.put('/', i + y, j + y, y / sy)
                if k == 0:
                    grid.put('/', i + y, j + y + nz, y / sy)
            for z in range(1, nz):
                if k == 0:
                    grid.put('|', i, j + z)
                grid.put('|', i + ny, j + z + ny)
            k = 1
        for i, j in [(1, 0), (1, nz)]:
            for x in range(1, nx):
                if k == 1:
                    grid.put('-', i + x, j)
                grid.put('-', i + x + ny, j + ny)
            k = 0
    return '\n'.join([''.join([chr(x) for x in line])
                      for line in np.transpose(grid.grid)[::-1]])


class Grid:
    def __init__(self, i, j):
        self.grid = np.zeros((i, j), np.int8)
        self.grid[:] = ord(' ')
        self.depth = np.zeros((i, j))
        self.depth[:] = 1e10

    def put(self, c, i, j, depth=1e9):
        if depth < self.depth[i, j]:
            self.grid[i, j] = ord(c)
            self.depth[i, j] = depth<|MERGE_RESOLUTION|>--- conflicted
+++ resolved
@@ -84,14 +84,9 @@
         return ''
 
     cell_cv = atoms.get_cell()
-<<<<<<< HEAD
-    if ((cell_cv - np.diag(cell_cv.diagonal())).any() or
-        atoms.cell.rank < 3):
-=======
-    if atoms.cell.orthorhombic:
+    if atoms.cell.rank == 3 and atoms.cell.orthorhombic:
         plot_box = True
     else:
->>>>>>> b2cf098e
         atoms = atoms.copy()
         atoms.cell = [1, 1, 1]
         atoms.center(vacuum=2.0)
