--- conflicted
+++ resolved
@@ -3,381 +3,6 @@
 import numpy as np
 from ase.units import Bohr
 from ase.data import chemical_symbols
-<<<<<<< HEAD
-from ase import __version__ as ase_version
-from ase.utils import devnull
-from ase.parallel import get_txt
-
-import gpaw
-import _gpaw
-from gpaw.utilities.memory import maxrss
-from gpaw import dry_run, extra_parameters
-
-
-class PAWTextOutput:
-    """Class for handling all text output."""
-
-    def __init__(self):
-        self.txt = devnull
-
-    def set_txt(self, txt):
-        """Set the stream for text output.
-
-        If `txt` is not a stream-object, then it must be one of:
-
-        * None:  Throw output away.
-        * '-':  Use stdout (``sys.stdout``) on master, elsewhere throw away.
-        * A filename:  Open a new file on master, elsewhere throw away.
-        """
-
-        self.txt = get_txt(txt, self.wfs.world.rank)
-        self.print_header()
-
-    def text(self, *args, **kwargs):
-        print(*args, file=self.txt, **kwargs)
-
-    def print_header(self):
-        self.text()
-        self.text('  ___ ___ ___ _ _ _  ')
-        self.text(' |   |   |_  | | | | ')
-        self.text(' | | | | | . | | | | ')
-        self.text(' |__ |  _|___|_____| ', gpaw.__version__)
-        self.text(' |___|_|             ')
-        self.text()
-
-        uname = platform.uname()
-        self.text('User:  ', os.getenv('USER', '???') + '@' + uname[1])
-        self.text('Date:  ', time.asctime())
-        self.text('Arch:  ', uname[4])
-        self.text('Pid:   ', os.getpid())
-        self.text('Python: {0}.{1}.{2}'.format(*sys.version_info[:3]))
-        self.text('gpaw:  ', os.path.dirname(gpaw.__file__))
-        
-        # Find C-code:
-        c = getattr(_gpaw, '__file__', None)
-        if not c:
-            c = sys.executable
-        self.text('_gpaw: ', os.path.normpath(c))
-                  
-        self.text('ase:    %s (version %s)' %
-                  (os.path.dirname(ase.__file__), ase_version))
-        self.text('numpy:  %s (version %s)' %
-                  (os.path.dirname(np.__file__), np.version.version))
-        try:
-            import scipy as sp
-            self.text('scipy:  %s (version %s)' %
-                      (os.path.dirname(sp.__file__), sp.version.version))
-            # Explicitly deleting SciPy seems to remove garbage collection
-            # problem of unknown cause
-            del sp
-        except ImportError:
-            self.text('scipy:  Not available')
-        self.text('units:  Angstrom and eV')
-        self.text('cores: ', self.wfs.world.size)
-
-        if gpaw.debug:
-            self.text('DEBUG MODE')
-
-        if extra_parameters:
-            self.text('Extra parameters:', extra_parameters)
-
-    def print_cell_and_parameters(self):
-        self.plot_atoms(self.atoms)
-        self.print_unit_cell(self.atoms.get_positions() / Bohr)
-        self.print_parameters()
-
-    def print_unit_cell(self, pos_ac):
-        self.text()
-        self.text('Unit Cell:')
-        self.text('           Periodic     X           Y           Z' +
-                  '      Points  Spacing')
-        self.text('  -----------------------------------------------' +
-                  '---------------------')
-        gd = self.wfs.gd
-        h_c = gd.get_grid_spacings()
-        pbc_c = self.atoms.pbc
-        for c in range(3):
-            self.text('  %d. axis:    %s  %10.6f  %10.6f  %10.6f   %3d   %8.4f'
-                      % ((c + 1, ['no ', 'yes'][int(pbc_c[c])]) +
-                         tuple(Bohr * gd.cell_cv[c]) +
-                         (gd.N_c[c], Bohr * h_c[c])))
-        self.text()
-
-    def print_positions(self):
-        t = self.text
-        t()
-        t('Positions:')
-        symbols = self.atoms.get_chemical_symbols()
-        for a, pos_c in enumerate(self.atoms.get_positions()):
-            symbol = symbols[a]
-            t('%3d %-2s %9.4f %9.4f %9.4f' % ((a, symbol) + tuple(pos_c)))
-        t()
-
-    def print_parameters(self):
-        t = self.text
-        p = self.input_parameters
-
-        # Write PAW setup information in order of appearance:
-        ids = set()
-        for id in self.wfs.setups.id_a:
-            if id in ids:
-                continue
-            ids.add(id)
-            setup = self.wfs.setups.setups[id]
-            setup.print_info(self.text)
-            basis_descr = setup.get_basis_description()
-            t(basis_descr)
-            t()
-
-        t('Using the %s Exchange-Correlation Functional.'
-          % self.hamiltonian.xc.name)
-        desc = self.hamiltonian.xc.get_description()
-        if desc is not None:
-            t('Details:')
-            t('\n'.join('  %s' % line for line in desc.splitlines()))
-        if self.wfs.nspins == 2:
-            t('Spin-Polarized Calculation.')
-            t('Magnetic Moment:  (%.6f, %.6f, %.6f)' %
-              tuple(self.density.magmom_av.sum(0)), end='')
-            if self.occupations.fixmagmom:
-                t('(fixed)')
-            else:
-                t()
-        else:
-            t('Spin-Paired Calculation')
-        t('Total Charge: %.6f' % p['charge'])
-        t('Fermi Temperature: %.6f' % (self.occupations.width * Hartree))
-        self.wfs.summary(self.txt)
-        t('Eigensolver: %s' % self.wfs.eigensolver)
-
-        self.hamiltonian.summary(self.txt)
-
-        t('Reference Energy: %.6f' % (self.wfs.setups.Eref * Hartree))
-        t()
-
-        nibzkpts = self.wfs.kd.nibzkpts
-
-        # Print parallelization details
-        t('Total number of cores used: %d' % self.wfs.world.size)
-        if self.wfs.kd.comm.size > 1:  # kpt/spin parallization
-            if self.wfs.nspins == 2 and nibzkpts == 1:
-                t('Parallelization over spin')
-            elif self.wfs.nspins == 2:
-                t('Parallelization over k-points and spin: %d' %
-                  self.wfs.kd.comm.size)
-            else:
-                t('Parallelization over k-points: %d' %
-                  self.wfs.kd.comm.size)
-
-        # Domain decomposition settings:
-        coarsesize = tuple(self.wfs.gd.parsize_c)
-        finesize = tuple(self.density.finegd.parsize_c)
-        try:  # Only planewave density
-            xc_redist = self.density.xc_redistributor
-        except AttributeError:
-            xcsize = finesize
-        else:
-            xcsize = tuple(xc_redist.aux_gd.parsize_c)
-
-        if any(np.prod(size) != 1 for size in [coarsesize, finesize, xcsize]):
-            title = 'Domain Decomposition:'
-            template = '%d x %d x %d'
-            t(title, template % coarsesize)
-            if coarsesize != finesize:
-                t(' ' * len(title), template % finesize, '(fine grid)')
-            if xcsize != finesize:
-                t(' ' * len(title), template % xcsize, '(xc only)')
-
-        if self.wfs.bd.comm.size > 1:  # band parallelization
-            t('Parallelization over states: %d'
-              % self.wfs.bd.comm.size)
-
-        if self.wfs.mode == 'fd':
-            # XXX Why is this not in wfs summary? -askhl
-            # Also, why wouldn't PW mode use the diagonalizer?
-            if self.wfs.diagksl.buffer_size is not None:
-                t('MatrixOperator buffer_size (KiB): %d'
-                  % self.wfs.diagksl.buffer_size)
-            else:
-                t('MatrixOperator buffer_size: default value or \n' +
-                  ' %s see value of nblock in input file' % (26 * ' '))
-            diagonalizer_layout = self.wfs.diagksl.get_description()
-            t('Diagonalizer layout: ' + diagonalizer_layout)
-            orthonormalizer_layout = self.wfs.orthoksl.get_description()
-            t('Orthonormalizer layout: ' + orthonormalizer_layout)
-        if self.cuda:
-            t('Using GP-GPUs')
-        t()
-        
-        if self.hamiltonian.vext is not None:
-            t('External potential:\n    {0}\n'.format(self.hamiltonian.vext))
-
-        self.wfs.kd.symmetry.print_symmetries(self.txt)
-
-        if -1 in self.wfs.kd.bz2bz_ks:
-            t('Note: your k-points are not as symmetric as your crystal!')
-            
-        t(self.wfs.kd.description)
-        t(('%d k-point%s in the Irreducible Part of the Brillouin Zone') %
-          (nibzkpts, ' s'[1:nibzkpts]))
-        
-        kd = self.wfs.kd
-        w_k = kd.weight_k * kd.nbzkpts
-        assert np.allclose(w_k, w_k.round())
-        w_k = w_k.round()
-        
-        t()
-        t('          k-points in crystal coordinates                weights')
-        for k in range(nibzkpts):
-            if k < 10 or k == nibzkpts - 1:
-                t('%4d:   %12.8f  %12.8f  %12.8f     %6d/%d' %
-                  ((k,) + tuple(kd.ibzk_kc[k]) + (w_k[k], kd.nbzkpts)))
-            elif k == 10:
-                t('          ...')
-        t()
-
-        if self.scf.fixdensity > self.scf.maxiter:
-            t('Fixing the initial density')
-        else:
-            mixer = self.density.mixer
-            t('Mixer Type:', mixer.__class__.__name__)
-            t('Linear Mixing Parameter: %g' % mixer.beta)
-            t('Mixing with %d Old Densities' % mixer.nmaxold)
-            if mixer.weight == 1:
-                t('No Damping of Long Wave Oscillations')
-            else:
-                t('Damping of Long Wave Oscillations: %g' % mixer.weight)
-
-        cc = p['convergence']
-        t()
-        t('Convergence Criteria:')
-        t('    Total Energy Change: %g eV / electron' %
-          (cc['energy']))
-        t('    Integral of Absolute Density Change: %g electrons' %
-          cc['density'])
-        t('    Integral of Absolute Eigenstate Change: %g eV^2' %
-          cc['eigenstates'])
-        t('Number of Atoms: %d' % len(self.wfs.setups))
-        t('Number of Atomic Orbitals: %d' % self.wfs.setups.nao)
-        if self.nbands_parallelization_adjustment != 0:
-            t('Adjusting Number of Bands by %+d to Match Parallelization'
-              % self.nbands_parallelization_adjustment)
-        t('Number of Bands in Calculation: %d' % self.wfs.bd.nbands)
-        t('Bands to Converge: ', end='')
-        if cc['bands'] == 'occupied':
-            t('Occupied States Only')
-        elif cc['bands'] == 'all':
-            t('All')
-        else:
-            t('%d Lowest Bands' % cc['bands'])
-        t('Number of Valence Electrons: %g' % self.wfs.nvalence)
-
-    def print_converged(self, iter):
-        t = self.text
-        t('------------------------------------')
-        t('Converged After %d Iterations.' % iter)
-
-        t()
-        self.print_all_information()
-
-    def print_all_information(self):
-        t = self.text
-        if len(self.atoms) == 1:
-            t('Energy Contributions Relative to Reference Atom:', end='')
-        else:
-            t('Energy Contributions Relative to Reference Atoms:', end='')
-        t('(reference = %.6f)' % (self.wfs.setups.Eref * Hartree))
-
-        t('-------------------------')
-
-        energies = [('Kinetic:      ', self.hamiltonian.Ekin),
-                    ('Potential:    ', self.hamiltonian.Epot),
-                    ('External:     ', self.hamiltonian.Eext),
-                    ('XC:           ', self.hamiltonian.Exc),
-                    ('Entropy (-ST):', -self.hamiltonian.S),
-                    ('Local:        ', self.hamiltonian.Ebar)]
-
-        for name, e in energies:
-            t('%-14s %+11.6f' % (name, Hartree * e))
-
-        t('-------------------------')
-        t('Free Energy:   %+11.6f' % (Hartree * self.hamiltonian.Etot))
-        t('Zero Kelvin:   %+11.6f' % (Hartree * (self.hamiltonian.Etot +
-                                                 0.5 * self.hamiltonian.S)))
-        t()
-        self.occupations.print_fermi_level(self.txt)
-
-        self.print_eigenvalues()
-
-        self.hamiltonian.xc.summary(self.txt)
-
-        t()
-
-        try:
-            dipole = self.get_dipole_moment()
-        except NotImplementedError:
-            pass
-        else:
-            if self.density.charge == 0:
-                t('Dipole Moment: %s' % dipole)
-            else:
-                t('Center of Charge: %s' % (dipole / self.density.charge))
-
-        try:
-            correction = self.hamiltonian.poisson.corrector.correction
-            epsF = self.occupations.fermilevel
-        except AttributeError:
-            pass
-        else:
-            wf1 = (-epsF + correction) * Hartree
-            wf2 = (-epsF - correction) * Hartree
-            t('Dipole-corrected work function: %f, %f' % (wf1, wf2))
-
-        if self.wfs.nspins == 2:
-            t()
-            magmom = self.occupations.magmom
-            t('Total Magnetic Moment: %f' % magmom)
-            try:
-                # XXX This doesn't always work, HGH, SIC, ...
-                sc = self.density.get_spin_contamination(self.atoms,
-                                                         int(magmom < 0))
-                t('Spin contamination: %f electrons' % sc)
-            except (TypeError, AttributeError):
-                pass
-            t('Local Magnetic Moments:')
-            for a, mom in enumerate(self.get_magnetic_moments()):
-                t(a, mom)
-            t()
-        elif not self.wfs.collinear:
-            self.txt.write('Local Magnetic Moments:\n')
-            for a, mom_v in enumerate(self.get_magnetic_moments()):
-                self.txt.write('%4d  (%.3f, %.3f, %.3f)\n' %
-                               (a, mom_v[0], mom_v[1], mom_v[2]))
-
-    def print_iteration(self, iter):
-        # Output from each iteration:
-        t = self.text
-
-        nvalence = self.wfs.nvalence
-        if nvalence > 0:
-            eigerr = self.scf.eigenstates_error * Hartree**2 / nvalence
-        else:
-            eigerr = 0.0
-
-        if self.verbose != 0:
-            T = time.localtime()
-            t()
-            t('------------------------------------')
-            t('iter: %d %d:%02d:%02d' % (iter, T[3], T[4], T[5]))
-            t()
-            t('Poisson Solver Converged in %d Iterations' %
-              self.hamiltonian.npoisson)
-            t('Fermi Level Found  in %d Iterations' % self.occupations.niter)
-            t('Error in Wave Functions: %.13f' % eigerr)
-            t()
-            self.print_all_information()
-
-=======
 from ase.geometry import cell_to_cellpar
 
 
@@ -424,7 +49,6 @@
         elif wfs.nspins == 2:
             log('Parallelization over k-points and spin: %d' %
                 wfs.kd.comm.size)
->>>>>>> b6e9cdbe
         else:
             log('Parallelization over k-points: %d' %
                 wfs.kd.comm.size)
