"""This module defines a linear response TDDFT-class."""
from __future__ import print_function
import numbers
import sys
from math import sqrt

import numpy as np
from ase.units import Hartree
from ase.utils.timing import Timer

import _gpaw
import gpaw.mpi as mpi
from gpaw.lrtddft.excitation import Excitation, ExcitationList
from gpaw.lrtddft.kssingle import KSSingles
from gpaw.lrtddft.omega_matrix import OmegaMatrix
from gpaw.lrtddft.apmb import ApmB
# from gpaw.lrtddft.transition_density import TransitionDensity
from gpaw.xc import XC
from gpaw.lrtddft.spectrum import spectrum
from gpaw.wavefunctions.fd import FDWaveFunctions

__all__ = ['LrTDDFT', 'photoabsorption_spectrum', 'spectrum']


class LrTDDFT(ExcitationList):

    """Linear Response TDDFT excitation class

    Input parameters:

    calculator:
    the calculator object after a ground state calculation

    nspins:
    number of spins considered in the calculation
    Note: Valid only for unpolarised ground state calculation

    eps:
    Minimal occupation difference for a transition (default 0.001)

    istart:
    First occupied state to consider
    jend:
    Last unoccupied state to consider

    xc:
    Exchange-Correlation approximation in the Kernel
    derivative_level:
    0: use Exc, 1: use vxc, 2: use fxc  if available

    filename:
    read from a file
    """

    default_parameters = {
        'nspins': None,
        'eps': 0.001,
        'istart': 0,
        'jend': sys.maxsize,
        'energy_range': None,
        'xc': 'GS',
        'derivative_level': 1,
        'numscale': 0.00001,
        'txt': None,
        'filename': None,
        'finegrid': 2,
        'force_ApmB': False,  # for tests
        'eh_comm': None,  # parallelization over eh-pairs
        'poisson': None}  # use calculator's Poisson

    def __init__(self, calculator=None, **kwargs):

        self.timer = Timer()
        self.diagonalized = False

        changed = self.set(**kwargs)

        if isinstance(calculator, str):
            ExcitationList.__init__(self, None, self.txt)
            self.filename = calculator
        else:
            ExcitationList.__init__(self, calculator, self.txt)

        if self.filename is not None:
            self.read(self.filename)
            if set(['istart', 'jend', 'energy_range']) & set(changed):
                # the user has explicitely demanded these
                self.diagonalize()
            return

        if self.eh_comm is None:
            self.eh_comm = mpi.serial_comm
        elif isinstance(self.eh_comm, (mpi.world.__class__,
                                       mpi.serial_comm.__class__)):
            # Correct type already.
            pass
        else:
            # world should be a list of ranks:
            self.eh_comm = mpi.world.new_communicator(
                np.asarray(self.eh_comm))

        if calculator is not None and calculator.initialized:
            if not isinstance(calculator.wfs, FDWaveFunctions):
                raise RuntimeError(
                    'Linear response TDDFT supported only in real space mode')
            if calculator.wfs.kd.comm.size > 1:
                err_txt = 'Spin parallelization with Linear response '
                err_txt += "TDDFT. Use parallel={'domain': world.size} "
                err_txt += 'calculator parameter.'
                raise NotImplementedError(err_txt)
            if self.xc == 'GS':
                self.xc = calculator.hamiltonian.xc.name
            if calculator.parameters.mode != 'lcao':
                calculator.converge_wave_functions()
            if calculator.density.nct_G is None:
                spos_ac = calculator.initialize_positions()
                calculator.wfs.initialize(calculator.density,
                                          calculator.hamiltonian, spos_ac)

            self.update(calculator)

    def set(self, **kwargs):
        """Change parameters."""
        changed = []
        for key, value in LrTDDFT.default_parameters.items():
            if hasattr(self, key):
                value = getattr(self, key)  # do not overwrite
            setattr(self, key, kwargs.pop(key, value))
            if value != getattr(self, key):
                changed.append(key)

        for key in kwargs:
            raise KeyError('Unknown key ' + key)

        return changed

    def set_calculator(self, calculator):
        self.calculator = calculator
#        self.force_ApmB = parameters['force_ApmB']
        self.force_ApmB = None  # XXX

    def analyse(self, what=None, out=None, min=0.1):
        """Print info about the transitions.

        Parameters:
          1. what: I list of excitation indicees, None means all
          2. out : I where to send the output, None means sys.stdout
          3. min : I minimal contribution to list (0<min<1)
        """
        if what is None:
            what = range(len(self))
        elif isinstance(what, numbers.Integral):
            what = [what]

        if out is None:
            out = sys.stdout

        for i in what:
            print(str(i) + ':', self[i].analyse(min=min), file=out)

    def update(self, calculator=None, **kwargs):

        changed = self.set(**kwargs)
        if calculator is not None:
            changed = True
            self.set_calculator(calculator)

        if not changed:
            return

        self.forced_update()

    def forced_update(self):
        """Recalc yourself."""
        if not self.force_ApmB:
            Om = OmegaMatrix
            name = 'LrTDDFT'
            if self.xc:
                xc = XC(self.xc)
                if hasattr(xc, 'hybrid') and xc.hybrid > 0.0:
                    Om = ApmB
                    name = 'LrTDDFThyb'
        else:
            Om = ApmB
            name = 'LrTDDFThyb'

        self.kss = KSSingles(calculator=self.calculator,
                             nspins=self.nspins,
                             eps=self.eps,
                             istart=self.istart,
                             jend=self.jend,
                             energy_range=self.energy_range,
                             txt=self.txt)

        self.Om = Om(self.calculator, self.kss,
                     self.xc, self.derivative_level, self.numscale,
                     finegrid=self.finegrid, eh_comm=self.eh_comm,
                     poisson=self.poisson, txt=self.txt)
        self.name = name

    def diagonalize(self, **kwargs):
        self.set(**kwargs)
        self.timer.start('diagonalize')
        self.timer.start('omega')
        self.Om.diagonalize(self.istart, self.jend, self.energy_range)
        self.timer.stop('omega')
        self.diagonalized = True

        # remove old stuff
        self.timer.start('clean')
        while len(self):
            self.pop()
        self.timer.stop('clean')

        print('LrTDDFT digonalized:', file=self.txt)
        self.timer.start('build')
        for j in range(len(self.Om.kss)):
            self.append(LrTDDFTExcitation(self.Om, j))
            print(' ', str(self[-1]), file=self.txt)
        self.timer.stop('build')
        self.timer.stop('diagonalize')

    def get_Om(self):
        return self.Om

    def read(self, filename=None, fh=None):
        """Read myself from a file"""

        timer = self.timer
        timer.start('name')
        if fh is None:
            if filename.endswith('.gz'):
                try:
                    import gzip
                    f = gzip.open(filename, 'rt')
                except:
                    f = open(filename, 'r')
            else:
                f = open(filename, 'r')
            self.filename = filename
        else:
            f = fh
            self.filename = None
        timer.stop('name')

        timer.start('header')
        # get my name
        s = f.readline().replace('\n', '')
        self.name = s.split()[1]

        self.xc = f.readline().replace('\n', '').split()[0]
        values = f.readline().split()
        self.eps = float(values[0])
        if len(values) > 1:
            self.derivative_level = int(values[1])
            self.numscale = float(values[2])
            self.finegrid = int(values[3])
        else:
            # old writing style, use old defaults
            self.numscale = 0.001
        timer.stop('header')

        timer.start('init_kss')
        self.kss = KSSingles(filehandle=f)
        timer.stop('init_kss')
        timer.start('init_obj')
        if self.name == 'LrTDDFT':
            self.Om = OmegaMatrix(kss=self.kss, filehandle=f,
                                  txt=self.txt)
        else:
            self.Om = ApmB(kss=self.kss, filehandle=f,
                           txt=self.txt)
        self.Om.Kss(self.kss)
        timer.stop('init_obj')

        timer.start('read diagonalized')
        # check if already diagonalized
        p = f.tell()
        s = f.readline()
        if s != '# Eigenvalues\n':
            # go back to previous position
            f.seek(p)
        else:
            self.diagonalized = True
            # load the eigenvalues
            n = int(f.readline().split()[0])
            for i in range(n):
                self.append(LrTDDFTExcitation(string=f.readline()))
            # load the eigenvectors
            timer.start('read eigenvectors')
            f.readline()
            for i in range(n):
                self[i].f = np.array([float(x) for x in f.readline().split()])
                self[i].kss = self.kss
            timer.stop('read eigenvectors')
        timer.stop('read diagonalized')

        if fh is None:
            f.close()

    def singlets_triplets(self):
        """Split yourself into a singlet and triplet object"""

        slr = LrTDDFT(None, nspins=self.nspins, eps=self.eps,
                      istart=self.istart, jend=self.jend, xc=self.xc,
                      derivative_level=self.derivative_level,
                      numscale=self.numscale)
        tlr = LrTDDFT(None, nspins=self.nspins, eps=self.eps,
                      istart=self.istart, jend=self.jend, xc=self.xc,
                      derivative_level=self.derivative_level,
                      numscale=self.numscale)
        slr.Om, tlr.Om = self.Om.singlets_triplets()
        for lr in [slr, tlr]:
            lr.kss = lr.Om.fullkss
        return slr, tlr

    def single_pole_approximation(self, i, j):
        """Return the excitation according to the
        single pole approximation. See e.g.:
        Grabo et al, Theochem 501 (2000) 353-367
        """
        for ij, kss in enumerate(self.kss):
            if kss.i == i and kss.j == j:
                return sqrt(self.Om.full[ij][ij]) * Hartree
                return self.Om.full[ij][ij] / kss.energy * Hartree

    def __str__(self):
        string = ExcitationList.__str__(self)
        string += '# derived from:\n'
        string += self.Om.kss.__str__()
        return string

    def write(self, filename=None, fh=None):
        """Write current state to a file.

        'filename' is the filename. If the filename ends in .gz,
        the file is automatically saved in compressed gzip format.

        'fh' is a filehandle. This can be used to write into already
        opened files.
        """

        if self.calculator is None:
            rank = mpi.world.rank
        else:
            rank = self.calculator.wfs.world.rank

        if rank == 0:
            if fh is None:
                if filename.endswith('.gz'):
                    try:
                        import gzip
                        f = gzip.open(filename, 'wt')
                    except:
                        f = open(filename, 'w')
                else:
                    f = open(filename, 'w')
            else:
                f = fh

            f.write('# ' + self.name + '\n')
            xc = self.xc
            if xc is None:
                xc = 'RPA'
            if self.calculator is not None:
                xc += ' ' + self.calculator.get_xc_functional()
            f.write(xc + '\n')
            f.write('%g %d %g %d' % (self.eps, int(self.derivative_level),
                                     self.numscale, int(self.finegrid)) + '\n')
            self.kss.write(fh=f)
            self.Om.write(fh=f)

            if len(self):
                f.write('# Eigenvalues\n')
                istart = self.istart
                if istart is None:
                    istart = self.kss.istart
                jend = self.jend
                if jend is None:
                    jend = self.kss.jend
                f.write('%d %d %d' % (len(self), istart, jend) + '\n')
                for ex in self:
                    f.write(ex.outstring())
                f.write('# Eigenvectors\n')
                for ex in self:
                    for w in ex.f:
                        f.write('%g ' % w)
                    f.write('\n')

            if fh is None:
                f.close()
        mpi.world.barrier()

    def overlap(self, ov_nn, other):
        """Matrix element overlap determined from Kohn-Sham overlaps.

        Parameters
        ----------
        ov_: array
            Wave function overlap factors from a displaced calculator.
            Index 0 corresponds to our own wavefunctions and
            index 1 to the displaced wavefunctions

        Returns
        -------
        ov_pp: array
            Overlap
        """
        self.diagonalize()
        other.diagonalize()
<<<<<<< HEAD
        ov_pp = self.kss.overlap(ov_nn, other.kss)
	# ov[pLm, pLo] = Om[pLm, :pKm] * ov[:pKm, pLo]
=======
        ov_pp = self.Om.kss.overlap(ov_nn, other.Om.kss)
        # ov[pLm, pLo] = Om[pLm, :pKm]* ov[:pKm, pLo]
>>>>>>> 0ec2c1fd
        return np.dot(self.Om.eigenvectors.conj(),
                      # ov[pKm, pLo] = ov[pKm, :pKo] Om[pLo, :pKo].T
                      np.dot(ov_pp, other.Om.eigenvectors.T))

    def __getitem__(self, i):
        if not self.diagonalized:
            self.diagonalize()
        return list.__getitem__(self, i)

    def __iter__(self):
        if not self.diagonalized:
            self.diagonalize()
        return list.__iter__(self)

    def __len__(self):
        if not self.diagonalized:
            self.diagonalize()
        return list.__len__(self)

    def __del__(self):
        self.timer.write(self.txt)


def d2Excdnsdnt(dup, ddn):
    """Second derivative of Exc polarised"""
    res = [[0, 0], [0, 0]]
    for ispin in range(2):
        for jspin in range(2):
            res[ispin][jspin] = np.zeros(dup.shape)
            _gpaw.d2Excdnsdnt(dup, ddn, ispin, jspin, res[ispin][jspin])
    return res


def d2Excdn2(den):
    """Second derivative of Exc unpolarised"""
    res = np.zeros(den.shape)
    _gpaw.d2Excdn2(den, res)
    return res


class LrTDDFTExcitation(Excitation):

    def __init__(self, Om=None, i=None,
                 e=None, m=None, string=None):

        # multiplicity comes from Kohn-Sham contributions
        self.fij = 1

        if string is not None:
            self.fromstring(string)
            return None

        # define from the diagonalized Omega matrix
        if Om is not None:
            if i is None:
                raise RuntimeError

            ev = Om.eigenvalues[i]
            if ev < 0:
                # we reached an instability, mark it with a negative value
                self.energy = -sqrt(-ev)
            else:
                self.energy = sqrt(ev)
            self.f = Om.eigenvectors[i]
            self.kss = Om.kss

            self.kss.set_arrays()
            self.me = np.dot(self.f, self.kss.me)
            erat_k = np.sqrt(self.kss.energies / self.energy)
            wght_k = np.sqrt(self.kss.fij) * self.f
            ew_k = erat_k * wght_k
            self.mur = np.dot(ew_k, self.kss.mur)
            if self.kss.muv is not None:
                self.muv = np.dot(ew_k, self.kss.muv)
            else:
                self.muv = None
            if self.kss.magn is not None:
                self.magn = np.dot(1. / ew_k, self.kss.magn)
            else:
                self.magn = None

            return

        # define from energy and matrix element
        if e is not None:
            self.energy = e
            if m is None:
                raise RuntimeError
            self.me = m
            return

        raise RuntimeError

    def density_change(self, paw):
        """get the density change associated with this transition"""
        raise NotImplementedError

    def fromstring(self, string):
        l = string.split()
        self.energy = float(l.pop(0))
        if len(l) == 3:  # old writing style
            self.me = np.array([float(l.pop(0)) for i in range(3)])
        else:
            self.mur = np.array([float(l.pop(0)) for i in range(3)])
            self.me = - self.mur * sqrt(self.energy)
            self.muv = np.array([float(l.pop(0)) for i in range(3)])
            self.magn = np.array([float(l.pop(0)) for i in range(3)])

    def outstring(self):
        str = '%g ' % self.energy
        str += '  '
        for m in self.mur:
            str += '%12.4e' % m
        str += '  '
        for m in self.muv:
            str += '%12.4e' % m
        str += '  '
        for m in self.magn:
            str += '%12.4e' % m
        str += '\n'
        return str

    def __str__(self):
        m2 = np.sum(self.me * self.me)
        m = sqrt(m2)
        if m > 0:
            me = self.me / m
        else:
            me = self.me
        str = '<LrTDDFTExcitation> om=%g[eV] |me|=%g (%.2f,%.2f,%.2f)' % \
              (self.energy * Hartree, m, me[0], me[1], me[2])
        return str

    def analyse(self, min=.1):
        """Return an analysis string of the excitation"""
        osc = self.get_oscillator_strength()
        s = ('E=%.3f' % (self.energy * Hartree) + ' eV, ' +
             'f=%.5g' % osc[0] + ', (%.5g,%.5g,%.5g) ' %
             (osc[1], osc[2], osc[3]) + '\n')
        # 'R=%.5g' % self.get_rotatory_strength() + ' cgs\n')

        def sqr(x):
            return x * x
        spin = ['u', 'd']
        min2 = sqr(min)
        rest = np.sum(self.f ** 2)
        for f, k in zip(self.f, self.kss):
            f2 = sqr(f)
            if f2 > min2:
                s += '  %d->%d ' % (k.i, k.j) + spin[k.pspin] + ' '
                s += '%.3g \n' % f2
                rest -= f2
        s += '  rest=%.3g' % rest
        return s


def photoabsorption_spectrum(excitation_list, spectrum_file=None,
                             e_min=None, e_max=None, delta_e=None,
                             folding='Gauss', width=0.1, comment=None):
    """Uniform absorption spectrum interface

    Parameters:
    ================= ===================================================
    ``exlist``        ExcitationList
    ``spectrum_file`` File name for the output file, STDOUT if not given
    ``e_min``         min. energy, set to cover all energies if not given
    ``e_max``         max. energy, set to cover all energies if not given
    ``delta_e``       energy spacing
    ``energyunit``    Energy unit, default 'eV'
    ``folding``       Gauss (default) or Lorentz
    ``width``         folding width in terms of the chosen energyunit
    ================= ===================================================
    all energies in [eV]
    """

    spectrum(exlist=excitation_list, filename=spectrum_file,
             emin=e_min, emax=e_max,
             de=delta_e, energyunit='eV',
             folding=folding, width=width,
             comment=comment)<|MERGE_RESOLUTION|>--- conflicted
+++ resolved
@@ -408,13 +408,9 @@
         """
         self.diagonalize()
         other.diagonalize()
-<<<<<<< HEAD
-        ov_pp = self.kss.overlap(ov_nn, other.kss)
-	# ov[pLm, pLo] = Om[pLm, :pKm] * ov[:pKm, pLo]
-=======
+        #ov_pp = self.kss.overlap(ov_nn, other.kss)
         ov_pp = self.Om.kss.overlap(ov_nn, other.Om.kss)
         # ov[pLm, pLo] = Om[pLm, :pKm]* ov[:pKm, pLo]
->>>>>>> 0ec2c1fd
         return np.dot(self.Om.eigenvectors.conj(),
                       # ov[pKm, pLo] = ov[pKm, :pKo] Om[pLo, :pKo].T
                       np.dot(ov_pp, other.Om.eigenvectors.T))
