# -*- coding: utf-8 -*-

import os.path
import numpy as np
from ase import parallel as mpi
from ase.parallel import parprint


class FiniteDifference:
    def __init__(self, atoms, propertyfunction,
                 save=False, name='fd', ending='',
                 d=0.001, parallel=1, world=None):
        """
    atoms: Atoms object
        The atoms to work on.
    propertyfunction: function that returns a single number.
        The finite difference calculation is progressed on this value.
        For proper parallel usage the function should either be
        either a property of the atom object
            fd = FiniteDifference(atoms, atoms.property_xyz)
        or an arbitrary function with the keyword "atoms"
            fd = FiniteDifference(atoms, function_xyz)
            xyz = fd.run(atoms=atoms)
    d: float
        Magnitude of displacements.
    save: If true the write statement of the calculator is called
        to save the displacementsteps.
    name: string
        Name for restart data
    ending: string
        File handel for restart data
    parallel: int
        splits the mpi.world into 'parallel' subprocs that calculate
        displacements of different atoms individually.
    """

        self.atoms = atoms
        self.indices = np.asarray(range(len(atoms)))
        self.propertyfunction = propertyfunction
        self.save = save
        self.name = name
        self.ending = ending
        self.d = d

        if world is None:
            world = mpi.world
        self.world = world
        
        if parallel > world.size:
            parprint('#', (self.__class__.__name__ + ':'),
                     'Serial calculation, keyword parallel ignored.')
            parallel = 1
        self.parallel = parallel

        assert world.size % parallel == 0

        natoms = len(self.atoms)
        self.cores_per_atom = world.size // parallel
        # my workers index
        myi = world.rank // self.cores_per_atom
        # distribute work
        self.myindices = []
        for a in range(natoms):
            if a % parallel == myi:
                self.myindices.append(a)
        # print(world.rank, 'myindices', self.myindices)

    def calculate(self, a, i, filename='fd', **kwargs):
        """Evaluate finite difference  along i'th axis on a'th atom.
        This will trigger two calls to propertyfunction(), with atom a moved
        plus/minus d in the i'th axial direction, respectively.
        if save is True the +- states are saved after
        the calculation
        """
        if 'atoms' in kwargs:
            kwargs['atoms'] = self.atoms

        p0 = self.atoms.positions[a, i]

        self.atoms.positions[a, i] += self.d
        eplus = self.propertyfunction(**kwargs)
        if self.save is True:
            savecalc = self.atoms.calc
            savecalc.write(filename + '+' + self.ending)

        self.atoms.positions[a, i] -= 2 * self.d
        eminus = self.propertyfunction(**kwargs)
        if self.save is True:
            savecalc = self.atoms.calc
            savecalc.write(filename + '-' + self.ending)
        self.atoms.positions[a, i] = p0

        self.value[a, i] = (eminus - eplus) / (2 * self.d)
        
        if self.parallel > 1 and self.world.rank == 0:
            print('# rank', mpi.world.rank, 'Atom', a,
                  'direction', i, 'FD: ', self.value[a, i])
        else:
            parprint('Atom', a, 'direction', i,
                     'FD: ', self.value[a, i])

    def run(self, **kwargs):
        """Evaluate finite differences for all atoms
        """
        self.value = np.zeros([len(self.atoms), 3])
        
        for filename, a, i in self.displacements():
            if a in self.myindices:
                self.calculate(a, i, filename=filename, **kwargs)

        self.world.barrier()
        self.value /= self.cores_per_atom
        self.world.sum(self.value)
        
        return self.value

    def displacements(self):
        for a in self.indices:
            for i in range(3):
                filename = ('{0}_{1}_{2}'.format(self.name, a, 'xyz'[i]))
                yield filename, a, i

    def restart(self, restartfunction, **kwargs):
        """Uses restartfunction to recalculate values
        from the saved files.
        If a file with the corresponding name is found the
        restartfunction is called to get the FD value
        The restartfunction should take a string as input
        parameter like the standart read() function.
        If no file is found, a calculation is initiated.
        Example:
            def re(self, name):
                calc = Calculator(restart=name)
                return calc.get_potential_energy()

            fd = FiniteDifference(atoms, atoms.get_potential_energy)
            fd.restart(re)
        """
        for filename, a, i in self.displacements():

            if (os.path.isfile(filename + '+' + self.ending) and
                    os.path.isfile(filename + '-' + self.ending)):
                eplus = restartfunction(
                    self, filename + '+' + self.ending, **kwargs)
                eminus = restartfunction(
                    self, filename + '-' + self.ending, **kwargs)
                self.value[a, i] = (eminus - eplus) / (2 * self.d)
            else:
                self.calculate(a, i, filename=filename, **kwargs)

<<<<<<< HEAD
        return self.value
=======
        return self.value

    def set_parallel(self):
        assert self.world.size == 1 or self.world.size % self.parallel == 0
        assert len(self.atoms) % self.parallel == 0

        calc = self.atoms.calc
        calc.write(self.name + '_eq' + self.ending)
        self.locvalue = np.empty([len(self.atoms) // self.parallel, 3])
        ranks = np.array(range(self.world.size), dtype=int)
        self.ranks = ranks.reshape(
            self.parallel, self.world.size // self.parallel)
        self.comm = []
        for i in range(self.parallel):
            self.comm.append(self.world.new_communicator(self.ranks[i]))
            if self.world.rank in self.ranks[i]:
                calc2 = calc.__class__(
                    restart=self.name + '_eq' + self.ending,
                    communicator=self.comm[i], txt=None)
                self.atoms.calc = calc2
                calc2.calculate(atoms=self.atoms)

        return
>>>>>>> aadc02d3
<|MERGE_RESOLUTION|>--- conflicted
+++ resolved
@@ -148,30 +148,4 @@
             else:
                 self.calculate(a, i, filename=filename, **kwargs)
 
-<<<<<<< HEAD
-        return self.value
-=======
-        return self.value
-
-    def set_parallel(self):
-        assert self.world.size == 1 or self.world.size % self.parallel == 0
-        assert len(self.atoms) % self.parallel == 0
-
-        calc = self.atoms.calc
-        calc.write(self.name + '_eq' + self.ending)
-        self.locvalue = np.empty([len(self.atoms) // self.parallel, 3])
-        ranks = np.array(range(self.world.size), dtype=int)
-        self.ranks = ranks.reshape(
-            self.parallel, self.world.size // self.parallel)
-        self.comm = []
-        for i in range(self.parallel):
-            self.comm.append(self.world.new_communicator(self.ranks[i]))
-            if self.world.rank in self.ranks[i]:
-                calc2 = calc.__class__(
-                    restart=self.name + '_eq' + self.ending,
-                    communicator=self.comm[i], txt=None)
-                self.atoms.calc = calc2
-                calc2.calculate(atoms=self.atoms)
-
-        return
->>>>>>> aadc02d3
+        return self.value