"""Kohn-Sham single particle excitations realated objects.

"""
import sys
from math import pi, sqrt

import numpy as np
from ase.units import Bohr, Hartree, alpha
from ase.parallel import paropen

import gpaw.mpi as mpi
from gpaw.utilities import packed_index
from gpaw.lrtddft.excitation import Excitation, ExcitationList
from gpaw.pair_density import PairDensity
from gpaw.fd_operators import Gradient
from gpaw.utilities.tools import coordinates


class KSSingles(ExcitationList):
    """Kohn-Sham single particle excitations

    Input parameters:

    calculator:
      the calculator object after a ground state calculation
      
    nspins:
      number of spins considered in the calculation
      Note: Valid only for unpolarised ground state calculation

    eps:
      Minimal occupation difference for a transition (default 0.001)

    istart:
      First occupied state to consider
    jend:
      Last unoccupied state to consider
    energy_range:
      The energy range [emin, emax] or emax for KS transitions to use as basis
    """

    def __init__(self,
                 calculator=None,
                 nspins=None,
                 eps=0.001,
                 istart=0,
                 jend=None,
                 energy_range=None,
                 filehandle=None,
                 txt=None):

        self.eps = None

        if isinstance(calculator, str):
            filehandle = open(calculator)
        if filehandle is not None:
            self.read(fh=filehandle)
            return None

        # LCAO calculation requires special actions
        if calculator is not None:
            self.lcao = calculator.input_parameters.mode == 'lcao'
            if self.lcao:
                print >> txt, "LR-TDDFT calculation from LCAO orbitals"


        ExcitationList.__init__(self, calculator, txt=txt)
        
        if calculator is None:
            return  # leave the list empty

        # deny hybrids as their empty states are wrong
        gsxc = calculator.hamiltonian.xc
#        hybrid = hasattr(gsxc, 'hybrid') and gsxc.hybrid > 0.0
#        assert(not hybrid)

        # parallelization over bands not yet supported
        assert(calculator.wfs.band_comm.size == 1)

        # ensure correctly initialized wave functions
        calculator.converge_wave_functions()

        self.select(nspins, eps, istart, jend, energy_range)

        trkm = self.get_trk()
        self.txt.write('KSS TRK sum %g (%g,%g,%g)\n' %
                       (np.sum(trkm) / 3., trkm[0], trkm[1], trkm[2]))
        pol = self.get_polarizabilities(lmax=3)
        self.txt.write(
            'KSS polarisabilities(l=0-3) %g, %g, %g, %g\n' %
            tuple(pol.tolist()))

    def select(self, nspins=None, eps=0.001,
               istart=0, jend=None, energy_range=None):
        """Select KSSingles according to the given criterium."""

        paw = self.calculator
        wfs = paw.wfs
        self.dtype = wfs.dtype
        self.kpt_u = wfs.kpt_u

        if not self.lcao and self.kpt_u[0].psit_nG is None:
            raise RuntimeError('No wave functions in calculator!')

        # criteria
        emin = -sys.float_info.max
        emax = sys.float_info.max
        if energy_range is not None:
            try:
                emin, emax = energy_range
                emin /= Hartree
                emax /= Hartree
            except:
                emax = energy_range / Hartree
        self.istart = istart
        if jend is None:
            self.jend = sys.maxint
        else:
            self.jend = jend
        self.eps = eps

        # here, we need to take care of the spins also for
        # closed shell systems (Sz=0)
        # vspin is the virtual spin of the wave functions,
        #       i.e. the spin used in the ground state calculation
        # pspin is the physical spin of the wave functions
        #       i.e. the spin of the excited states
        self.nvspins = wfs.nspins
        self.npspins = wfs.nspins
        fijscale = 1
        ispins = [0]
        nks = wfs.kd.nks
        if self.nvspins < 2:
            if nspins > self.nvspins:
                self.npspins = nspins
                fijscale = 0.5
<<<<<<< HEAD
                ispins = [0, 1]
                nks = 2 * wfs.kd.nks
                
        kpt_comm = self.calculator.wfs.kpt_comm
        nbands = len(self.kpt_u[0].f_n)

        # select
        take = np.zeros((nks, nbands, nbands), dtype=int)
        u = 0
        for ispin in ispins:
            for ks in range(wfs.kd.nks):
                myks = ks - wfs.kd.ks0
                if myks >= 0 and myks < wfs.kd.mynks:
                    kpt = self.kpt_u[myks]
                    for i in range(nbands):
                        for j in range(i + 1, nbands):
                            fij = kpt.f_n[i] - kpt.f_n[j]
                            epsij = kpt.eps_n[j] - kpt.eps_n[i]
                            if (fij > eps and
                                epsij >= emin and epsij < emax and
                                i >= self.istart and j <= self.jend):
                                take[u, i, j] = 1
                u += 1
        kpt_comm.sum(take)

        # calculate in parallel
        u = 0
        for ispin in ispins:
            for ks in range(wfs.kd.nks):
                myks = ks - wfs.kd.ks0
                for i in range(nbands):
                    for j in range(i + 1, nbands):
                        if take[u, i, j]:
                            if myks >= 0 and myks < wfs.kd.mynks:
                                kpt = self.kpt_u[myks]
                                pspin = max(kpt.s, ispin)
                                self.append(
                                    KSSingle(i, j, pspin, kpt, paw,
                                             fijscale=fijscale, 
                                             dtype=self.dtype))
                            else:
                                self.append(KSSingle(i, j, pspin=0, 
                                                     kpt=None, paw=paw, 
                                                     dtype=self.dtype))
                u += 1

        # distribute
        for kss in self:
            kss.distribute()
=======

        if energy_range is not None:
            try:
                emin, emax = energy_range
            except:
                emax = energy_range
                emin = 0.
            emin /= Hartree
            emax /= Hartree
            # select transitions according to transition energy
            for ispin in range(self.npspins):
                vspin = ispin
                if self.nvspins < 2:
                    vspin = 0
                kpt = self.kpt_u[vspin]
                f_n = kpt.f_n
                eps_n = kpt.eps_n
                if self.de_skn is not None:
                    eps_n += de_skn[kpt.s, kpt.k]
                for i in range(len(f_n)):
                    for j in range(i+1, len(f_n)):
                        fij = f_n[i] - f_n[j]
                        epsij = eps_n[j] - eps_n[i]
                        if fij > eps and epsij >= emin and epsij < emax:
                            # this is an accepted transition
                            ks = KSSingle(i, j, ispin, kpt, paw,
                                          fijscale = fijscale)
                            self.append(ks)
            self.istart = 0
            self.jend = -1
        else:
            # select transitions according to band index
            for ispin in range(self.npspins):
                vspin = ispin
                if self.nvspins < 2:
                    vspin = 0
                f = self.kpt_u[vspin].f_n
                if jend is None: jend = len(f)-1
                else         : jend = min(jend, len(f)-1)

                for i in range(istart, jend+1):
                    for j in range(istart, jend+1):
                        fij = f[i]-f[j]
                        if fij > eps:
                            # this is an accepted transition
                            ks = KSSingle(i, j, ispin, 
                                          self.kpt_u[vspin], paw,
                                          fijscale=fijscale)
                            self.append(ks)

            self.istart = istart
            self.jend = jend
>>>>>>> 19d6cefb

    def read(self, filename=None, fh=None):
        """Read myself from a file"""
        if fh is None:
            if filename.endswith('.gz'):
                import gzip
                f = gzip.open(filename)
            else:
                f = open(filename, 'r')
        else:
            f = fh

        try:
            assert(f.readline().strip() == '# KSSingles')
        except:
            raise RuntimeError(f.name + ' is not a ' +
                               self.__class__.__name__ + ' data file')
        words = f.readline().split()
        if len(words) == 1:
            # old output style for real wave functions (finite systems)
            self.dtype = float
        else:
            self.dtype = complex
            self.eps = float(f.readline())
        n = int(words[0])
        self.npspins = 1
        for i in range(n):
            kss = KSSingle(string=f.readline(), dtype=self.dtype)
            self.append(kss)
            self.npspins = max(self.npspins, kss.pspin + 1)
        self.update()

        if fh is None:
            f.close()

    def update(self):
        istart = self[0].i
        jend = 0
        npspins = 1
        nvspins = 1
        for kss in self:
            istart = min(kss.i, istart)
            jend = max(kss.j, jend)
            if kss.pspin == 1:
                npspins = 2
            if kss.spin == 1:
                nvspins = 2
        self.istart = istart
        self.jend = jend
        self.npspins = npspins
        self.nvspins = nvspins

        if hasattr(self, 'energies'):
            del(self.energies)

    def set_arrays(self):
        if hasattr(self, 'energies'):
            return
        energies = []
        fij = []
        me = []
        mur = []
        muv = []
        magn = []
        for k in self:
            energies.append(k.energy)
            fij.append(k.fij)
            me.append(k.me)
            mur.append(k.mur)
            if k.muv is not None:
                muv.append(k.muv)
            if k.magn is not None:
                magn.append(k.magn)
        self.energies = np.array(energies)
        self.fij = np.array(fij)
        self.me = np.array(me)
        self.mur = np.array(mur)
        if len(muv):
            self.muv = np.array(muv)
        else:
            self.muv = None
        if len(magn):
            self.magn = np.array(magn)
        else:
            self.magn = None

    def write(self, filename=None, fh=None):
        """Write current state to a file.

        'filename' is the filename. If the filename ends in .gz,
        the file is automatically saved in compressed gzip format.

        'fh' is a filehandle. This can be used to write into already
        opened files.
        """
        if fh is None:
            if filename.endswith('.gz') and mpi.rank == mpi.MASTER:
                import gzip
                f = gzip.open(filename, 'wb')
            else:
                f = paropen(filename, 'w')
        else:
            f = fh

        f.write('# KSSingles\n')
        if self.dtype == float:
            f.write('{0:d}\n'.format(len(self)))
        else:
            f.write('{0:d} complex\n'.format(len(self)))
            f.write('{0}\n'.format(self.eps))
        kpt_comm = self.calculator.wfs.kpt_comm
        for kss in self:
            f.write(kss.outstring())
            
        if fh is None:
            f.close()


class KSSingle(Excitation, PairDensity):
    """Single Kohn-Sham transition containing all it's indicees

    ::

      pspin=physical spin
      spin=virtual  spin, i.e. spin in the ground state calc.
      kpt=the Kpoint object
      fijscale=weight for the occupation difference::
      me  = sqrt(fij*epsij) * <i|r|j>
      mur = - <i|r|a>
      muv = - <i|nabla|a>/omega_ia with omega_ia>0
      magn = <i|[r x nabla]|a> / (2 m_e c)
    """
    def __init__(self, iidx=None, jidx=None, pspin=None, kpt=None,
                 paw=None, string=None, fijscale=1, dtype=float):
        
        if string is not None:
            self.fromstring(string, dtype)
            return None

        # normal entry
        
        PairDensity.__init__(self, paw)
        PairDensity.initialize(self, kpt, iidx, jidx)

        self.pspin = pspin
        
        self.energy = 0.0
        self.fij = 0.0

        self.me = np.zeros((3), dtype=dtype)
        self.mur = np.zeros((3), dtype=dtype)
        self.muv = np.zeros((3), dtype=dtype)
        self.magn = np.zeros((3), dtype=dtype)

        self.kpt_comm = paw.wfs.kpt_comm

        # leave empty if not my kpt
        if kpt is None:
            return
        
        wfs = paw.wfs
        gd = wfs.gd

        self.energy = kpt.eps_n[jidx] - kpt.eps_n[iidx]
        self.fij = (kpt.f_n[iidx] - kpt.f_n[jidx]) * fijscale
        
        # calculate matrix elements -----------

        # length form ..........................

        # course grid contribution
        # <i|r|j> is the negative of the dipole moment (because of negative
        # e- charge)
        me = - gd.calculate_dipole_moment(self.get())

        # augmentation contributions
        ma = np.zeros(me.shape, dtype=dtype)
        pos_av = paw.atoms.get_positions() / Bohr
        for a, P_ni in kpt.P_ani.items():
            Ra = pos_av[a]
            Pi_i = P_ni[self.i].conj()
            Pj_i = P_ni[self.j]
            Delta_pL = wfs.setups[a].Delta_pL
            ni = len(Pi_i)
            ma0 = 0
            ma1 = np.zeros(me.shape, dtype=me.dtype)
            for i in range(ni):
                for j in range(ni):
                    pij = Pi_i[i] * Pj_i[j]
                    ij = packed_index(i, j, ni)
                    # L=0 term
                    ma0 += Delta_pL[ij, 0] * pij
                    # L=1 terms
                    if wfs.setups[a].lmax >= 1:
                        # see spherical_harmonics.py for
                        # L=1:y L=2:z; L=3:x
                        ma1 += np.array([Delta_pL[ij, 3], Delta_pL[ij, 1],
                                         Delta_pL[ij, 2]]) * pij
            ma += sqrt(4 * pi / 3) * ma1 + Ra * sqrt(4 * pi) * ma0
        gd.comm.sum(ma)

        self.me = sqrt(self.energy * self.fij) * (me + ma)
        self.mur = - (me + ma)

        # velocity form .............................
        if self.lcao:
            # Velocity form not supported in LCAO-LR-TDDFT
            self.muv = None
            self.magn = None
            return

        if self.lcao:
            # Velocity form not supported in LCAO-LR-TDDFT
            self.muv = None
            self.magn = None
            return

        me = np.zeros(self.mur.shape, dtype=dtype)

        # get derivatives
        dtype = self.wfj.dtype
        dwfj_cg = gd.empty((3), dtype=dtype)
        if not hasattr(gd, 'ddr'):
            gd.ddr = [Gradient(gd, c, dtype=dtype).apply for c in range(3)]
        for c in range(3):
            gd.ddr[c](self.wfj, dwfj_cg[c], kpt.phase_cd)
            me[c] = gd.integrate(self.wfi.conj() * dwfj_cg[c])

        # augmentation contributions
        ma = np.zeros(me.shape, dtype=me.dtype)
        for a, P_ni in kpt.P_ani.items():
            Pi_i = P_ni[self.i].conj()
            Pj_i = P_ni[self.j]
            nabla_iiv = paw.wfs.setups[a].nabla_iiv
            for c in range(3):
                for i1, Pi in enumerate(Pi_i):
                    for i2, Pj in enumerate(Pj_i):
                        ma[c] += Pi * Pj * nabla_iiv[i1, i2, c]
        gd.comm.sum(ma)

        self.muv = - (me + ma) / self.energy

        # magnetic transition dipole ................

        magn = np.zeros(me.shape, dtype=dtype)
        r_cg, r2_g = coordinates(gd)

        wfi_g = self.wfi.conj()
        for ci in range(3):
            cj = (ci + 1) % 3
            ck = (ci + 2) % 3
            magn[ci] = gd.integrate(wfi_g * r_cg[cj] * dwfj_cg[ck] -
                                    wfi_g * r_cg[ck] * dwfj_cg[cj]  )
        # augmentation contributions
        ma = np.zeros(magn.shape, dtype=magn.dtype)
        for a, P_ni in kpt.P_ani.items():
            Pi_i = P_ni[self.i].conj()
            Pj_i = P_ni[self.j]
            rnabla_iiv = paw.wfs.setups[a].rnabla_iiv
            for c in range(3):
                for i1, Pi in enumerate(Pi_i):
                    for i2, Pj in enumerate(Pj_i):
                        ma[c] += Pi * Pj * rnabla_iiv[i1, i2, c]
        gd.comm.sum(ma)

        self.magn = -alpha / 2. * (magn + ma)

    def distribute(self):
        """Distribute results to all cores."""
        self.spin = self.kpt_comm.sum(self.spin)
        self.pspin = self.kpt_comm.sum(self.pspin)
        self.k = self.kpt_comm.sum(self.k)
        self.weight = self.kpt_comm.sum(self.weight)
        self.energy = self.kpt_comm.sum(self.energy)
        self.fij = self.kpt_comm.sum(self.fij)

        self.kpt_comm.sum(self.me)
        self.kpt_comm.sum(self.mur)
        self.kpt_comm.sum(self.muv)
        self.kpt_comm.sum(self.magn)
        

    def __add__(self, other):
        """Add two KSSingles"""
        result = self.copy()
        result.me = self.me + other.me
        result.mur = self.mur + other.mur
        result.muv = self.muv + other.muv
        result.magn = self.magn - other.magn
        return result

    def __sub__(self, other):
        """Subtract two KSSingles"""
        result = self.copy()
        result.me = self.me - other.me
        result.mur = self.mur - other.mur
        result.muv = self.muv - other.muv
        result.magn = self.magn - other.magn
        return result

    def __rmul__(self, x):
        return self.__mul__(x)

    def __mul__(self, x):
        """Multiply a KSSingle with a number"""
        if type(x) == type(0.) or type(x) == type(0):
            result = self.copy()
            result.me = self.me * x
            result.mur = self.mur * x
            result.muv = self.muv * x
            return result
        else:
            return RuntimeError('not a number')
        
    def __div__(self, x):
        return self.__mul__(1. / x)

    def copy(self):
        if self.mur.dtype == complex:
            return KSSingle(string=self.outstring(), dtype=complex)
        else:
            return KSSingle(string=self.outstring(), dtype=float)

    def fromstring(self, string, dtype=float):
        l = string.split()
        self.i = int(l.pop(0))
        self.j = int(l.pop(0))
        self.pspin = int(l.pop(0))
        self.spin = int(l.pop(0))
        if dtype == float:
            self.k = 0
            self.weight = 1
        else:
            self.k = int(l.pop(0))
            self.weight = float(l.pop(0))
        self.energy = float(l.pop(0))
        self.fij = float(l.pop(0))
        if len(l) == 3:  # old writing style
            self.me = np.array([float(l.pop(0)) for i in range(3)])
            self.mur = - self.me / sqrt(self.energy * self.fij)
            self.muv = None
            self.magn = None
        else:
            self.mur = np.array([dtype(l.pop(0)) for i in range(3)])
            self.me = - self.mur * sqrt(self.energy * self.fij)
            self.muv = np.array([dtype(l.pop(0)) for i in range(3)])
            if len(l): 
                self.magn = np.array([dtype(l.pop(0)) for i in range(3)])
            else:
                self.magn = None
        return None

    def outstring(self):
<<<<<<< HEAD
        if self.mur.dtype == float:
            string = '{0:d} {1:d}  {2:d} {3:d}  {4:g} {5:g}'.format(
                self.i, self.j, self.pspin, self.spin, self.energy, self.fij)
        else:
            string = '{0:d} {1:d}  {2:d} {3:d} {4:d} {5:g}  {6:g} {7:g}'.format(
                self.i, self.j, self.pspin, self.spin, self.k, self.weight,
                self.energy, self.fij)
        string += '  '

        def format_me(me):
            string = ''
            if me.dtype == float:
                for m in me:
                    string += ' {0:.5e}'.format(m)
            else:
                for m in me:
                    string += ' {0.real:.5e}{0.imag:+.5e}j'.format(m)
            return string
                
        string += '  ' + format_me(self.mur)
        string += '  ' + format_me(self.muv)
        string += '  ' + format_me(self.magn)
        string += '\n'

        return string
=======
        str = '%d %d   %d %d   %g %g' % \
               (self.i,self.j, self.pspin,self.spin, self.energy, self.fij)
        str += '  '
        for m in self.mur: str += '%12.4e' % m
        if self.muv is not None:
            str += '  '
            for m in self.muv: str += '%12.4e' % m
        if self.magn is not None:
            str += '  '
            for m in self.magn: str += '%12.4e' % m
        str += '\n'
        return str
>>>>>>> 19d6cefb
        
    def __str__(self):
        string = '# <KSSingle> %d->%d %d(%d) eji=%g[eV]' % \
            (self.i, self.j, self.pspin, self.spin,
             self.energy * Hartree)
        if self.me.dtype == float:
            string += ' (%g,%g,%g)' % (self.me[0], self.me[1], self.me[2])
        else:
            string += ' kpt={0:d} w={1:g}'.format(self.k, self.weight)
            string += ' ('
            # use velocity form
            s = - np.sqrt(self.energy * self.fij) 
            for c, m in enumerate(s * self.me):
                string += '{0.real:.5e}{0.imag:+.5e}j'.format(m)
                if c < 2:
                    string += ','
            string += ')'
        return string
    
    #####################
    ## User interface: ##
    #####################

    def get_weight(self):
        return self.fij<|MERGE_RESOLUTION|>--- conflicted
+++ resolved
@@ -134,7 +134,6 @@
             if nspins > self.nvspins:
                 self.npspins = nspins
                 fijscale = 0.5
-<<<<<<< HEAD
                 ispins = [0, 1]
                 nks = 2 * wfs.kd.nks
                 
@@ -184,60 +183,6 @@
         # distribute
         for kss in self:
             kss.distribute()
-=======
-
-        if energy_range is not None:
-            try:
-                emin, emax = energy_range
-            except:
-                emax = energy_range
-                emin = 0.
-            emin /= Hartree
-            emax /= Hartree
-            # select transitions according to transition energy
-            for ispin in range(self.npspins):
-                vspin = ispin
-                if self.nvspins < 2:
-                    vspin = 0
-                kpt = self.kpt_u[vspin]
-                f_n = kpt.f_n
-                eps_n = kpt.eps_n
-                if self.de_skn is not None:
-                    eps_n += de_skn[kpt.s, kpt.k]
-                for i in range(len(f_n)):
-                    for j in range(i+1, len(f_n)):
-                        fij = f_n[i] - f_n[j]
-                        epsij = eps_n[j] - eps_n[i]
-                        if fij > eps and epsij >= emin and epsij < emax:
-                            # this is an accepted transition
-                            ks = KSSingle(i, j, ispin, kpt, paw,
-                                          fijscale = fijscale)
-                            self.append(ks)
-            self.istart = 0
-            self.jend = -1
-        else:
-            # select transitions according to band index
-            for ispin in range(self.npspins):
-                vspin = ispin
-                if self.nvspins < 2:
-                    vspin = 0
-                f = self.kpt_u[vspin].f_n
-                if jend is None: jend = len(f)-1
-                else         : jend = min(jend, len(f)-1)
-
-                for i in range(istart, jend+1):
-                    for j in range(istart, jend+1):
-                        fij = f[i]-f[j]
-                        if fij > eps:
-                            # this is an accepted transition
-                            ks = KSSingle(i, j, ispin, 
-                                          self.kpt_u[vspin], paw,
-                                          fijscale=fijscale)
-                            self.append(ks)
-
-            self.istart = istart
-            self.jend = jend
->>>>>>> 19d6cefb
 
     def read(self, filename=None, fh=None):
         """Read myself from a file"""
@@ -591,7 +536,6 @@
         return None
 
     def outstring(self):
-<<<<<<< HEAD
         if self.mur.dtype == float:
             string = '{0:d} {1:d}  {2:d} {3:d}  {4:g} {5:g}'.format(
                 self.i, self.j, self.pspin, self.spin, self.energy, self.fij)
@@ -617,20 +561,6 @@
         string += '\n'
 
         return string
-=======
-        str = '%d %d   %d %d   %g %g' % \
-               (self.i,self.j, self.pspin,self.spin, self.energy, self.fij)
-        str += '  '
-        for m in self.mur: str += '%12.4e' % m
-        if self.muv is not None:
-            str += '  '
-            for m in self.muv: str += '%12.4e' % m
-        if self.magn is not None:
-            str += '  '
-            for m in self.magn: str += '%12.4e' % m
-        str += '\n'
-        return str
->>>>>>> 19d6cefb
         
     def __str__(self):
         string = '# <KSSingle> %d->%d %d(%d) eji=%g[eV]' % \
