--- conflicted
+++ resolved
@@ -169,14 +169,4 @@
     h_c = grid._gd.get_grid_spacings()
 
     h_z = h_c[:2].sum() / 2  # average of x and y
-<<<<<<< HEAD
-
-    # This one works with the h calculated by the cluster and to see that
-    # it is a multipe of 4
-    assert surface.cell[2, 2] / h % multiple == pytest.approx(0)
-    # the prblem is here the the new h_c[2] in z derecton dose not become the
-    # same as the h we feed the grid calculation I DONT KNOW HOW TO FIX THIS
-    assert h_c[2] == h
-=======
->>>>>>> 264a26ab
     assert h_z == pytest.approx(h_c[2])