from math import sqrt
import pytest

from ase import Atoms

from gpaw.cluster import Cluster
from gpaw.mpi import world
from gpaw.test import equal


def test_cluster():
    R = 2.0
    CO = Atoms('CO', [(1, 0, 0), (1, 0, R)])

    CO.rotate(90, 'y')
    equal(CO.positions[1, 0], R, 1e-10)

    # translate
    CO.translate(-CO.get_center_of_mass())
    p = CO.positions.copy()
    for i in range(2):
        equal(p[i, 1], 0, 1e-10)
        equal(p[i, 2], 0, 1e-10)

    # rotate the nuclear axis to the direction (1,1,1)
    CO.rotate(p[1] - p[0], (1, 1, 1))
    q = CO.positions.copy()
    for c in range(3):
        equal(q[0, c], p[0, 0] / sqrt(3), 1e-10)
        equal(q[1, c], p[1, 0] / sqrt(3), 1e-10)

    # minimal box
    b = 4.0
    CO = Cluster(['C', 'O'], [(1, 0, 0), (1, 0, R)])
    CO.minimal_box(b)
    cc = CO.get_cell()
    for c in range(3):
        width = 2 * b
        if c == 2:
            width += R
        equal(cc[c, c], width, 1e-10)

    # minimal box, ensure multiple of 4
    h = .13
    b = [2, 3, 4]
    CO.minimal_box(b, h=h)
    cc = CO.get_cell()
    for c in range(3):
        # print "cc[c,c], cc[c,c] / h % 4 =", cc[c, c], cc[c, c] / h % 4
        for a in CO:
            print(a.symbol, b[c], a.position[c], cc[c, c] - a.position[c])
            assert a.position[c] > b[c]
        equal(cc[c, c] / h % 4, 0.0, 1e-10)
             
    # I/O
    fxyz = 'CO.xyz'
    fpdb = 'CO.pdb'

    cell = [2., 3., R + 2.]
    CO.set_cell(cell, scale_atoms=True)
    world.barrier()
    CO.write(fxyz)
    world.barrier()
    CO_b = Cluster(filename=fxyz)
    assert len(CO) == len(CO_b)
    offdiagonal = CO_b.get_cell().sum() - CO_b.get_cell().diagonal().sum()
    assert offdiagonal == 0.0

    world.barrier()
    CO.write(fpdb)

    # read xyz files with additional info
    read_with_additional = True
    if read_with_additional:
        if world.rank == 0:
            f = open(fxyz, 'w')
            print("""2

    C 0 0 0. 1 2 3
    O 0 0 1. 6. 7. 8.""", file=f)
            f.close()

        world.barrier()

        CO = Cluster(filename=fxyz)


def test_minimal_box_mixed_pbc():
    atoms = Cluster(Atoms('H'))
    atoms.center(vacuum=2)
    atoms.pbc = [0, 1, 1]
    cell0 = atoms.cell.copy()
    
    box = 3
    atoms.minimal_box(box)
    assert atoms.cell[0, 0] == 2 * box
    assert atoms.cell[1:, 1:] == pytest.approx(cell0[1:, 1:])
    
<<<<<<< HEAD
    assert atoms.cell[0,0] == pytest.approx(7)
=======
    atoms.cell[1, 1] = 3
    atoms.minimal_box(box, h='periodic')
    
    assert atoms.cell[0, 0] == pytest.approx(7)
>>>>>>> bca55290
<|MERGE_RESOLUTION|>--- conflicted
+++ resolved
@@ -96,11 +96,7 @@
     assert atoms.cell[0, 0] == 2 * box
     assert atoms.cell[1:, 1:] == pytest.approx(cell0[1:, 1:])
     
-<<<<<<< HEAD
-    assert atoms.cell[0,0] == pytest.approx(7)
-=======
     atoms.cell[1, 1] = 3
     atoms.minimal_box(box, h='periodic')
     
-    assert atoms.cell[0, 0] == pytest.approx(7)
->>>>>>> bca55290
+    assert atoms.cell[0,0] == pytest.approx(7)