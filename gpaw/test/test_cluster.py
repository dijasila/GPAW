from math import sqrt
import pytest

from ase import Atoms
from ase.build import fcc111

from gpaw.cluster import Cluster
from gpaw.mpi import world
import pytest


def test_cluster():
    R = 2.0
    CO = Atoms('CO', [(1, 0, 0), (1, 0, R)])

    CO.rotate(90, 'y')
    assert CO.positions[1, 0] == pytest.approx(R, abs=1e-10)

    # translate
    CO.translate(-CO.get_center_of_mass())
    p = CO.positions.copy()
    for i in range(2):
        assert p[i, 1] == pytest.approx(0, abs=1e-10)
        assert p[i, 2] == pytest.approx(0, abs=1e-10)

    # rotate the nuclear axis to the direction (1,1,1)
    CO.rotate(p[1] - p[0], (1, 1, 1))
    q = CO.positions.copy()
    for c in range(3):
        assert q[0, c] == pytest.approx(p[0, 0] / sqrt(3), abs=1e-10)
        assert q[1, c] == pytest.approx(p[1, 0] / sqrt(3), abs=1e-10)

    # minimal box
    b = 4.0
    CO = Cluster(['C', 'O'], [(1, 0, 0), (1, 0, R)])
    CO.minimal_box(b)
    cc = CO.get_cell()
    for c in range(3):
        width = 2 * b
        if c == 2:
            width += R
        assert cc[c, c] == pytest.approx(width, abs=1e-10)

    # minimal box, ensure multiple of 4
    h = .13
    b = [2, 3, 4]
    CO.minimal_box(b, h=h)
    cc = CO.get_cell()
    for c in range(3):
        # print "cc[c,c], cc[c,c] / h % 4 =", cc[c, c], cc[c, c] / h % 4
        for a in CO:
            print(a.symbol, b[c], a.position[c], cc[c, c] - a.position[c])
            assert a.position[c] > b[c]
<<<<<<< HEAD
        equal(cc[c, c] / h % 4, 0.0, 1e-10)
             
=======
        assert cc[c, c] / h % 4 == pytest.approx(0.0, abs=1e-10)

>>>>>>> 40fedcaf
    # I/O
    fxyz = 'CO.xyz'
    fpdb = 'CO.pdb'

    cell = [2., 3., R + 2.]
    CO.set_cell(cell, scale_atoms=True)
    world.barrier()
    CO.write(fxyz)
    world.barrier()
    CO_b = Cluster(filename=fxyz)
    assert len(CO) == len(CO_b)
    offdiagonal = CO_b.get_cell().sum() - CO_b.get_cell().diagonal().sum()
    assert offdiagonal == 0.0

    world.barrier()
    CO.write(fpdb)

    # read xyz files with additional info
    read_with_additional = True
    if read_with_additional:
        if world.rank == 0:
            f = open(fxyz, 'w')
            print("""2

    C 0 0 0. 1 2 3
    O 0 0 1. 6. 7. 8.""", file=f)
            f.close()

        world.barrier()

        CO = Cluster(filename=fxyz)


def test_minimal_box_mixed_pbc():
    
    atoms = Cluster(Atoms('H'))
    atoms.center(vacuum=2)
    atoms.pbc = [0, 1, 1]
    cell0 = atoms.cell.copy()
    
    box = 3
    atoms.minimal_box(box)
    assert atoms.cell[0, 0] == 2 * box
    assert atoms.cell[1:, 1:] == pytest.approx(cell0[1:, 1:])
    
    atoms.cell[1, 1] = 3
    atoms.minimal_box(box, h='periodic')
    
    assert atoms.cell[0, 0] == pytest.approx(7)
    
    # testing non orthogonal uint sell
    a = 3.92
    vac = 2
    atoms = Cluster(fcc111('Pt', (1, 1, 1), a=a, vacuum=vac))
    atoms.pbc = [1, 1, 0]
    cell0 = atoms.cell
    atoms.minimal_box(box)
    
    assert atoms.cell[2, 2] == 2 * box
    assert atoms.cell[:1, :1] == pytest.approx(cell0[:1, :1])
    
    atoms.cell[0, 0] = 4
    atoms.cell[1, 1] = 3
    atoms.minimal_box(box, h='periodic')
    
    assert atoms.cell[2, 2] == pytest.approx(7)<|MERGE_RESOLUTION|>--- conflicted
+++ resolved
@@ -51,13 +51,8 @@
         for a in CO:
             print(a.symbol, b[c], a.position[c], cc[c, c] - a.position[c])
             assert a.position[c] > b[c]
-<<<<<<< HEAD
-        equal(cc[c, c] / h % 4, 0.0, 1e-10)
-             
-=======
         assert cc[c, c] / h % 4 == pytest.approx(0.0, abs=1e-10)
 
->>>>>>> 40fedcaf
     # I/O
     fxyz = 'CO.xyz'
     fpdb = 'CO.pdb'
