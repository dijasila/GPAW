
def agts(queue):
    h2_osc = queue.add('h2_osc.py', ncpus=8, walltime=2*60)
    n2_osc = queue.add('n2_osc.py --state-parallelization=5',
                        ncpus=5*8, walltime=8*60)
    na2_md = queue.add('na2_md.py', ncpus=8, walltime=2*60)
<<<<<<< HEAD
    na2_osc = queue.add('na2_osc.py', ncpus=8, walltime=18*60)
=======
    na2_osc = queue.add('na2_osc.py', ncpus=8, walltime=40*60)
>>>>>>> ad184c09
    if 0:  # Disabling. See https://listserv.fysik.dtu.dk/pipermail/gpaw-developers/2013-January/003402.html
        queue.add('oscfit.py', ncpus=1, walltime=5, deps=[h2_osc, n2_osc, na2_md, na2_osc],
                  creates=['h2_osc.png', 'n2_osc.png', 'na2_md.png', 'na2_osc.png'])<|MERGE_RESOLUTION|>--- conflicted
+++ resolved
@@ -4,11 +4,7 @@
     n2_osc = queue.add('n2_osc.py --state-parallelization=5',
                         ncpus=5*8, walltime=8*60)
     na2_md = queue.add('na2_md.py', ncpus=8, walltime=2*60)
-<<<<<<< HEAD
-    na2_osc = queue.add('na2_osc.py', ncpus=8, walltime=18*60)
-=======
     na2_osc = queue.add('na2_osc.py', ncpus=8, walltime=40*60)
->>>>>>> ad184c09
     if 0:  # Disabling. See https://listserv.fysik.dtu.dk/pipermail/gpaw-developers/2013-January/003402.html
         queue.add('oscfit.py', ncpus=1, walltime=5, deps=[h2_osc, n2_osc, na2_md, na2_osc],
                   creates=['h2_osc.png', 'n2_osc.png', 'na2_md.png', 'na2_osc.png'])