--- conflicted
+++ resolved
@@ -34,18 +34,13 @@
         atoms.center(vacuum=6.0)
         cell_c = np.sum(atoms.get_cell()**2, axis=1)**0.5
         N_c = 16 * np.round(cell_c / (0.25 * 16))
-<<<<<<< HEAD
         calc = GPAW(mode='fd',
                     gpts=N_c,
                     nbands=1,
                     basis='dzp',
                     setups={'Na': '1'},
-                    txt=name + '_gs.txt')
-=======
-        calc = GPAW(gpts=N_c, nbands=1, basis='dzp', setups={'Na': '1'},
                     txt=name + '_gs.txt',
                     symmetry={'point_group': False})
->>>>>>> af076a8f
         atoms.calc = calc
         atoms.get_potential_energy()
         calc.write(name + '_gs.gpw', mode='all')
