def agts(queue):
    gaps = queue.add('gaps.py', ncpus=16, walltime=5 * 60)
    queue.add('submit.agts.py', deps=gaps)
 

if __name__ == '__main__':
    import pickle
    results = pickle.load(open('results.pckl'))
    print results
    pbe, pbe0, pbea, pbe0a, pbeb, pbe0b = results.T
    maea = abs(pbe - pbea).mean()
    maeb = abs(pbe - pbeb).mean()
    mae0a = abs(pbe0 - pbe0a).mean()
    mae0b = abs(pbe0 - pbe0b).mean()
    print maea, maeb, mae0a, mae0b
<<<<<<< HEAD
    assert abs(maea - 0.053) < 0.001
    assert abs(maeb - 0.035) < 0.001
    assert abs(mae0a - 0.091) < 0.001
    assert abs(mae0b - 0.074) < 0.001
=======
    assert abs(maea - 0.053) < 0.002
    assert abs(maeb - 0.034) < 0.002
    assert abs(mae0a - 0.092) < 0.002
    assert abs(mae0b - 0.073) < 0.002
>>>>>>> ad184c09
<|MERGE_RESOLUTION|>--- conflicted
+++ resolved
@@ -13,14 +13,7 @@
     mae0a = abs(pbe0 - pbe0a).mean()
     mae0b = abs(pbe0 - pbe0b).mean()
     print maea, maeb, mae0a, mae0b
-<<<<<<< HEAD
-    assert abs(maea - 0.053) < 0.001
-    assert abs(maeb - 0.035) < 0.001
-    assert abs(mae0a - 0.091) < 0.001
-    assert abs(mae0b - 0.074) < 0.001
-=======
     assert abs(maea - 0.053) < 0.002
     assert abs(maeb - 0.034) < 0.002
     assert abs(mae0a - 0.092) < 0.002
-    assert abs(mae0b - 0.073) < 0.002
->>>>>>> ad184c09
+    assert abs(mae0b - 0.073) < 0.002