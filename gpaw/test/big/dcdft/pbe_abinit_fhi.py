from ase.tasks.calcfactory import CalculatorFactory

from ase.calculators.abinit import Abinit

from ase.test.tasks.dcdft import DeltaCodesDFTCollection
from ase.test.tasks.dcdft import DeltaCodesDFTTask as Task

xc = 'PBE'

fit = (5, 0.02)

w = 0.06

ecut = 1500
kd = 8.0

tag = 'dcdft_%s_abinit_fhi' % xc.lower()

class Factory(CalculatorFactory):
    def __init__(self, Class, name, label='label',
                 kpts=None, kptdensity=3.0,
                 **kwargs):
        CalculatorFactory.__init__(self, Class, name, label,
                                   kpts, kptdensity, **kwargs)
    def __call__(self, name, atoms):
        calculator = CalculatorFactory.__call__(self, name, atoms)
        # needed for cell optimization
        # http://www.abinit.org/documentation/helpfiles/for-v5.8/input_variables/varrlx.html#optcell
        # http://www.abinit.org/documentation/helpfiles/for-v5.8/input_variables/varrlx.html#ecutsm
<<<<<<< HEAD
        if 1:
            calculator.set_inp('ecutsm', 0.05) # default 0.0
        # http://forum.abinit.org/viewtopic.php?f=8&t=1335
        if 1:
            calculator.set_inp('nsym', 1) # default 0
=======
        if 0:
            calculator.set({'ecutsm': 0.05}) # default 0.0
        # http://forum.abinit.org/viewtopic.php?f=8&t=1335
        if 0:
            calculator.set({'nsym': 1}) # default 0
>>>>>>> ad184c09
        return calculator

calcopts = {'toldfe':1.0e-7,
            'ecut':ecut,
            'xc':'PBE',
            'pps':'fhi',
            'nstep':700,
            'diemac': 1000,
            'width':w,
            'kpts':kd,
            'chksymbreak':0,
            'ecutsm':0.05,
            'nsym':1,
}

calcfactory = Factory(Abinit, 'Abinit', 'label', **calcopts)

taskopts = {}

task = Task(
    calcfactory=calcfactory,
    tag=tag,
    fit=fit,
    use_lock_files=True,
    **taskopts)

if __name__ == '__main__':
    keys = task.collection.names
    for m in ['Mn']:
        keys.remove(m)  # EOS fails: reason unknown
    # run just only system to check if scripts work
    #task.run(keys)
    task.run(['Si'])<|MERGE_RESOLUTION|>--- conflicted
+++ resolved
@@ -27,19 +27,11 @@
         # needed for cell optimization
         # http://www.abinit.org/documentation/helpfiles/for-v5.8/input_variables/varrlx.html#optcell
         # http://www.abinit.org/documentation/helpfiles/for-v5.8/input_variables/varrlx.html#ecutsm
-<<<<<<< HEAD
-        if 1:
-            calculator.set_inp('ecutsm', 0.05) # default 0.0
-        # http://forum.abinit.org/viewtopic.php?f=8&t=1335
-        if 1:
-            calculator.set_inp('nsym', 1) # default 0
-=======
         if 0:
             calculator.set({'ecutsm': 0.05}) # default 0.0
         # http://forum.abinit.org/viewtopic.php?f=8&t=1335
         if 0:
             calculator.set({'nsym': 1}) # default 0
->>>>>>> ad184c09
         return calculator
 
 calcopts = {'toldfe':1.0e-7,
