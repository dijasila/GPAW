def create_tasks():
    from myqueue.task import task
    return [task('co.py@4:5h'),
            task('co.agts.py', deps='co.py')]


if __name__ == '__main__':
    import numpy as np
    from ase.io import read

    configs = read('co.traj@:')
    e = [config.get_potential_energy() for config in configs]
    a = np.array([config.cell[0, 0] for config in configs])
    c = np.array([config.cell[2, 2] for config in configs])
    f = np.array([a**0, a, c, 0.5 * a**2, a * c, 0.5 * c**2])
    p = np.linalg.lstsq(f.T, e, rcond=None)[0]
    p0 = p[0]
    p1 = p[1:3]
    p2 = np.array([(p[3], p[4]),
                   (p[4], p[5])])
<<<<<<< HEAD
    a0, c0 = np.linalg.solve(p2.T, -p1, -1)
    assert abs(a0 - 2.4937) < 0.001
    assert abs(c0 - 4.0424) < 0.001
=======
    a0, c0 = np.linalg.solve(p2.T, -p1)
    assert abs(a0 - 2.4949) < 0.001
    assert abs(c0 - 4.0419) < 0.001
>>>>>>> 9dc61782
    assert abs(a[4] - a0) < 0.001
    assert abs(c[4] - c0) < 0.005<|MERGE_RESOLUTION|>--- conflicted
+++ resolved
@@ -18,14 +18,8 @@
     p1 = p[1:3]
     p2 = np.array([(p[3], p[4]),
                    (p[4], p[5])])
-<<<<<<< HEAD
     a0, c0 = np.linalg.solve(p2.T, -p1, -1)
-    assert abs(a0 - 2.4937) < 0.001
-    assert abs(c0 - 4.0424) < 0.001
-=======
-    a0, c0 = np.linalg.solve(p2.T, -p1)
     assert abs(a0 - 2.4949) < 0.001
     assert abs(c0 - 4.0419) < 0.001
->>>>>>> 9dc61782
     assert abs(a[4] - a0) < 0.001
     assert abs(c[4] - c0) < 0.005