--- conflicted
+++ resolved
@@ -7,23 +7,13 @@
 
 from ase.build import molecule, bulk
 from gpaw import GPAW, LCAO
-<<<<<<< HEAD
-from gpaw.lcao.atomic_correction import (DenseAtomicCorrection,
-                                         SparseAtomicCorrection)
-=======
->>>>>>> febfaf44
 from gpaw.mpi import world
 from itertools import count
 
 
 
 def test(system, **kwargs):
-<<<<<<< HEAD
-    corrections = [DenseAtomicCorrection(),
-                   SparseAtomicCorrection(tolerance=0.0)]
-=======
     corrections = ['dense', 'sparse']
->>>>>>> febfaf44
 
     counter = count()
     energies = []
@@ -58,16 +48,9 @@
     errs = []
     for energy, c in zip(energies, corrections):
         err = abs(energy - eref)
-<<<<<<< HEAD
-        nops = calc.wfs.world.sum(c.nops)
-        errs.append(err)
-        if master:
-            print('err=%e :: name=%s :: nops=%d' % (err, c.name, nops))
-=======
         errs.append(err)
         if master:
             print('err=%e :: name=%s' % (err, correction))
->>>>>>> febfaf44
 
     maxerr = max(errs)
     assert maxerr < 1e-11, maxerr
@@ -80,11 +63,8 @@
 system = system.repeat((1, 1, 2))
 system.rattle(stdev=0.05)
 
-<<<<<<< HEAD
-=======
 test(system)
 
 
->>>>>>> febfaf44
 system2 = bulk('Cu', orthorhombic=True) * (2, 1, 2)
 test(system2, kpts=[2, 3, 4])