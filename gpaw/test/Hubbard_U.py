# -*- coding: utf-8 -*-
import numpy as np
from math import sqrt
from ase.units import Hartree
from ase import Atoms
from gpaw import GPAW, FermiDirac, PoissonSolver
from gpaw.test import equal

##############################################################################
## Define a function that returns the band gab
## defined as the difference between the bottom of the conduction band and the
## top of the valence band.
def band_gab(calc):
    ef = calc.get_fermi_level()
    Nb = calc.wfs.bd.nbands
    w_k = calc.wfs.weight_k
    x = 0
    nspin=calc.get_number_of_spins()
    energies = np.empty(len(w_k) * Nb*nspin)
    for spin in np.arange(nspin):
        for k, w in enumerate(w_k):
            energies[x:x + Nb] = calc.get_eigenvalues(k,spin)
            x += Nb
    index1=np.where(energies-ef<=0)
    index2=np.where(energies-ef>0)

    Vb=max(energies[index1[0]])-ef
    Cb=min(energies[index2[0]])-ef
    return Cb-Vb





##############################################################################
## Setup up bulk NiO in an antiferromagnetic configuration
name='Hubbard_test_on_NiO'
a = 4.19 # Lattice constants
b=a/sqrt(2)
m=2
k=2 # Number of k-points
atoms = Atoms(symbols='Ni2O2',
              pbc=True,
              cell=(b, b, a),
              positions=[(0, 0, 0),
                         (b/2, b/2, a/2),
                         (0, 0, a/2),
                         (b/2, b/2, 0)],
              magmoms=(m,-m,0,0)
              )

##############################################################################
## Setup the calculator
calc = GPAW(
    h=0.25,
    occupations=FermiDirac(width=0.05),
    poissonsolver=PoissonSolver(nn='M', relax='J'),
    setups={'Ni': '10'},
    convergence={'eigenstates':8e-4,'density': 1.0e-2,'energy': 0.1},
    #txt=name+'.txt',
    kpts=(k, k, k),
    xc='PBE')

atoms.set_pbc(1)
atoms.set_calculator(calc)

##############################################################################
## Find the  ground-state and get the band gab
e1 = atoms.get_potential_energy()
Eg_non_Hub = band_gab(calc)

<<<<<<< HEAD
##############################################################################
## Setup 6eV Hubbard U on the 3d-orbitals (n=3, l=2) of Ni atoms (atom 0 and 1)

U_ev=6                      # U in eV
U_au=U_ev / Hartree   # U in atomic units

# Setting on atom 0,1 : l=2, for spins (no spin dependency) 
HubU_dict = {0:{3:{2:{'U':U_au}}},
             1:{3:{2:{'U':U_au}}},
            'scale': 1,
            }

calc.hamiltonian.set_hubbard_u(HubU_dict=HubU_dict)

##############################################################################
=======
# Setup 6eV Hubbard U on the d-orbitals (l=2) of Ni atoms:
calc.set(setups={'Ni': '10:d,6.0'})
>>>>>>> 5f5a2d69
## Make ready for scf with the DFT+U functional and converge this new system
## and get new band bag.....which should be much larger:
e2 = calc.get_potential_energy()
<<<<<<< HEAD
niter2 = calc.get_number_of_iterations()
Eg_Hub=band_gab(calc)

##############################################################################
## Now we expect that one effect of the Hubbard U is the opening of the band
## gab, so the band gab shall we test parameter:
## Let's compare the new and old band gab and require that is has opened by
## at least 0.2 eV

print Eg_Hub, Eg_non_Hub, Eg_Hub- Eg_non_Hub
assert( Eg_Hub- Eg_non_Hub>1.9)

energy_tolerance = 0.0004
niter_tolerance = 0
equal(e1, -29.35604, energy_tolerance) # version 0.9.1
equal(niter1, 13, niter_tolerance) # svnversion 5252
equal(e2, -28.63015, energy_tolerance) # version 0.9.1
equal(niter2, 10, niter_tolerance) # version 0.9.1
=======
Eg_Hub = band_gab(calc)

equal(Eg_Hub, 4.7, 0.2)
equal(Eg_non_Hub, 0.8, 0.1)
>>>>>>> 5f5a2d69
<|MERGE_RESOLUTION|>--- conflicted
+++ resolved
@@ -69,51 +69,34 @@
 e1 = atoms.get_potential_energy()
 Eg_non_Hub = band_gab(calc)
 
-<<<<<<< HEAD
-##############################################################################
-## Setup 6eV Hubbard U on the 3d-orbitals (n=3, l=2) of Ni atoms (atom 0 and 1)
+# Setup 6eV Hubbard U on the 3d-orbitals (l=2) of Ni atoms:
+calc.set(setups={'Ni': '10:3d,6.0'})
+## Make ready for scf with the DFT+U functional and converge this new system
+## and get new band gap.....which should be much larger:
+e2 = calc.get_potential_energy()
+Eg_Hub = band_gab(calc)
 
-U_ev=6                      # U in eV
-U_au=U_ev / Hartree   # U in atomic units
+
+## Also test that new interface for setting U works
+U_ev = 6.0              # U in eV
+U_au = U_ev / Hartree   # U in atomic units
 
 # Setting on atom 0,1 : l=2, for spins (no spin dependency) 
+# This way allows setting U values individually for all
+# atoms and orbitals.
+# {atom index:{n:{l:{'U': U_value [in Hartree]}}}}
 HubU_dict = {0:{3:{2:{'U':U_au}}},
              1:{3:{2:{'U':U_au}}},
             'scale': 1,
             }
 
 calc.hamiltonian.set_hubbard_u(HubU_dict=HubU_dict)
-
-##############################################################################
-=======
-# Setup 6eV Hubbard U on the d-orbitals (l=2) of Ni atoms:
-calc.set(setups={'Ni': '10:d,6.0'})
->>>>>>> 5f5a2d69
-## Make ready for scf with the DFT+U functional and converge this new system
-## and get new band bag.....which should be much larger:
-e2 = calc.get_potential_energy()
-<<<<<<< HEAD
-niter2 = calc.get_number_of_iterations()
-Eg_Hub=band_gab(calc)
-
-##############################################################################
-## Now we expect that one effect of the Hubbard U is the opening of the band
-## gab, so the band gab shall we test parameter:
-## Let's compare the new and old band gab and require that is has opened by
-## at least 0.2 eV
-
-print Eg_Hub, Eg_non_Hub, Eg_Hub- Eg_non_Hub
-assert( Eg_Hub- Eg_non_Hub>1.9)
-
-energy_tolerance = 0.0004
-niter_tolerance = 0
-equal(e1, -29.35604, energy_tolerance) # version 0.9.1
-equal(niter1, 13, niter_tolerance) # svnversion 5252
-equal(e2, -28.63015, energy_tolerance) # version 0.9.1
-equal(niter2, 10, niter_tolerance) # version 0.9.1
-=======
-Eg_Hub = band_gab(calc)
+calc.scf.reset()
+e2_new_interface = calc.get_potential_energy()
+Eg_Hub_new_interface = band_gab(calc)
+# This should be the same as Eg_Hub (any difference due to numerics) 
+# (perhaps wasteful way of just testing the interface)
 
 equal(Eg_Hub, 4.7, 0.2)
 equal(Eg_non_Hub, 0.8, 0.1)
->>>>>>> 5f5a2d69
+equal(Eg_Hub_new_interface, Eg_Hub, 1e-3)  
