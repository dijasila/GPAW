--- conflicted
+++ resolved
@@ -42,21 +42,12 @@
 
 lr_ApmB = LrTDDFT(calc, xc=xc, force_ApmB=True)
 lr_ApmB.diagonalize()
-<<<<<<< HEAD
 parprint('lr=', lr)
 parprint('ApmB=', lr_ApmB)
 equal(lr[0].get_energy(), lr_ApmB[0].get_energy(), 5.e-10)
 
 # with spin
 parprint('------ with spin')
-=======
-print('lr=', lr)
-print('ApmB=', lr_ApmB)
-equal(lr[0].get_energy(), lr_ApmB[0].get_energy(), 5.e-10)
-
-# with spin
-print('------ with spin')
->>>>>>> 066b5a6d
 
 if not load:
     c_spin = GPAW(xc='PBE', nbands=2, 
@@ -72,22 +63,13 @@
 
 lr_ApmB = LrTDDFT(c_spin, xc=xc, force_ApmB=True)
 lr_ApmB.diagonalize()
-<<<<<<< HEAD
 parprint('lr=', lr)
 parprint('ApmB=', lr_ApmB)
-=======
-print('lr=', lr)
-print('ApmB=', lr_ApmB)
->>>>>>> 066b5a6d
 equal(lr[0].get_energy(), lr_ApmB[0].get_energy(), 5.e-10)
 equal(lr[1].get_energy(), lr_ApmB[1].get_energy(), 5.e-10)
 
 # with spin virtual
-<<<<<<< HEAD
 parprint('------ with virtual spin')
-=======
-print('------ with virtual spin')
->>>>>>> 066b5a6d
 
 lr = LrTDDFT(calc, xc=xc, nspins=2)
 lr.diagonalize()
@@ -95,13 +77,8 @@
 # ApmB
 lr_ApmB = LrTDDFT(calc, xc=xc, nspins=2)
 lr_ApmB.diagonalize()
-<<<<<<< HEAD
 parprint('lr=', lr)
 parprint('ApmB=', lr_ApmB)
-=======
-print('lr=', lr)
-print('ApmB=', lr_ApmB)
->>>>>>> 066b5a6d
 equal(lr[0].get_energy(), lr_ApmB[0].get_energy(), 5.e-10)
 equal(lr[1].get_energy(), lr_ApmB[1].get_energy(), 5.e-10)
     
@@ -110,7 +87,6 @@
 
 xc='PBE0'
 
-<<<<<<< HEAD
 parprint('------ with spin xc=', xc)
 lr_spin = LrTDDFT(c_spin, xc=xc)
 lr_spin.diagonalize()
@@ -120,16 +96,5 @@
 lr = LrTDDFT(calc, xc=xc, nspins=2)
 lr.diagonalize()
 parprint('lr=', lr)
-=======
-print('------ with spin xc=', xc)
-lr_spin = LrTDDFT(c_spin, xc=xc)
-lr_spin.diagonalize()
-print('lr=', lr_spin)
-
-print('------ with virtual spin xc=', xc)
-lr = LrTDDFT(calc, xc=xc, nspins=2)
-lr.diagonalize()
-print('lr=', lr)
->>>>>>> 066b5a6d
 equal(lr[0].get_energy(), lr_spin[0].get_energy(), 3.8e-6)
 equal(lr[1].get_energy(), lr_spin[1].get_energy(), 3.4e-6)