from ase import Atoms
from gpaw import GPAW


def test_ae_potential():
    h = Atoms('H',
<<<<<<< HEAD
              cell=[4, 4, 4],
=======
              cell=[2.01, 2.01, 2.01],
>>>>>>> 136d765b
              pbc=True)
    h.calc = GPAW(
        mode='lcao',
        setups='ae',
        xc='PBE')
    f = h.get_forces()
    assert abs(f).max() < 1e-14<|MERGE_RESOLUTION|>--- conflicted
+++ resolved
@@ -4,11 +4,7 @@
 
 def test_ae_potential():
     h = Atoms('H',
-<<<<<<< HEAD
-              cell=[4, 4, 4],
-=======
               cell=[2.01, 2.01, 2.01],
->>>>>>> 136d765b
               pbc=True)
     h.calc = GPAW(
         mode='lcao',
