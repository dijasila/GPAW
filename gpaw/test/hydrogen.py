--- conflicted
+++ resolved
@@ -14,22 +14,6 @@
 equal(e1, 0.526939, 0.001)
 
 kT = 0.001
-<<<<<<< HEAD
-calc.set(occupations=FermiDirac(width=kT))
-e3 = hydrogen.get_potential_energy()
-niter3 = calc.get_number_of_iterations()
-equal(e1, e3 + log(2) * kT, 3.0e-7)
-
-energy_tolerance = 0.00006
-niter_tolerance = 0
-equal(e1, 0.526939, energy_tolerance)
-assert 24 <= niter1 <= 26, niter1
-equal(e2, 0.526938, energy_tolerance)
-equal(niter2, 3, niter_tolerance)
-equal(e3, 0.526245, energy_tolerance)
-equal(niter3, 4, niter_tolerance)
-=======
 hydrogen.calc.set(occupations=FermiDirac(width=kT))
 e2 = hydrogen.get_potential_energy()
-equal(e1, e2 + log(2) * kT, 3.0e-7)
->>>>>>> e607bea0
+equal(e1, e2 + log(2) * kT, 3.0e-7)