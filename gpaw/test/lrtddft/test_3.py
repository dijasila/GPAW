--- conflicted
+++ resolved
@@ -20,31 +20,10 @@
     from io import StringIO
 
     txt = None
-<<<<<<< HEAD
-    txt = '-'
-
-    N2 = molecule('N2')
-    N2.set_cell([L, L, L])
-    # N2.set_pbc(True)
-    N2.center()
-
-    if 1:
-        calc = GPAW(mode='fd',
-                    h=0.25,
-                    experimental={'niter_fixdensity': 2},
-                    nbands=-5,
-                    spinpol=True,
-                    xc='PBE',
-                    txt=txt,
-                    eigensolver='cg',
-                    parallel={'domain': world.size})
-        N2.calc = calc
-        _ = N2.get_potential_energy()
-        calc.write('N2_wfs.gpw', 'all')
-=======
     N2 = molecule('N2', vacuum=2.0)
 
-    calc = GPAW(h=0.25,
+    calc = GPAW(mode='fd',
+                h=0.25,
                 nbands=-2,
                 spinpol=True,
                 xc='LDA',
@@ -53,7 +32,6 @@
     N2.calc = calc
     _ = N2.get_potential_energy()
     calc.write('N2_wfs.gpw', 'all')
->>>>>>> f1a3370d
 
     # selections
     for obj in [KSSingles, LrTDDFT]:
