import pytest
from ase import Atom, Atoms

from gpaw.mpi import world
from gpaw import GPAW
from gpaw.analyse.overlap import Overlap
from gpaw.lrtddft.kssingle import KSSingles
from gpaw.test import equal

txt = '-'
txt = None
load = True
load = False
xc = 'LDA'

# run

R = 0.7  # approx. experimental bond length
a = 4.0
c = 5.0


@pytest.mark.lrtddft
def test_lrtddft_placzek_profeta_albrecht(in_tmp_dir):
    from ase.vibrations.albrecht import Albrecht
    from ase.vibrations.placzek import Placzek, Profeta
    from ase.vibrations.resonant_raman import ResonantRamanCalculator

    H2 = Atoms([Atom('H', (a / 2, a / 2, (c - R) / 2)),
                Atom('H', (a / 2, a / 2, (c + R) / 2))],
               cell=(a, a, c))

    name = exname = 'rraman'
    exkwargs = {'restrict': {'eps': 0.0, 'jend': 3}}

<<<<<<< HEAD
    if 1:
        calc = GPAW_with_classmethod_read(
            xc=xc, nbands=7,
            convergence={'bands': 3},
            spinpol=False,
            # eigensolver='rmm-diis',
            symmetry={'point_group': False},
            txt=txt)
        H2.calc = calc
        # H2.get_potential_energy()

        rr = ResonantRamanCalculator(
            H2, KSSingles, name=name, exname=exname,
            exkwargs=exkwargs,
            # XXX full does not work in parallel due to boxes
            # on different nodes
            # overlap=lambda x, y: Overlap(x).full(y)[0],
            overlap=lambda x, y: Overlap(x).pseudo(y)[0],
            txt=txt)
        rr.run()
    world.barrier()
=======
    calc = GPAW(
        xc=xc, nbands=7,
        convergence={'bands': 3},
        spinpol=False,
        # eigensolver='rmm-diis',
        symmetry={'point_group': False},
        txt=txt)
    H2.calc = calc
    # H2.get_potential_energy()

    rr = ResonantRamanCalculator(
        H2, KSSingles, name=name, exname=exname,
        exkwargs=exkwargs,
        # XXX full does not work in parallel due to boxes
        # on different nodes
        # overlap=lambda x, y: Overlap(x).full(y)[0],
        overlap=lambda x, y: Overlap(x).pseudo(y)[0],
        txt=txt)
    rr.run()
>>>>>>> dde85b12

    # check

    # Different Placzeck implementations should agree

    om = 5
    pz = Placzek(H2, KSSingles, name=name, exname=exname, txt=txt)
    pzi = pz.get_absolute_intensities(omega=om)[-1]

    pr = Profeta(H2, KSSingles, name=name, exname=exname,
                 approximation='Placzek', txt=txt)
    pri = pr.get_absolute_intensities(omega=om)[-1]
    equal(pzi, pri, 0.1)

    pr = Profeta(H2, KSSingles, name=name, exname=exname,
                 overlap=True,
                 approximation='Placzek', txt=txt)
    pri = pr.get_absolute_intensities(omega=om)[-1]
    equal(pzi, pri, 0.1)

    """Albrecht and Placzek are approximately equal"""

    al = Albrecht(H2, KSSingles, name=name, exname=exname,
                  overlap=True,
                  approximation='Albrecht', txt=txt)
    ali = al.get_absolute_intensities(omega=om)[-1]
    equal(pzi, ali, 1.5)

    """Albrecht A and P-P are approximately equal"""

    pr = Profeta(H2, KSSingles, name=name, exname=exname,
                 overlap=True,
                 approximation='P-P', txt=txt)
    pri = pr.get_absolute_intensities(omega=om)[-1]

    al = Albrecht(H2, KSSingles, name=name, exname=exname,
                  overlap=True,
                  approximation='Albrecht A', txt=txt)
    ali = al.get_absolute_intensities(omega=om)[-1]
    equal(pri, ali, 3)

    """Albrecht B+C and Profeta are approximately equal"""

    pr = Profeta(H2, KSSingles, name=name, exname=exname,
                 overlap=True,
                 approximation='Profeta', txt=txt)
    pri = pr.get_absolute_intensities(omega=om)[-1]

    al = Albrecht(H2, KSSingles, name=name, exname=exname,
                  overlap=True,
                  approximation='Albrecht BC', txt=txt)
    ali = al.get_absolute_intensities(omega=om)[-1]
    equal(pri, ali, 3)<|MERGE_RESOLUTION|>--- conflicted
+++ resolved
@@ -33,29 +33,6 @@
     name = exname = 'rraman'
     exkwargs = {'restrict': {'eps': 0.0, 'jend': 3}}
 
-<<<<<<< HEAD
-    if 1:
-        calc = GPAW_with_classmethod_read(
-            xc=xc, nbands=7,
-            convergence={'bands': 3},
-            spinpol=False,
-            # eigensolver='rmm-diis',
-            symmetry={'point_group': False},
-            txt=txt)
-        H2.calc = calc
-        # H2.get_potential_energy()
-
-        rr = ResonantRamanCalculator(
-            H2, KSSingles, name=name, exname=exname,
-            exkwargs=exkwargs,
-            # XXX full does not work in parallel due to boxes
-            # on different nodes
-            # overlap=lambda x, y: Overlap(x).full(y)[0],
-            overlap=lambda x, y: Overlap(x).pseudo(y)[0],
-            txt=txt)
-        rr.run()
-    world.barrier()
-=======
     calc = GPAW(
         xc=xc, nbands=7,
         convergence={'bands': 3},
@@ -75,7 +52,7 @@
         overlap=lambda x, y: Overlap(x).pseudo(y)[0],
         txt=txt)
     rr.run()
->>>>>>> dde85b12
+    world.barrier()
 
     # check
 
