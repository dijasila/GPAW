from ase import Atoms
from gpaw import GPAW
from gpaw.lrtddft import LrTDDFT
from gpaw.lrtddft.spectrum import spectrum


def test_lrtddft_2(in_tmp_dir):
    txt = '-'
    txt = None
    xc = 'LDA'

    R = 0.7  # approx. experimental bond length
    a = 4.0
    c = 5.0
    H2 = Atoms('HH',
               [(a / 2, a / 2, (c - R) / 2),
                (a / 2, a / 2, (c + R) / 2)],
               cell=(a, a, c))

<<<<<<< HEAD
    calc = GPAW(xc=xc, nbands=2, spinpol=False,
                eigensolver='rmm-diis', txt=txt)
=======
    calc = GPAW(xc=xc,
                nbands=2,
                spinpol=False,
                eigensolver='rmm-diis',
                txt=txt)
>>>>>>> 3ff6a3dc
    H2.set_calculator(calc)
    H2.get_potential_energy()
    calc.write('H2saved_wfs.gpw', 'all')
    calc.write('H2saved.gpw')

    print('-> starting directly after a gs calculation')
    lr = LrTDDFT(calc, txt='-')
    lr.diagonalize()

    print('-> reading gs with wfs')
    gs = GPAW('H2saved_wfs.gpw', txt=txt)

    lr1 = LrTDDFT(gs, xc=xc, txt='-')
    # check the oscillator strrength
    assert (abs(lr1[0].get_oscillator_strength()[0] /
                lr[0].get_oscillator_strength()[0] - 1) < 1e-7)

    print('-> reading gs without wfs')
    gs = GPAW('H2saved.gpw', txt=None)

    lr2 = LrTDDFT(gs, txt='-')
    # check the oscillator strrength
    d = abs(lr2[0].get_oscillator_strength()[0] /
            lr[0].get_oscillator_strength()[0] - 1)
    assert (d < 2e-3), d

    # write spectrum
    spectrum(lr, 'spectrum.dat')<|MERGE_RESOLUTION|>--- conflicted
+++ resolved
@@ -17,16 +17,11 @@
                 (a / 2, a / 2, (c + R) / 2)],
                cell=(a, a, c))
 
-<<<<<<< HEAD
-    calc = GPAW(xc=xc, nbands=2, spinpol=False,
-                eigensolver='rmm-diis', txt=txt)
-=======
     calc = GPAW(xc=xc,
                 nbands=2,
                 spinpol=False,
                 eigensolver='rmm-diis',
                 txt=txt)
->>>>>>> 3ff6a3dc
     H2.set_calculator(calc)
     H2.get_potential_energy()
     calc.write('H2saved_wfs.gpw', 'all')
