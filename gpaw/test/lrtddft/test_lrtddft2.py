import pytest
from io import StringIO

from ase.io import read
from ase.units import Ha

from gpaw import GPAW, FermiDirac
from gpaw.lrtddft import LrTDDFT
from gpaw.lrtddft2 import LrTDDFT2


jend = 12  # LUMO


@pytest.fixture
def C3H6O():
    atoms = read(StringIO("""10
http://cccbdb.nist.gov/ Geometry for C3H6O (Propylene oxide), CISD/6-31G*
O   0.8171  -0.7825  -0.2447
C  -1.5018   0.1019  -0.1473
H  -1.3989   0.3323  -1.2066
H  -2.0652  -0.8262  -0.0524
H  -2.0715   0.8983   0.3329
C  -0.1488  -0.0393   0.4879
H  -0.1505  -0.2633   1.5506
C   1.0387   0.6105  -0.0580
H   0.9518   1.2157  -0.9531
H   1.8684   0.8649   0.5908
"""), format='xyz')
    atoms.center(vacuum=3)

<<<<<<< HEAD
=======
    nbands = 15
>>>>>>> 7dcdfa7c
    atoms.calc = GPAW(h=0.3,
                      occupations=FermiDirac(width=0.1),
                      nbands=nbands, convergence={
                          'eigenstates': 1e-4,
                          'bands': jend},
                      txt=None)
    atoms.get_potential_energy()
    return atoms


@pytest.mark.xfail('See #353')
def test_lrtddft2(C3H6O, in_tmp_dir):
    """Test equivalence"""
    atoms = C3H6O

    istart = 10  # HOMO-1

<<<<<<< HEAD
    istart = 10

    lr = LrTDDFT(atoms.calc, restrict={'istart': istart})
=======
    evs = atoms.calc.get_eigenvalues() / Ha
    energy_differences = evs[jend] - evs[istart:jend]
>>>>>>> 7dcdfa7c

    lr = LrTDDFT(atoms.calc, restrict={'istart': istart, 'jend': jend})
    
    lr2 = LrTDDFT2('C3H6O_lr', atoms.calc, fxc='LDA',
                   min_occ=istart, max_unocc=jend)
    lr2.calculate()

    # check for Kohn-Sham properties

    for de, ks, ks2 in zip(energy_differences,
                           lr.kss, lr2.ks_singles.kss_list[::-1]):
        assert de == pytest.approx(ks.energy, 1e-10)
        assert de == pytest.approx(ks2.energy_diff, 1e-8)

        assert ks.mur == pytest.approx(ks2.dip_mom_r, 1e-3)
        assert ks.magn == pytest.approx(ks2.magn_mom, 1e-6)

    # check for TDDFT properties

    (w, S, R, Sx, Sy, Sz) = lr2.get_transitions()

    assert len(lr) == len(w)
    for i, ex in enumerate(lr):
        assert ex.energy * Ha == pytest.approx(w[i], 1e-6)
        f = ex.get_oscillator_strength()
        assert f[0] == pytest.approx(S[i], 1e-4)
        assert f[1] == pytest.approx(Sx[i], 1e-3)
        assert f[2] == pytest.approx(Sy[i], 1e-3)
        assert f[3] == pytest.approx(Sz[i], 1e-3)
        assert ex.get_rotatory_strength() == pytest.approx(R[i], 1e-4)<|MERGE_RESOLUTION|>--- conflicted
+++ resolved
@@ -29,10 +29,7 @@
 """), format='xyz')
     atoms.center(vacuum=3)
 
-<<<<<<< HEAD
-=======
     nbands = 15
->>>>>>> 7dcdfa7c
     atoms.calc = GPAW(h=0.3,
                       occupations=FermiDirac(width=0.1),
                       nbands=nbands, convergence={
@@ -43,24 +40,17 @@
     return atoms
 
 
-@pytest.mark.xfail('See #353')
 def test_lrtddft2(C3H6O, in_tmp_dir):
     """Test equivalence"""
     atoms = C3H6O
 
     istart = 10  # HOMO-1
 
-<<<<<<< HEAD
-    istart = 10
-
-    lr = LrTDDFT(atoms.calc, restrict={'istart': istart})
-=======
     evs = atoms.calc.get_eigenvalues() / Ha
     energy_differences = evs[jend] - evs[istart:jend]
->>>>>>> 7dcdfa7c
 
     lr = LrTDDFT(atoms.calc, restrict={'istart': istart, 'jend': jend})
-    
+
     lr2 = LrTDDFT2('C3H6O_lr', atoms.calc, fxc='LDA',
                    min_occ=istart, max_unocc=jend)
     lr2.calculate()
