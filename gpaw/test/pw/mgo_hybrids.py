--- conflicted
+++ resolved
@@ -37,16 +37,6 @@
             de_skn_test = [-1.963, -1.953, -1.997, -24.311]
 
         if rank == 0:
-<<<<<<< HEAD
-            print de_skn[0, 0, 1:4]
-            print de_skn[0, 1, 2:4]
-            print de_skn[0, 2, 2:4]
-            print hyb_calc.exx
-            assert abs(de_skn[0, 0, 1:4] - de_skn_test[0]).max() < 0.003
-            assert abs(de_skn[0, 1, 2:4] - de_skn_test[1]).max() < 0.003
-            assert abs(de_skn[0, 2, 2:4] - de_skn_test[2]).max() < 0.003
-            assert abs(hyb_calc.exx - de_skn_test[3]) < 0.001
-=======
             print de_skn[0, 0, 1:4], abs(de_skn[0, 0, 1:4] - de_skn_test[0]).max()
             print de_skn[0, 1, 2:4], abs(de_skn[0, 1, 2:4] - de_skn_test[1]).max()
             print de_skn[0, 2, 2:4], abs(de_skn[0, 2, 2:4] - de_skn_test[2]).max()
@@ -54,5 +44,4 @@
             assert abs(de_skn[0, 0, 1:4] - de_skn_test[0]).max() < 0.02
             assert abs(de_skn[0, 1, 2:4] - de_skn_test[1]).max() < 0.008
             assert abs(de_skn[0, 2, 2:4] - de_skn_test[2]).max() < 0.004
-            assert abs(hyb_calc.exx - de_skn_test[3]) < 2e-4
->>>>>>> 8875a6f0
+            assert abs(hyb_calc.exx - de_skn_test[3]) < 2e-4