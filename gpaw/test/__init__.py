import os
import gc
import sys
import time
import signal
import traceback

import numpy as np

from gpaw.atom.generator import Generator
from gpaw.atom.configurations import parameters
from gpaw.utilities import devnull, compiled_with_sl
from gpaw import setup_paths
from gpaw import mpi
import gpaw


def equal(x, y, tolerance=0, fail=True, msg=''):
    """Compare x and y."""

    if not np.isfinite(x - y).any() or (np.abs(x - y) > tolerance).any():
        msg = (msg + '%s != %s (error: |%s| > %.9g)' %
               (x, y, x - y, tolerance))
        if fail:
            raise AssertionError(msg)
        else:
            sys.stderr.write('WARNING: %s\n' % msg)


def gen(symbol, exx=False, name=None, **kwargs):
    if mpi.rank == 0:
        if 'scalarrel' not in kwargs:
            kwargs['scalarrel'] = True
        g = Generator(symbol, **kwargs)
        g.run(exx=exx, name=name, use_restart_file=False, **parameters[symbol])
    mpi.world.barrier()
    if setup_paths[0] != '.':
        setup_paths.insert(0, '.')


def wrap_pylab(names=[]):
    """Use Agg backend and prevent windows from popping up."""
    import matplotlib
    matplotlib.use('Agg')
    import pylab

    def show(names=names):
        if names:
            name = names.pop(0)
        else:
            name = 'fig.png'
        pylab.savefig(name)

    pylab.show = show


tests = [
    'gemm_complex.py',
    'mpicomm.py',
    'ase3k_version.py',
    'numpy_core_multiarray_dot.py',
    'eigh.py',
    'lapack.py',
    'dot.py',
    'lxc_fxc.py',
    'blas.py',
    'erf.py',
    'gp2.py',
    'kptpar.py',
    'non_periodic.py',
    'parallel/blacsdist.py',
    'gradient.py',
    'cg2.py',
    'kpt.py',
    'lf.py',
    'gd.py',
    'parallel/compare.py',
    'pbe_pw91.py',
    'fsbt.py',
    'derivatives.py',
    'Gauss.py',
    'second_derivative.py',
    'integral4.py',
    'parallel/ut_parallel.py',
    'transformations.py',
    'parallel/parallel_eigh.py',
    'spectrum.py',
    'xc.py',
    'zher.py',
    'pbc.py',
    'lebedev.py',
    'parallel/ut_hsblacs.py',
    'parallel/submatrix_redist.py',
    'occupations.py',
    'dump_chi0.py',
    'cluster.py',
    'pw/interpol.py',
    'poisson.py',
    'pw/lfc.py',
    'pw/reallfc.py',
    'XC2.py',
    'multipoletest.py',
    'nabla.py',
    'noncollinear/xccorr.py',
    'gauss_wave.py',
    'harmonic.py',
    'atoms_too_close.py',
    'screened_poisson.py',
    'yukawa_radial.py',
    'noncollinear/xcgrid3d.py',
    'vdwradii.py',
    'lcao_restart.py',
    'ase3k.py',
    'parallel/ut_kptops.py',
    'fileio/idiotproof_setup.py',
    'fileio/hdf5_simple.py',
    'fileio/hdf5_noncontiguous.py',
    'fileio/parallel.py',
    'timing.py',
    'coulomb.py',
    'xcatom.py',
    'maxrss.py',
    'proton.py',
    'pw/moleculecg.py',
    'keep_htpsit.py',
    'pw/stresstest.py',
    'aeatom.py',
    'numpy_zdotc_graphite.py',
    'lcao_density.py',
    'parallel/overlap.py',
    'restart.py',
    # numpy/scipy tests fail randomly
    #'numpy_test.py',
    #'scipy_test.py',
    'gemv.py',
    'ylexpand.py',
    'potential.py',
    'wfs_io.py',
    'fixocc.py',
    'nonselfconsistentLDA.py',
    'gga_atom.py',
    'ds_beta.py',
    'gauss_func.py',
    'noncollinear/h.py',
    'symmetry.py',
    'usesymm.py',
    'broydenmixer.py',
    'mixer.py',
    'pes.py',
    'wfs_auto.py',
    'ewald.py',
    'refine.py',
    'revPBE.py',
    'nonselfconsistent.py',
    'hydrogen.py',
    'fileio/file_reference.py',
    'fixdensity.py',
    'bee1.py',
    'spinFe3plus.py',
    'pw/h.py',
    'pw/fulldiag.py',
    'pw/fulldiagk.py',
    'stdout.py',
    'parallel/lcao_complicated.py',
    'pw/slab.py',
    'spinpol.py',
    'plt.py',
    'lcao_pair_and_coulomb.py',
    'eed.py',
    'lrtddft2.py',
    'parallel/hamiltonian.py',
    'ah.py',
    'laplace.py',
    'pw/mgo_hybrids.py',
    'lcao_largecellforce.py',
    'restart2.py',
    'Cl_minus.py',
    'fileio/restart_density.py',
    'external_potential.py',
    'pw/bulk.py',
    'pw/fftmixer.py',
    'mgga_restart.py',
    'vdw/quick.py',
    'bulk.py',
    'elf.py',
    'aluminum_EELS.py',
    'H_force.py',
    'parallel/lcao_hamiltonian.py',
    'fermisplit.py',
    'parallel/ut_redist.py',
    'lcao_h2o.py',
    'cmrtest/cmr_test2.py',
    'h2o_xas.py',
    'ne_gllb.py',
    'exx_acdf.py',
    'asewannier.py',
    'exx_q.py',
    'ut_rsh.py',
    'ut_csh.py',
    'spin_contamination.py',
    'davidson.py',
    'partitioning.py',
    'pw/davidson_pw.py',
    'cg.py',
    'gllbatomic.py',
    'lcao_force.py',
    'neb.py',
    'fermilevel.py',
    'h2o_xas_recursion.py',
    'diamond_eps.py',
    'excited_state.py',
<<<<<<< HEAD
    'solvation/pbc_pos_repeat.py',
    'solvation/vacuum.py',
    'solvation/pbc.py',
    'solvation/spinpol.py',
    'solvation/poisson.py',
    # > 20 sec tests start here
=======
    # > 20 sec tests start here (add tests after gemm.py!)
    'gemm.py',
>>>>>>> 2adb4a86
    'rpa_energy_Ni.py',
    'LDA_unstable.py',
    'si.py',
    'blocked_rmm_diis.py',
    'lxc_xcatom.py',
    'gw_planewave.py',
    'degeneracy.py',
    'apmb.py',
    'vdw/potential.py',
    'al_chain.py',
    'relax.py',
    'fixmom.py',
    'CH4.py',
    'diamond_absorption.py',
    'simple_stm.py',
    'gw_method.py',
    'lcao_bulk.py',
    'constant_electric_field.py',
    'parallel/ut_invops.py',
    'wannier_ethylene.py',
    'parallel/lcao_projections.py',
    'guc_force.py',
    'test_ibzqpt.py',
    'aedensity.py',
    'fd2lcao_restart.py',
    #'graphene_EELS.py', disabled while work is in progress on response code
    'lcao_bsse.py',
    'pplda.py',
    'revPBE_Li.py',
    'si_primitive.py',
    'complex.py',
    'Hubbard_U.py',
    'ldos.py',
    'parallel/ut_hsops.py',
    'pw/hyb.py',
    'hgh_h2o.py',
    'vdw/quick_spin.py',
    'scfsic_h2.py',
    'lrtddft.py',
    'dscf_lcao.py',
    'IP_oxygen.py',
    'Al2_lrtddft.py',
    'rpa_energy_Si.py',
    '2Al.py',
    'jstm.py',
    'tpss.py',
    'be_nltd_ip.py',
    'si_xas.py',
    'atomize.py',
    'chi0.py',
    'ralda_energy_H2.py',
    'ralda_energy_N2.py',
    'ralda_energy_Ni.py',
    'Cu.py',
    'restart_band_structure.py',
    'ne_disc.py',
    'exx_coarse.py',
    'exx_unocc.py',
    'Hubbard_U_Zn.py',
    'muffintinpot.py',
    'diamond_gllb.py',
    'h2o_dks.py',
    'aluminum_EELS_lcao.py',
    'gw_ppa.py',
    'nscfsic.py',
    'gw_static.py',
<<<<<<< HEAD
    'solvation/sss09.py',
    'solvation/water_water.py',
    'solvation/adm12.py',
    'solvation/forces_symmetry.py',
    'solvation/sfgcm06.py',
    'solvation/swap_atoms.py',
    # > 100 sec tests start here
=======
    # > 100 sec tests start here (add tests after exx.py!)
>>>>>>> 2adb4a86
    'exx.py',
    'pygga.py',
    'dipole.py',
    'nsc_MGGA.py',
    'mgga_sc.py',
    'MgO_exx_fd_vs_pw.py',
    'lb94.py',
    '8Si.py',
    'td_na2.py',
    'ehrenfest_nacl.py',
    'rpa_energy_N2.py',
    'beefvdw.py',
    #'mbeef.py',
    'nonlocalset.py',
    'wannierk.py',
    'rpa_energy_Na.py',
    'coreeig.py',
    'pw/si_stress.py',
    'ut_tddft.py',
    'transport.py',
    'vdw/ar2.py',
    'bse_sym.py',
    'aluminum_testcell.py',
    'au02_absorption.py',
    'lrtddft3.py',
    'scfsic_n2.py',
    'parallel/lcao_parallel.py',
    'parallel/lcao_parallel_kpt.py',
    'parallel/fd_parallel.py',
    'parallel/fd_parallel_kpt.py',
    'bse_aluminum.py',
    'bse_diamond.py',
    'bse_vs_lrtddft.py',
    'bse_silicon.py',
    'bse_MoS2_cut.py',
    'parallel/pblas.py',
    'parallel/scalapack.py',
    'parallel/scalapack_diag_simple.py',
    'parallel/scalapack_mpirecv_crash.py',
    'parallel/realspace_blacs.py',
    'AA_exx_enthalpy.py',
     #'usesymm2.py',
     #'eigh_perf.py', # Requires LAPACK 3.2.1 or later
     # XXX https://trac.fysik.dtu.dk/projects/gpaw/ticket/230
     #'parallel/scalapack_pdlasrt_hang.py',
     #'dscf_forces.py',
     #'stark_shift.py',
    'cmrtest/cmr_test.py',
    'cmrtest/cmr_test3.py',
    'cmrtest/cmr_test4.py',
    'cmrtest/cmr_append.py',
    'cmrtest/Li2_atomize.py',
    'solvation/forces.py',
    ]

exclude = []

# not available on Windows
if os.name in ['ce', 'nt']:
    exclude += ['maxrss.py']

if mpi.size > 1:
    exclude += ['maxrss.py',
                'pes.py',
                'diamond_eps.py',
                'nscfsic.py',
                'coreeig.py',
                'asewannier.py',
                'wannier_ethylene.py',
                'muffintinpot.py',
                'stark_shift.py',
                'exx_q.py',
                'potential.py',
                #'cmrtest/cmr_test3.py',
                #'cmrtest/cmr_append.py',
                #'cmrtest/Li2_atomize.py',
                'lcao_pair_and_coulomb.py',
                'bse_MoS2_cut.py',
                'pw/moleculecg.py',
                'pw/davidson_pw.py',
                # scipy.weave fails often in parallel due to
                # ~/.python*_compiled
                # https://github.com/scipy/scipy/issues/1895
                'scipy_test.py']

if mpi.size > 2:
    exclude += ['neb.py']

if mpi.size < 4:
    exclude += ['parallel/pblas.py',
                'parallel/scalapack.py',
                'parallel/scalapack_diag_simple.py',
                'parallel/realspace_blacs.py',
                'AA_exx_enthalpy.py',
                'bse_aluminum.py',
                'bse_diamond.py',
                'bse_silicon.py',
                'bse_vs_lrtddft.py',
                'fileio/parallel.py']

if mpi.size != 4:
    exclude += ['parallel/lcao_parallel.py']
    exclude += ['parallel/fd_parallel.py']
    exclude += ['parallel/scalapack_mpirecv_crash.py']
    exclude += ['parallel/scalapack_pdlasrt_hang.py']

if mpi.size == 1 or not compiled_with_sl():
    exclude += ['parallel/submatrix_redist.py']

if mpi.size != 1 and not compiled_with_sl():
    exclude += ['ralda_energy_H2.py',
                'ralda_energy_N2.py',
                'ralda_energy_Ni.py',
                'bse_sym.py',
                'bse_silicon.py']

if not compiled_with_sl():
    exclude += ['pw/fulldiag.py',
                'pw/fulldiagk.py']

if mpi.size == 8:
    exclude += ['transport.py']

if mpi.size != 8:
    exclude += ['parallel/lcao_parallel_kpt.py']
    exclude += ['parallel/fd_parallel_kpt.py']

if sys.version_info < (2, 6):
    exclude.append('transport.py')
    
if np.__version__ < '1.6.0':
    exclude.append('chi0.py')
    
for test in exclude:
    if test in tests:
        tests.remove(test)


class TestRunner:
    def __init__(self, tests, stream=sys.__stdout__, jobs=1,
                 show_output=False):
        if mpi.size > 1:
            assert jobs == 1
        self.jobs = jobs
        self.show_output = show_output
        self.tests = tests
        self.failed = []
        self.skipped = []
        self.garbage = []
        if mpi.rank == 0:
            self.log = stream
        else:
            self.log = devnull
        self.n = max([len(test) for test in tests])

    def run(self):
        self.log.write('=' * 77 + '\n')
        if not self.show_output:
            sys.stdout = devnull
        ntests = len(self.tests)
        t0 = time.time()
        if self.jobs == 1:
            self.run_single()
        else:
            # Run several processes using fork:
            self.run_forked()

        sys.stdout = sys.__stdout__
        self.log.write('=' * 77 + '\n')
        self.log.write('Ran %d tests out of %d in %.1f seconds\n' %
                       (ntests - len(self.tests) - len(self.skipped),
                        ntests, time.time() - t0))
        self.log.write('Tests skipped: %d\n' % len(self.skipped))
        if self.failed:
            self.log.write('Tests failed: %d\n' % len(self.failed))
        else:
            self.log.write('All tests passed!\n')
        self.log.write('=' * 77 + '\n')
        return self.failed

    def run_single(self):
        while self.tests:
            test = self.tests.pop(0)
            try:
                self.run_one(test)
            except KeyboardInterrupt:
                self.tests.append(test)
                break

    def run_forked(self):
        j = 0
        pids = {}
        while self.tests or j > 0:
            if self.tests and j < self.jobs:
                test = self.tests.pop(0)
                pid = os.fork()
                if pid == 0:
                    exitcode = self.run_one(test)
                    os._exit(exitcode)
                else:
                    j += 1
                    pids[pid] = test
            else:
                try:
                    while True:
                        pid, exitcode = os.wait()
                        if pid in pids:
                            break
                except KeyboardInterrupt:
                    for pid, test in pids.items():
                        os.kill(pid, signal.SIGHUP)
                        self.write_result(test, 'STOPPED', time.time())
                        self.tests.append(test)
                    break
                if exitcode == 512:
                    self.failed.append(pids[pid])
                elif exitcode == 256:
                    self.skipped.append(pids[pid])
                del pids[pid]
                j -= 1

    def run_one(self, test):
        if self.jobs == 1:
            self.log.write('%*s' % (-self.n, test))
            self.log.flush()

        t0 = time.time()
        filename = gpaw.__path__[0] + '/test/' + test

        failed = False
        skip = False

        try:
            loc = {}
            execfile(filename, loc)
            loc.clear()
            del loc
            self.check_garbage()
        except KeyboardInterrupt:
            self.write_result(test, 'STOPPED', t0)
            raise
        except ImportError, ex:
            module = ex.args[0].split()[-1].split('.')[0]
            if module in ['scipy', 'cmr', '_hdf5']:
                skip = True
            else:
                failed = True
        except Exception:
            failed = True

        mpi.ibarrier(timeout=60.0)  # guard against parallel hangs

        me = np.array(failed)
        everybody = np.empty(mpi.size, bool)
        mpi.world.all_gather(me, everybody)
        failed = everybody.any()
        skip = mpi.world.sum(int(skip))

        if failed:
            self.fail(test, np.argwhere(everybody).ravel(), t0)
            exitcode = 2
        elif skip:
            self.write_result(test, 'SKIPPED', t0)
            self.skipped.append(test)
            exitcode = 1
        else:
            self.write_result(test, 'OK', t0)
            exitcode = 0

        return exitcode

    def check_garbage(self):
        gc.collect()
        n = len(gc.garbage)
        self.garbage += gc.garbage
        del gc.garbage[:]
        assert n == 0, ('Leak: Uncollectable garbage (%d object%s) %s' %
                        (n, 's'[:n > 1], self.garbage))

    def fail(self, test, ranks, t0):
        if mpi.rank in ranks:
            if sys.version_info >= (2, 4, 0, 'final', 0):
                tb = traceback.format_exc()
            else:  # Python 2.3! XXX
                tb = ''
                traceback.print_exc()
        else:
            tb = ''
        if mpi.size == 1:
            text = 'FAILED!\n%s\n%s%s' % ('#' * 77, tb, '#' * 77)
            self.write_result(test, text, t0)
        else:
            tbs = {tb: [0]}
            for r in range(1, mpi.size):
                if mpi.rank == r:
                    mpi.send_string(tb, 0)
                elif mpi.rank == 0:
                    tb = mpi.receive_string(r)
                    if tb in tbs:
                        tbs[tb].append(r)
                    else:
                        tbs[tb] = [r]
            if mpi.rank == 0:
                text = ('FAILED! (rank %s)\n%s' %
                        (','.join([str(r) for r in ranks]), '#' * 77))
                for tb, ranks in tbs.items():
                    if tb:
                        text += ('\nRANK %s:\n' %
                                 ','.join([str(r) for r in ranks]))
                        text += '%s%s' % (tb, '#' * 77)
                self.write_result(test, text, t0)

        self.failed.append(test)

    def write_result(self, test, text, t0):
        t = time.time() - t0
        if self.jobs > 1:
            self.log.write('%*s' % (-self.n, test))
        self.log.write('%10.3f  %s\n' % (t, text))


if __name__ == '__main__':
    TestRunner(tests).run()<|MERGE_RESOLUTION|>--- conflicted
+++ resolved
@@ -209,17 +209,13 @@
     'h2o_xas_recursion.py',
     'diamond_eps.py',
     'excited_state.py',
-<<<<<<< HEAD
     'solvation/pbc_pos_repeat.py',
     'solvation/vacuum.py',
     'solvation/pbc.py',
     'solvation/spinpol.py',
     'solvation/poisson.py',
-    # > 20 sec tests start here
-=======
     # > 20 sec tests start here (add tests after gemm.py!)
     'gemm.py',
->>>>>>> 2adb4a86
     'rpa_energy_Ni.py',
     'LDA_unstable.py',
     'si.py',
@@ -286,17 +282,13 @@
     'gw_ppa.py',
     'nscfsic.py',
     'gw_static.py',
-<<<<<<< HEAD
     'solvation/sss09.py',
     'solvation/water_water.py',
     'solvation/adm12.py',
     'solvation/forces_symmetry.py',
     'solvation/sfgcm06.py',
     'solvation/swap_atoms.py',
-    # > 100 sec tests start here
-=======
     # > 100 sec tests start here (add tests after exx.py!)
->>>>>>> 2adb4a86
     'exx.py',
     'pygga.py',
     'dipole.py',
