import os
import gc
import sys
import time
import signal
import traceback
from distutils.version import LooseVersion
from unittest import SkipTest

import numpy as np
from ase.utils import devnull

from gpaw.atom.generator import Generator
from gpaw.atom.configurations import parameters, tf_parameters
from gpaw.utilities import compiled_with_sl, compiled_with_libvdwxc
from gpaw.utilities.elpa import LibElpa
from gpaw import setup_paths
from gpaw import mpi
import gpaw


def equal(x, y, tolerance=0, fail=True, msg=''):
    """Compare x and y."""

    if not np.isfinite(x - y).any() or (np.abs(x - y) > tolerance).any():
        msg = '{} {} != {} (error: |{}| > {:.9g})'.format(msg, x, y, x - y,
                                                          tolerance)
        if fail:
            raise AssertionError(msg)
        else:
            sys.stderr.write('WARNING: %s\n' % msg)


def print_reference(data_i, name='ref_i', fmt='%.12le'):
    if mpi.world.rank == 0:
        print('%s = [' % name, end='')
        for i, val in enumerate(data_i):
            if i > 0:
                print('', end='\n')
                print(' ' * (len(name) + 4), end='')
            print(fmt % val, end='')
            print(',', end='')
        print('\b]')


def findpeak(x, y):
    dx = x[1] - x[0]
    i = y.argmax()
    a, b, c = np.polyfit([-1, 0, 1], y[i - 1:i + 2], 2)
    assert a < 0
    x = -0.5 * b / a
    return dx * (i + x), a * x**2 + b * x + c


def gen(symbol, exx=False, name=None, yukawa_gamma=None, **kwargs):
    setup = None
    if mpi.rank == 0:
        if 'scalarrel' not in kwargs:
            kwargs['scalarrel'] = True
        g = Generator(symbol, **kwargs)
        if 'orbital_free' in kwargs:
            setup = g.run(exx=exx, name=name, yukawa_gamma=yukawa_gamma,
                          use_restart_file=False,
                          **tf_parameters.get(symbol, {'rcut': 0.9}))
        else:
            setup = g.run(exx=exx, name=name, yukawa_gamma=yukawa_gamma,
                          use_restart_file=False,
                          **parameters[symbol])
    setup = mpi.broadcast(setup, 0)
    if setup_paths[0] != '.':
        setup_paths.insert(0, '.')
    return setup


tests = [
    'linalg/gemm_complex.py',
    'ase_features/ase3k_version.py',
    'kpt.py',
    'mpicomm.py',
    'pathological/numpy_core_multiarray_dot.py',
    'eigen/cg2.py',
    'fd_ops/laplace.py',
    'linalg/lapack.py',
    'parallel/submatrix_redist.py',
    'lfc/second_derivative.py',
    'parallel/parallel_eigh.py',
    'linalg/blas.py',
    'Gauss.py',
    'symmetry/check.py',
    'fd_ops/nabla.py',
    'linalg/dot.py',
    'linalg/mmm.py',
    'xc/pbe_pw91.py',
    'fd_ops/gradient.py',
    'maths/erf.py',
    'initial_occs.py',
    'lfc/lf.py',
    'maths/fsbt.py',
    'parallel/compare.py',
    'vdw/libvdwxc_functionals.py',
    'radial/integral4.py',
    'linalg/zher.py',
    'fd_ops/gd.py',
    'pw/interpol.py',
    'poisson/screened_poisson.py',
    'electronphonon.py',
    'xc/xc.py',
    'xc/XC2.py',
    'radial/yukawa_radial.py',
    'vdw/potential.py',
    'radial/lebedev.py',
    'occupations.py',
    'lfc/derivatives.py',
    # 'parallel/realspace_blacs.py',
    'pw/reallfc.py',
    'parallel/pblas.py',
    'fd_ops/non_periodic.py',
    'spectrum.py',
    'pw/lfc.py',
    'gauss_func.py',
    'multipoletest.py',
    'cluster.py',
    'poisson/poisson.py',
    'poisson/fastpoisson.py',
    'poisson/poisson_asym.py',
    'parallel/arraydict_redist.py',
    'parallel/scalapack.py',
    'gauss_wave.py',
    'fd_ops/transformations.py',
    'parallel/blacsdist.py',
    'pbc.py',
    'atoms_too_close.py',
    'ext_potential/harmonic.py',
    'atoms_mismatch.py',
    'setup_basis_spec.py',
    'pw/direct.py',
    'libelpa.py',
    'vdw/libvdwxc_spin.py',                 # ~1s
    'timing.py',                            # ~1s
    'parallel/ut_parallel.py',              # ~1s
    'lcao/density.py',                      # ~1s
    'pw/stresstest.py',                     # ~1s
    'pw/fftmixer.py',                       # ~1s
    'lcao/fftmixer.py',                     # ~1s
    'symmetry/usesymm.py',                  # ~1s
    'coulomb.py',                           # ~1s
    'xc/xcatom.py',                         # ~1s
    'force_as_stop.py',                     # ~1s
    'vdwradii.py',                          # ~1s
    'ase_features/ase3k.py',                # ~1s
    'pathological/numpy_zdotc_graphite.py',  # ~1s
    'utilities/eed.py',                     # ~1s
    'lcao/dos.py',                          # ~1s
    'negative_eigerror.py',
    'solvation/nan_radius.py',              # ~1s
    'solvation/pbc_pos_repeat.py',          # ~1s
    'lcao/generate_ngto.py',                # ~1s
    'reuse_wfs_celldisp.py',                # ~1s
    'fileio/idiotproof_setup.py',           # ~2s
    'radial/ylexpand.py',                   # ~2s
    'eigen/keep_htpsit.py',                 # ~2s
    'xc/gga_atom.py',                       # ~2s
    'generic/hydrogen.py',                  # ~2s
    'aeatom.py',                            # ~2s
    'ase_features/plt.py',                  # ~2s
    'ds_beta.py',                           # ~2s
    'multipoleH2O.py',                      # ~2s
    'spinorbit_Kr.py',                      # ~2s
    'stdout.py',                            # ~2s
    'lcao/largecellforce.py',               # ~2s
    'parallel/scalapack_diag_simple.py',    # ~2s
    'fixdensity.py',                        # ~2s
    'pseudopotential/ah.py',                # ~2s
    'lcao/gllb_si.py',                      # ~2s
    'fileio/wfs_io.py',                     # ~3s
    'lrtddft/2.py',                         # ~3s
    'pw/smallanglecell.py',
    'gllbghost.py',                         # ~3s
    'fileio/file_reference.py',             # ~3s
    'fileio/restart.py',                    # ~3s
    'broydenmixer.py',                      # ~3s
    'pw/fulldiagk.py',                      # ~3s
    'ext_potential/external.py',            # ~3s
    'ext_potential/external_pw.py',         # ~3s
    'lcao/atomic_corrections.py',           # ~3s
    'vdw/libvdwxc_h2.py',                   # ~3s
    'generic/mixer.py',                     # ~3s
    'lcao/lcao_projections.py',             # ~3s
    'lcao/h2o.py',                          # ~3s
    'corehole/h2o.py',                      # ~3s
    'fileio/wfs_auto.py',                   # ~3s
    'pw/fulldiag.py',                       # ~3s
    'symmetry/symmetry_ft.py',              # ~3s
    'response/aluminum_EELS_RPA.py',        # ~3s
    'poisson/poisson_extended.py',          # ~3s
    'solvation/vacuum.py',                  # ~3s
    'vdw/libvdwxc_mbeef.py',                # ~3s
    'response/graphene_refined_response.py',  # ~3s
    'response/pdens_tool.py',               # ~4s
    'pw/par_strategies.py',                  # ~4s
    'pseudopotential/sg15_hydrogen.py',     # ~4s
    'fileio/read_old_gpw.py',
    'generic/move_across_cell.py',          # ~4s
    'parallel/augment_grid.py',             # ~4s
    'pw/augment_grids.py',
    'utilities/ewald.py',                   # ~4s
    'symmetry/symmetry.py',                 # ~4s
    'xc/revPBE.py',                         # ~4s
    'xc/nonselfconsistentLDA.py',           # ~4s
    'response/aluminum_EELS_ALDA.py',       # ~4s
    'spin/spin_contamination.py',           # ~4s
    'inducedfield_lrtddft.py',              # ~4s
    'generic/H_force.py',                   # ~4s
    'symmetry/usesymm2.py',                 # ~4s
    'mgga/mgga_restart.py',                 # ~4s
    'fixocc.py',                            # ~4s
    'spin/spinFe3plus.py',                  # ~4s
    'fermisplit.py',                        # ~4s
    'generic/Cl_minus.py',                  # ~4s
    'lrtddft/pes.py',                       # ~4s
    'generic/proton.py',                    # ~4s
    'lcao/lcao_elpa_kpts.py',               # ~4s
    'lcao/lcao_elpa.py',                    # ~5s
    'corehole/h2o_recursion.py',            # ~5s
    'xc/nonselfconsistent.py',              # ~5s
    'spin/spinpol.py',                      # ~5s
    'eigen/cg.py',                          # ~5s
    'parallel/kptpar.py',                   # ~5s
    'utilities/elf.py',                     # ~5s
    'eigen/blocked_rmm_diis.py',            # ~5s
    'pw/slab.py',                           # ~5s
    'generic/si.py',                        # ~5s
    'lcao/bsse.py',                         # ~5s
    'lcao/lcao_hamiltonian.py',             # ~5s
    'xc/degeneracy.py',                     # ~5s
    'fileio/refine.py',                     # ~5s
    'solvation/pbc.py',                     # ~5s
    'generic/asym_box.py',                  # ~5s
    'overlap.py',                           # ~5s
    'response/silicon_chi_RPA.py',          # ~6s
    'linalg/gemm.py',                       # ~6s
    'generic/al_chain.py',                  # ~6s
    'fileio/parallel.py',                   # ~6s
    'fixmom.py',                            # ~6s
    'exx/unocc.py',                         # ~6s
    'eigen/davidson.py',                    # ~6s
    'vdw/H_Hirshfeld.py',                   # ~6s
    'parallel/redistribute_grid.py',        # ~7s
    'aedensity.py',                         # ~7s
    'pw/h.py',                              # ~7s
    'lrtddft/apmb.py',                      # ~7s
    'pseudopotential/hgh_h2o.py',           # ~7s
    'poisson/poisson_restart.py',           # ~7s
    'poisson/poisson_extravacuum.py',       # ~7s
    'fdtd/ed_wrapper.py',                   # ~7s
    'fdtd/ed_shapes.py',                    # ~7s
    'fdtd/ed.py',                           # ~12s
    'fdtd/ed_inducedfield.py',              # ~16s
    'inducedfield_td.py',                   # ~9s
    'pw/bulk.py',                           # ~7s
    'gllb/ne.py',                           # ~7s
    'lcao/force.py',                        # ~7s
    'xc/pplda.py',                          # ~7s
    'response/test_unit_sphere_area.py',    # ~7s
    'rsf_yukawa/lrtddft_short.py',          # ~7s
    'fileio/restart_density.py',            # ~8s
    'rpa/rpa_energy_Ni.py',                 # ~8s
    'tddft/be_nltd_ip.py',                  # ~8s
    'ibzqpt.py',                            # ~8s
    'noncollinear/o2.py',
    'noncollinear/soc.py',
    'generic/si_primitive.py',              # ~9s
    'tddft/ehrenfest_nacl.py',              # ~9s
    'lcao/fd2lcao_restart.py',              # ~9s
    'ext_potential/constant_e_field.py',    # ~9s
    'complex.py',                           # ~9s
    'vdw/quick.py',                         # ~9s
    'pathological/lcao_spos_derivative.py',  # ~9s
    'lrtddft2/H2O-lcao.py',                 # ~10s
    'poisson/metallic_poisson.py',          # ~10s
    'lrtddft2/Al2.py',                      # ~10s
    'lcaotddft/simple.py',                  # ~10s
    'lcaotddft/restart.py',                 # ~10s
    'lcaotddft/fxc_is_xc.py',               # ~10s
    'lcaotddft/fxc_rpa.py',                 # ~10s
    'lcaotddft/fxc_vs_linearize.py',        # ~10s
    'lcaotddft/replay.py',                  # ~10s
    'lcaotddft/ksdecomp.py',                # ~10s
<<<<<<< HEAD
    'lcaotddft/laser.py',                   # ~10s
=======
    'tddft/fxc_linearize.py',               # ~10s
    'timelimit.py',                         # ~10s
>>>>>>> f9472b65
    'ralda/ralda_energy_N2.py',             # ~10s
    'lcao/lcao_complicated.py',             # ~10s
    'generic/bulk.py',                      # ~10s
    'sic/scfsic_h2.py',                     # ~10s
    'kpt_refine.py',                        # ~10s
    'response/iron_sf_gssALDA.py',          # ~10s
    'lcao/bulk.py',                         # ~11s
    'reuse_wfs.py',                         # ~11s
    'generic/2Al.py',                       # ~11s
    'lrtddft/kssingles_Be.py',              # ~11s
    'generic/relax.py',                     # ~11s
    'solvation/adm12.py',                   # ~11s
    'rsf_yukawa/rsf_ivo_sing_mg.py',        # ~11s
    'solvation/lrtddft.py',                 # ~12s
    'dscf/dscf_lcao.py',                    # ~12s
    'generic/8Si.py',                       # ~12s
    'utilities/partitioning.py',            # ~12s
    'xc/lxc_xcatom.py',                     # ~12s
    'solvation/sfgcm06.py',                 # ~12s
    'solvation/sss09.py',                   # ~12s
    'tddft/restart.py',                     # ~13s
    'gllb/atomic.py',                       # ~13s
    'generic/guc_force.py',                 # ~13s
    'ralda/ralda_energy_Ni.py',             # ~13s
    'utilities/simple_stm.py',              # ~13s
    'ofdft/ofdft_pbc.py',                   # ~13s
    'gllb/restart_band_structure.py',       # ~14s
    'exx/exx.py',                           # ~14s
    'Hubbard_U.py',                         # ~15s
    'rpa/rpa_energy_Si.py',                 # ~15s
    'dipole.py',                            # ~15s
    'watermodel.py',                        # ~15s
    'rattle.py',                            # ~15s
    'generic/IP_oxygen.py',                 # ~15s
    'rpa/rpa_energy_Na.py',                 # ~15s
    'parallel/fd_parallel.py',              # ~15s
    'solvation/poisson.py',                 # ~15s
    'solvation/water_water.py',             # ~15s
    'xc/pygga.py',                          # ~15s
    'pseudopotential/atompaw.py',           # ~15s
    'lcao/lcao_parallel.py',                # ~16s
    'xc/atomize.py',                        # ~16s
    'lrtddft/excited_state.py',             # ~16s
    'gllb/ne_disc.py',                      # ~16s
    'ofdft/ofdft.py',                       # ~17s
    'response/bse_silicon.py',              # ~18s
    'tpss.py',                              # ~18s
    'tddft/td_na2.py',                      # ~18s
    'exx/coarse.py',                        # ~18s
    'exx/double_cell.py',
    'exx/derivs.py',
    'corehole/si.py',                       # ~18s
    'mgga/mgga_sc.py',                      # ~19s
    'Hubbard_U_Zn.py',                      # ~20s
    'symmetry/fractional_translations.py',
    'symmetry/fractional_translations_med.py',
    'symmetry/fractional_translations_big.py',
    'lrtddft/1.py',                         # ~20s
    'gllb/spin.py',                         # ~21s
    'parallel/fd_parallel_kpt.py',          # ~21s
    'generic/Cu.py',                        # ~21s
    'vdw/ts09.py',                          # ~21s
    'response/na_plasmon.py',               # ~22s
    'response/two-aluminum_chi_RPA.py',     # ~23s
    'lcao/kpts_many_combinations.py',       # ~23s
    'fermilevel.py',                        # ~23s
    'ralda/ralda_energy_H2.py',             # ~23s
    'symmetry/kpoint_mapping.py',           # ~23s
    'response/diamond_absorption.py',       # ~24s
    'ralda/ralda_energy_Si.py',             # ~24s
    'jellium.py',                           # ~24s
    'response/iron_sf_ALDA.py',             # ~25s
    'utilities/ldos.py',                    # ~25s
    'solvation/swap_atoms.py',              # ~25s
    'xc/revPBE_Li.py',                      # ~26s
    'ofdft/ofdft_scale.py',                 # ~26s
    'lcao/lcao_parallel_kpt.py',            # ~29s
    'lrtddft/placzek_profeta_albrecht.py',  # ~29s
    'corehole/h2o_dks.py',                  # ~30s
    'lcaotddft/parallel_options.py',        # ~30s
    'lcaotddft/lcaotddft_vs_lrtddft2.py',   # ~30s
    'lcaotddft/lcaotddft_vs_lrtddft2_rpa.py',  # ~30s
    'mgga/nsc_MGGA.py',                     # ~32s
    'solvation/spinpol.py',                 # ~32s
    'gllb/diamond.py',                      # ~33s
    'vdw/quick_spin.py',                    # ~37s
    'pw/expert_diag.py',                    # ~37s
    'pathological/LDA_unstable.py',         # ~42s
    'response/bse_aluminum.py',             # ~42s
    'response/au02_absorption.py',          # ~44s
    'xc/tb09.py',
    'ext_potential/point_charge.py',
    'ase_features/wannierk.py',             # ~45s
    'ut_tddft.py',                          # ~49s
    'response/pair.py',                     # ~50s
    'rpa/rpa_energy_N2.py',                 # ~52s
    'vdw/ar2.py',                           # ~53s
    'rsf_yukawa/rsf_general.py',            # ~54s
    'solvation/forces_symmetry.py',         # ~56s
    'parallel/diamond_gllb.py',             # ~59s
    'xc/qna_force.py',
    'xc/qna_stress.py',
    'xc/qna_band.py',
    'xc/qna_spinpol.py',
    'beef.py',
    'response/chi0.py',                     # ~71s
    'lrtddft/3.py',                         # ~75s
    'response/chi0_intraband_test.py',      # ~76s
    'pathological/nonlocalset.py',          # ~82s
    'response/gw0_hBN.py',                  # ~82s
    'xc/lb94.py',                           # ~84s
    'exx/exx_scf.py',                       # ~91s
    'pw/si_stress.py',                      # ~100s
    'response/gw_hBN_extrapolate.py',       # ~109s
    'exx/AA_enthalpy.py',                   # ~119s
    'response/na_plasmons.py',
    'response/na_plasmons_tetrahedron.py',  # ~120s
    'solvation/forces.py',                  # ~140s
    'response/gw_MoS2_cut.py',
    'response/gwsi.py',                     # ~147s
    'response/graphene.py',                 # ~160s
    'response/symmetry.py',                 # ~300s
    'pw/moleculecg.py',                     # duration unknown
    'potential.py',                         # duration unknown
    'lcao/pair_and_coulomb.py',             # duration unknown
    'ase_features/asewannier.py',           # duration unknown
    'pw/davidson_pw.py',                    # duration unknown
    'ase_features/neb.py',                  # duration unknown
    'utilities/wannier_ethylene.py',        # duration unknown
    'muffintinpot.py',                      # duration unknown
    'sic/nscfsic.py',                       # duration unknown
    'coreeig.py',                           # duration unknown
    'response/bse_MoS2_cut.py',             # duration unknown
    'parallel/scalapack_mpirecv_crash.py',  # duration unknown
    'cdft.py']                              # 40s

# 'response/graphene_EELS.py', disabled while work is in progress

# 'parallel/scalapack_pdlasrt_hang.py',
# 'dscf/dscf_forces.py',
# 'ext_potential/stark_shift.py',


exclude = []

if mpi.size > 1:
    exclude += ['ase_features/asewannier.py',
                'coreeig.py',
                'ext_potential/stark_shift.py',
                'spinorbit_Kr.py',
                'fd_ops/laplace.py',
                'potential.py',
                'lcao/generate_ngto.py',
                'lcao/pair_and_coulomb.py',
                'muffintinpot.py',
                'pw/moleculecg.py',
                'pw/davidson_pw.py',
                'sic/nscfsic.py',
                # scipy.weave fails often in parallel due to
                # ~/.python*_compiled
                # https://github.com/scipy/scipy/issues/1895
                'scipy_test.py',
                'utilities/wannier_ethylene.py']

if mpi.size > 2:
    exclude += ['ase_features/neb.py',
                'poisson/poisson_restart.py',
                'response/pair.py',
                'electronphonon.py']

if mpi.size > 4:
    exclude += ['poisson/poisson_extravacuum.py']

if mpi.size < 4:
    exclude += ['parallel/fd_parallel.py',
                'lcao/lcao_parallel.py',
                'parallel/pblas.py',
                'parallel/scalapack.py',
                'parallel/scalapack_diag_simple.py',
                'parallel/realspace_blacs.py',
                'exx/AA_enthalpy.py',
                'exx/exx_scf.py',
                'response/bse_aluminum.py',
                'response/bse_MoS2_cut.py',
                'fileio/parallel.py',
                'parallel/diamond_gllb.py',
                'lcao/lcao_parallel_kpt.py',
                'parallel/fd_parallel_kpt.py',
                'response/iron_sf_ALDA.py',
                'response/na_plasmons.py',
                'response/na_plasmons_tetrahedron.py']


if mpi.size != 4:
    exclude += ['parallel/scalapack_mpirecv_crash.py',
                'parallel/scalapack_pdlasrt_hang.py',
                'response/bse_silicon.py']

if mpi.size == 1 or not compiled_with_sl():
    exclude += ['parallel/submatrix_redist.py',
                'lcaotddft/parallel_options.py']

if mpi.size != 1 and not compiled_with_sl():
    exclude += ['ralda/ralda_energy_H2.py',
                'ralda/ralda_energy_N2.py',
                'ralda/ralda_energy_Ni.py',
                'ralda/ralda_energy_Si.py',
                'response/bse_silicon.py',
                'response/bse_MoS2_cut.py',
                'response/gwsi.py',
                'response/gw_MoS2_cut.py',
                'rpa/rpa_energy_N2.py',
                'pw/expert_diag.py',
                'pw/fulldiag.py',
                'pw/fulldiagk.py',
                'response/gw_hBN_extrapolate.py',
                'response/gw0_hBN.py',
                'response/au02_absorption.py']

if not compiled_with_sl():
    exclude += ['lcao/atomic_corrections.py',
                'response/iron_sf_ALDA.py',
                'response/na_plasmons.py',
                'response/na_plasmons_tetrahedron.py']

if not compiled_with_libvdwxc():
    exclude.append('vdw/libvdwxc_functionals.py')
    exclude.append('vdw/libvdwxc_h2.py')
    exclude.append('vdw/libvdwxc_mbeef.py')
    exclude.append('vdw/libvdwxc_spin.py')

if not LibElpa.have_elpa():
    exclude += ['libelpa.py',
                'lcao/lcao_elpa_kpts.py',
                'lcao/lcao_elpa.py']


if LooseVersion(np.__version__) < '1.6.0':
    exclude.append('response/chi0.py')


def get_test_path(test):
    return os.path.join(gpaw.__path__[0], 'test', test)


exclude = set(exclude)


def check_file_lists():
    for test in tests + list(exclude):
        assert os.path.exists(get_test_path(test)), \
            ('No such file: {}.  Test list or test exclusion list mentions '
             'files that do not exist.'.format(test))


class TestRunner:
    def __init__(self, tests, stream=sys.__stdout__, jobs=1,
                 show_output=False):
        if mpi.size > 1:
            assert jobs == 1
        self.jobs = jobs
        self.show_output = show_output
        self.tests = tests
        self.failed = []
        self.skipped = []
        self.garbage = []
        if mpi.rank == 0:
            self.log = stream
        else:
            self.log = devnull
        self.n = max([len(test) for test in tests])
        self.setup_paths = setup_paths[:]

        # Check *all* the files, not just the ones we are supposed to be
        # running right now:
        check_file_lists()

    def run(self):
        self.log.write('=' * 77 + '\n')
        if not self.show_output:
            sys.stdout = devnull
        ntests = len(self.tests)
        t0 = time.time()
        if self.jobs == 1:
            self.run_single()
        else:
            # Run several processes using fork:
            self.run_forked()

        sys.stdout = sys.__stdout__
        self.log.write('=' * 77 + '\n')
        self.log.write('Ran %d tests out of %d in %.1f seconds\n' %
                       (ntests - len(self.tests) - len(self.skipped),
                        ntests, time.time() - t0))
        self.log.write('Tests skipped: %d\n' % len(self.skipped))
        if self.failed:
            print('Tests failed:', len(self.failed), file=self.log)
        else:
            self.log.write('All tests passed!\n')
        self.log.write('=' * 77 + '\n')
        return self.failed

    def run_single(self):
        while self.tests:
            test = self.tests.pop(0)
            try:
                self.run_one(test)
            except KeyboardInterrupt:
                self.tests.append(test)
                break

    def run_forked(self):
        j = 0
        pids = {}
        while self.tests or j > 0:
            if self.tests and j < self.jobs:
                test = self.tests.pop(0)
                pid = os.fork()
                if pid == 0:
                    exitcode = self.run_one(test)
                    os._exit(exitcode)
                else:
                    j += 1
                    pids[pid] = test
            else:
                try:
                    while True:
                        pid, exitcode = os.wait()
                        if pid in pids:
                            break
                except KeyboardInterrupt:
                    for pid, test in pids.items():
                        os.kill(pid, signal.SIGHUP)
                        self.write_result(test, 'STOPPED', time.time())
                        self.tests.append(test)
                    break
                if exitcode == 512:
                    self.failed.append(pids[pid])
                elif exitcode == 256:
                    self.skipped.append(pids[pid])
                del pids[pid]
                j -= 1

    def run_one(self, test):
        exitcode_ok = 0
        exitcode_skip = 1
        exitcode_fail = 2

        if self.jobs == 1:
            self.log.write('%*s' % (-self.n, test))
            self.log.flush()

        t0 = time.time()
        filename = get_test_path(test)

        tb = ''
        skip = False

        if test in exclude:
            self.register_skipped(test, t0)
            return exitcode_skip

        assert test.endswith('.py')
        dirname = test[:-3]
        if os.path.isabs(dirname):
            mydir = os.path.split(__file__)[0]
            dirname = os.path.relpath(dirname, mydir)

        # We don't want files anywhere outside the tempdir.
        assert not dirname.startswith('../')  # test file outside sourcedir

        if mpi.rank == 0:
            os.makedirs(dirname)
        mpi.world.barrier()
        cwd = os.getcwd()
        os.chdir(dirname)

        try:
            setup_paths[:] = self.setup_paths
            loc = {}
            with open(filename) as fd:
                exec(compile(fd.read(), filename, 'exec'), loc)
            loc.clear()
            del loc
            self.check_garbage()
        except KeyboardInterrupt:
            self.write_result(test, 'STOPPED', t0)
            raise
        except SkipTest:
            skip = True
        except ImportError as ex:
            module = ex.name
            if module == 'scipy':
                skip = True
            else:
                tb = traceback.format_exc()
        except AttributeError as ex:
            if (ex.args[0] ==
                "'module' object has no attribute 'new_blacs_context'"):
                skip = True
            else:
                tb = traceback.format_exc()
        except Exception:
            tb = traceback.format_exc()
        finally:
            os.chdir(cwd)

        mpi.ibarrier(timeout=60.0)  # guard against parallel hangs

        me = np.array(tb != '')
        everybody = np.empty(mpi.size, bool)
        mpi.world.all_gather(me, everybody)
        failed = everybody.any()
        skip = mpi.world.sum(int(skip))

        if failed:
            self.fail(test, np.argwhere(everybody).ravel(), tb, t0)
            exitcode = exitcode_fail
        elif skip:
            self.register_skipped(test, t0)
            exitcode = exitcode_skip
        else:
            self.write_result(test, 'OK', t0)
            exitcode = exitcode_ok

        return exitcode

    def register_skipped(self, test, t0):
        self.write_result(test, 'SKIPPED', t0)
        self.skipped.append(test)

    def check_garbage(self):
        gc.collect()
        n = len(gc.garbage)
        self.garbage += gc.garbage
        del gc.garbage[:]
        assert n == 0, ('Leak: Uncollectable garbage (%d object%s) %s' %
                        (n, 's'[:n > 1], self.garbage))

    def fail(self, test, ranks, tb, t0):
        if mpi.size == 1:
            text = 'FAILED!\n%s\n%s%s' % ('#' * 77, tb, '#' * 77)
            self.write_result(test, text, t0)
        else:
            tbs = {tb: [0]}
            for r in range(1, mpi.size):
                if mpi.rank == r:
                    mpi.send_string(tb, 0)
                elif mpi.rank == 0:
                    tb = mpi.receive_string(r)
                    if tb in tbs:
                        tbs[tb].append(r)
                    else:
                        tbs[tb] = [r]
            if mpi.rank == 0:
                text = ('FAILED! (rank %s)\n%s' %
                        (','.join([str(r) for r in ranks]), '#' * 77))
                for tb, ranks in tbs.items():
                    if tb:
                        text += ('\nRANK %s:\n' %
                                 ','.join([str(r) for r in ranks]))
                        text += '%s%s' % (tb, '#' * 77)
                self.write_result(test, text, t0)

        self.failed.append(test)

    def write_result(self, test, text, t0):
        t = time.time() - t0
        if self.jobs > 1:
            self.log.write('%*s' % (-self.n, test))
        self.log.write('%10.3f  %s\n' % (t, text))<|MERGE_RESOLUTION|>--- conflicted
+++ resolved
@@ -286,12 +286,9 @@
     'lcaotddft/fxc_vs_linearize.py',        # ~10s
     'lcaotddft/replay.py',                  # ~10s
     'lcaotddft/ksdecomp.py',                # ~10s
-<<<<<<< HEAD
     'lcaotddft/laser.py',                   # ~10s
-=======
     'tddft/fxc_linearize.py',               # ~10s
     'timelimit.py',                         # ~10s
->>>>>>> f9472b65
     'ralda/ralda_energy_N2.py',             # ~10s
     'lcao/lcao_complicated.py',             # ~10s
     'generic/bulk.py',                      # ~10s
