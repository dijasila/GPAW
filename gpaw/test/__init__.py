import os
import gc
import sys
import time
import signal
import traceback

import numpy as np

from ase.utils import devnull

from gpaw.atom.generator import Generator
from gpaw.atom.configurations import parameters, tf_parameters
from gpaw.utilities import compiled_with_sl
from gpaw import setup_paths
from gpaw import mpi
import gpaw


def equal(x, y, tolerance=0, fail=True, msg=''):
    """Compare x and y."""

    if not np.isfinite(x - y).any() or (np.abs(x - y) > tolerance).any():
        msg = (msg + '%s != %s (error: |%s| > %.9g)' %
               (x, y, x - y, tolerance))
        if fail:
            raise AssertionError(msg)
        else:
            sys.stderr.write('WARNING: %s\n' % msg)


def findpeak(x, y):
    dx = x[1] - x[0]
    i = y.argmax()
    a, b, c = np.polyfit([-1, 0, 1], y[i - 1:i + 2], 2)
    assert a < 0
    x = -0.5 * b / a
    return dx * (i + x), a * x**2 + b * x + c

    
def gen(symbol, exx=False, name=None, **kwargs):
    if mpi.rank == 0:
        if 'scalarrel' not in kwargs:
            kwargs['scalarrel'] = True
        g = Generator(symbol, **kwargs)
        if 'orbital_free' in kwargs:
            g.run(exx=exx, name=name, use_restart_file=False,
                  **tf_parameters.get(symbol, {'rcut': 0.9}))
        else:
            g.run(exx=exx, name=name, use_restart_file=False,
                  **parameters[symbol])
    mpi.world.barrier()
    if setup_paths[0] != '.':
        setup_paths.insert(0, '.')


def wrap_pylab(names=[]):
    """Use Agg backend and prevent windows from popping up."""
    import matplotlib
    matplotlib.use('Agg')
    import pylab

    def show(names=names):
        if names:
            name = names.pop(0)
        else:
            name = 'fig.png'
        pylab.savefig(name)

    pylab.show = show


tests = [
    'gemm_complex.py',
    'ase3k_version.py',
    'kpt.py',
    'mpicomm.py',
    'numpy_core_multiarray_dot.py',
    'maxrss.py',  # verifies reported RAM allocation: fragile, don't move down
    'fileio/hdf5_noncontiguous.py',
    'cg2.py',
    'laplace.py',
    'lapack.py',
    'eigh.py',
    'parallel/submatrix_redist.py',
    'second_derivative.py',
    'parallel/parallel_eigh.py',
    'gp2.py',
    'blas.py',
    'Gauss.py',
    'nabla.py',
    'dot.py',
    'mmm.py',
    'lxc_fxc.py',
    'pbe_pw91.py',
    'gradient.py',
    'erf.py',
    'lf.py',
    'fsbt.py',
    'parallel/compare.py',
    'integral4.py',
    'zher.py',
    'gd.py',
    'pw/interpol.py',
    'screened_poisson.py',
    'xc.py',
    'XC2.py',
    'yukawa_radial.py',
    'dump_chi0.py',
    'vdw/potential.py',
    'lebedev.py',
    'fileio/hdf5_simple.py',
    'occupations.py',
    'derivatives.py',
    'parallel/realspace_blacs.py',
    'pw/reallfc.py',
    'parallel/pblas.py',
    'non_periodic.py',
    'spectrum.py',
    'pw/lfc.py',
    'gauss_func.py',
    'multipoletest.py',
    'noncollinear/xcgrid3d.py',
    'cluster.py',
    'poisson.py',
    'parallel/arraydict_redist.py',
    'parallel/overlap.py',
    'parallel/scalapack.py',
    'gauss_wave.py',
    'transformations.py',
    'parallel/blacsdist.py',
    'ut_rsh.py',
    'pbc.py',
    'noncollinear/xccorr.py',
    'atoms_too_close.py',
    'harmonic.py',
    'proton.py',
    'atoms_mismatch.py',
    'timing.py',                            # ~1s
    'parallel/ut_parallel.py',              # ~1s
    'ut_csh.py',                            # ~1s
    'lcao_density.py',                      # ~1s
    'parallel/hamiltonian.py',              # ~1s
    'pw/stresstest.py',                     # ~1s
    'pw/fftmixer.py',                       # ~1s
    'usesymm.py',                           # ~1s
    'coulomb.py',                           # ~1s
    'xcatom.py',                            # ~1s
    'force_as_stop.py',                     # ~1s
    'vdwradii.py',                          # ~1s
    'ase3k.py',                             # ~1s
    'numpy_zdotc_graphite.py',              # ~1s
    'eed.py',                               # ~1s
    'lcao_dos.py',                          # ~1s
    'solvation/pbc_pos_repeat.py',          # ~1s
    'gemv.py',                              # ~2s
    'fileio/idiotproof_setup.py',           # ~2s
    'ylexpand.py',                          # ~2s
    'keep_htpsit.py',                       # ~2s
    'gga_atom.py',                          # ~2s
    'hydrogen.py',                          # ~2s
    'restart2.py',                          # ~2s
    'aeatom.py',                            # ~2s
    'plt.py',                               # ~2s
    'ds_beta.py',                           # ~2s
    'multipoleH2O.py',                      # ~2s
    'noncollinear/h.py',                    # ~2s
    'stdout.py',                            # ~2s
    'lcao_largecellforce.py',               # ~2s
    'parallel/scalapack_diag_simple.py',    # ~2s
    'fixdensity.py',                        # ~2s
    'pseudopotential/ah.py',                # ~2s
    'lcao_restart.py',                      # ~2s
    'wfs_io.py',                            # ~3s
    'lrtddft2.py',                          # ~3s
    'fileio/file_reference.py',             # ~3s
    'cmrtest/cmr_test2.py',                 # ~3s
    'restart.py',                           # ~3s
    'broydenmixer.py',                      # ~3s
    'pw/fulldiagk.py',                      # ~3s
    'external_potential.py',                # ~3s
    'lcao_atomic_corrections.py',           # ~3s
    'mixer.py',                             # ~3s
    'parallel/lcao_projections.py',         # ~3s
    'lcao_h2o.py',                          # ~3s
    'h2o_xas.py',                           # ~3s
    'wfs_auto.py',                          # ~3s
    'pw/fulldiag.py',                       # ~3s
    'symmetry_ft.py',                       # ~3s
    'aluminum_EELS_RPA.py',                 # ~3s
    'pseudopotential/sg15_hydrogen.py',     # ~4s
    'ewald.py',                             # ~4s
    'symmetry.py',                          # ~4s
    'revPBE.py',                            # ~4s
    'nonselfconsistentLDA.py',              # ~4s
    'aluminum_EELS_ALDA.py',                # ~4s
    'spin_contamination.py',                # ~4s
    'inducedfield_lrtddft.py',              # ~4s
    'H_force.py',                           # ~4s
    'usesymm2.py',                          # ~4s
    'mgga_restart.py',                      # ~4s
    'fixocc.py',                            # ~4s
    'spinFe3plus.py',                       # ~4s
    'fermisplit.py',                        # ~4s
    'Cl_minus.py',                          # ~4s
    'ts09.py',                              # ~4s
    'h2o_xas_recursion.py',                 # ~5s
    'nonselfconsistent.py',                 # ~5s
    'spinpol.py',                           # ~5s
    'exx_acdf.py',                          # ~5s
    'cg.py',                                # ~5s
    'kptpar.py',                            # ~5s
    'elf.py',                               # ~5s
    'blocked_rmm_diis.py',                  # ~5s
    'pw/slab.py',                           # ~5s
    'si.py',                                # ~5s
    'lcao_bsse.py',                         # ~5s
    'parallel/lcao_hamiltonian.py',         # ~5s
    'degeneracy.py',                        # ~5s
    'refine.py',                            # ~5s
    'gemm.py',                              # ~6s
    'al_chain.py',                          # ~6s
    'fileio/parallel.py',                   # ~6s
    'fixmom.py',                            # ~6s
    'exx_unocc.py',                         # ~6s
    'davidson.py',                          # ~6s
    'aedensity.py',                         # ~7s
    'pw/h.py',                              # ~7s
    'apmb.py',                              # ~7s
    'pseudopotential/hgh_h2o.py',           # ~7s
    'ed_wrapper.py',                        # ~7s
    'pw/bulk.py',                           # ~7s
    'ne_gllb.py',                           # ~7s
    'ed.py',                                # ~7s
    'lcao_force.py',                        # ~7s
    'fileio/restart_density.py',            # ~8s
    'rpa_energy_Ni.py',                     # ~8s
    'be_nltd_ip.py',                        # ~8s
    'test_ibzqpt.py',                       # ~8s
    'si_primitive.py',                      # ~9s
    'inducedfield_td.py',                   # ~9s
    'ehrenfest_nacl.py',                    # ~9s
    'fd2lcao_restart.py',                   # ~9s
    'gw_method.py',                         # ~9s
    'constant_electric_field.py',           # ~9s
    'complex.py',                           # ~9s
    'vdw/quick.py',                         # ~9s
    'bse_aluminum.py',                      # ~10s
    'Al2_lrtddft.py',                       # ~10s
    'ralda_energy_N2.py',                   # ~10s
    'gw_ppa.py',                            # ~10s
    'parallel/lcao_complicated.py',         # ~10s
    'bulk.py',                              # ~10s
    'scfsic_h2.py',                         # ~10s
    'lcao_bulk.py',                         # ~11s
    '2Al.py',                               # ~11s
    'kssingles_Be.py',                      # ~11s
    'relax.py',                             # ~11s
    'pw/mgo_hybrids.py',                    # ~11s
    'dscf_lcao.py',                         # ~12s
    '8Si.py',                               # ~12s
    'partitioning.py',                      # ~12s
    'lxc_xcatom.py',                        # ~12s
    'gllbatomic.py',                        # ~13s
    'guc_force.py',                         # ~13s
    'ralda_energy_Ni.py',                   # ~13s
    'simple_stm.py',                        # ~13s
    'solvation/vacuum.py',                  # ~13s
    'ofdft_pbc.py',                         # ~13s
    'ed_shapes.py',                         # ~14s
    'restart_band_structure.py',            # ~14s
    'exx.py',                               # ~14s
    'Hubbard_U.py',                         # ~15s
    'rpa_energy_Si.py',                     # ~15s
    'dipole.py',                            # ~15s
    'IP_oxygen.py',                         # ~15s
    'rpa_energy_Na.py',                     # ~15s
    'parallel/fd_parallel.py',              # ~15s
    'parallel/lcao_parallel.py',            # ~16s
    'atomize.py',                           # ~16s
    'excited_state.py',                     # ~16s
    'ne_disc.py',                           # ~16s
    'ofdft.py',                             # ~17s
    'tpss.py',                              # ~18s
    'td_na2.py',                            # ~18s
    'exx_coarse.py',                        # ~18s
    'pplda.py',                             # ~18s
    'si_xas.py',                            # ~18s
    'mgga_sc.py',                           # ~19s
    'solvation/pbc.py',                     # ~19s
    'Hubbard_U_Zn.py',                      # ~20s
    # buildbot > 20 sec tests start here (add tests after lrtddft.py!)
    'lrtddft.py',                           # ~20s
    'gllbspin.py',                          # ~21s
    'parallel/fd_parallel_kpt.py',          # ~21s
    'pw/hyb.py',                            # ~21s
    'Cu.py',                                # ~21s
    'response_na_plasmon.py',               # ~22s
    'bse_diamond.py',                       # ~23s
    'fermilevel.py',                        # ~23s
    'parallel/ut_hsblacs.py',               # ~23s
    'ralda_energy_H2.py',                   # ~23s
    'diamond_absorption.py',                # ~24s
    'ralda_energy_Si.py',                   # ~24s
    'ldos.py',                              # ~25s
    'revPBE_Li.py',                         # ~26s
    'solvation/poisson.py',                 # ~28s
    'ofdft_scale.py',                       # ~26s
    'parallel/lcao_parallel_kpt.py',        # ~29s
    'h2o_dks.py',                           # ~30s
    'nsc_MGGA.py',                          # ~32s
    'diamond_gllb.py',                      # ~33s
    'MgO_exx_fd_vs_pw.py',                  # ~37s
    'vdw/quick_spin.py',                    # ~37s
    'expert_diag.py',                       # ~37s
    'bse_sym.py',                           # ~40s
    'parallel/ut_hsops.py',                 # ~41s
    'LDA_unstable.py',                      # ~42s
    'au02_absorption.py',                   # ~44s
    'wannierk.py',                          # ~45s
    'bse_vs_lrtddft.py',                    # ~45s
    'solvation/spinpol.py',                 # ~45s
    'aluminum_testcell.py',                 # ~46s
    'pygga.py',                             # ~47s
    'ut_tddft.py',                          # ~49s
    'response_pair.py',                     # ~50s
    'rpa_energy_N2.py',                     # ~52s
    'vdw/ar2.py',                           # ~53s
    'parallel/diamond_gllb.py',             # ~59s
    'beef.py',
    'pw/si_stress.py',                      # ~61s
    'chi0.py',                              # ~71s
    'scfsic_n2.py',                         # ~73s
    'transport.py',                         # ~73s
    'lrtddft3.py',                          # ~75s
    'nonlocalset.py',                       # ~82s
<<<<<<< HEAD
    'dfpt2/Si_AH_simple.py',                # duration unknown (~90s)
=======
    'solvation/water_water.py',             # ~83s
    'solvation/sfgcm06.py',                 # ~86s
    'solvation/sss09.py',                   # ~87s
    'solvation/adm12.py',                   # ~87s
>>>>>>> b5ec9343
    # buildbot > 100 sec tests start here (add tests after lb94.py!)
    'lb94.py',                              # ~84s
    'solvation/swap_atoms.py',              # ~114s
    'AA_exx_enthalpy.py',                   # ~119s
    'solvation/forces_symmetry.py',         # ~119s
    'lcao_tdgllbsc.py',                     # ~132s
    'bse_silicon.py',                       # ~143s
    'gwsi.py',                              # ~147s
    'solvation/forces.py',                  # ~289s
    'response_graphene.py',                 # ~160s
    'response_symmetry.py',                 # ~300s
    'pw/moleculecg.py',                     # duration unknown
    'potential.py',                         # duration unknown
    'pes.py',                               # duration unknown
    'lcao_pair_and_coulomb.py',             # duration unknown
    'asewannier.py',                        # duration unknown
    'exx_q.py',                             # duration unknown
    'pw/davidson_pw.py',                    # duration unknown
    'neb.py',                               # duration unknown
    'diamond_eps.py',                       # duration unknown
    'wannier_ethylene.py',                  # duration unknown
    'muffintinpot.py',                      # duration unknown
    'nscfsic.py',                           # duration unknown
    'coreeig.py',                           # duration unknown
    'bse_MoS2_cut.py',                      # duration unknown
    'parallel/scalapack_mpirecv_crash.py',  # duration unknown
    'cmrtest/cmr_test.py',                  # duration unknown
    'cmrtest/cmr_test3.py',                 # duration unknown
    'cmrtest/cmr_test4.py',                 # duration unknown
    'cmrtest/cmr_append.py',                # duration unknown
    'cmrtest/Li2_atomize.py']               # duration unknown

# 'fractional_translations.py',
# 'graphene_EELS.py', disabled while work is in progress on response code

# 'fractional_translations_med.py',
# 'fractional_translations_big.py',

# 'eigh_perf.py', # Requires LAPACK 3.2.1 or later
# XXX https://trac.fysik.dtu.dk/projects/gpaw/ticket/230
# 'parallel/scalapack_pdlasrt_hang.py',
# 'dscf_forces.py',
# 'stark_shift.py',


exclude = []

# not available on Windows
if os.name in ['ce', 'nt'] or sys.platform in ['darwin']:
    exclude += ['maxrss.py']

if mpi.size > 1:
    exclude += ['maxrss.py',
                'pes.py',
                'diamond_eps.py',
                'nscfsic.py',
                'coreeig.py',
                'asewannier.py',
                'wannier_ethylene.py',
                'muffintinpot.py',
                'stark_shift.py',
                'exx_q.py',
                'potential.py',
                # 'cmrtest/cmr_test3.py',
                # 'cmrtest/cmr_append.py',
                # 'cmrtest/Li2_atomize.py',  # started to hang May 2014
                'lcao_pair_and_coulomb.py',
                'bse_MoS2_cut.py',
                'pw/moleculecg.py',
                'pw/davidson_pw.py',
                'dfpt2/Si_AH_simple.py',
                # scipy.weave fails often in parallel due to
                # ~/.python*_compiled
                # https://github.com/scipy/scipy/issues/1895
                'scipy_test.py']

if mpi.size > 2:
    exclude += ['neb.py',
                'response_pair.py']

if mpi.size < 4:
    exclude += ['parallel/fd_parallel.py',
                'parallel/lcao_parallel.py',
                'parallel/pblas.py',
                'parallel/scalapack.py',
                'parallel/scalapack_diag_simple.py',
                'parallel/realspace_blacs.py',
                'AA_exx_enthalpy.py',
                'bse_aluminum.py',
                'bse_diamond.py',
                'bse_silicon.py',
                'bse_vs_lrtddft.py',
                'fileio/parallel.py',
                'parallel/diamond_gllb.py',
                'parallel/lcao_parallel_kpt.py',
                'parallel/fd_parallel_kpt.py']


if mpi.size != 4:
    exclude += ['parallel/scalapack_mpirecv_crash.py']
    exclude += ['parallel/scalapack_pdlasrt_hang.py']

if mpi.size == 1 or not compiled_with_sl():
    exclude += ['parallel/submatrix_redist.py']

if mpi.size != 1 and not compiled_with_sl():
    exclude += ['ralda_energy_H2.py',
                'ralda_energy_N2.py',
                'ralda_energy_Ni.py',
                'ralda_energy_Si.py',
                'bse_sym.py',
                'bse_silicon.py',
                'gwsi.py',
                'rpa_energy_N2.py',
                'pw/fulldiag.py',
                'pw/fulldiagk.py',
                'au02_absorption.py']

if not compiled_with_sl():
    exclude.append('lcao_atomic_corrections.py')

if np.__version__ < '1.6.0':
    exclude.append('chi0.py')

exclude = set(exclude)
    

class TestRunner:
    def __init__(self, tests, stream=sys.__stdout__, jobs=1,
                 show_output=False):
        if mpi.size > 1:
            assert jobs == 1
        self.jobs = jobs
        self.show_output = show_output
        self.tests = tests
        self.failed = []
        self.skipped = []
        self.garbage = []
        if mpi.rank == 0:
            self.log = stream
        else:
            self.log = devnull
        self.n = max([len(test) for test in tests])

    def run(self):
        self.log.write('=' * 77 + '\n')
        if not self.show_output:
            sys.stdout = devnull
        ntests = len(self.tests)
        t0 = time.time()
        if self.jobs == 1:
            self.run_single()
        else:
            # Run several processes using fork:
            self.run_forked()

        sys.stdout = sys.__stdout__
        self.log.write('=' * 77 + '\n')
        self.log.write('Ran %d tests out of %d in %.1f seconds\n' %
                       (ntests - len(self.tests) - len(self.skipped),
                        ntests, time.time() - t0))
        self.log.write('Tests skipped: %d\n' % len(self.skipped))
        if self.failed:
            self.log.write('Tests failed: %d\n' % len(self.failed))
        else:
            self.log.write('All tests passed!\n')
        self.log.write('=' * 77 + '\n')
        return self.failed

    def run_single(self):
        while self.tests:
            test = self.tests.pop(0)
            try:
                self.run_one(test)
            except KeyboardInterrupt:
                self.tests.append(test)
                break

    def run_forked(self):
        j = 0
        pids = {}
        while self.tests or j > 0:
            if self.tests and j < self.jobs:
                test = self.tests.pop(0)
                pid = os.fork()
                if pid == 0:
                    exitcode = self.run_one(test)
                    os._exit(exitcode)
                else:
                    j += 1
                    pids[pid] = test
            else:
                try:
                    while True:
                        pid, exitcode = os.wait()
                        if pid in pids:
                            break
                except KeyboardInterrupt:
                    for pid, test in pids.items():
                        os.kill(pid, signal.SIGHUP)
                        self.write_result(test, 'STOPPED', time.time())
                        self.tests.append(test)
                    break
                if exitcode == 512:
                    self.failed.append(pids[pid])
                elif exitcode == 256:
                    self.skipped.append(pids[pid])
                del pids[pid]
                j -= 1

    def run_one(self, test):
        exitcode_ok = 0
        exitcode_skip = 1
        exitcode_fail = 2

        if self.jobs == 1:
            self.log.write('%*s' % (-self.n, test))
            self.log.flush()

        t0 = time.time()
        filename = gpaw.__path__[0] + '/test/' + test

        failed = False
        skip = False

        if test in exclude:
            self.register_skipped(test, t0)
            return exitcode_skip

        try:
            loc = {}
            execfile(filename, loc)
            loc.clear()
            del loc
            self.check_garbage()
        except KeyboardInterrupt:
            self.write_result(test, 'STOPPED', t0)
            raise
        except ImportError, ex:
            module = ex.args[0].split()[-1].split('.')[0]
            if module in ['scipy', 'cmr', '_gpaw_hdf5']:
                skip = True
            else:
                failed = True
        except AttributeError, ex:
            if (ex.args[0] ==
                "'module' object has no attribute 'new_blacs_context'"):
                skip = True
            else:
                failed = True
        except Exception:
            failed = True

        mpi.ibarrier(timeout=60.0)  # guard against parallel hangs

        me = np.array(failed)
        everybody = np.empty(mpi.size, bool)
        mpi.world.all_gather(me, everybody)
        failed = everybody.any()
        skip = mpi.world.sum(int(skip))

        if failed:
            self.fail(test, np.argwhere(everybody).ravel(), t0)
            exitcode = exitcode_fail
        elif skip:
            self.register_skipped(test, t0)
            exitcode = exitcode_skip
        else:
            self.write_result(test, 'OK', t0)
            exitcode = exitcode_ok

        return exitcode

    def register_skipped(self, test, t0):
        self.write_result(test, 'SKIPPED', t0)
        self.skipped.append(test)
    
    def check_garbage(self):
        gc.collect()
        n = len(gc.garbage)
        self.garbage += gc.garbage
        del gc.garbage[:]
        assert n == 0, ('Leak: Uncollectable garbage (%d object%s) %s' %
                        (n, 's'[:n > 1], self.garbage))

    def fail(self, test, ranks, t0):
        if mpi.rank in ranks:
            if sys.version_info >= (2, 4, 0, 'final', 0):
                tb = traceback.format_exc()
            else:  # Python 2.3! XXX
                tb = ''
                traceback.print_exc()
        else:
            tb = ''
        if mpi.size == 1:
            text = 'FAILED!\n%s\n%s%s' % ('#' * 77, tb, '#' * 77)
            self.write_result(test, text, t0)
        else:
            tbs = {tb: [0]}
            for r in range(1, mpi.size):
                if mpi.rank == r:
                    mpi.send_string(tb, 0)
                elif mpi.rank == 0:
                    tb = mpi.receive_string(r)
                    if tb in tbs:
                        tbs[tb].append(r)
                    else:
                        tbs[tb] = [r]
            if mpi.rank == 0:
                text = ('FAILED! (rank %s)\n%s' %
                        (','.join([str(r) for r in ranks]), '#' * 77))
                for tb, ranks in tbs.items():
                    if tb:
                        text += ('\nRANK %s:\n' %
                                 ','.join([str(r) for r in ranks]))
                        text += '%s%s' % (tb, '#' * 77)
                self.write_result(test, text, t0)

        self.failed.append(test)

    def write_result(self, test, text, t0):
        t = time.time() - t0
        if self.jobs > 1:
            self.log.write('%*s' % (-self.n, test))
        self.log.write('%10.3f  %s\n' % (t, text))


if __name__ == '__main__':
    TestRunner(tests).run()<|MERGE_RESOLUTION|>--- conflicted
+++ resolved
@@ -334,14 +334,11 @@
     'transport.py',                         # ~73s
     'lrtddft3.py',                          # ~75s
     'nonlocalset.py',                       # ~82s
-<<<<<<< HEAD
-    'dfpt2/Si_AH_simple.py',                # duration unknown (~90s)
-=======
     'solvation/water_water.py',             # ~83s
     'solvation/sfgcm06.py',                 # ~86s
     'solvation/sss09.py',                   # ~87s
     'solvation/adm12.py',                   # ~87s
->>>>>>> b5ec9343
+    'dfpt2/Si_AH_simple.py',                # duration unknown (~90s)
     # buildbot > 100 sec tests start here (add tests after lb94.py!)
     'lb94.py',                              # ~84s
     'solvation/swap_atoms.py',              # ~114s
