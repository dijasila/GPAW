--- conflicted
+++ resolved
@@ -222,13 +222,10 @@
     'excited_state.py',
     # > 20 sec tests start here (add tests after gemm.py!)
     'gemm.py',
-<<<<<<< HEAD
     'ed.py',
     'ed_wrapper.py',
     'ed_shapes.py',
-=======
     #'fractional_translations.py',
->>>>>>> 21d46971
     'rpa_energy_Ni.py',
     'LDA_unstable.py',
     'si.py',
