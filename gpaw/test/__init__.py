--- conflicted
+++ resolved
@@ -98,10 +98,6 @@
     'poisson.py',
     'pw/lfc.py',
     'pw/reallfc.py',
-<<<<<<< HEAD
-    'pw/moleculecg.py',
-=======
->>>>>>> 30e9e5b7
     'XC2.py',
     'multipoletest.py',
     'nabla.py',
@@ -124,10 +120,7 @@
     'xcatom.py',
     'maxrss.py',
     'proton.py',
-<<<<<<< HEAD
-=======
     'pw/moleculecg.py',
->>>>>>> 30e9e5b7
     'keep_htpsit.py',
     'pw/stresstest.py',
     'aeatom.py',
@@ -177,11 +170,7 @@
     'parallel/hamiltonian.py',
     'ah.py',
     'laplace.py',
-<<<<<<< HEAD
-    'pw/mgo.py',
-=======
     'pw/mgo_hybrids.py',
->>>>>>> 30e9e5b7
     'lcao_largecellforce.py',
     'restart2.py',
     'Cl_minus.py',
@@ -218,10 +207,7 @@
     'fermilevel.py',
     'h2o_xas_recursion.py',
     'diamond_eps.py',
-<<<<<<< HEAD
     'rpa_Na1_cuda.py',
-=======
->>>>>>> 30e9e5b7
     'gemm.py',
     # > 20 sec tests start here
     'rpa_energy_Ni.py',
@@ -279,10 +265,7 @@
     'restart_band_structure.py',
     'ne_disc.py',
     'exx_coarse.py',
-<<<<<<< HEAD
-=======
     'exx_unocc.py',
->>>>>>> 30e9e5b7
     'Hubbard_U_Zn.py',
     'muffintinpot.py',
     'diamond_gllb.py',
