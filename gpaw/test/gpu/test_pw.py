import pytest
from ase import Atoms
from ase.units import Ha

from gpaw.new.calculation import DFTCalculation
from gpaw.mpi import size
from gpaw.poisson import FDPoissonSolver
<<<<<<< HEAD
=======
from gpaw.new.c import GPU_AWARE_MPI
>>>>>>> b27acd2f


@pytest.mark.gpu
@pytest.mark.serial
@pytest.mark.parametrize('dtype', [float, complex])
@pytest.mark.parametrize('gpu', [False, True])
@pytest.mark.parametrize('mode', ['pw', 'fd'])
def test_gpu(dtype, gpu, mode):
    atoms = Atoms('H2')
    atoms.positions[1, 0] = 0.75
    atoms.center(vacuum=1.0)
    if mode == 'fd':
        poisson = FDPoissonSolver()
<<<<<<< HEAD
    else:
        poisson = None
    dft = DFTCalculation.from_parameters(
        atoms,
        dict(mode={'name': mode},
             dtype=dtype,
             poissonsolver=poisson,
=======
        h = 0.17
    else:
        poisson = None
        h = None
    dft = DFTCalculation.from_parameters(
        atoms,
        dict(mode={'name': mode,
                   'force_complex_dtype': dtype == complex},
             poissonsolver=poisson,
             h=h,
             convergence={'density': 1e-8},
>>>>>>> b27acd2f
             parallel={'gpu': gpu},
             setups='paw'),
        log='-')
    dft.converge()
    dft.energies()
    energy = dft.results['energy'] * Ha
    if mode == 'pw':
        assert energy == pytest.approx(-16.032945, abs=1e-6)
    else:
<<<<<<< HEAD
        assert energy == pytest.approx(6.681945750355547, abs=1e-6)
=======
        assert energy == pytest.approx(5.071972893296197, abs=1e-6)
>>>>>>> b27acd2f


@pytest.mark.gpu
@pytest.mark.skipif(size > 2, reason='Not implemented')
@pytest.mark.parametrize('gpu', [False, True])
@pytest.mark.parametrize('par', ['domain', 'kpt', 'band'])
@pytest.mark.parametrize('mode', ['pw', 'fd'])
<<<<<<< HEAD
@pytest.mark.parametrize('xc', ['LDA','PBE'])
def test_gpu_k(gpu, par, mode, xc):
    atoms = Atoms('H', pbc=True, cell=[1.0, 1.1, 1.1])
    #atoms.translate([0,3,0])
    #atoms.center()
    if mode == 'fd':
        poisson = FDPoissonSolver()
    else:
        poisson = None
=======
@pytest.mark.parametrize('xc', ['LDA', 'PBE'])
def test_gpu_k(gpu, par, mode, xc):
    if gpu and size > 1 and not GPU_AWARE_MPI:
        if mode == 'fd' and par == 'domain':
            pytest.skip('Domain decomposition needs GPU-aware MPI')
        if mode == 'pw' and par == 'domain' and xc == 'PBE':
            pytest.skip('Domain decomposition needs GPU-aware MPI')
        if mode == 'fd':
            pytest.skip('???')
        if mode == 'pw' and par in ['kpt', 'band'] and xc == 'PBE':
            pytest.skip('???')

    if gpu and size > 1:
        if mode == 'fd' and par == 'band':
            pytest.skip('FAILING')

    if size == 1 and par in ['kpt', 'band']:
        pytest.skip('Not testing parallelization on single core')

    atoms = Atoms('H', pbc=True, cell=[1, 1.1, 1.1])
    if mode == 'fd':
        poisson = FDPoissonSolver()
        h = 0.09
    else:
        poisson = None
        h = None

>>>>>>> b27acd2f
    dft = DFTCalculation.from_parameters(
        atoms,
        dict(mode={'name': mode},
             spinpol=True,
             xc=xc,
<<<<<<< HEAD
             convergence={'density':1e-8},
=======
             h=h,
             convergence={'density': 1e-8},
>>>>>>> b27acd2f
             kpts=(4, 1, 1),
             poissonsolver=poisson,
             parallel={'gpu': gpu,
                       par: size},
             setups='paw'),
        log='-')
    dft.converge()
    dft.energies()
    if mode == 'pw':
        dft.forces()
<<<<<<< HEAD
        #dft.stress()
    energy = dft.results['energy'] * Ha
    ref = {'LDAfd': -17.371536887378824,
           'PBEfd': -17.020743089737195,
           'PBEpw': -17.304186,
           'LDApw': -17.653433 }[xc+mode]
=======
        dft.stress()
    energy = dft.results['energy'] * Ha
    ref = {'LDAfd': -17.685022604078714,
           'PBEfd': -17.336991943070384,
           'PBEpw': -17.304186,
           'LDApw': -17.653433}[xc + mode]
>>>>>>> b27acd2f
    assert energy == pytest.approx(ref, abs=1e-6)<|MERGE_RESOLUTION|>--- conflicted
+++ resolved
@@ -5,10 +5,7 @@
 from gpaw.new.calculation import DFTCalculation
 from gpaw.mpi import size
 from gpaw.poisson import FDPoissonSolver
-<<<<<<< HEAD
-=======
 from gpaw.new.c import GPU_AWARE_MPI
->>>>>>> b27acd2f
 
 
 @pytest.mark.gpu
@@ -22,15 +19,6 @@
     atoms.center(vacuum=1.0)
     if mode == 'fd':
         poisson = FDPoissonSolver()
-<<<<<<< HEAD
-    else:
-        poisson = None
-    dft = DFTCalculation.from_parameters(
-        atoms,
-        dict(mode={'name': mode},
-             dtype=dtype,
-             poissonsolver=poisson,
-=======
         h = 0.17
     else:
         poisson = None
@@ -42,7 +30,6 @@
              poissonsolver=poisson,
              h=h,
              convergence={'density': 1e-8},
->>>>>>> b27acd2f
              parallel={'gpu': gpu},
              setups='paw'),
         log='-')
@@ -52,11 +39,7 @@
     if mode == 'pw':
         assert energy == pytest.approx(-16.032945, abs=1e-6)
     else:
-<<<<<<< HEAD
-        assert energy == pytest.approx(6.681945750355547, abs=1e-6)
-=======
         assert energy == pytest.approx(5.071972893296197, abs=1e-6)
->>>>>>> b27acd2f
 
 
 @pytest.mark.gpu
@@ -64,17 +47,6 @@
 @pytest.mark.parametrize('gpu', [False, True])
 @pytest.mark.parametrize('par', ['domain', 'kpt', 'band'])
 @pytest.mark.parametrize('mode', ['pw', 'fd'])
-<<<<<<< HEAD
-@pytest.mark.parametrize('xc', ['LDA','PBE'])
-def test_gpu_k(gpu, par, mode, xc):
-    atoms = Atoms('H', pbc=True, cell=[1.0, 1.1, 1.1])
-    #atoms.translate([0,3,0])
-    #atoms.center()
-    if mode == 'fd':
-        poisson = FDPoissonSolver()
-    else:
-        poisson = None
-=======
 @pytest.mark.parametrize('xc', ['LDA', 'PBE'])
 def test_gpu_k(gpu, par, mode, xc):
     if gpu and size > 1 and not GPU_AWARE_MPI:
@@ -102,18 +74,13 @@
         poisson = None
         h = None
 
->>>>>>> b27acd2f
     dft = DFTCalculation.from_parameters(
         atoms,
         dict(mode={'name': mode},
              spinpol=True,
              xc=xc,
-<<<<<<< HEAD
-             convergence={'density':1e-8},
-=======
              h=h,
              convergence={'density': 1e-8},
->>>>>>> b27acd2f
              kpts=(4, 1, 1),
              poissonsolver=poisson,
              parallel={'gpu': gpu,
@@ -124,19 +91,10 @@
     dft.energies()
     if mode == 'pw':
         dft.forces()
-<<<<<<< HEAD
-        #dft.stress()
-    energy = dft.results['energy'] * Ha
-    ref = {'LDAfd': -17.371536887378824,
-           'PBEfd': -17.020743089737195,
-           'PBEpw': -17.304186,
-           'LDApw': -17.653433 }[xc+mode]
-=======
         dft.stress()
     energy = dft.results['energy'] * Ha
     ref = {'LDAfd': -17.685022604078714,
            'PBEfd': -17.336991943070384,
            'PBEpw': -17.304186,
            'LDApw': -17.653433}[xc + mode]
->>>>>>> b27acd2f
     assert energy == pytest.approx(ref, abs=1e-6)