--- conflicted
+++ resolved
@@ -72,10 +72,5 @@
     dif_orbmag2 = np.linalg.norm(orbmag_ncolsoc_v - orbmag_col_v)
     dif_orbmag3 = np.linalg.norm(orbmag_ncolsoc_v - orbmag_ncol_v)
 
-<<<<<<< HEAD
-    assert dif_orbmag2 == pytest.approx(0.002516, abs=1e-6)
-    assert dif_orbmag3 == pytest.approx(0.002516, abs=1e-6)
-=======
     assert dif_orbmag2 == pytest.approx(0.002409330194910108, abs=5e-6)
-    assert dif_orbmag3 == pytest.approx(0.002409330194910108, abs=5e-6)
->>>>>>> 175e50f3
+    assert dif_orbmag3 == pytest.approx(0.002409330194910108, abs=5e-6)