import pytest
from ase import Atoms

from gpaw import GPAW
from gpaw.tddft import TDDFT, DipoleMomentWriter, photoabsorption_spectrum
from gpaw.tddft.abc import PML, LinearAbsorbingBoundary, P4AbsorbingBoundary


@pytest.mark.later
def test_tddft_td_na2(in_tmp_dir):
    """Sodium dimer, Na2."""
    d = 1.5
    atoms = Atoms(symbols='Na2',
                  positions=[(0, 0, d),
                             (0, 0, -d)],
                  pbc=False)

    # Calculate ground state for TDDFT

    # Larger box
    atoms.center(vacuum=6.0)
    # Larger grid spacing, LDA is ok
<<<<<<< HEAD
    gs_calc = GPAW(mode='fd', nbands=1, h=0.35, xc='LDA', setups={'Na': '1'})
=======
    gs_calc = GPAW(nbands=1, h=0.35, xc='LDA', setups={'Na': '1'},
                   symmetry={'point_group': False})
>>>>>>> af076a8f
    atoms.calc = gs_calc
    atoms.get_potential_energy()
    gs_calc.write('na2_gs.gpw', 'all')

    # 16 fs run with 8.0 attosec time step
    time_step = 8.0  # 8.0 as (1 as = 0.041341 autime)5D
    iters = 10     # 2000 x 8 as => 16 fs
    # Weak delta kick to z-direction
    kick = [0, 0, 1e-3]

    # TDDFT calculator
    td_calc = TDDFT('na2_gs.gpw')
    DipoleMomentWriter(td_calc, 'na2_dmz.dat')
    # Kick
    td_calc.absorption_kick(kick)
    # Propagate
    td_calc.propagate(time_step, iters)
    td_calc.write('na2_td.gpw', mode='all')
    # Linear absorption spectrum
    photoabsorption_spectrum('na2_dmz.dat', 'na2_spectrum_z.dat', width=0.3)

    iters = 3

    # test restart
    td_rest = TDDFT('na2_td.gpw')
    DipoleMomentWriter(td_rest, 'na2_dmz.dat')
    td_rest.propagate(time_step, iters)

    # test restart
    td_rest = TDDFT('na2_td.gpw', solver='BiCGStab')
    DipoleMomentWriter(td_rest, 'na2_dmz3.dat', force_new_file=True)
    td_rest.propagate(time_step, iters)

    # test absorbing boundary conditions

    # linear imaginary potential
    td_ipabs = TDDFT('na2_gs.gpw')
    ip_abc = LinearAbsorbingBoundary(5.0, 0.01, atoms.positions)
    td_ipabs.set_absorbing_boundary(ip_abc)
    DipoleMomentWriter(td_ipabs, 'na2_dmz4.dat')
    td_ipabs.propagate(time_step, iters)

    # 4th order polynomial (1-(x^2-1)^2) imaginary potential
    td_ip4abs = TDDFT('na2_gs.gpw')
    ip4_abc = P4AbsorbingBoundary(5.0, 0.03, atoms.positions, 3.0)
    td_ip4abs.set_absorbing_boundary(ip4_abc)
    DipoleMomentWriter(td_ip4abs, 'na2_dmz5.dat')
    td_ip4abs.propagate(time_step, iters)

    # perfectly matched layers
    td_pmlabs = TDDFT('na2_gs.gpw', solver='BiCGStab')
    pml_abc = PML(100.0, 0.1)
    td_pmlabs.set_absorbing_boundary(pml_abc)
    DipoleMomentWriter(td_pmlabs, 'na2_dmz6.dat')
    td_pmlabs.propagate(time_step, iters)


@pytest.mark.later
def test_tddft_fail_with_symmetry(in_tmp_dir):
    """Sodium dimer, Na2."""
    d = 1.5
    atoms = Atoms(symbols='Na2',
                  positions=[(0, 0, d),
                             (0, 0, -d)],
                  pbc=False)

    # Calculate ground state for TDDFT

    # Larger box
    atoms.center(vacuum=6.0)
    # Larger grid spacing, LDA is ok
    gs_calc = GPAW(nbands=1, h=0.35, xc='LDA', setups={'Na': '1'})
    atoms.calc = gs_calc
    atoms.get_potential_energy()
    gs_calc.write('na2_gs.gpw', 'all')

    # Time-propagation calculation
    # should not be allowed with symmetries
    with pytest.raises(ValueError):
        TDDFT('na2_gs.gpw')<|MERGE_RESOLUTION|>--- conflicted
+++ resolved
@@ -20,12 +20,8 @@
     # Larger box
     atoms.center(vacuum=6.0)
     # Larger grid spacing, LDA is ok
-<<<<<<< HEAD
-    gs_calc = GPAW(mode='fd', nbands=1, h=0.35, xc='LDA', setups={'Na': '1'})
-=======
-    gs_calc = GPAW(nbands=1, h=0.35, xc='LDA', setups={'Na': '1'},
+    gs_calc = GPAW(mode='fd', nbands=1, h=0.35, xc='LDA', setups={'Na': '1'},
                    symmetry={'point_group': False})
->>>>>>> af076a8f
     atoms.calc = gs_calc
     atoms.get_potential_energy()
     gs_calc.write('na2_gs.gpw', 'all')
