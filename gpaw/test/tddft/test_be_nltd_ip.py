--- conflicted
+++ resolved
@@ -11,11 +11,7 @@
 def test_tddft_be_nltd_ip(in_tmp_dir):
     atoms = Atoms('Be', [(0, 0, 0)], pbc=False)
     atoms.center(vacuum=6)
-<<<<<<< HEAD
-    calc = GPAW(mode='fd', h=0.35)
-=======
-    calc = GPAW(h=0.35, symmetry={'point_group': False})
->>>>>>> af076a8f
+    calc = GPAW(mode='fd', h=0.35, symmetry={'point_group': False})
     atoms.calc = calc
     atoms.get_potential_energy()
 
