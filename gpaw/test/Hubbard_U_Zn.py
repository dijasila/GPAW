--- conflicted
+++ resolved
@@ -9,29 +9,12 @@
 box = 4.
 energy_tolerance = 0.0004
 
-<<<<<<< HEAD
-a=0                 # Zn is the 0 index atom 
-n=3                 # third orbital
-l=2                 # d-orbitals
-U_ev=3              # U in eV
-U_au=U_ev / Hartree # U in atomic units
-scale=1             # scale (to be investigated what the influence is!)
 
-HubU_dict = {a:{
-                n:{
-                   l:{'U':U_au}
-                   }},
-            'scale': scale,
-            }
-
-=======
->>>>>>> 5f5a2d69
 s = Cluster([Atom('Zn')])
 s.minimal_box(box, h=h)
 
 E = {}
 E_U = {}
-
 for spin in [0, 1]:
     c = GPAW(h=h, spinpol=spin,
              eigensolver='cg',
@@ -39,12 +22,7 @@
              )
     s.set_calculator(c)
     E[spin] = s.get_potential_energy()
-<<<<<<< HEAD
-    c.hamiltonian.set_hubbard_u(HubU_dict=HubU_dict)    
-    c.scf.reset()
-=======
-    c.set(setups=':d,3.0,1')
->>>>>>> 5f5a2d69
+    c.set(setups=':3d,3.0,1')
     E_U[spin] = s.get_potential_energy()
 
 print "E=", E
