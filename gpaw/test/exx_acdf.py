--- conflicted
+++ resolved
@@ -32,8 +32,4 @@
 
     print E_q, E_k
     equal(E_q, E_k, 0.001)
-<<<<<<< HEAD
-equal(E_k, -14.3, 0.1)
-=======
-equal(E_k, -15.6, 0.1)
->>>>>>> 9bc0214d
+equal(E_k, -14.3, 0.1)