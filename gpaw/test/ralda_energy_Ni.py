--- conflicted
+++ resolved
@@ -39,10 +39,5 @@
                                               skip_gamma=True,
                                               kcommsize=world.size)
 
-<<<<<<< HEAD
 equal(E_solid, -7.51, 0.02)
-equal(E_standard, -7.63, 0.02)
-=======
-equal(E_solid, -7.391, 0.001)
-equal(E_standard, -7.501, 0.001)
->>>>>>> 9bc0214d
+equal(E_standard, -7.63, 0.02)