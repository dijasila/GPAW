--- conflicted
+++ resolved
@@ -34,10 +34,5 @@
                                        skip_gamma=True,
                                        gauss_legendre=8)
 
-<<<<<<< HEAD
 equal(E_rpa, -7.96, 0.02)
-equal(E_fxc, E_rpa, 0.005)
-=======
-equal(E_rpa, -7.826, 0.01)
-equal(E_fxc, -7.827, 0.01)
->>>>>>> 9bc0214d
+equal(E_fxc, E_rpa, 0.005)