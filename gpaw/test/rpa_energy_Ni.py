from ase import *
from ase.lattice import bulk
from ase.dft.kpoints import monkhorst_pack
from gpaw import *
from gpaw.mpi import serial_comm, world
from gpaw.test import equal
from gpaw.xc.rpa_correlation_energy import RPACorrelation
from gpaw.xc.fxc_correlation_energy import FXCCorrelation
import numpy as np

a0  = 5.43
Ni = bulk('Ni', 'fcc')
Ni.set_initial_magnetic_moments([0.7])

kpts = monkhorst_pack((3,3,3))

calc = GPAW(mode='pw',
            kpts=kpts,
            occupations=FermiDirac(0.001),
            setups={'Ni': '10'}, 
            communicator=serial_comm)
Ni.set_calculator(calc)
E = Ni.get_potential_energy()
calc.diagonalize_full_hamiltonian(nbands=50)

rpa = RPACorrelation(calc)
E_rpa = rpa.get_rpa_correlation_energy(ecut=50,
                                       skip_gamma=True,
                                       gauss_legendre=8)

fxc = FXCCorrelation(calc, xc='RPA')
E_fxc = fxc.get_fxc_correlation_energy(ecut=50,
<<<<<<< HEAD
                                       kcommsize=world.size,
                                       skip_gamma=True,
                                       gauss_legendre=8)

equal(E_rpa, -7.762, 0.01)
equal(E_fxc, -7.764, 0.01)
=======
                                       skip_gamma=True,
                                       gauss_legendre=8)

equal(E_rpa, -7.826, 0.01)
equal(E_fxc, -7.827, 0.01)
>>>>>>> ad184c09
<|MERGE_RESOLUTION|>--- conflicted
+++ resolved
@@ -30,17 +30,8 @@
 
 fxc = FXCCorrelation(calc, xc='RPA')
 E_fxc = fxc.get_fxc_correlation_energy(ecut=50,
-<<<<<<< HEAD
-                                       kcommsize=world.size,
-                                       skip_gamma=True,
-                                       gauss_legendre=8)
-
-equal(E_rpa, -7.762, 0.01)
-equal(E_fxc, -7.764, 0.01)
-=======
                                        skip_gamma=True,
                                        gauss_legendre=8)
 
 equal(E_rpa, -7.826, 0.01)
-equal(E_fxc, -7.827, 0.01)
->>>>>>> ad184c09
+equal(E_fxc, -7.827, 0.01)