import pytest
import numpy as np
import numpy.random as ra
from gpaw.setup import create_setup
from gpaw.xc import XC
<<<<<<< HEAD
from gpaw.test import equal
import cupy as cp
=======
import pytest
>>>>>>> b27acd2f

@pytest.mark.parametrize('xp', [np, cp])
@pytest.mark.parametrize('xc', ['LDA', 'PBE'])
def test_xc_xcatom(xp, xc):
    x = 0.000001
<<<<<<< HEAD
    ra.seed(8)
    print(xc)
    xc = XC(xc, xp=xp)
    s = create_setup('N', xc, xp=xp)
    ni = s.ni
    nii = ni * (ni + 1) // 2
    D_p = xp.asarray(0.1 * ra.random(nii) + 0.2)
    H_p = xp.zeros(nii)

    E = xc.calculate_paw_correction(
        s, D_p.reshape(1, -1), H_p.reshape(1, -1))
    print(xp, xc, E)
    dD_p = xp.asarray(x * ra.random(nii))
    dE = xp.dot(H_p, dD_p) / x
    D_p += dD_p
    Ep = xc.calculate_paw_correction(s, D_p.reshape(1, -1))
    D_p -= 2 * dD_p
    Em = xc.calculate_paw_correction(s, D_p.reshape(1, -1))
    print(dE, dE - 0.5 * (Ep - Em) / x)
    assert xp.abs(dE - 0.5 * (Ep - Em) / x) < 1e-6

    Ems = xc.calculate_paw_correction(s, xp.array([0.5 * D_p, 0.5 * D_p]))
    print(Em - Ems)
    assert xp.abs(Em - Ems) < 1.0e-12

    D_sp = xp.asarray(0.1 * ra.random((2, nii)) + 0.2)
    H_sp = xp.zeros((2, nii))

    xc.calculate_paw_correction(s, D_sp, H_sp)
    dD_sp = xp.asarray(x * ra.random((2, nii)))
    dE = xp.dot(H_sp.ravel(), dD_sp.ravel()) / x
    D_sp += dD_sp
    Ep = xc.calculate_paw_correction(s, D_sp)
    D_sp -= 2 * dD_sp
    Em = xc.calculate_paw_correction(s, D_sp)
    print(dE, dE - 0.5 * (Ep - Em) / x)
    assert xp.abs(dE - 0.5 * (Ep - Em) / x) < 1e-6
=======
    rng = ra.default_rng(8)
    for xc in ['LDA', 'PBE']:
        print(xc)
        xc = XC(xc)
        s = create_setup('N', xc)
        ni = s.ni
        nii = ni * (ni + 1) // 2
        D_p = 0.1 * rng.random(nii) + 0.2
        H_p = np.zeros(nii)

        xc.calculate_paw_correction(
            s, D_p.reshape(1, -1), H_p.reshape(1, -1))
        dD_p = x * rng.random(nii)
        dE = np.dot(H_p, dD_p) / x
        D_p += dD_p
        Ep = xc.calculate_paw_correction(s, D_p.reshape(1, -1))
        D_p -= 2 * dD_p
        Em = xc.calculate_paw_correction(s, D_p.reshape(1, -1))
        print(dE, dE - 0.5 * (Ep - Em) / x)
        assert dE == pytest.approx(0.5 * (Ep - Em) / x, abs=1e-6)

        Ems = xc.calculate_paw_correction(s, np.array([0.5 * D_p, 0.5 * D_p]))
        print(Em - Ems)
        assert Em == pytest.approx(Ems, abs=1.0e-12)

        D_sp = 0.1 * rng.random((2, nii)) + 0.2
        H_sp = np.zeros((2, nii))

        xc.calculate_paw_correction(s, D_sp, H_sp)
        dD_sp = x * rng.random((2, nii))
        dE = np.dot(H_sp.ravel(), dD_sp.ravel()) / x
        D_sp += dD_sp
        Ep = xc.calculate_paw_correction(s, D_sp)
        D_sp -= 2 * dD_sp
        Em = xc.calculate_paw_correction(s, D_sp)
        print(dE, dE - 0.5 * (Ep - Em) / x)
        assert dE == pytest.approx(0.5 * (Ep - Em) / x, abs=1e-6)
>>>>>>> b27acd2f
<|MERGE_RESOLUTION|>--- conflicted
+++ resolved
@@ -3,56 +3,14 @@
 import numpy.random as ra
 from gpaw.setup import create_setup
 from gpaw.xc import XC
-<<<<<<< HEAD
 from gpaw.test import equal
 import cupy as cp
-=======
 import pytest
->>>>>>> b27acd2f
 
 @pytest.mark.parametrize('xp', [np, cp])
 @pytest.mark.parametrize('xc', ['LDA', 'PBE'])
 def test_xc_xcatom(xp, xc):
     x = 0.000001
-<<<<<<< HEAD
-    ra.seed(8)
-    print(xc)
-    xc = XC(xc, xp=xp)
-    s = create_setup('N', xc, xp=xp)
-    ni = s.ni
-    nii = ni * (ni + 1) // 2
-    D_p = xp.asarray(0.1 * ra.random(nii) + 0.2)
-    H_p = xp.zeros(nii)
-
-    E = xc.calculate_paw_correction(
-        s, D_p.reshape(1, -1), H_p.reshape(1, -1))
-    print(xp, xc, E)
-    dD_p = xp.asarray(x * ra.random(nii))
-    dE = xp.dot(H_p, dD_p) / x
-    D_p += dD_p
-    Ep = xc.calculate_paw_correction(s, D_p.reshape(1, -1))
-    D_p -= 2 * dD_p
-    Em = xc.calculate_paw_correction(s, D_p.reshape(1, -1))
-    print(dE, dE - 0.5 * (Ep - Em) / x)
-    assert xp.abs(dE - 0.5 * (Ep - Em) / x) < 1e-6
-
-    Ems = xc.calculate_paw_correction(s, xp.array([0.5 * D_p, 0.5 * D_p]))
-    print(Em - Ems)
-    assert xp.abs(Em - Ems) < 1.0e-12
-
-    D_sp = xp.asarray(0.1 * ra.random((2, nii)) + 0.2)
-    H_sp = xp.zeros((2, nii))
-
-    xc.calculate_paw_correction(s, D_sp, H_sp)
-    dD_sp = xp.asarray(x * ra.random((2, nii)))
-    dE = xp.dot(H_sp.ravel(), dD_sp.ravel()) / x
-    D_sp += dD_sp
-    Ep = xc.calculate_paw_correction(s, D_sp)
-    D_sp -= 2 * dD_sp
-    Em = xc.calculate_paw_correction(s, D_sp)
-    print(dE, dE - 0.5 * (Ep - Em) / x)
-    assert xp.abs(dE - 0.5 * (Ep - Em) / x) < 1e-6
-=======
     rng = ra.default_rng(8)
     for xc in ['LDA', 'PBE']:
         print(xc)
@@ -89,5 +47,4 @@
         D_sp -= 2 * dD_sp
         Em = xc.calculate_paw_correction(s, D_sp)
         print(dE, dE - 0.5 * (Ep - Em) / x)
-        assert dE == pytest.approx(0.5 * (Ep - Em) / x, abs=1e-6)
->>>>>>> b27acd2f
+        assert dE == pytest.approx(0.5 * (Ep - Em) / x, abs=1e-6)