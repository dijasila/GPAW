from __future__ import print_function
from gpaw import GPAW, PW
from ase.parallel import parprint
from ase.lattice.compounds import L1_2

name = 'Cu3Au'
ecut = 300
kpts = (2,2,2)

QNA = {'alpha': 2.0,
       'name': 'QNA',
       'orbital_dependent': False,
       'parameters': {'Au': (0.125, 0.1), 'Cu': (0.0795, 0.005)},
       'setup_name': 'PBE',
       'type': 'qna-gga'}

atoms = L1_2(['Au','Cu'],latticeconstant=3.74)
# Displace atoms to have non-zero forces in the first place
atoms[0].position[0] += 0.1 

dx_array = [-0.005, 0.000, 0.005]
E = []

for i,dx in enumerate(dx_array):
    calc = GPAW(mode=PW(ecut),
                xc = QNA,
                kpts=kpts,
                txt=name + '%.0f.txt' % ecut 
                )

    atoms[0].position[0] += dx
    atoms.set_calculator(calc)
    E.append(atoms.get_potential_energy(force_consistent=True))
    if i == 1:
        F = atoms.get_forces()[0,0]
    atoms[0].position[0] -= dx

F_num = -(E[-1]-E[0])/(dx_array[-1]-dx_array[0])
F_err = F_num - F

parprint('Analytical force = ',F)
parprint('Numerical  force = ',F_num)
parprint('Difference       = ',F_err)
assert abs(F_err) < 1.5e-3
<<<<<<< HEAD
print("Energy error:", E[-1]--270.179014)
assert abs(E[-1]-270.179014) < 2e-5
=======
assert abs(E[-1]-270.17901094) < 2e-6
>>>>>>> e5d43a8c
<|MERGE_RESOLUTION|>--- conflicted
+++ resolved
@@ -42,9 +42,4 @@
 parprint('Numerical  force = ',F_num)
 parprint('Difference       = ',F_err)
 assert abs(F_err) < 1.5e-3
-<<<<<<< HEAD
-print("Energy error:", E[-1]--270.179014)
-assert abs(E[-1]-270.179014) < 2e-5
-=======
-assert abs(E[-1]-270.17901094) < 2e-6
->>>>>>> e5d43a8c
+assert abs(E[-1]-270.17901094) < 2e-6