--- conflicted
+++ resolved
@@ -19,11 +19,6 @@
 
 
 def create_xc(func, mode):
-<<<<<<< HEAD
-    assert isinstance(func, str)
-    assert isinstance(mode, int)
-=======
->>>>>>> 2c04d500
     if mode == 0:
         xc = LibXC(func)
     else:
