--- conflicted
+++ resolved
@@ -17,23 +17,15 @@
     xc = XC('LDA')
     v[:] = 0.0
     elda = xc.calculate(gd, d, v, e)
-<<<<<<< HEAD
     print("LDA v_sg: ", v[0, 0, 0])
-=======
-    print(v[0, 0, 0])
->>>>>>> b17eba04
     xc = XC('WDA')
     # xc = XC('PBE')
     v[:] = 0.0
     ewda = xc.calculate(gd, d, v, e)
-<<<<<<< HEAD
+
     print("WDA v_sg: ", v[0, 0, 0])
     print("WDA e", e[0, 0], e[0, 0, 0] * a**3)
     print("Should be equal:")
-=======
-    print(v[0, 0, 0])
-    print(e[0, 0], e[0, 0, 0] * a**3)
->>>>>>> b17eba04
     print(elda, ewda)
     assert ewda == pytest.approx(elda)
 
