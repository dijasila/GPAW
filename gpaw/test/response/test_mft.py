--- conflicted
+++ resolved
@@ -13,14 +13,8 @@
 from gpaw import mpi
 
 from gpaw.response import ResponseGroundStateAdapter, ResponseContext
-<<<<<<< HEAD
 from gpaw.response.chiks import ChiKSCalculator
-from gpaw.response.localft import (LocalFTCalculator, LocalPAWFTCalculator,
-                                   add_magnetization)
-=======
-from gpaw.response.chiks import ChiKS
 from gpaw.response.localft import LocalFTCalculator, LocalPAWFTCalculator
->>>>>>> 483a97be
 from gpaw.response.mft import IsotropicExchangeCalculator
 from gpaw.response.site_kernels import (SphericalSiteKernels,
                                         CylindricalSiteKernels,
@@ -214,35 +208,15 @@
     # Calcualate the exchange constants for each q-point
     for q, q_c in enumerate(q_qc):
         J_qabp[q] = isoexch_calc0(q_c, sitekernels)
-<<<<<<< HEAD
-        Jcorr_qabp[q] = isoexch_calc0(q_c, sitekernels, goldstone_corr=True)
-        if np.allclose(q_c, 0.):
-            # Make sure that the correction is working as intended
-            pd0, chiksr0_GG = isoexch_calc0.get_chiksr(np.array([0., 0., 0.]))
-            m_G = isoexch_calc0.localft_calc(pd0, add_magnetization)
-            Bxc_G = isoexch_calc0.get_Bxc()
-            chiksr0_GG = chiksr0_GG + isoexch_calc0.get_goldstone_correction()
-            mchi_G = 2. * chiksr0_GG @ Bxc_G
-            assert np.allclose(m_G, mchi_G)
         Juc_qs[q, 0] = isoexch_calc0(q_c, ucsitekernels)[0, 0, 0]
         Juc_qs[q, 1] = isoexch_calc1(q_c, ucsitekernels)[0, 0, 0]
-=======
-        Juc_qe[q, 0] = isoexch_calc0(q_c, ucsitekernels)[0, 0, 0]
-        Juc_qe[q, 1] = isoexch_calc1(q_c, ucsitekernels)[0, 0, 0]
->>>>>>> 483a97be
 
     # Calculate the magnon energy
     mm_ap = calc.get_magnetic_moment() / 2.\
         * np.ones((nsites, npartitions))
     mw_qnp = calculate_fm_magnon_energies(J_qabp, q_qc, mm_ap)
     mw_qnp = np.sort(mw_qnp, axis=1)  # Make sure the eigenvalues are sorted
-<<<<<<< HEAD
-    mwcorr_qnp = calculate_fm_magnon_energies(Jcorr_qabp, q_qc, mm_ap)
-    mwcorr_qnp = np.sort(mwcorr_qnp, axis=1)
     mwuc_qs = calculate_single_site_magnon_energies(Juc_qs, q_qc,
-=======
-    mwuc_qe = calculate_single_site_magnon_energies(Juc_qe, q_qc,
->>>>>>> 483a97be
                                                     calc.get_magnetic_moment())
 
     # Part 3: Compare results to test values
@@ -270,22 +244,10 @@
 
     # Magnon energies
     assert np.all(np.abs(mw_qnp[0, 0, :]) < 1.e-8)  # Goldstone theorem
-<<<<<<< HEAD
-    assert np.all(np.abs(mwcorr_qnp[0, 0, :]) < 1.e-8)  # Goldstone theorem
     assert np.allclose(mwuc_qs[0, :], 0.)  # Goldstone
     assert np.allclose(mw_qnp[1:, 0, 1], test_mw_qn[1:, 0], rtol=mw_rtol)
     assert np.allclose(mw_qnp[:, 1, 1], test_mw_qn[:, 1], rtol=mw_rtol)
-    assert np.allclose(mwcorr_qnp[1:, 0, 1], test_mwcorr_qn[1:, 0],
-                       rtol=mw_rtol)
-    assert np.allclose(mwcorr_qnp[:, 1, 1], test_mwcorr_qn[:, 1],
-                       rtol=mw_rtol)
     assert np.allclose(mwuc_qs[1:, 0], test_mwuc_q[1:], rtol=mw_rtol)
-=======
-    assert np.allclose(mwuc_qe[0, :], 0.)  # Goldstone
-    assert np.allclose(mw_qnp[1:, 0, 1], test_mw_qn[1:, 0], rtol=mw_rtol)
-    assert np.allclose(mw_qnp[:, 1, 1], test_mw_qn[:, 1], rtol=mw_rtol)
-    assert np.allclose(mwuc_qe[1:, 0], test_mwuc_q[1:], rtol=mw_rtol)
->>>>>>> 483a97be
 
     # Part 4: Check self-consistency of results
     # We should be in a radius range, where the magnon energies don't change
@@ -293,14 +255,5 @@
                        test_mw_qn[1:, 0, np.newaxis], rtol=mw_ctol)
     assert np.allclose(mw_qnp[:, 1, ::2],
                        test_mw_qn[:, 1, np.newaxis], rtol=mw_ctol)
-<<<<<<< HEAD
-    assert np.allclose(mwcorr_qnp[1:, 0, ::2],
-                       test_mwcorr_qn[1:, 0, np.newaxis], rtol=mw_ctol)
-    assert np.allclose(mwcorr_qnp[:, 1, ::2],
-                       test_mwcorr_qn[:, 1, np.newaxis], rtol=mw_ctol)
     # Check that symmetry toggle do not change the magnon energies
-    assert np.allclose(mwuc_qs[1:, 0], mwuc_qs[1:, 1], rtol=mw_ctol)
-=======
-    # Check that a finite eta does not change the magnon energies too much
-    assert np.allclose(mwuc_qe[1:, 0], mwuc_qe[1:, 1], rtol=mw_ctol)
->>>>>>> 483a97be
+    assert np.allclose(mwuc_qs[1:, 0], mwuc_qs[1:, 1], rtol=mw_ctol)