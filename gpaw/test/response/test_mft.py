"""Calculate the Heisenberg exchange constants in Fe and Co using the MFT.
Test with unrealisticly loose parameters to catch if the numerics change.
"""

# General modules
import pytest
import numpy as np

# Script modules
from gpaw import GPAW

from gpaw.response import ResponseGroundStateAdapter, ResponseContext
from gpaw.response.chiks import ChiKSCalculator
from gpaw.response.localft import LocalFTCalculator, LocalPAWFTCalculator
from gpaw.response.site_data import AtomicSites, AtomicSiteData
from gpaw.response.mft import (IsotropicExchangeCalculator,
                               calculate_site_magnetization,
                               calculate_single_particle_site_magnetization,
<<<<<<< HEAD
                               calculate_site_pair_magnetization,
                               calculate_site_spin_splitting,
                               calculate_single_particle_site_spin_splitting,
                               calculate_site_pair_spin_splitting)
=======
                               calculate_pair_site_magnetization,
                               calculate_site_zeeman_energy,
                               calculate_single_particle_site_zeeman_energy,
                               calculate_pair_site_zeeman_energy)
>>>>>>> 241cb0d7
from gpaw.response.site_kernels import (SphericalSiteKernels,
                                        CylindricalSiteKernels,
                                        ParallelepipedicSiteKernels)
from gpaw.response.heisenberg import (calculate_single_site_magnon_energies,
                                      calculate_fm_magnon_energies)
from gpaw.test.conftest import response_band_cutoff
from gpaw.test.response.test_chiks import generate_qrel_q, get_q_c


@pytest.mark.response
def test_Fe_bcc(in_tmp_dir, gpw_files):
    # ---------- Inputs ---------- #

    # MFT calculation
    ecut = 50
    # Do the high symmetry points of the bcc lattice
    q_qc = np.array([[0, 0, 0],           # Gamma
                     [0.5, -0.5, 0.5],    # H
                     [0.0, 0.0, 0.5],     # N
                     ])
    # Define site kernels to test
    # Test a single site of spherical and cylindrical geometries
    rc_pa = np.array([[1.0], [1.5], [2.0]])
    hc_pa = np.array([[1.0], [1.5], [2.0]])
    ez_pav = np.array([[[1., 0., 0.]], [[0., 1., 0.]], [[0., 0., 1.]]])

    # ---------- Script ---------- #

    # Extract the ground state fixture
    calc = GPAW(gpw_files['fe_pw'], parallel=dict(domain=1))
    nbands = response_band_cutoff['fe_pw']
    atoms = calc.atoms

    # Set up site kernels with a single site
    positions = atoms.get_positions()
    sitekernels = SphericalSiteKernels(positions, rc_pa)
    sitekernels.append(CylindricalSiteKernels(positions, ez_pav,
                                              rc_pa, hc_pa))
    # Set up a kernel to fill out the entire unit cell
    sitekernels.append(ParallelepipedicSiteKernels(positions,
                                                   [[atoms.get_cell()]]))

    # Initialize the Heisenberg exchange calculator
    gs = ResponseGroundStateAdapter(calc)
    context = ResponseContext()
    chiks_calc = ChiKSCalculator(gs, context,
                                 ecut=ecut, nbands=nbands, gammacentered=True)
    localft_calc = LocalFTCalculator.from_rshe_parameters(gs, context)
    isoexch_calc = IsotropicExchangeCalculator(chiks_calc, localft_calc)

    # Allocate array for the exchange constants
    nq = len(q_qc)
    nsites = sitekernels.nsites
    npartitions = sitekernels.npartitions
    J_qabp = np.empty((nq, nsites, nsites, npartitions), dtype=complex)

    # Calcualate the exchange constant for each q-point
    for q, q_c in enumerate(q_qc):
        J_qabp[q] = isoexch_calc(q_c, sitekernels)

    # Since we only have a single site, reduce the array
    J_qp = J_qabp[:, 0, 0, :]

    # Calculate the magnon energies
    mm = 2.21
    mm_ap = mm * np.ones((1, npartitions))  # Magnetic moments
    mw_qp = calculate_fm_magnon_energies(J_qabp, q_qc, mm_ap)[:, 0, :]

    # Compare results to test values
    test_J_pq = np.array(
        [[2.1907596825086455, 1.172424411323134, 1.6060583789867644],
         [2.612428039019977, 1.2193926800088601, 1.7635196888465006],
         [6.782367391186284, 0.2993922109834177, 1.9346016211386057],
         [1.5764800860123762, 0.8365204592352894, 1.1648584638500161],
         [2.4230224513213234, 1.2179759558303274, 1.6691805687218078],
         [5.35668502504496, 0.3801778545994659, 1.6948968244858478],
         [2.523580017606111, 1.21779750159267, 1.7637120466695273]])
    test_mw_pq = np.array(
        [[0.0, 0.9215703811633589, 0.5291414511510236],
         [0.0, 1.2606654832679791, 0.7682428508357253],
         [0.0, 5.866945864436984, 4.38711834393455],
         [0.0, 0.6696467210652369, 0.3725082553505521],
         [0.0, 1.0905398149239784, 0.682209848506349],
         [0.0, 4.503626398593207, 3.313835475619106],
         [0.0, 1.181703634401304, 0.6876633221145555]])

    # Exchange constants
    assert J_qp.imag == pytest.approx(0.0)
    assert J_qp.T.real == pytest.approx(test_J_pq, rel=2e-3)

    # Magnon energies
    assert mw_qp.T == pytest.approx(test_mw_pq, rel=2e-3)


@pytest.mark.response
def test_Co_hcp(in_tmp_dir, gpw_files):
    # ---------- Inputs ---------- #

    # MFT calculation
    ecut = 100
    # Do high symmetry points of the hcp lattice
    q_qc = np.array([[0, 0, 0],              # Gamma
                     [0.5, 0., 0.],          # M
                     [0., 0., 0.5]           # A
                     ])

    # Use spherical site kernels in a radius range which should yield
    # stable results
    rc_pa = np.array([[1.0, 1.0], [1.1, 1.1], [1.2, 1.2]])

    # Unfortunately, the usage of symmetry leads to such extensive repetition
    # of random noise, that one cannot trust individual values of J very well.
    # This is improved when increasing the number of k-points, but the problem
    # never completely vanishes
    J_atol = 1.e-2
    J_rtol = 5.e-2
    # However, derived physical values have an increased error cancellation due
    # to their collective nature.
    mw_rtol = 25e-3  # relative tolerance of absolute results
    mw_ctol = 5.e-2  # relative tolerance on kernel and eta self-consistency

    # ---------- Script ---------- #

    # Extract the ground state fixture
    calc = GPAW(gpw_files['co_pw'], parallel=dict(domain=1))
    nbands = response_band_cutoff['co_pw']
    atoms = calc.get_atoms()

    # Set up spherical site kernels
    positions = atoms.get_positions()
    sitekernels = SphericalSiteKernels(positions, rc_pa)

    # Set up a site kernel to fill out the entire unit cell
    cell_cv = atoms.get_cell()
    cc_v = np.sum(cell_cv, axis=0) / 2.  # Unit cell center
    ucsitekernels = ParallelepipedicSiteKernels([cc_v], [[cell_cv]])

    # Initialize the exchange calculator with and without symmetry
    gs = ResponseGroundStateAdapter(calc)
    context = ResponseContext()
    chiks_calc0 = ChiKSCalculator(gs, context,
                                  disable_point_group=True,
                                  disable_time_reversal=True,
                                  ecut=ecut, nbands=nbands, gammacentered=True)
    localft_calc = LocalPAWFTCalculator(gs, context)
    isoexch_calc0 = IsotropicExchangeCalculator(chiks_calc0, localft_calc)
    chiks_calc1 = ChiKSCalculator(gs, context,
                                  ecut=ecut, nbands=nbands, gammacentered=True)
    isoexch_calc1 = IsotropicExchangeCalculator(chiks_calc1, localft_calc)

    # Allocate array for the spherical site exchange constants
    nq = len(q_qc)
    nsites = sitekernels.nsites
    npartitions = sitekernels.npartitions
    J_qabp = np.empty((nq, nsites, nsites, npartitions), dtype=complex)

    # Allocate array for the unit cell site exchange constants
    Juc_qs = np.empty((nq, 2), dtype=complex)

    # Calcualate the exchange constants for each q-point
    for q, q_c in enumerate(q_qc):
        J_qabp[q] = isoexch_calc0(q_c, sitekernels)
        chiksr_buffer = isoexch_calc0._chiksr
        Juc_qs[q, 0] = isoexch_calc0(q_c, ucsitekernels)[0, 0, 0]
        assert isoexch_calc0._chiksr is chiksr_buffer, \
            'Two subsequent IsotropicExchangeCalculator calls with the same '\
            'q_c, should reuse, not update, the chiks buffer'

        Juc_qs[q, 1] = isoexch_calc1(q_c, ucsitekernels)[0, 0, 0]

    # Calculate the magnon energy
    mom = atoms.get_magnetic_moment()
    mm_ap = mom / 2.0 * np.ones((nsites, npartitions))
    mw_qnp = calculate_fm_magnon_energies(J_qabp, q_qc, mm_ap)
    mw_qnp = np.sort(mw_qnp, axis=1)  # Make sure the eigenvalues are sorted
    mwuc_qs = calculate_single_site_magnon_energies(Juc_qs, q_qc, mom)

    # Compare results to test values
    print(J_qabp[..., 1], mw_qnp[..., 1], mwuc_qs[:, 0])
    test_J_qab = np.array([[[1.23106207 - 0.j, 0.25816335 - 0.j],
                            [0.25816335 + 0.j, 1.23106207 + 0.j]],
                           [[0.88823839 + 0.j, 0.07345416 - 0.04947835j],
                            [0.07345416 + 0.04947835j, 0.88823839 + 0.j]],
                           [[1.09349955 - 0.j, 0.00000010 - 0.01176761j],
                            [0.00000010 + 0.01176761j, 1.09349955 - 0.j]]])
    test_mw_qn = np.array([[0., 0.64793939],
                           [0.64304039, 0.86531921],
                           [0.48182997, 0.51136436]])
    test_mwuc_q = np.array([0., 0.69678659, 0.44825874])

    # Exchange constants
    assert J_qabp[..., 1] == pytest.approx(test_J_qab, abs=J_atol, rel=J_rtol)

    # Magnon energies
    assert np.all(np.abs(mw_qnp[0, 0, :]) < 1.e-8)  # Goldstone theorem
    assert np.allclose(mwuc_qs[0, :], 0.)  # Goldstone
    assert mw_qnp[1:, 0, 1] == pytest.approx(test_mw_qn[1:, 0], rel=mw_rtol)
    assert mw_qnp[:, 1, 1] == pytest.approx(test_mw_qn[:, 1], rel=mw_rtol)
    assert mwuc_qs[1:, 0] == pytest.approx(test_mwuc_q[1:], rel=mw_rtol)

    # Check self-consistency of results
    # We should be in a radius range, where the magnon energies don't change
    assert np.allclose(mw_qnp[1:, 0, ::2],
                       test_mw_qn[1:, 0, np.newaxis], rtol=mw_ctol)
    assert np.allclose(mw_qnp[:, 1, ::2],
                       test_mw_qn[:, 1, np.newaxis], rtol=mw_ctol)
    # Check that symmetry toggle do not change the magnon energies
    assert np.allclose(mwuc_qs[1:, 0], mwuc_qs[1:, 1], rtol=mw_ctol)


@pytest.mark.response
@pytest.mark.parametrize('qrel', generate_qrel_q())
def test_Co_site_magnetization_sum_rule(in_tmp_dir, gpw_files, qrel):
    # Set up ground state adapter and basic parameters
    calc = GPAW(gpw_files['co_pw'], parallel=dict(domain=1))
    gs = ResponseGroundStateAdapter(calc)
    sites = get_co_sites(gs)
    context = 'Co_sum_rule.txt'
    nbands = response_band_cutoff['co_pw']

    # Get wave vector to test
    q_c = get_q_c('co_pw', qrel)

    # Calculate site magnetization
    magmom_ar = calculate_site_magnetization(gs, sites)
<<<<<<< HEAD

    # ----- Single-particle site magnetization ----- #

=======

    # ----- Single-particle site magnetization ----- #

>>>>>>> 241cb0d7
    # Test that the single-particle site magnetization matches a conventional
    # calculation based on the density
    sp_magmom_ar = calculate_single_particle_site_magnetization(
        gs, sites, context=context)
    assert sp_magmom_ar == pytest.approx(magmom_ar, rel=5e-3)

    # ----- Two-particle site magnetization ----- #

<<<<<<< HEAD
    magmom_abr = calculate_site_pair_magnetization(
=======
    magmom_abr = calculate_pair_site_magnetization(
>>>>>>> 241cb0d7
        gs, sites, context=context, q_c=q_c, nbands=nbands)

    # Test that the site pair magnetization is a positive-valued diagonal
    # real array
    tp_magmom_ra = magmom_abr.diagonal()
    assert np.all(tp_magmom_ra.real > 0)
    assert np.all(np.abs(tp_magmom_ra.imag) / tp_magmom_ra.real < 1e-6)
    assert np.all(np.abs(np.diagonal(np.fliplr(  # off-diagonal elements
        magmom_abr))) / tp_magmom_ra.real < 5e-2)

    # Test that the magnetic moments on the two Co atoms are identical
    tp_magmom_ar = magmom_abr.diagonal().T.real
    assert tp_magmom_ar[0] == pytest.approx(tp_magmom_ar[1], rel=1e-4)

    # Test that the result more or less matches a conventional calculation at
    # close-packing
    assert np.average(tp_magmom_ar, axis=0)[-1] == pytest.approx(
        np.average(magmom_ar, axis=0)[-1], rel=5e-2)

    # Test values against reference
    print(np.average(tp_magmom_ar, axis=0)[::2])
    assert np.average(tp_magmom_ar, axis=0)[::2] == pytest.approx(
        np.array([3.91823444e-04, 1.45641911e-01, 6.85939109e-01,
                  1.18813171e+00, 1.49761591e+00, 1.58954270e+00]), rel=5e-2)

    # import matplotlib.pyplot as plt
    # from ase.units import Bohr
    # rc_r = sites.rc_ap[0] * Bohr
    # plt.plot(rc_r, magmom_ar[0], '-o', mec='k')
    # plt.plot(rc_r, sp_magmom_ar[0], '-o', mec='k', zorder=0)
    # plt.plot(rc_r, tp_magmom_ar[0], '-o', mec='k', zorder=1)
    # plt.xlabel(r'$r_\mathrm{c}$ [$\mathrm{\AA}$]')
    # plt.ylabel(r'$m$ [$\mu_\mathrm{B}$]')
    # plt.title(str(q_c))
    # plt.show()


@pytest.mark.response
@pytest.mark.parametrize('qrel', generate_qrel_q())
def test_Co_site_zeeman_energy_sum_rule(in_tmp_dir, gpw_files, qrel):
    # Set up ground state adapter and atomic site data
    calc = GPAW(gpw_files['co_pw'], parallel=dict(domain=1))
    gs = ResponseGroundStateAdapter(calc)
    sites = get_co_sites(gs)
    context = ResponseContext('Co_sum_rule.txt')
    nbands = response_band_cutoff['co_pw']

    # Get wave vector to test
    q_c = get_q_c('co_pw', qrel)

<<<<<<< HEAD
    # Calculate the site spin splitting
    dxc_ar = calculate_site_spin_splitting(gs, sites)

    # ----- Single-particle site spin splitting ----- #

    # Test that the results match a conventional calculation
    sp_dxc_ar = calculate_single_particle_site_spin_splitting(
        gs, sites, context=context)
    assert sp_dxc_ar == pytest.approx(dxc_ar, rel=5e-3)

    # ----- Two-particle site spin splitting ----- #

    dxc_abr = calculate_site_pair_spin_splitting(
        gs, sites, context=context, q_c=q_c, nbands=nbands)

    # Test that the site pair spin splitting is a positive-valued diagonal
    # real array
    tp_dxc_ra = dxc_abr.diagonal()
    assert np.all(tp_dxc_ra.real > 0)
    assert np.all(np.abs(tp_dxc_ra.imag) / tp_dxc_ra.real < 1e-4)
    assert np.all(np.abs(np.diagonal(np.fliplr(  # off-diagonal elements
        dxc_abr))) / tp_dxc_ra.real < 5e-2)

    # Test that the spin splitting on the two Co atoms is identical
    tp_dxc_ar = dxc_abr.diagonal().T.real
    assert tp_dxc_ar[0] == pytest.approx(tp_dxc_ar[1], rel=1e-4)
=======
    # Calculate the site Zeeman energy
    EZ_ar = calculate_site_zeeman_energy(gs, sites)

    # ----- Single-particle site Zeeman energy ----- #

    # Test that the results match a conventional calculation
    sp_EZ_ar = calculate_single_particle_site_zeeman_energy(
        gs, sites, context=context)
    assert sp_EZ_ar == pytest.approx(EZ_ar, rel=5e-3)

    # ----- Two-particle site Zeeman energy ----- #

    EZ_abr = calculate_pair_site_zeeman_energy(
        gs, sites, context=context, q_c=q_c, nbands=nbands)

    # Test that the pair site Zeeman energy is a positive-valued diagonal
    # real array
    tp_EZ_ra = EZ_abr.diagonal()
    assert np.all(tp_EZ_ra.real > 0)
    assert np.all(np.abs(tp_EZ_ra.imag) / tp_EZ_ra.real < 1e-4)
    assert np.all(np.abs(np.diagonal(np.fliplr(  # off-diagonal elements
        EZ_abr))) / tp_EZ_ra.real < 5e-2)

    # Test that the Zeeman energy on the two Co atoms is identical
    tp_EZ_ar = EZ_abr.diagonal().T.real
    assert tp_EZ_ar[0] == pytest.approx(tp_EZ_ar[1], rel=1e-4)
>>>>>>> 241cb0d7

    # Test values against reference
    print(np.average(tp_EZ_ar, axis=0)[::2])
    assert np.average(tp_EZ_ar, axis=0)[::2] * 2. == pytest.approx(
        np.array([3.68344584e-04, 3.13780575e-01, 1.35409600e+00,
                  2.14237563e+00, 2.52032513e+00, 2.61406726e+00]), rel=5e-2)

    # import matplotlib.pyplot as plt
    # from ase.units import Bohr
    # rc_r = sites.rc_ap[0] * Bohr
<<<<<<< HEAD
    # plt.plot(rc_r, dxc_ar[0], '-o', mec='k')
    # plt.plot(rc_r, sp_dxc_ar[0], '-o', mec='k', zorder=0)
    # plt.plot(rc_r, tp_dxc_ar[0], '-o', mec='k', zorder=1)
=======
    # plt.plot(rc_r, EZ_ar[0], '-o', mec='k')
    # plt.plot(rc_r, sp_EZ_ar[0], '-o', mec='k', zorder=0)
    # plt.plot(rc_r, tp_EZ_ar[0], '-o', mec='k', zorder=1)
>>>>>>> 241cb0d7
    # plt.xlabel(r'$r_\mathrm{c}$ [$\mathrm{\AA}$]')
    # plt.ylabel(r'$E_\mathrm{Z}$ [eV]')
    # plt.title(str(q_c))
    # plt.show()


# ---------- Test functionality ---------- #


def get_co_sites(gs):
    # Set up site radii
    rmin_a, _ = AtomicSiteData.valid_site_radii_range(gs)
    # Make sure that the two sites do not overlap
    nn_dist = min(2.5071, np.sqrt(2.5071**2 / 3 + 4.0695**2 / 4))
    rc_r = np.linspace(rmin_a[0], nn_dist / 2, 11)
    return AtomicSites(indices=[0, 1], radii=[rc_r, rc_r])<|MERGE_RESOLUTION|>--- conflicted
+++ resolved
@@ -16,17 +16,10 @@
 from gpaw.response.mft import (IsotropicExchangeCalculator,
                                calculate_site_magnetization,
                                calculate_single_particle_site_magnetization,
-<<<<<<< HEAD
-                               calculate_site_pair_magnetization,
-                               calculate_site_spin_splitting,
-                               calculate_single_particle_site_spin_splitting,
-                               calculate_site_pair_spin_splitting)
-=======
                                calculate_pair_site_magnetization,
                                calculate_site_zeeman_energy,
                                calculate_single_particle_site_zeeman_energy,
                                calculate_pair_site_zeeman_energy)
->>>>>>> 241cb0d7
 from gpaw.response.site_kernels import (SphericalSiteKernels,
                                         CylindricalSiteKernels,
                                         ParallelepipedicSiteKernels)
@@ -252,15 +245,9 @@
 
     # Calculate site magnetization
     magmom_ar = calculate_site_magnetization(gs, sites)
-<<<<<<< HEAD
 
     # ----- Single-particle site magnetization ----- #
 
-=======
-
-    # ----- Single-particle site magnetization ----- #
-
->>>>>>> 241cb0d7
     # Test that the single-particle site magnetization matches a conventional
     # calculation based on the density
     sp_magmom_ar = calculate_single_particle_site_magnetization(
@@ -269,11 +256,7 @@
 
     # ----- Two-particle site magnetization ----- #
 
-<<<<<<< HEAD
-    magmom_abr = calculate_site_pair_magnetization(
-=======
     magmom_abr = calculate_pair_site_magnetization(
->>>>>>> 241cb0d7
         gs, sites, context=context, q_c=q_c, nbands=nbands)
 
     # Test that the site pair magnetization is a positive-valued diagonal
@@ -324,34 +307,6 @@
     # Get wave vector to test
     q_c = get_q_c('co_pw', qrel)
 
-<<<<<<< HEAD
-    # Calculate the site spin splitting
-    dxc_ar = calculate_site_spin_splitting(gs, sites)
-
-    # ----- Single-particle site spin splitting ----- #
-
-    # Test that the results match a conventional calculation
-    sp_dxc_ar = calculate_single_particle_site_spin_splitting(
-        gs, sites, context=context)
-    assert sp_dxc_ar == pytest.approx(dxc_ar, rel=5e-3)
-
-    # ----- Two-particle site spin splitting ----- #
-
-    dxc_abr = calculate_site_pair_spin_splitting(
-        gs, sites, context=context, q_c=q_c, nbands=nbands)
-
-    # Test that the site pair spin splitting is a positive-valued diagonal
-    # real array
-    tp_dxc_ra = dxc_abr.diagonal()
-    assert np.all(tp_dxc_ra.real > 0)
-    assert np.all(np.abs(tp_dxc_ra.imag) / tp_dxc_ra.real < 1e-4)
-    assert np.all(np.abs(np.diagonal(np.fliplr(  # off-diagonal elements
-        dxc_abr))) / tp_dxc_ra.real < 5e-2)
-
-    # Test that the spin splitting on the two Co atoms is identical
-    tp_dxc_ar = dxc_abr.diagonal().T.real
-    assert tp_dxc_ar[0] == pytest.approx(tp_dxc_ar[1], rel=1e-4)
-=======
     # Calculate the site Zeeman energy
     EZ_ar = calculate_site_zeeman_energy(gs, sites)
 
@@ -378,7 +333,6 @@
     # Test that the Zeeman energy on the two Co atoms is identical
     tp_EZ_ar = EZ_abr.diagonal().T.real
     assert tp_EZ_ar[0] == pytest.approx(tp_EZ_ar[1], rel=1e-4)
->>>>>>> 241cb0d7
 
     # Test values against reference
     print(np.average(tp_EZ_ar, axis=0)[::2])
@@ -389,15 +343,9 @@
     # import matplotlib.pyplot as plt
     # from ase.units import Bohr
     # rc_r = sites.rc_ap[0] * Bohr
-<<<<<<< HEAD
-    # plt.plot(rc_r, dxc_ar[0], '-o', mec='k')
-    # plt.plot(rc_r, sp_dxc_ar[0], '-o', mec='k', zorder=0)
-    # plt.plot(rc_r, tp_dxc_ar[0], '-o', mec='k', zorder=1)
-=======
     # plt.plot(rc_r, EZ_ar[0], '-o', mec='k')
     # plt.plot(rc_r, sp_EZ_ar[0], '-o', mec='k', zorder=0)
     # plt.plot(rc_r, tp_EZ_ar[0], '-o', mec='k', zorder=1)
->>>>>>> 241cb0d7
     # plt.xlabel(r'$r_\mathrm{c}$ [$\mathrm{\AA}$]')
     # plt.ylabel(r'$E_\mathrm{Z}$ [eV]')
     # plt.title(str(q_c))
