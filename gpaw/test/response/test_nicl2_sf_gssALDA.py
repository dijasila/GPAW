import numpy as np
import pytest

from gpaw.mpi import world
from gpaw.test import findpeak

from gpaw.response import ResponseContext, ResponseGroundStateAdapter
from gpaw.response.frequencies import ComplexFrequencyDescriptor
from gpaw.response.chiks import ChiKSCalculator
from gpaw.response.localft import LocalFTCalculator
from gpaw.response.dyson import HXCScaling
from gpaw.response.susceptibility import ChiFactory
from gpaw.response.df import read_response_function


pytestmark = pytest.mark.skipif(world.size < 4,
                                reason='too slow for world.size < 4')


@pytest.mark.kspair
@pytest.mark.response
def test_nicl2_magnetic_response(in_tmp_dir, gpw_files):
    # ---------- Inputs ---------- #

    q_qc = [[0., 0., 0.],
            [1. / 3., 1. / 3., 0.]]
    fxc = 'ALDA'
<<<<<<< HEAD
    hxc_scaling = HXCScaling('fm')
=======
>>>>>>> 90ddefce
    rshelmax = 0
    rshewmin = None
    bg_density = 0.004
    ecut = 200
    frq_w = np.linspace(-0.15, 0.075, 16)
    eta = 0.12
    zd = ComplexFrequencyDescriptor.from_array(frq_w + 1.j * eta)
    nblocks = 4

    # ---------- Script ---------- #

    # Magnetic response calculation
    context = ResponseContext()
    gs = ResponseGroundStateAdapter.from_gpw_file(gpw_files['nicl2_pw_wfs'],
                                                  context=context)
    chiks_calc = ChiKSCalculator(gs, context=context,
                                 ecut=ecut,
                                 gammacentered=True,
                                 nblocks=nblocks)
    chi_factory = ChiFactory(chiks_calc)

    # Calculate the magnetic response with and without a background density
    fxc_scaling = FXCScaling('fm')
    localft_calc = LocalFTCalculator.from_rshe_parameters(
        gs, chiks_calc.context,
        rshelmax=rshelmax,
        rshewmin=rshewmin)
    bgd_fxc_scaling = FXCScaling('fm')
    bgd_localft_calc = LocalFTCalculator.from_rshe_parameters(
        gs, chiks_calc.context,
        bg_density=bg_density,
        rshelmax=rshelmax,
        rshewmin=rshewmin)

    # Check that the pseudo-density is nonnegative
    nt_sr, gd = gs.get_pseudo_density(gridrefinement=2)
    assert np.all(nt_sr >= 0.)

    # Plot pseudo spin-density to check exponential localization into vacuum
    # if world.rank == 0:
    #     import matplotlib.pyplot as plt
    #     N_c = gd.N_c
    #     # Plot the spin-densities above one of the Cl atoms
    #     plt.plot(range(N_c[2]), nt_sr[0, 2 * N_c[0] // 3, N_c[1] // 3])
    #     plt.plot(range(N_c[2]), nt_sr[1, 2 * N_c[0] // 3, N_c[1] // 3])
    #     plt.yscale('log')
    #     plt.show()

    filestr = 'nicl2_macro_tms'
    fxc_kernel = {'fxc': fxc, 'localft_calc': localft_calc}
    bgd_filestr = 'nicl2_macro_tms_bgd'
    bgd_fxc_kernel = {'fxc': fxc, 'localft_calc': bgd_localft_calc}
    for q, q_c in enumerate(q_qc):
<<<<<<< HEAD
        filename = 'nicl2_macro_tms_q%d.csv' % q
        txt = 'nicl2_macro_tms_q%d.txt' % q
        if q == 0:
            chi = chi_factory('+-', q_c, zd,
                              fxc=fxc,
                              localft_calc=localft_calc,
                              hxc_scaling=hxc_scaling,
                              txt=txt)
            fxc_kernel = chi.fxc_kernel
        else:  # Reuse fxc kernel from previous calculation
            chi = chi_factory('+-', q_c, zd,
                              fxc_kernel=fxc_kernel,
                              hxc_scaling=hxc_scaling,
                              txt=txt)
        chi.write_macroscopic_component(filename)
=======
        filename = filestr + '_q%d.csv' % q
        txt = filestr + '_q%d.txt' % q
        fxc_kernel = calculate_chi(chi_factory, q_c, zd,
                                   fxc_kernel, fxc_scaling,
                                   txt, filename)
        filename = bgd_filestr + '_q%d.csv' % q
        txt = bgd_filestr + '_q%d.txt' % q
        bgd_fxc_kernel = calculate_chi(chi_factory, q_c, zd,
                                       bgd_fxc_kernel, bgd_fxc_scaling,
                                       txt, filename)
>>>>>>> 90ddefce

    context.write_timer()
    world.barrier()

    # Compare new results to test values
    check_magnons(filestr, fxc_scaling,
                  test_fxcs=0.7130,
                  test_mw0=-10.3,  # meV
                  test_mw1=-40.9,  # meV
                  test_Ipeak0=0.2306,  # a.u.
                  test_Ipeak1=0.0956,  # a.u.
                  )
    check_magnons(bgd_filestr, bgd_fxc_scaling,
                  test_fxcs=1.0826,
                  test_mw0=-10.2,  # meV
                  test_mw1=-48.0,  # meV
                  test_Ipeak0=0.2321,  # a.u.
                  test_Ipeak1=0.0956,  # a.u.
                  )


def calculate_chi(chi_factory, q_c, zd,
                  fxc_kernel, fxc_scaling,
                  txt, filename):
    if isinstance(fxc_kernel, dict):
        chi = chi_factory('+-', q_c, zd,
                          fxc=fxc_kernel['fxc'],
                          localft_calc=fxc_kernel['localft_calc'],
                          fxc_scaling=fxc_scaling,
                          txt=txt)
    else:  # Reuse fxc kernel from previous calculation
        chi = chi_factory('+-', q_c, zd,
                          fxc_kernel=fxc_kernel,
                          fxc_scaling=fxc_scaling,
                          txt=txt)
    chi.write_macroscopic_component(filename)

    return chi.fxc_kernel


def check_magnons(filestr, fxc_scaling, *,
                  test_fxcs, test_mw0, test_mw1, test_Ipeak0, test_Ipeak1):
    # Identify magnon peaks and extract kernel scaling
    w0_w, _, chi0_w = read_response_function(filestr + '_q0.csv')
    w1_w, _, chi1_w = read_response_function(filestr + '_q1.csv')

    wpeak0, Ipeak0 = findpeak(w0_w, -chi0_w.imag / np.pi)
    wpeak1, Ipeak1 = findpeak(w1_w, -chi1_w.imag / np.pi)
    mw0 = wpeak0 * 1e3  # meV
    mw1 = wpeak1 * 1e3  # meV

    assert hxc_scaling.lambd is not None
    fxcs = hxc_scaling.lambd

    if world.rank == 0:
        # import matplotlib.pyplot as plt
        # plt.plot(w0_w, -chi0_w.imag / np.pi)
        # plt.plot(w1_w, -chi1_w.imag / np.pi)
        # plt.show()

        print(fxcs, mw0, mw1, Ipeak0, Ipeak1)

    # Test fxc scaling
    assert fxcs == pytest.approx(test_fxcs, abs=0.005)

    # Test magnon peaks
    assert mw0 == pytest.approx(test_mw0, abs=5.0)
    assert mw1 == pytest.approx(test_mw1, abs=10.0)

    # Test peak intensities
    assert Ipeak0 == pytest.approx(test_Ipeak0, abs=0.01)
    assert Ipeak1 == pytest.approx(test_Ipeak1, abs=0.01)<|MERGE_RESOLUTION|>--- conflicted
+++ resolved
@@ -25,10 +25,6 @@
     q_qc = [[0., 0., 0.],
             [1. / 3., 1. / 3., 0.]]
     fxc = 'ALDA'
-<<<<<<< HEAD
-    hxc_scaling = HXCScaling('fm')
-=======
->>>>>>> 90ddefce
     rshelmax = 0
     rshewmin = None
     bg_density = 0.004
@@ -51,12 +47,12 @@
     chi_factory = ChiFactory(chiks_calc)
 
     # Calculate the magnetic response with and without a background density
-    fxc_scaling = FXCScaling('fm')
+    hxc_scaling = HXCScaling('fm')
     localft_calc = LocalFTCalculator.from_rshe_parameters(
         gs, chiks_calc.context,
         rshelmax=rshelmax,
         rshewmin=rshewmin)
-    bgd_fxc_scaling = FXCScaling('fm')
+    bgd_hxc_scaling = HXCScaling('fm')
     bgd_localft_calc = LocalFTCalculator.from_rshe_parameters(
         gs, chiks_calc.context,
         bg_density=bg_density,
@@ -82,47 +78,29 @@
     bgd_filestr = 'nicl2_macro_tms_bgd'
     bgd_fxc_kernel = {'fxc': fxc, 'localft_calc': bgd_localft_calc}
     for q, q_c in enumerate(q_qc):
-<<<<<<< HEAD
-        filename = 'nicl2_macro_tms_q%d.csv' % q
-        txt = 'nicl2_macro_tms_q%d.txt' % q
-        if q == 0:
-            chi = chi_factory('+-', q_c, zd,
-                              fxc=fxc,
-                              localft_calc=localft_calc,
-                              hxc_scaling=hxc_scaling,
-                              txt=txt)
-            fxc_kernel = chi.fxc_kernel
-        else:  # Reuse fxc kernel from previous calculation
-            chi = chi_factory('+-', q_c, zd,
-                              fxc_kernel=fxc_kernel,
-                              hxc_scaling=hxc_scaling,
-                              txt=txt)
-        chi.write_macroscopic_component(filename)
-=======
         filename = filestr + '_q%d.csv' % q
         txt = filestr + '_q%d.txt' % q
         fxc_kernel = calculate_chi(chi_factory, q_c, zd,
-                                   fxc_kernel, fxc_scaling,
+                                   fxc_kernel, hxc_scaling,
                                    txt, filename)
         filename = bgd_filestr + '_q%d.csv' % q
         txt = bgd_filestr + '_q%d.txt' % q
         bgd_fxc_kernel = calculate_chi(chi_factory, q_c, zd,
-                                       bgd_fxc_kernel, bgd_fxc_scaling,
+                                       bgd_fxc_kernel, bgd_hxc_scaling,
                                        txt, filename)
->>>>>>> 90ddefce
 
     context.write_timer()
     world.barrier()
 
     # Compare new results to test values
-    check_magnons(filestr, fxc_scaling,
+    check_magnons(filestr, hxc_scaling,
                   test_fxcs=0.7130,
                   test_mw0=-10.3,  # meV
                   test_mw1=-40.9,  # meV
                   test_Ipeak0=0.2306,  # a.u.
                   test_Ipeak1=0.0956,  # a.u.
                   )
-    check_magnons(bgd_filestr, bgd_fxc_scaling,
+    check_magnons(bgd_filestr, bgd_hxc_scaling,
                   test_fxcs=1.0826,
                   test_mw0=-10.2,  # meV
                   test_mw1=-48.0,  # meV
@@ -132,25 +110,25 @@
 
 
 def calculate_chi(chi_factory, q_c, zd,
-                  fxc_kernel, fxc_scaling,
+                  fxc_kernel, hxc_scaling,
                   txt, filename):
     if isinstance(fxc_kernel, dict):
         chi = chi_factory('+-', q_c, zd,
                           fxc=fxc_kernel['fxc'],
                           localft_calc=fxc_kernel['localft_calc'],
-                          fxc_scaling=fxc_scaling,
+                          hxc_scaling=hxc_scaling,
                           txt=txt)
     else:  # Reuse fxc kernel from previous calculation
         chi = chi_factory('+-', q_c, zd,
                           fxc_kernel=fxc_kernel,
-                          fxc_scaling=fxc_scaling,
+                          hxc_scaling=hxc_scaling,
                           txt=txt)
     chi.write_macroscopic_component(filename)
 
     return chi.fxc_kernel
 
 
-def check_magnons(filestr, fxc_scaling, *,
+def check_magnons(filestr, hxc_scaling, *,
                   test_fxcs, test_mw0, test_mw1, test_Ipeak0, test_Ipeak1):
     # Identify magnon peaks and extract kernel scaling
     w0_w, _, chi0_w = read_response_function(filestr + '_q0.csv')
