import pytest
import numpy as np
from gpaw.response.g0w0 import G0W0

from ase.units import Hartree as Ha

@pytest.mark.response
<<<<<<< HEAD
def test_ff(in_tmp_dir, gpw_files, scalapack):
=======
def test_ppa(in_tmp_dir, gpw_files, scalapack, needs_ase_master):
>>>>>>> 432db654
    ref_result = np.asarray([[[11.30094393, 21.62842077],
                              [5.33751513, 16.06905725],
                              [8.75269938, 22.46579489]]])

    gw = G0W0(gpw_files['bn_pw_wfs'],
              bands=(3, 5),
              nbands=9,
              nblocks=1,
              evaluate_sigma=np.linspace(-1, 1, 10),
              ecut=40)

    results = gw.calculate()
    print(results)
    np.testing.assert_allclose(results['qp'], ref_result, rtol=1e-03)


@pytest.mark.response
@pytest.mark.parametrize("mpa", [True,False])
def test_ppa(in_tmp_dir, gpw_files, scalapack, mpa):
    ref_result = np.asarray([[[11.30094393, 21.62842077],
                              [5.33751513, 16.06905725],
                              [8.75269938, 22.46579489]]])
    mpa_dict = {'npoles':1, 'wrange':[1e-10j,1j*Ha], 'wshift':[0.1*Ha, 0.1*Ha], 'alpha':1 }
    #mpa_dict = {'npoles':8, 'wrange':[1j*Ha,(1.5+1j)*Ha], 'wshift':[0.01*Ha, 0.1*Ha], 'alpha':1 }

    gw = G0W0(gpw_files['bn_pw_wfs'],
              bands=(3, 5),
              nbands=9,
              nblocks=1,
              ecut=40,
              ppa=not mpa,
              mpa=mpa_dict if mpa else False) 

    results = gw.calculate()
    np.testing.assert_allclose(results['qp'], ref_result, rtol=1e-03)

<|MERGE_RESOLUTION|>--- conflicted
+++ resolved
@@ -5,11 +5,7 @@
 from ase.units import Hartree as Ha
 
 @pytest.mark.response
-<<<<<<< HEAD
-def test_ff(in_tmp_dir, gpw_files, scalapack):
-=======
-def test_ppa(in_tmp_dir, gpw_files, scalapack, needs_ase_master):
->>>>>>> 432db654
+def test_ff(in_tmp_dir, gpw_files, scalapack, needs_ase_master):
     ref_result = np.asarray([[[11.30094393, 21.62842077],
                               [5.33751513, 16.06905725],
                               [8.75269938, 22.46579489]]])
@@ -22,9 +18,7 @@
               ecut=40)
 
     results = gw.calculate()
-    print(results)
     np.testing.assert_allclose(results['qp'], ref_result, rtol=1e-03)
-
 
 @pytest.mark.response
 @pytest.mark.parametrize("mpa", [True,False])
