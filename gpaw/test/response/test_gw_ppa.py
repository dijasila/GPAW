--- conflicted
+++ resolved
@@ -3,56 +3,8 @@
 from gpaw.response.g0w0 import G0W0
 from ase.units import Hartree as Ha
 
-from ase.units import Hartree as Ha
-
-def Whook(gw, Wdict):
-    f = open(f'Wmodel_ppa{gw.ppa}_mpa{True if gw.mpa else False}.txt', 'w')
-    for occ in [0,1]:
-        for w in np.linspace(-2, 2, 400):
-            S_GG, dSdw_GG = Wmodel.get_HW(w, 2*occ-1, occ)
-            if S_GG is None:
-                continue
-            print(occ, w, S_GG[0,0].real, S_GG[0,0].imag, S_GG[0,1].real, S_GG[0,1].imag,
-                        dSdw_GG[0,0].real, dSdw_GG[0,0].imag, dSdw_GG[0,1].real, dSdw_GG[0,1].imag,
-                        file=f)
-        print(file=f)
-        print(file=f)
-        print(file=f)
-    f.close()
 
 @pytest.mark.response
-def test_ff(in_tmp_dir, gpw_files, scalapack):
-    ref_result = np.asarray([[[11.290542, 21.613646],
-                              [ 5.356609, 16.065227],
-                              [ 8.75117 , 23.156368]]])
-    gw = G0W0(gpw_files['bn_pw'],
-              bands=(3, 5),
-              nbands=9,
-              nblocks=1,
-              ecut=40)
-
-    results = gw.calculate()
-    np.testing.assert_allclose(results['qp'], ref_result, rtol=1e-03)
-
-
-@pytest.mark.response
-<<<<<<< HEAD
-@pytest.mark.parametrize("mpa", [True,False])
-def test_ppa(in_tmp_dir, gpw_files, scalapack, mpa):
-    ref = {True: {'sigma': np.array([[[ 4.89101558, -4.17131973],
-                                       [ 5.05514407, -3.99726968],
-                                       [ 4.93276253, -4.46327288]]]),
-                  'dsigma': np.array([[[-0.19163136, -0.17102652],
-                                       [-0.20993491, -0.16145541],
-                                       [-0.19894703, -0.18120556]]])},
-           False: {'sigma': np.array([[[ 4.88189928, -4.16821152],
-                                       [ 5.03747407, -3.99005103],
-                                       [ 4.91928432, -4.45762978]]]),
-                  'dsigma': np.array([[[-0.19045636, -0.17244613],
-                                       [-0.20989414, -0.16195759],
-                                       [-0.19874346, -0.18166906]]])}}
-    mpa_dict = {'npoles':1, 'wrange':[1e-10j,1j*Ha], 'wshift':[0.1*Ha, 0.1*Ha], 'alpha':1 }
-=======
 def test_ff(in_tmp_dir, gpw_files, scalapack):
     ref_result = np.asarray([[[11.290542, 21.613643],
                               [5.356609, 16.065227],
@@ -80,23 +32,14 @@
                                      [8.7589, 22.461506]]])}[mpa]
     mpa_dict = {'npoles': 1, 'wrange': [1e-10j, 1j * Ha],
                 'wshift': [0.1 * Ha, 0.1 * Ha], 'alpha': 1}
->>>>>>> d87ba852
 
     gw = G0W0(gpw_files['bn_pw'],
               bands=(3, 5),
               nbands=9,
               nblocks=1,
-<<<<<<< HEAD
-              ecut=80,
-              ppa=not mpa,
-              mpa=mpa_dict if mpa else False) 
-=======
               ecut=40,
               ppa=not mpa,
               mpa=mpa_dict if mpa else False)
->>>>>>> d87ba852
 
     results = gw.calculate()
-    np.testing.assert_allclose(ref[mpa]['sigma'], results['sigma'], atol=5e-3)
-    np.testing.assert_allclose(ref[mpa]['dsigma'], results['dsigma'], rtol=5e-3)
-
+    np.testing.assert_allclose(results['qp'], ref_result, rtol=1e-03)