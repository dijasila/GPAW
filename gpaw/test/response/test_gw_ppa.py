import pytest
import numpy as np
from gpaw.response.g0w0 import G0W0
<<<<<<< HEAD
from ase.units import Hartree as Ha


@pytest.mark.response
def test_ff(in_tmp_dir, gpw_files, scalapack):
    ref_result = np.asarray([[[11.290542, 21.613643],
                              [5.356609, 16.065227],
                              [8.751158, 23.156368]]])

    gw = G0W0(gpw_files['bn_pw'],
              bands=(3, 5),
              nbands=9,
              nblocks=1,
              evaluate_sigma=np.linspace(-1, 1, 10),
              ecut=40)

    results = gw.calculate()
    np.testing.assert_allclose(results['qp'], ref_result, rtol=1e-03)


@pytest.mark.response
@pytest.mark.parametrize("mpa", [True, False])
def test_ppa(in_tmp_dir, gpw_files, scalapack, mpa):
    ref_result = {False: np.asarray([[[11.30094393, 21.62842077],
                                      [5.33751513, 16.06905725],
                                      [8.75269938, 22.46579489]]]),
                  True: np.asarray([[[11.303942, 21.624428],
                                     [5.346694, 16.06346],
                                     [8.7589, 22.461506]]])}[mpa]
    mpa_dict = {'npoles': 1, 'wrange': [1e-10j, 1j * Ha],
                'wshift': [0.1 * Ha, 0.1 * Ha], 'alpha': 1}

=======
from gpaw.mpi import world


@pytest.mark.response
def test_ppa(in_tmp_dir, gpw_files, scalapack, needs_ase_master, gpaw_new):
    if gpaw_new and world.size > 1:
        pytest.skip('Hybrids not working in parallel with GPAW_NEW=1')
    ref_result = np.asarray([[[11.30094393, 21.62842077],
                              [5.33751513, 16.06905725],
                              [8.75269938, 22.46579489]]])
>>>>>>> b9c851d2
    gw = G0W0(gpw_files['bn_pw'],
              bands=(3, 5),
              nbands=9,
              nblocks=1,
              ecut=40,
              ppa=not mpa,
              mpa=mpa_dict if mpa else False)

    results = gw.calculate()
    np.testing.assert_allclose(results['qp'], ref_result, rtol=1e-03)<|MERGE_RESOLUTION|>--- conflicted
+++ resolved
@@ -1,7 +1,6 @@
 import pytest
 import numpy as np
 from gpaw.response.g0w0 import G0W0
-<<<<<<< HEAD
 from ase.units import Hartree as Ha
 
 
@@ -34,7 +33,6 @@
     mpa_dict = {'npoles': 1, 'wrange': [1e-10j, 1j * Ha],
                 'wshift': [0.1 * Ha, 0.1 * Ha], 'alpha': 1}
 
-=======
 from gpaw.mpi import world
 
 
@@ -45,7 +43,6 @@
     ref_result = np.asarray([[[11.30094393, 21.62842077],
                               [5.33751513, 16.06905725],
                               [8.75269938, 22.46579489]]])
->>>>>>> b9c851d2
     gw = G0W0(gpw_files['bn_pw'],
               bands=(3, 5),
               nbands=9,
