import pytest
from gpaw.mpi import world
import numpy as np
from gpaw.response.g0w0 import G0W0
import pickle


@pytest.mark.response
def test_do_GW_too(in_tmp_dir, gpw_files, scalapack):

    ecut_extrapolation = True
    gw0 = G0W0(gpw_files['bn_pw_wfs'],
               bands=(3, 5),
               nbands=9,
               nblocks=1,
<<<<<<< HEAD
               method='G0W0',
               ecut_extrapolation=ecut_extrapolation,
=======
>>>>>>> 80c364c2
               ecut=40,
               restartfile=None)

    results0 = gw0.calculate()

    gw = G0W0(gpw_files['bn_pw_wfs'],
              bands=(3, 5),
              nbands=9,
              nblocks=1,
              xc='rALDA',
<<<<<<< HEAD
              method='G0W0',
              ecut_extrapolation=ecut_extrapolation,
=======
>>>>>>> 80c364c2
              ecut=40,
              fxc_mode='GWP',
              do_GW_too=True,
              restartfile=None)

    gw.calculate()

    world.barrier()

    with open('gw_results_GW.pckl', 'rb') as handle:
        results_GW = pickle.load(handle)
    np.testing.assert_allclose(results0['qp'], results_GW['qp'], rtol=1e-03)<|MERGE_RESOLUTION|>--- conflicted
+++ resolved
@@ -13,11 +13,7 @@
                bands=(3, 5),
                nbands=9,
                nblocks=1,
-<<<<<<< HEAD
-               method='G0W0',
                ecut_extrapolation=ecut_extrapolation,
-=======
->>>>>>> 80c364c2
                ecut=40,
                restartfile=None)
 
@@ -28,11 +24,7 @@
               nbands=9,
               nblocks=1,
               xc='rALDA',
-<<<<<<< HEAD
-              method='G0W0',
               ecut_extrapolation=ecut_extrapolation,
-=======
->>>>>>> 80c364c2
               ecut=40,
               fxc_mode='GWP',
               do_GW_too=True,
