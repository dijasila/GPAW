--- conflicted
+++ resolved
@@ -6,26 +6,8 @@
 
 
 @pytest.mark.response
-<<<<<<< HEAD
 def test_do_GW_too(in_tmp_dir, gpw_files, scalapack, needs_ase_master):
-    atoms = bulk('C')
-    atoms.center()
-    calc = GPAW(mode=PW(200),
-                convergence={'bands': 6},
-                nbands=12,
-                kpts={'gamma': True, 'size': (2, 2, 2)},
-                xc='LDA')
-
-    atoms.calc = calc
-    atoms.get_potential_energy()
-    calc.write('gs-gw.wfs', 'all')
-
-    ecut_extrapolation = True
-    gw0 = G0W0('gs-gw.wfs', 'gw0',
-=======
-def test_do_GW_too(in_tmp_dir, gpw_files, scalapack):
     gw0 = G0W0(gpw_files['c_pw_wfs'], 'gw0',
->>>>>>> 26e4fb1b
                bands=(3, 5),
                nblocks=1,
                ecut_extrapolation=True,
