--- conflicted
+++ resolved
@@ -22,11 +22,7 @@
     calc.write('gs-gw.wfs', 'all')
 
     ecut_extrapolation = True
-<<<<<<< HEAD
-    gw0 = G0W0(gpw_files['bn_pw_wfs'], 'gw0',
-=======
-    gw0 = G0W0('gs-gw.wfs',
->>>>>>> 4f77313e
+    gw0 = G0W0('gs-gw.wfs', 'gw0',
                bands=(3, 5),
                nblocks=1,
                ecut_extrapolation=ecut_extrapolation,
@@ -35,11 +31,7 @@
 
     results0 = gw0.calculate()
 
-<<<<<<< HEAD
-    gw = G0W0(gpw_files['bn_pw_wfs'], 'gwtoo',
-=======
-    gw = G0W0('gs-gw.wfs',
->>>>>>> 4f77313e
+    gw = G0W0('gs-gw.wfs', 'gwtoo',
               bands=(3, 5),
               nblocks=1,
               xc='rALDA',
