--- conflicted
+++ resolved
@@ -107,15 +107,9 @@
     # perfectly conserved for any of the q-points, but again quite well
     # conserved for q = 0
     if qrel == 0.0:
-<<<<<<< HEAD
-        cot_atol = 5e-5
-    elif qrel == 0.25:
-        cot_atol = 9e-4
-=======
         cot_atol = 5e-4
     elif qrel == 0.25:
         cot_atol = 1e-3
->>>>>>> d25729e1
     elif qrel == 0.5:
         cot_atol = 1e-3
     atols['co_pw_+-'] = cot_atol
