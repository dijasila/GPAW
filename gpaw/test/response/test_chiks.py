--- conflicted
+++ resolved
@@ -46,13 +46,8 @@
 @pytest.mark.parametrize('q_c,eta,gammacentered', product(generate_q_qc(),
                                                           generate_eta_e(),
                                                           generate_gc_g()))
-<<<<<<< HEAD
-def test_Fe_chiks(in_tmp_dir, gpw_files, q_c, eta, gammacentered):
-    """Check the reciprocity relation
-=======
-def test_chiks_symmetry(in_tmp_dir, Fe_gs, q_c, eta, gammacentered):
+def test_chiks_symmetry(in_tmp_dir, gpw_files, q_c, eta, gammacentered):
     """Check the reciprocity relation,
->>>>>>> 0ded4f37
 
     χ_(KS,GG')^(+-)(q, ω) = χ_(KS,-G'-G)^(+-)(-q, ω),
 
@@ -179,54 +174,4 @@
     chiks1_qwGG = chiks_sqwGG[0]
     chiks2_qwGG = chiks_sqwGG[1]
     for chiks1_wGG, chiks2_wGG in zip(chiks1_qwGG, chiks2_qwGG):
-<<<<<<< HEAD
-        # err = np.absolute(chiks1_wGG - chiks2_wGG)
-        # is_bad = err > 1.e-8 + rtol * np.absolute(chiks1_wGG)
-        # print(is_bad)
-        # print(np.absolute(err[is_bad] / np.absolute(chiks1_wGG[is_bad])))
-        assert np.allclose(chiks2_wGG, chiks1_wGG, rtol=rtol)
-=======
-        assert np.allclose(chiks2_wGG, chiks1_wGG, rtol=srtol)
-
-
-# ---------- System ground state ---------- #
-
-
-@pytest.fixture(scope='module')
-def Fe_gs(module_tmp_path):
-
-    # ---------- Inputs ---------- #
-
-    xc = 'LDA'
-    kpts = 4
-    nbands = 6
-    pw = 200
-    occw = 0.01
-    conv = {'density': 1e-8,
-            'forces': 1e-8,
-            'bands': nbands}
-    a = 2.867
-    mm = 2.21
-
-    # ---------- Script ---------- #
-
-    atoms = bulk('Fe', 'bcc', a=a)
-    atoms.set_initial_magnetic_moments([mm])
-    atoms.center()
-
-    calc = GPAW(xc=xc,
-                mode=PW(pw),
-                kpts={'size': (kpts, kpts, kpts), 'gamma': True},
-                nbands=nbands + 4,
-                occupations=FermiDirac(occw),
-                parallel={'domain': 1},
-                # symmetry='off',
-                spinpol=True,
-                convergence=conv
-                )
-
-    atoms.calc = calc
-    atoms.get_potential_energy()
-
-    return calc, nbands
->>>>>>> 0ded4f37
+        assert np.allclose(chiks2_wGG, chiks1_wGG, rtol=srtol)