--- conflicted
+++ resolved
@@ -133,11 +133,8 @@
     calc = GPAW(gpw_files[wfs], parallel=dict(domain=1))
     nbands = calc.parameters.convergence['bands']
 
-<<<<<<< HEAD
     context = ResponseContext()
 
-=======
->>>>>>> 59e87146
     # Calculate chiks for q and -q
     if np.allclose(q_c, 0.):
         q_qc = [q_c]
@@ -147,17 +144,16 @@
     # Set up complex frequency descriptor
     zd = ComplexFrequencyDescriptor.from_array(complex_frequencies)
 
-<<<<<<< HEAD
     chiks_dsnbiq = []
     for dynamic_ground_state in dynamic_ground_state_d:
-        if dynamic_ground_state:
-            gs = ResponseGroundStateAdapter(calc)
-        else:
-            gs = ResponseGroundStateAdapter.from_gpw_file(
-                gpw_files[wfs], context=context)
         chiks_snbiq = []
         for disable_syms in disable_syms_s:
             chiks_nbiq = []
+            if dynamic_ground_state:
+                gs = ResponseGroundStateAdapter(calc)
+            else:
+                gs = ResponseGroundStateAdapter.from_gpw_file(
+                    gpw_files[wfs], context=context)
             for nblocks in nblocks_n:
                 chiks_biq = []
                 for bandsummation in bandsummation_b:
@@ -204,54 +200,7 @@
                     compare_arrays(chiks_dsnbiq,
                                    (0, s, n, b, i), (1, s, n, b, i),
                                    rtol=dsym_rtol)
-=======
-    chiks_sbiq = []
-    for disable_syms in disable_syms_s:
-        chiks_biq = []
-        gs = GSAdapterWithPAWCache(calc)
-        for bandsummation in bandsummation_b:
-            chiks_iq = []
-            for bundle_integrals in bundle_integrals_i:
-                chiks_q = []
-
-                chiks_calc = ChiKSCalculator(
-                    gs, ecut=ecut, nbands=nbands,
-                    gammacentered=gammacentered,
-                    disable_time_reversal=disable_syms,
-                    disable_point_group=disable_syms,
-                    bandsummation=bandsummation,
-                    bundle_integrals=bundle_integrals,
-                    nblocks=nblocks)
-
-                for q_c in q_qc:
-                    chiks = chiks_calc.calculate(spincomponent, q_c, zd)
-                    chiks = chiks.copy_with_global_frequency_distribution()
-                    chiks_q.append(chiks)
-
-                chiks_iq.append(chiks_q)
-            chiks_biq.append(chiks_iq)
-        chiks_sbiq.append(chiks_biq)
-
-    # Part 2: Check reciprocity and inversion symmetry
-    for chiks_biq in chiks_sbiq:
-        for chiks_iq in chiks_biq:
-            for chiks_q in chiks_iq:
-                check_reciprocity_and_inversion_symmetry(chiks_q, rtol=rtol)
-
-    # Part 3: Check toggling of calculation parameters
-
-    # Check that all plane wave representations are identical
-    sbi_s = list(product([0, 1], [0, 1], [0, 1]))
-    for s, sbi1 in enumerate(sbi_s):
-        for sbi2 in sbi_s[s + 1:]:
-            for chiks1, chiks2 in zip(chiks_sbiq[sbi1[0]][sbi1[1]][sbi1[2]],
-                                      chiks_sbiq[sbi2[0]][sbi2[1]][sbi2[2]]):
-                qpd1, qpd2 = chiks1.qpd, chiks2.qpd
-                G1_Gc = get_pw_coordinates(qpd1)
-                G2_Gc = get_pw_coordinates(qpd2)
-                assert G1_Gc.shape == G2_Gc.shape
-                assert np.allclose(G1_Gc - G2_Gc, 0.)
->>>>>>> 59e87146
+
 
     # Check symmetry toggle
     for d in range(2):
