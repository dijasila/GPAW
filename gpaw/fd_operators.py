# Copyright (C) 2003  CAMP
# Please see the accompanying LICENSE file for further information.

"""Finite difference operators.

This file defines a series of finite difference operators used in grid mode.
"""

from __future__ import division
from math import pi, factorial as fact

import numpy as np
from numpy.fft import fftn, ifftn

import _gpaw
from gpaw import debug
from gpaw import cuda
from gpaw.gpuarray import GPUArray, to_gpu

# Expansion coefficients for finite difference Laplacian.  The numbers are
# from J. R. Chelikowsky et al., Phys. Rev. B 50, 11355 (1994):
laplace = [[0],
           [-2, 1],
           [-5 / 2, 4 / 3, -1 / 12],
           [-49 / 18, 3 / 2, -3 / 20, 1 / 90],
           [-205 / 72, 8 / 5, -1 / 5, 8 / 315, -1 / 560],
           [-5269 / 1800, 5 / 3, -5 / 21, 5 / 126, -5 / 1008, 1 / 3150],
           [-5369 / 1800, 12 / 7, -15 / 56, 10 / 189, -1 / 112, 2 / 1925,
            -1 / 16632]]

derivatives = [[1 / 2],
               [2 / 3, -1 / 12],
               [3 / 4, -3 / 20, 1 / 60],
               [4 / 5, -1 / 5, 4 / 105, -1 / 280]]


class FDOperator:
    def __init__(self, coef_p, offset_pc, gd, dtype=float,
                 description=None, cuda=False):
        """FDOperator(coefs, offsets, gd, dtype) -> FDOperator object.
        """

        # Is this a central finite-difference type of stencil?
        cfd = True
        for offset_c in offset_pc:
            if sum([offset != 0 for offset in offset_c]) >= 2:
                cfd = False

        mp = np.abs(offset_pc).max()  # padding

        # If stencil is strictly larger than any domain, some CPU will
        # need data from the second-nearest-neighbour domain.
        # We don't support that.  (Typically happens with 1D distributions)
        assert (mp <= gd.n_c).all(), 'Stencil longer than domain'
        n_c = gd.n_c
        M_c = n_c + 2 * mp
        stride_c = np.array([M_c[1] * M_c[2], M_c[2], 1])
        offset_p = np.dot(offset_pc, stride_c)
        coef_p = np.ascontiguousarray(coef_p, float)
        neighbor_cd = gd.neighbor_cd

        assert coef_p.ndim == 1
        assert coef_p.shape == offset_p.shape
        assert dtype in [float, complex]

        self.dtype = dtype
        self.shape = tuple(n_c)

        if gd.comm.size > 1:
            comm = gd.comm.get_c_object()
        else:
            comm = None

        assert neighbor_cd.flags.c_contiguous and offset_p.flags.c_contiguous
        self.mp = mp
        self.gd = gd
        self.npoints = len(coef_p)
        self.coef_p = coef_p
        self.offset_p = offset_p
        self.offset_pc = offset_pc
        self.comm = comm
        self.cfd = cfd

        self.cuda = cuda

        self.operator = _gpaw.Operator(coef_p, offset_p, n_c, mp,
                                       neighbor_cd, dtype == float,
                                       comm, cfd, self.cuda)

        if description is None:
            description = '%d point finite-difference stencil' % self.npoints
        self.description = description

    def __str__(self):
        return '<' + self.description + '>'

    def apply(self, in_xg, out_xg, phase_cd=None):
        in_cpu, in_gpu = (None, in_xg) if isinstance(in_xg, GPUArray) \
                                       else (in_xg, None)
        out_cpu, out_gpu = (None, out_xg) if isinstance(out_xg, GPUArray) \
                                          else (out_xg, None)

        if self.cuda or in_gpu is not None or out_gpu is not None:
            if in_gpu is None:
                in_gpu = to_gpu(in_cpu)
            if out_gpu is None:
                out_gpu = to_gpu(out_cpu)
            if cuda.debug:
                in_debug = in_gpu.get()
                out_debug = out_gpu.get()
                self.operator.apply(in_debug, out_debug, phase_cd)
            self.operator.apply_cuda_gpu(in_gpu.gpudata, out_gpu.gpudata,
                                         in_gpu.shape, in_gpu.dtype, phase_cd)
            if cuda.debug:
                cuda.debug_test(out_debug, out_gpu, "fd_operator")
            if out_cpu is not None:
                out_gpu.get(out_cpu)
        else:
            self.operator.apply(in_cpu, out_cpu, phase_cd)

    def relax(self, relax_method, f_g, s_g, n, w=None):
        f_cpu, f_gpu = (None, f_g) if isinstance(f_g, GPUArray) \
                                   else (f_g, None)
        s_cpu, s_gpu = (None, s_g) if isinstance(s_g, GPUArray) \
                                   else (s_g, None)

        if self.cuda or f_gpu is not None or s_gpu is not None:
            if f_gpu is None:
                f_gpu = to_gpu(f_cpu)
            if s_gpu is None:
                s_gpu = to_gpu(s_cpu)
            if cuda.debug:
                f_debug = f_gpu.get()
                s_debug = s_gpu.get()
                self.operator.relax(relax_method, f_debug, s_debug, n, w)
            self.operator.relax_cuda_gpu(relax_method, f_gpu.gpudata,
                                         s_gpu.gpudata, n, w)
            if cuda.debug:
                cuda.debug_test(f_debug, f_gpu, "relax")
            if f_cpu is not None:
                f_gpu.get(f_cpu)
            if s_cpu is not None:
                s_gpu.get(s_cpu)
        else:
            self.operator.relax(relax_method, f_cpu, s_cpu, n, w)

    def get_diagonal_element(self):
        return self.operator.get_diagonal_element()

    def get_async_sizes(self):
        return self.operator.get_async_sizes()


if debug:
    _FDOperator = FDOperator

    class FDOperator(_FDOperator):
        def apply(self, in_xg, out_xg, phase_cd=None):
            assert in_xg.shape == out_xg.shape
            assert in_xg.shape[-3:] == self.shape
            assert in_xg.flags.contiguous
            assert in_xg.dtype == self.dtype
            assert out_xg.flags.contiguous
            assert out_xg.dtype == self.dtype
            assert (self.dtype == float or
                    (phase_cd.dtype == complex and
                     phase_cd.shape == (3, 2)))
            _FDOperator.apply(self, in_xg, out_xg, phase_cd)

        def relax(self, relax_method, f_g, s_g, n, w=None):
            assert f_g.shape == self.shape
            assert s_g.shape == self.shape
            assert f_g.flags.contiguous
            assert f_g.dtype == float
            assert s_g.flags.contiguous
            assert s_g.dtype == float
            assert self.dtype == float
            _FDOperator.relax(self, relax_method, f_g, s_g, n, w)


<<<<<<< HEAD
def Laplace(gd, scale=1.0, n=1, dtype=float, cuda=False):
        if n == 9:
            return FTLaplace(gd, scale, dtype)
        else:
            return GUCLaplace(gd, scale, n, dtype, cuda=cuda)
=======
def Laplace(gd, scale=1.0, n=1, dtype=float):
    if n == 9:
        return FTLaplace(gd, scale, dtype)
    else:
        return GUCLaplace(gd, scale, n, dtype)
>>>>>>> b65d1b47


class GUCLaplace(FDOperator):
    def __init__(self, gd, scale=1.0, n=1, dtype=float, cuda=False):
        """Laplacian for general non orthorhombic grid.

        gd: GridDescriptor
            Descriptor for grid.
        scale: float
            Scaling factor.  Use scale=-0.5 for a kinetic energy operator.
        n: int
            Range of stencil.  Stencil has O(h^(2n)) error.
        dtype: float or complex
            Datatype to work on.
        """

        # Order the 26 neighbor grid points after length
        # (reduced to 13 inequivalent):
        M_ic = np.indices((3, 3, 3)).reshape((3, -3)).T[-13:] - 1
        u_cv = gd.h_cv / (gd.h_cv**2).sum(1)[:, np.newaxis]**0.5
        u2_i = (np.dot(M_ic, u_cv)**2).sum(1)
        i_d = u2_i.argsort()

        # x^2, y^2, z^2, yz, xz, xy:
        m_mv = np.array([(2, 0, 0), (0, 2, 0), (0, 0, 2),
                         (0, 1, 1), (1, 0, 1), (1, 1, 0)])
        # Try 3, 4, 5 and 6 of the shortest directions:
        for D in range(3, 7):
            h_dv = np.dot(M_ic[i_d[:D]], gd.h_cv)
            A_md = (h_dv**m_mv[:, np.newaxis, :]).prod(2)
            # Find best stencil coefficients:
            a_d, residual, rank, s = np.linalg.lstsq(A_md, [1, 1, 1, 0, 0, 0],
                                                     rcond=-1)
            if residual.sum() < 1e-14:
                if rank != D:
                    raise ValueError(
                        'You have a weird unit cell!  '
                        'Try to use the maximally reduced Niggli cell.  '
                        'See the ase.build.niggli_reduce() function.')
                # D directions was OK
                break

        a_d *= scale
        offsets = [(0, 0, 0)]
        coefs = [laplace[n][0] * a_d.sum()]
        for d in range(D):
            M_c = M_ic[i_d[d]]
            offsets.extend(np.arange(1, n + 1)[:, np.newaxis] * M_c)
            coefs.extend(a_d[d] * np.array(laplace[n][1:]))
            offsets.extend(np.arange(-1, -n - 1, -1)[:, np.newaxis] * M_c)
            coefs.extend(a_d[d] * np.array(laplace[n][1:]))

        FDOperator.__init__(self, coefs, offsets, gd, dtype, cuda=cuda)

        self.description = (
            '%d*%d+1=%d point O(h^%d) finite-difference Laplacian' %
            ((self.npoints - 1) // n, n, self.npoints, 2 * n))


class Gradient(FDOperator):
    def __init__(self, gd, v, scale=1.0, n=1, dtype=float, cuda=False):
        """Symmetric gradient for general non orthorhombic grid.

        gd: GridDescriptor
            Descriptor for grid.
        v: int
            Direction of gradient: 0, 1, or 2 for x, y and z.
        scale: float
            Scaling factor.
        n: int
            Range of stencil.  Stencil has O(h^(2n)) error.
        dtype: float or complex
            Datatype to work on.
        """

        from scipy.spatial import Voronoi

        # Find nearest neighbors.  If h is a vector pointing at a
        # neighbor grid-points then we don't also include -h in the list:
        M_ic = np.indices((3, 3, 3)).reshape((3, -3)).T - 1
        h_iv = M_ic.dot(gd.h_cv)
        voro = Voronoi(h_iv)
<<<<<<< HEAD
        i_d = []
=======
        i_d = []  # List[int]
>>>>>>> b65d1b47
        for i1, i2 in voro.ridge_points:
            if i1 == 13 and i2 > 13:
                i_d.append(i2)
            elif i2 == 13 and i1 > 13:
                i_d.append(i1)

        D = len(i_d)  # number of neighbors (3, 4, 5, 6 or 7)

        h_dv = h_iv[i_d]  # vectors pointing at neighbor grid-points

        # Find gradient along 3 directions (n_cv):
        invh_vc = np.linalg.inv(gd.h_cv)
        n_cv = (invh_vc / (invh_vc**2).sum(axis=0)**0.5).T

        coef_cd = np.zeros((3, D))  # unknown weights
        for c, n_v in enumerate(n_cv):
            # Point on the plane perpendicular to the directions get a
            # weight of zero
            ok_d = abs(h_dv.dot(n_v)) > 1e-10
            h_mv = h_dv[ok_d]

            # The theee equations: A_jm.dot(coef_m) = [1, 0, 0]
            A_jm = np.array([h_mv.dot(n_v),
                             h_mv.dot(gd.h_cv[c - 1]),
                             h_mv.dot(gd.h_cv[c - 2])])

            U_jm, S_m, V_mm = np.linalg.svd(A_jm, full_matrices=False)
            coef_m = V_mm.T.dot(np.diag(S_m**-1).dot(U_jm.T.dot([1, 0, 0])))
            coef_cd[c, ok_d] = coef_m

        # Now get the v-gradient:
        coef_d = np.linalg.inv(n_cv)[v].dot(coef_cd) * scale

        # Create stencil:
        offsets = []
        coefs = []
        stencil = np.array(derivatives[n - 1])
        for d, c in enumerate(coef_d):
            if abs(c) < 1e-10:
                continue
            M_c = M_ic[i_d[d]]
            offsets.extend(np.arange(1, n + 1)[:, np.newaxis] * M_c)
            coefs.extend(c * stencil)
            offsets.extend(np.arange(-1, -n - 1, -1)[:, np.newaxis] * M_c)
            coefs.extend(-c * stencil)

        FDOperator.__init__(self, coefs, offsets, gd, dtype, cuda=cuda)

        self.description = (
            'Finite-difference {}-derivative with O(h^{}) error ({} points)'
            .format('xyz'[v], 2 * n, self.npoints))


class LaplaceA(FDOperator):
    def __init__(self, gd, scale, dtype=float, cuda=False):
        assert gd.orthogonal
        c = np.divide(-1 / 12, gd.h_cv.diagonal()**2) * scale  # Why divide?
        c0 = c[1] + c[2]
        c1 = c[0] + c[2]
        c2 = c[1] + c[0]
        a = -16.0 * np.sum(c)
        b = 10.0 * c + 0.125 * a
        FDOperator.__init__(self,
                            [a,
                             b[0], b[0],
                             b[1], b[1],
                             b[2], b[2],
                             c0, c0, c0, c0,
                             c1, c1, c1, c1,
                             c2, c2, c2, c2],
                            [(0, 0, 0),
                             (-1, 0, 0), (1, 0, 0),
                             (0, -1, 0), (0, 1, 0),
                             (0, 0, -1), (0, 0, 1),
                             (0, -1, -1), (0, -1, 1), (0, 1, -1), (0, 1, 1),
                             (-1, 0, -1), (-1, 0, 1), (1, 0, -1), (1, 0, 1),
                             (-1, -1, 0), (-1, 1, 0), (1, -1, 0), (1, 1, 0)],
                            gd, dtype,
                            'O(h^4) Mehrstellen Laplacian (A)', cuda=cuda)


class LaplaceB(FDOperator):
    def __init__(self, gd, dtype=float, cuda=False):
        a = 0.5
        b = 1.0 / 12.0
        FDOperator.__init__(self,
                            [a,
                             b, b, b, b, b, b],
                            [(0, 0, 0),
                             (-1, 0, 0), (1, 0, 0),
                             (0, -1, 0), (0, 1, 0),
                             (0, 0, -1), (0, 0, 1)],
                            gd, dtype,
                            'O(h^4) Mehrstellen Laplacian (B)', cuda=cuda)


class FTLaplace:
    def __init__(self, gd, scale, dtype):
        assert gd.comm.size == 1 and gd.pbc_c.all()

        N_c1 = gd.N_c[:, np.newaxis]
        i_cq = np.indices(gd.N_c).reshape((3, -1))
        i_cq += N_c1 // 2
        i_cq %= N_c1
        i_cq -= N_c1 // 2
        B_vc = 2.0 * pi * gd.icell_cv.T
        k_vq = np.dot(B_vc, i_cq)
        k_vq *= k_vq
        self.k2_Q = k_vq.sum(axis=0).reshape(gd.N_c)
        self.k2_Q *= -scale
        self.d = 6.0 / gd.h_cv[0, 0]**2
        self.npoints = 1000

    def apply(self, in_xg, out_xg, phase_cd=None):
        if in_xg.ndim > 3:
            for in_g, out_g in zip(in_xg, out_xg):
                out_g[:] = ifftn(fftn(in_g) * self.k2_Q).real
        else:
            out_xg[:] = ifftn(fftn(in_xg) * self.k2_Q).real

    def get_diagonal_element(self):
        return self.d


class OldGradient(FDOperator):
    def __init__(self, gd, v, scale=1.0, n=1, dtype=float, cuda=False):
        h = (gd.h_cv**2).sum(1)**0.5
        d = gd.xxxiucell_cv[:, v]
        A = np.zeros((2 * n + 1, 2 * n + 1))
        for i, io in enumerate(range(-n, n + 1)):
            for j in range(2 * n + 1):
                A[i, j] = io**j / float(fact(j))
        A[n, 0] = 1.0
        coefs = np.linalg.inv(A)[1]
        coefs = np.delete(coefs, len(coefs) // 2)
        offs = np.delete(np.arange(-n, n + 1), n)
        coef_p = []
        offset_pc = []
        for i in range(3):
            if abs(d[i]) > 1e-11:
                coef_p.extend(list(coefs * d[i] / h[i] * scale))
                offset = np.zeros((2 * n, 3), int)
                offset[:, i] = offs
                offset_pc.extend(offset)

        FDOperator.__init__(self, coef_p, offset_pc, gd, dtype,
                            'O(h^%d) %s-gradient stencil' % (2 * n, 'xyz'[v]),
                            cuda=cuda)<|MERGE_RESOLUTION|>--- conflicted
+++ resolved
@@ -178,19 +178,11 @@
             _FDOperator.relax(self, relax_method, f_g, s_g, n, w)
 
 
-<<<<<<< HEAD
-def Laplace(gd, scale=1.0, n=1, dtype=float, cuda=False):
-        if n == 9:
-            return FTLaplace(gd, scale, dtype)
-        else:
-            return GUCLaplace(gd, scale, n, dtype, cuda=cuda)
-=======
 def Laplace(gd, scale=1.0, n=1, dtype=float):
     if n == 9:
         return FTLaplace(gd, scale, dtype)
     else:
-        return GUCLaplace(gd, scale, n, dtype)
->>>>>>> b65d1b47
+        return GUCLaplace(gd, scale, n, dtype, cuda=cuda)
 
 
 class GUCLaplace(FDOperator):
@@ -273,11 +265,7 @@
         M_ic = np.indices((3, 3, 3)).reshape((3, -3)).T - 1
         h_iv = M_ic.dot(gd.h_cv)
         voro = Voronoi(h_iv)
-<<<<<<< HEAD
-        i_d = []
-=======
         i_d = []  # List[int]
->>>>>>> b65d1b47
         for i1, i2 in voro.ridge_points:
             if i1 == 13 and i2 > 13:
                 i_d.append(i2)
