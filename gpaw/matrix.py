"""BLACS distributed matrix object."""
from typing import Dict, Tuple
import numpy as np
import scipy.linalg as linalg

import _gpaw
from gpaw import debug
<<<<<<< HEAD
from gpaw import gpuarray
from gpaw.mpi import serial_comm
=======
from gpaw.mpi import serial_comm, _Communicator
>>>>>>> c5b9c0c9
import gpaw.utilities.blas as blas


_global_blacs_context_store: Dict[Tuple[_Communicator, int, int], int] = {}


def matrix_matrix_multiply(alpha, a, opa, b, opb, beta=0.0, c=None,
                           symmetric=False):
    """BLAS-style matrix-matrix multiplication.

    Will use dgemm/zgemm/dsyrk/zherk/dsyr2k/zher2k as apropriate or the
    equivalent PBLAS functions for distributed matrices.

    The coefficients alpha and beta are of type float.  Matrices a, b and c
    must have same type (float or complex).  The strings opa and opb must be
    'N', 'T', or 'C' .  For opa='N' and opb='N', the operation performed is
    equivalent to::

        c.array[:] =  alpha * np.dot(a.array, b.array) + beta * c.array

    Replace a.array with a.array.T or a.array.T.conj() for opa='T' and 'C'
    respectively (similarly for opb).

    Use symmetric=True if the result matrix is symmetric/hermetian
    (only lower half of c will be evaluated).
    """
    return _matrix(a).multiply(alpha, opa, _matrix(b), opb,
                               beta, c if c is None else _matrix(c),
                               symmetric)


def suggest_blocking(N, ncpus):
    """Suggest blocking of NxN matrix.

    Returns rows, columns, blocksize tuple."""

    nprow = ncpus
    npcol = 1

    # Make npcol and nprow as close to each other as possible
    npcol_try = npcol
    while npcol_try < nprow:
        if ncpus % npcol_try == 0:
            npcol = npcol_try
            nprow = ncpus // npcol
        npcol_try += 1

    assert npcol * nprow == ncpus

    # ScaLAPACK creates trouble if there aren't at least a few whole blocks.
    # Choose block size so that there will always be at least one whole block
    # and at least two blocks in total.
    blocksize = max((N - 2) // max(nprow, npcol), 1)
    # The next commented line would give more whole blocks.
    # blocksize = max(N // max(nprow, npcol) - 2, 1)

    # Use block size that is a power of 2 and at most 64
    blocksize = 2**int(np.log2(blocksize))
    blocksize = max(min(blocksize, 64), 1)

    return nprow, npcol, blocksize


class Matrix:
    def __init__(self, M, N, dtype=None, data=None, dist=None, cuda=False):
        """Matrix object.

        M: int
            Rows.
        N: int
            Columns.
        dtype: type
            Data type (float or complex).
        dist: tuple or None
            BLACS distribution given as (communicator, rows, colums, blocksize)
            tuple.  Default is None meaning no distribution.
        data: ndarray or None.
            Numpy ndarray to use for starage.  By default, a new ndarray
            will be allocated.
            """
        self.shape = (M, N)

        if dtype is None:
            if data is None:
                dtype = float
            else:
                dtype = data.dtype
        self.dtype = np.dtype(dtype)

        self.cuda = cuda
        self.on_gpu = None

        dist = dist or ()
        if isinstance(dist, tuple):
            dist = create_distribution(M, N, *dist)
        self.dist = dist

        self.array = data

        self.comm = serial_comm
        self.state = 'everything is fine'

    @property
    def array(self):
        if self.on_gpu:
            return self._array_gpu
        else:
            return self._array_cpu

    @array.setter
    def array(self, data):
        if data is None:
            self._array_cpu = np.empty(self.dist.shape, self.dtype)
            self._array_gpu = None
            if self.cuda:
                self._array_gpu = gpuarray.GPUArray(self.dist.shape,
                                                    self.dtype)
        elif isinstance(data, gpuarray.GPUArray):
            self._array_gpu = data.reshape(self.dist.shape)
            self._array_cpu = self._array_gpu.get()
            if not self.cuda:
                self._array_gpu = None
        elif isinstance(data, tuple):
            self._array_cpu = data[0].reshape(self.dist.shape)
            self._array_gpu = data[1].reshape(self.dist.shape)
        else:
            self._array_cpu = data.reshape(self.dist.shape)
            self._array_gpu = None
            if self.cuda:
                self._array_gpu = gpuarray.to_gpu(self._array_cpu)
        self.on_gpu = bool(self.cuda)

    def view(self, i, j):
        return Matrix(j - i, *self.shape[1:],
                      data=(self._array_cpu[i:j], self._array_gpu[i:j]),
                      dtype=self.dtype, cuda=self.cuda)

    def sync(self):
        try:
            if self.on_gpu:
                self._array_gpu.get(self._array_cpu)
            else:
                self._array_gpu.set(self._array_cpu)
        except AttributeError:
            pass

    def use_gpu(self):
        if not self.cuda:
            self.cuda = True
            self._array_gpu = gpuarray.empty_like(self._array_cpu)
        if not self.on_gpu:
            self.sync()
            self.on_gpu = True

    def use_cpu(self):
        if self.on_gpu:
            self.sync()
            self.on_gpu = False

    def __len__(self):
        return self.shape[0]

    def __repr__(self):
        dist = str(self.dist).split('(')[1]
        return 'Matrix({}: {}'.format(self.dtype.name, dist)

    def new(self, dist='inherit', cuda=None):
        """Create new matrix of same shape and dtype.

        Default is to use same BLACS distribution.  Use dist to use another
        distribution.
        """
        return Matrix(*self.shape, dtype=self.dtype,
                      dist=self.dist if dist == 'inherit' else dist,
                      cuda=self.cuda if cuda is None else cuda)

    def __setitem__(self, i, x):
        # assert i == slice(None)
        if isinstance(x, np.ndarray):
            1 / 0  # sssssself.array[:] = x
        else:
            x.eval(self)

    def __iadd__(self, x):
        x.eval(self, 1.0)
        return self

    def multiply(self, alpha, opa, b, opb, beta=0.0, out=None,
                 symmetric=False):
        """BLAS-style Matrix-matrix multiplication.

        See matrix_matrix_multipliction() for details.
        """
        dist = self.dist
        if out is None:
            assert beta == 0.0
            if opa == 'N':
                M = self.shape[0]
            else:
                M = self.shape[1]
            if opb == 'N':
                N = b.shape[1]
            else:
                N = b.shape[0]
            out = Matrix(M, N, self.dtype,
                         dist=(dist.comm, dist.rows, dist.columns))
        if dist.comm.size > 1:
            # Special cases that don't need scalapack - most likely also
            # faster:
            if alpha == 1.0 and opa == 'N' and opb == 'N':
                return fastmmm(self, b, out, beta)
            if alpha == 1.0 and beta == 1.0 and opa == 'N' and opb == 'C':
                if symmetric:
                    return fastmmm2(self, b, out)
                else:
                    return fastmmm2notsym(self, b, out)

        dist.multiply(alpha, self, opa, b, opb, beta, out, symmetric)
        return out

    def redist(self, other):
        """Redistribute to other BLACS layout."""
        if self is other:
            return
        restore = [x for x in [self, other] if x.on_gpu]
        self.use_cpu()
        other.use_cpu()

        d1 = self.dist
        d2 = other.dist
        n1 = d1.rows * d1.columns
        n2 = d2.rows * d2.columns
        if n1 == n2 == 1:
            other.array[:] = self.array
            return

        if n2 == 1 and d1.blocksize is None:
            assert d2.blocksize is None
            comm = d1.comm
            if comm.rank == 0:
                M = len(self)
                m = (M + comm.size - 1) // comm.size
                other.array[:m] = self.array
                for r in range(1, comm.size):
                    m1 = min(r * m, M)
                    m2 = min(m1 + m, M)
                    comm.receive(other.array[m1:m2], r)
            else:
                comm.send(self.array, 0)
            return

        if n1 == 1 and d2.blocksize is None:
            assert d1.blocksize is None
            comm = d1.comm
            if comm.rank == 0:
                M = len(self)
                m = (M + comm.size - 1) // comm.size
                other.array[:] = self.array[:m]
                for r in range(1, comm.size):
                    m1 = min(r * m, M)
                    m2 = min(m1 + m, M)
                    comm.send(self.array[m1:m2], r)
            else:
                comm.receive(other.array, 0)
            return

        c = d1.comm if d1.comm.size > d2.comm.size else d2.comm
        n = max(n1, n2)
        if n < c.size:
            c = c.new_communicator(np.arange(n))
        if c is not None:
            M, N = self.shape
            d1 = create_distribution(M, N, c,
                                     d1.rows, d1.columns, d1.blocksize)
            d2 = create_distribution(M, N, c,
                                     d2.rows, d2.columns, d2.blocksize)
            if n1 == n:
                ctx = d1.desc[1]
            else:
                ctx = d2.desc[1]
            redist(d1, self.array, d2, other.array, ctx)
        for x in restore:
            x.use_gpu()

    def invcholesky(self):
        """Inverse of Cholesky decomposition.

        Only the lower part is used.
        """
        self.use_cpu()
        if self.state == 'a sum is needed':
            self.comm.sum(self.array, 0)

        if self.comm.rank == 0:
            if self.dist.comm.size > 1:
                S = self.new(dist=(self.dist.comm, 1, 1), cuda=False)
                self.redist(S)
            else:
                S = self
            if self.dist.comm.rank == 0:
                if debug:
                    S.array[np.triu_indices(S.shape[0], 1)] = 42.0
                L_nn = linalg.cholesky(S.array,
                                       lower=True,
                                       overwrite_a=True,
                                       check_finite=debug)
                S.array[:] = linalg.inv(L_nn,
                                        overwrite_a=True,
                                        check_finite=debug)
            if S is not self:
                S.redist(self)

        if self.comm.size > 1:
            self.comm.broadcast(self.array, 0)
            self.state == 'everything is fine'
        if self.cuda:
            self.use_gpu()

    def eigh(self, cc=False, scalapack=(None, 1, 1, None)):
        """Calculate eigenvectors and eigenvalues.

        Matrix must be symmetric/hermitian and stored in lower half.

        cc: bool
            Complex conjugate matrix before finding eigenvalues.
        scalapack: tuple
            BLACS distribution for ScaLapack to use.  Default is to do serial
            diagonalization.
        """
        slcomm, rows, columns, blocksize = scalapack

        self.use_cpu()
        if self.state == 'a sum is needed':
            self.comm.sum(self.array, 0)

        slcomm = slcomm or self.dist.comm
        dist = (slcomm, rows, columns, blocksize)

        redist = (rows != self.dist.rows or
                  columns != self.dist.columns or
                  blocksize != self.dist.blocksize)

        if redist:
            H = self.new(dist=dist, cuda=False)
            self.redist(H)
        else:
            assert self.dist.comm.size == slcomm.size
            H = self

        eps = np.empty(H.shape[0])

        if rows * columns == 1:
            if self.comm.rank == 0 and self.dist.comm.rank == 0:
                if cc and H.dtype == complex:
                    np.negative(H.array.imag, H.array.imag)
                if debug:
                    H.array[np.triu_indices(H.shape[0], 1)] = 42.0
                eps[:], H.array.T[:] = linalg.eigh(H.array,
                                                   lower=True,  # ???
                                                   overwrite_a=True,
                                                   check_finite=debug)
            self.dist.comm.broadcast(eps, 0)
        elif slcomm.rank < rows * columns:
            assert cc
            array = H.array.copy()
            info = _gpaw.scalapack_diagonalize_dc(array, H.dist.desc, 'U',
                                                  H.array, eps)
            assert info == 0, info

        if redist:
            H.redist(self)

        assert (self.state == 'a sum is needed') == (
            self.comm.size > 1)
        if self.comm.size > 1:
            self.comm.broadcast(self.array, 0)
            self.comm.broadcast(eps, 0)
            self.state == 'everything is fine'
        if self.cuda:
            self.use_gpu()

        return eps

    def complex_conjugate(self):
        """Inplace complex conjugation."""
        if self.dtype == complex:
            self.use_cpu()
            np.negative(self.array.imag, self.array.imag)
            if self.cuda:
                self.use_gpu()


def _matrix(M):
    """Dig out Matrix object from wrapper(s)."""
    if isinstance(M, Matrix):
        return M
    return _matrix(M.matrix)


class NoDistribution:
    comm = serial_comm
    rows = 1
    columns = 1
    blocksize = None

    def __init__(self, M, N):
        self.shape = (M, N)

    def __str__(self):
        return 'NoDistribution({}x{})'.format(*self.shape)

    def global_index(self, n):
        return n

    def multiply(self, alpha, a, opa, b, opb, beta, c, symmetric):
        if symmetric:
            assert opa == 'N'
            assert opb == 'C' or opb == 'T' and a.dtype == float
            if a is b:
                blas.rk(alpha, a.array, beta, c.array)
            else:
                if beta == 1.0 and a.shape[1] == 0:
                    return
                blas.r2k(0.5 * alpha, a.array, b.array, beta, c.array)
        else:
            blas.mmm(alpha, a.array, opa, b.array, opb, beta, c.array)


class BLACSDistribution:
    serial = False

    def __init__(self, M, N, comm, r, c, b):
        self.comm = comm
        self.rows = r
        self.columns = c
        self.blocksize = b

        key = (comm, r, c)
        context = _global_blacs_context_store.get(key)
        if context is None:
            try:
                context = _gpaw.new_blacs_context(comm.get_c_object(),
                                                  c, r, 'R')
            except AttributeError:
                pass
            else:
                _global_blacs_context_store[key] = context

        if b is None:
            if c == 1:
                br = (M + r - 1) // r
                bc = max(1, N)
            elif r == 1:
                br = M
                bc = (N + c - 1) // c
            else:
                raise ValueError('Please specify block size!')
        else:
            br = bc = b

        if context is None:
            assert b is None
            assert c == 1
            n = N
            m = min((comm.rank + 1) * br, M) - min(comm.rank * br, M)
        else:
            n, m = _gpaw.get_blacs_local_shape(context, N, M, bc, br, 0, 0)
        if n < 0 or m < 0:
            n = m = 0
        self.shape = (m, n)
        lld = max(1, n)
        if context is not None:
            self.desc = np.array([1, context, N, M, bc, br, 0, 0, lld],
                                 np.intc)

    def __str__(self):
        return ('BLACSDistribution(global={}, local={}, blocksize={})'
                .format(*('{}x{}'.format(*shape)
                          for shape in [self.desc[3:1:-1],
                                        self.shape,
                                        self.desc[5:3:-1]])))

    def global_index(self, myi):
        return self.comm.rank * int(self.desc[5]) + myi

    def multiply(self, alpha, a, opa, b, opb, beta, c, symmetric):
        if symmetric:
            assert opa == 'N'
            assert opb == 'C' or opb == 'T' and a.dtype == float
            N, K = a.shape
            if a is b:
                _gpaw.pblas_rk(N, K, alpha, a.array,
                               beta, c.array,
                               a.dist.desc, c.dist.desc,
                               'U')
            else:
                _gpaw.pblas_r2k(N, K, 0.5 * alpha, b.array, a.array,
                                beta, c.array,
                                b.dist.desc, a.dist.desc, c.dist.desc,
                                'U')
        else:
            Ka, M = a.shape
            N, Kb = b.shape
            if opa == 'N':
                Ka, M = M, Ka
            if opb == 'N':
                N, Kb = Kb, N
            _gpaw.pblas_gemm(N, M, Ka, alpha, b.array, a.array,
                             beta, c.array,
                             b.dist.desc, a.dist.desc, c.dist.desc,
                             opb, opa)


def redist(dist1, M1, dist2, M2, context):
    _gpaw.scalapack_redist(dist1.desc, dist2.desc,
                           M1, M2,
                           dist1.desc[2], dist1.desc[3],
                           1, 1, 1, 1,  # 1-indexing
                           context, 'G')


def create_distribution(M, N, comm=None, r=1, c=1, b=None):
    if comm is None or comm.size == 1:
        assert r == 1 and abs(c) == 1 or c == 1 and abs(r) == 1
        return NoDistribution(M, N)

    return BLACSDistribution(M, N, comm,
                             r if r != -1 else comm.size,
                             c if c != -1 else comm.size,
                             b)


def fastmmm(m1, m2, m3, beta):
    m1.use_cpu()
    m2.use_cpu()
    m3.use_cpu()

    comm = m1.dist.comm

    buf1 = m2.array

    N = len(m1)
    n = (N + comm.size - 1) // comm.size

    for r in range(comm.size):
        if r == 0:
            buf2 = np.empty((n, buf1.shape[1]), dtype=buf1.dtype)

        rrequest = None
        srequest = None
        if r < comm.size - 1:
            rrank = (comm.rank + r + 1) % comm.size
            rn1 = min(rrank * n, N)
            rn2 = min(rn1 + n, N)
            if rn2 > rn1:
                rrequest = comm.receive(buf2[:rn2 - rn1], rrank, 21, False)
            srank = (comm.rank - r - 1) % comm.size
            if len(m2.array) > 0:
                srequest = comm.send(m2.array, srank, 21, False)

        r0 = (comm.rank + r) % comm.size
        n1 = min(r0 * n, N)
        n2 = min(n1 + n, N)
        blas.mmm(1.0, m1.array[:, n1:n2], 'N', buf1[:n2 - n1], 'N',
                 beta, m3.array)

        beta = 1.0

        if r == 0:
            buf1 = np.empty_like(buf2)

        buf1, buf2 = buf2, buf1

        if rrequest:
            comm.wait(rrequest)
        if srequest:
            comm.wait(srequest)

    if m1.cuda:
        m1.use_gpu()
    if m2.cuda:
        m2.use_gpu()
    if m3.cuda:
        m3.use_gpu()

    return m3


def fastmmm2(a, b, out):
    if a.comm:
        assert b.comm is a.comm
        if a.comm.size > 1:
            assert out.comm == a.comm
            assert out.state == 'a sum is needed'

    a.use_cpu()
    b.use_cpu()
    out.use_cpu()

    comm = a.dist.comm
    M, N = a.shape
    m = (M + comm.size - 1) // comm.size
    mym = len(a.array)

    buf1 = np.empty((m, N), dtype=a.dtype)
    buf2 = np.empty((m, N), dtype=a.dtype)
    half = comm.size // 2
    aa = a.array
    bb = b.array

    for r in range(half + 1):
        rrequest = None
        srequest = None

        if r < half:
            srank = (comm.rank + r + 1) % comm.size
            rrank = (comm.rank - r - 1) % comm.size
            skip = (comm.size % 2 == 0 and r == half - 1)
            m1 = min(rrank * m, M)
            m2 = min(m1 + m, M)
            if not (skip and comm.rank < half) and m2 > m1:
                rrequest = comm.receive(buf1[:m2 - m1], rrank, 11, False)
            if not (skip and comm.rank >= half) and mym > 0:
                srequest = comm.send(b.array, srank, 11, False)

        if not (comm.size % 2 == 0 and r == half and comm.rank < half):
            m1 = min(((comm.rank - r) % comm.size) * m, M)
            m2 = min(m1 + m, M)
            if r == 0:
                # symmmmmmmmmmmmmmmmmmmmmmetricccccccccccccccc
                blas.mmm(1.0, aa, 'N', bb, 'C', 1.0, out.array[:, m1:m2])
            else:
                beta = 1.0 if r <= comm.rank else 0.0
                blas.mmm(1.0, aa, 'N', buf2[:m2 - m1], 'C',
                         beta, out.array[:, m1:m2])
            # out.array[:, m1:m2] = m12.array[:, :m2 - m1]

        if rrequest:
            comm.wait(rrequest)
        if srequest:
            comm.wait(srequest)

        bb = buf1
        buf1, buf2 = buf2, buf1

    requests = []
    blocks = []
    nrows = (comm.size - 1) // 2
    for row in range(nrows):
        for column in range(comm.size - nrows + row, comm.size):
            if comm.rank == row:
                m1 = min(column * m, M)
                m2 = min(m1 + m, M)
                if mym > 0 and m2 > m1:
                    requests.append(
                        comm.send(out.array[:, m1:m2].T.conj().copy(),
                                  column, 12, False))
            elif comm.rank == column:
                m1 = min(row * m, M)
                m2 = min(m1 + m, M)
                if mym > 0 and m2 > m1:
                    block = np.empty((mym, m2 - m1), out.dtype)
                    blocks.append((m1, m2, block))
                    requests.append(comm.receive(block, row, 12, False))

    comm.waitall(requests)
    for m1, m2, block in blocks:
        out.array[:, m1:m2] += block

    if a.cuda:
        a.use_gpu()
    if b.cuda:
        b.use_gpu()
    if out.cuda:
        out.use_gpu()

    return out


def fastmmm2notsym(a, b, out):
    if a.comm:
        assert b.comm is a.comm
        if a.comm.size > 1:
            assert out.comm == a.comm
            assert out.state == 'a sum is needed'

    a.use_cpu()
    b.use_cpu()
    out.use_cpu()

    comm = a.dist.comm
    M, N = a.shape
    m = (M + comm.size - 1) // comm.size
    mym = len(a.array)

    buf1 = np.empty((m, N), dtype=a.dtype)
    buf2 = np.empty((m, N), dtype=a.dtype)
    aa = a.array
    bb = b.array

    for r in range(comm.size):
        rrequest = None
        srequest = None

        if r < comm.size - 1:
            srank = (comm.rank + r + 1) % comm.size
            rrank = (comm.rank - r - 1) % comm.size
            m1 = min(rrank * m, M)
            m2 = min(m1 + m, M)
            if m2 > m1:
                rrequest = comm.receive(buf1[:m2 - m1], rrank, 11, False)
            if mym > 0:
                srequest = comm.send(b.array, srank, 11, False)

        m1 = min(((comm.rank - r) % comm.size) * m, M)
        m2 = min(m1 + m, M)
        # symmmmmmmmmmmmmmmmmmmmmmetricccccccccccccccc ??
        blas.mmm(1.0, aa, 'N', bb[:m2 - m1], 'C', 1.0, out.array[:, m1:m2])

        if rrequest:
            comm.wait(rrequest)
        if srequest:
            comm.wait(srequest)

        bb = buf1
        buf1, buf2 = buf2, buf1

    if a.cuda:
        a.use_gpu()
    if b.cuda:
        b.use_gpu()
    if out.cuda:
        out.use_gpu()

    return out<|MERGE_RESOLUTION|>--- conflicted
+++ resolved
@@ -5,12 +5,8 @@
 
 import _gpaw
 from gpaw import debug
-<<<<<<< HEAD
 from gpaw import gpuarray
-from gpaw.mpi import serial_comm
-=======
 from gpaw.mpi import serial_comm, _Communicator
->>>>>>> c5b9c0c9
 import gpaw.utilities.blas as blas
 
 
