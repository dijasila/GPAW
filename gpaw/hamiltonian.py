# -*- coding: utf-8 -*-
# Copyright (C) 2003  CAMP
# Please see the accompanying LICENSE file for further information.

"""This module defines a Hamiltonian."""

from math import pi, sqrt

import numpy as np

from gpaw.poisson import PoissonSolver
from gpaw.transformers import Transformer
from gpaw.lfc import LFC
from gpaw.utilities import pack2, unpack, unpack2
from gpaw.io import read_atomic_matrices


class Hamiltonian:
    """Hamiltonian object.

    Attributes:
     =============== =====================================================
     ``xc``          ``XC3DGrid`` object.
     ``poisson``     ``PoissonSolver``.
     ``gd``          Grid descriptor for coarse grids.
     ``finegd``      Grid descriptor for fine grids.
     ``restrict``    Function for restricting the effective potential.
     =============== =====================================================

    Soft and smooth pseudo functions on uniform 3D grids:
     ========== =========================================
     ``vHt_g``  Hartree potential on the fine grid.
     ``vt_sG``  Effective potential on the coarse grid.
     ``vt_sg``  Effective potential on the fine grid.
     ========== =========================================

    Energy contributions and forces:

    =========== ==========================================
                Description
    =========== ==========================================
    ``Ekin``    Kinetic energy.
    ``Epot``    Potential energy.
    ``Etot``    Total energy.
    ``Exc``     Exchange-Correlation energy.
    ``Eext``    Energy of external potential
    ``Eref``    Reference energy for all-electron atoms.
    ``S``       Entropy.
    ``Ebar``    Should be close to zero!
    =========== ==========================================

    """

    def __init__(self, gd, finegd, nspins, setups, timer, xc,
                 vext=None, collinear=True, world=None):
        """Create the Hamiltonian."""
        self.gd = gd
        self.finegd = finegd
        self.nspins = nspins
        self.setups = setups
        self.timer = timer
        self.xc = xc
        self.collinear = collinear
        self.ncomp = 2 - int(collinear)
        self.world = world
        
        self.dH_asp = None

        # The external potential
        self.vext = vext

        self.vt_sG = None
        self.vHt_g = None
        self.vt_sg = None

        self.rank_a = None

        self.Ekin0 = None
        self.Ekin = None
        self.Epot = None
        self.Ebar = None
        self.Eext = None
        self.Exc = None
        self.Etot = None
        self.S = None
        
        self.HubU_dict = None

    def set_hubbard_u(self, HubU_dict={}):
        """Set Hubbard parameter.
        l_U_dict is a dictionary:
        
        HubU_dict = {a:{ # atom index
                        n:{  # quantum number in 1,2,3 for first second or third shell
                            l: { # angular momentum in 1,2,3, 4 for s, p, d, f 
                                'U': U, # hubbard U [a.u.]
                                'alpha':alpha, # orbital potential shift in [a.u.]
                                    }}   
                               } 
                    'scale' = 0, 
                    'NbP' = 1, # include non-bound projectors for the highest quantum number
                    }
        
        add a hubbard potential and scale enables or disables the
        scaling of the overlap between the l orbitals, if true we enforce
        <p|p>=1
        
        alpha is used to find the U in the linear response method! 
        """
        self.HubU_dict = HubU_dict;

    def summary(self, fd):
        fd.write('XC and Coulomb potentials evaluated on a %d*%d*%d grid\n' %
                 tuple(self.finegd.N_c))

    def set_positions(self, spos_ac, rank_a=None):
        self.spos_ac = spos_ac
        self.vbar.set_positions(spos_ac)

        self.xc.set_positions(spos_ac)
        
        # If both old and new atomic ranks are present, start a blank dict if
        # it previously didn't exist but it will needed for the new atoms.
        if (self.rank_a is not None and rank_a is not None and
            self.dH_asp is None and (rank_a == self.gd.comm.rank).any()):
            self.dH_asp = {}

        if self.rank_a is not None and self.dH_asp is not None:
            self.timer.start('Redistribute')
            requests = []
            flags = (self.rank_a != rank_a)
            my_incoming_atom_indices = np.argwhere(np.bitwise_and(flags, \
                rank_a == self.gd.comm.rank)).ravel()
            my_outgoing_atom_indices = np.argwhere(np.bitwise_and(flags, \
                self.rank_a == self.gd.comm.rank)).ravel()

            for a in my_incoming_atom_indices:
                # Get matrix from old domain:
                ni = self.setups[a].ni
                dH_sp = np.empty((self.nspins * self.ncomp**2,
                                  ni * (ni + 1) // 2))
                requests.append(self.gd.comm.receive(dH_sp, self.rank_a[a],
                                                     tag=a, block=False))
                assert a not in self.dH_asp
                self.dH_asp[a] = dH_sp

            for a in my_outgoing_atom_indices:
                # Send matrix to new domain:
                dH_sp = self.dH_asp.pop(a)
                requests.append(self.gd.comm.send(dH_sp, rank_a[a],
                                                  tag=a, block=False))
            self.gd.comm.waitall(requests)
            self.timer.stop('Redistribute')

        self.rank_a = rank_a

    def aoom(self, DM, a, n, l, NbP=1, scale=1):
        """Atomic Orbital Occupation Matrix.
        
        Determine the Atomic Orbital Occupation Matrix (aoom) for a
        given l-quantum number.
        
        This operation, takes the density matrix (DM), which for
        example is given by unpack2(D_asq[i][spin]), and corrects for
        the overlap between the selected orbitals (l) upon which the
        the density is expanded (ex <p|p*>,<p|p>,<p*|p*> ).

        Returned is only the "corrected" part of the density matrix,
        which represents the orbital occupation matrix. For l=2 this 
        is a 5x5 matrix.
        """
        S=self.setups[a]
        l_j = S.l_j
        n_j = S.n_j
        lq  = S.lq
        
        # Selection the orbitals:
        # Pick the (n, l), if n is the highest orcupied, then take the oscillatory orbital
        # into account too if present and NbP==True
        if (NbP and len(np.where(np.equal(l_j,l)*
                    np.equal(n_j,n+1))[0])==0):
            nl  = np.where(np.equal(l_j,l) *np.logical_or(np.equal(n_j,n), 
                                                          np.equal(n_j,-1)))[0]
        else:
            nl  = np.where( np.equal(l_j,l)*np.equal(n_j,n))[0]

        V = np.zeros(np.shape(DM))
        if len(nl) == 2:
            aa = (nl[0])*len(l_j)-((nl[0]-1)*(nl[0])/2)
            bb = (nl[1])*len(l_j)-((nl[1]-1)*(nl[1])/2)
            ab = aa+nl[1]-nl[0]
<<<<<<< HEAD
            if scale == 0:
=======
            
            if not scale:
>>>>>>> 5f5a2d69
                lq_a  = lq[aa]
                lq_ab = lq[ab]
                lq_b  = lq[bb]
            else:
                lq_a  = 1
                lq_ab = lq[ab]/lq[aa]
                lq_b  = lq[bb]/lq[aa]
            # and the correct entrances in the DM
            nn = (2*np.array(l_j)+1)[0:nl[0]].sum()
            mm = (2*np.array(l_j)+1)[0:nl[1]].sum()
            
            # finally correct and add the four submatrices of NC_DM
            A = DM[nn:nn+2*l+1,nn:nn+2*l+1]*(lq_a)
            B = DM[nn:nn+2*l+1,mm:mm+2*l+1]*(lq_ab)
            C = DM[mm:mm+2*l+1,nn:nn+2*l+1]*(lq_ab)
            D = DM[mm:mm+2*l+1,mm:mm+2*l+1]*(lq_b)
            
            V[nn:nn+2*l+1,nn:nn+2*l+1]=+(lq_a)
            V[nn:nn+2*l+1,mm:mm+2*l+1]=+(lq_ab)
            V[mm:mm+2*l+1,nn:nn+2*l+1]=+(lq_ab)
            V[mm:mm+2*l+1,mm:mm+2*l+1]=+(lq_b)
 
            return  A+B+C+D, V
        else:
            nn =(2*np.array(l_j)+1)[0:nl[0]].sum()
            A=DM[nn:nn+2*l+1,nn:nn+2*l+1]*lq[-1]
            V[nn:nn+2*l+1,nn:nn+2*l+1]=+lq[-1]
            return A,V

    def update(self, density):
        """Calculate effective potential.

        The XC-potential and the Hartree potential are evaluated on
        the fine grid, and the sum is then restricted to the coarse
        grid."""

        self.timer.start('Hamiltonian')

        if self.vt_sg is None:
            self.timer.start('Initialize Hamiltonian')
            self.vt_sg = self.finegd.empty(self.nspins * self.ncomp**2)
            self.vHt_g = self.finegd.zeros()
            self.vt_sG = self.gd.empty(self.nspins * self.ncomp**2)
            self.poisson.initialize()
            self.timer.stop('Initialize Hamiltonian')

        Ekin, Epot, Ebar, Eext, Exc, W_aL = \
            self.update_pseudo_potential(density)

        self.timer.start('Atomic')
        self.dH_asp = {}
        
        for a, D_sp in density.D_asp.items():
            
            W_L = W_aL[a]
            setup = self.setups[a]

            D_p = D_sp[:self.nspins].sum(0)
            dH_p = (setup.K_p + setup.M_p +
                    setup.MB_p + 2.0 * np.dot(setup.M_pp, D_p) +
                    np.dot(setup.Delta_pL, W_L))
            Ekin += np.dot(setup.K_p, D_p) + setup.Kc
            Ebar += setup.MB + np.dot(setup.MB_p, D_p)
            Epot += setup.M + np.dot(D_p, (setup.M_p +
                                           np.dot(setup.M_pp, D_p)))

            if self.vext is not None:
                vext = self.vext.get_taylor(spos_c=self.spos_ac[a, :])
                # Tailor expansion to the zeroth order
                Eext += vext[0][0] * (sqrt(4 * pi) * density.Q_aL[a][0]
                                      + setup.Z)
                dH_p += vext[0][0] * sqrt(4 * pi) * setup.Delta_pL[:, 0]
                if len(vext) > 1:
                    # Tailor expansion to the first order
                    Eext += sqrt(4 * pi / 3) * np.dot(vext[1],
                                                      density.Q_aL[a][1:4])
                    # there must be a better way XXXX
                    Delta_p1 = np.array([setup.Delta_pL[:, 1],
                                          setup.Delta_pL[:, 2],
                                          setup.Delta_pL[:, 3]])
                    dH_p += sqrt(4 * pi / 3) * np.dot(vext[1], Delta_p1)

            self.dH_asp[a] = dH_sp = np.zeros_like(D_sp)

            self.timer.start('XC Correction')
            Exc += self.xc.calculate_paw_correction(setup, D_sp, dH_sp, a=a)
            self.timer.stop('XC Correction')
            
            if self.HubU_dict is not None and a in self.HubU_dict:
                assert self.collinear
                nspins = len(D_sp)
                
                l_j = setup.l_j
<<<<<<< HEAD
                n_j = setup.n_j
                
                scale = 1   
                NbP = 1  
                if 'scale' in self.HubU_dict:
                    scale = self.HubU_dict['scale']
                if 'NbP' in self.HubU_dict:
                    NbP = self.HubU_dict['NbP']
=======
                l   = setup.Hubl
                scale = setup.Hubs
                nl  = np.where(np.equal(l_j,l))[0]
                nn  = (2*np.array(l_j)+1)[0:nl[0]].sum()
                
                for D_p, H_p in zip(D_sp, self.dH_asp[a]):
                    [N_mm,V] =self.aoom(unpack2(D_p),a,l, scale)
                    N_mm = N_mm / 2 * nspins
                     
                    Eorb = setup.HubU / 2. * (N_mm - np.dot(N_mm,N_mm)).trace()
                    Vorb = setup.HubU * (0.5 * np.eye(2*l+1) - N_mm)
                    Exc += Eorb
                    if nspins == 1:
                        # add contribution of other spin manyfold
                        Exc += Eorb
>>>>>>> 5f5a2d69
                    
                for n, HubU_n in self.HubU_dict[a].items():
                    for l, HubU_nl in HubU_n.items(): 
                        # Checking if non-bound projectors is on 
                        # and that there is not any higher orbitals than n. 
                        if (NbP and len(np.where(np.equal(l_j,l)*
                                        np.equal(n_j,n+1))[0])==0):
                            
                            nl  = np.where(np.equal(l_j,l) * \
                                           np.logical_or(np.equal(n_j,n), 
                                                         np.equal(n_j,-1)))[0]
                        else:
                            nl  = np.where( np.equal(l_j,l)*np.equal(n_j,n))[0]
                        
                        nn  = (2*np.array(l_j)+1)[0:nl[0]].sum()
                        
                        for s, (D_p, H_p) in enumerate(zip(D_sp,self.dH_asp[a])):
                            [N_mm,V] =self.aoom(unpack2(D_p),a,n,l,NbP=NbP, 
                                                scale=scale)
                            
                            N_mm = N_mm / 2 * nspins
                            Vorb = np.zeros((2*l+1,2*l+1))
                            if 'alpha' in HubU_nl:
                                Vorb += HubU_nl['alpha'] * \
                                            np.eye(2*l+1) *(2 / nspins)
                            if 'U' in HubU_nl:
                                Hub_U_anls = HubU_nl['U']
                                Eorb = Hub_U_anls / 2. * (N_mm - \
                                                np.dot(N_mm,N_mm)).trace()
                                Exc += Eorb
                                # add contribution of other spin many-fold
                                if nspins == 1:
                                    Exc += Eorb
                                Vorb += Hub_U_anls * (0.5 * np.eye(2*l+1) - N_mm)
                                    
                            if len(nl)==2:
                                mm  = (2*np.array(l_j)+1)[0:nl[1]].sum()
                                V[nn:nn+2*l+1,nn:nn+2*l+1] *= Vorb
                                V[mm:mm+2*l+1,nn:nn+2*l+1] *= Vorb
                                V[nn:nn+2*l+1,mm:mm+2*l+1] *= Vorb
                                V[mm:mm+2*l+1,mm:mm+2*l+1] *= Vorb
                            else:
                                V[nn:nn+2*l+1,nn:nn+2*l+1] *= Vorb
                            Htemp = unpack(H_p)
                            Htemp += V
                            H_p[:] = pack2(Htemp)
           
            dH_sp[:self.nspins] += dH_p
            
            Ekin -= (D_sp * dH_sp).sum()  # NCXXX
        self.timer.stop('Atomic')
        
        # Make corrections due to non-local xc:
        #xcfunc = self.xc.xcfunc
        self.Enlxc = 0.0  # XXXxcfunc.get_non_local_energy()
        #print self.xc.get_kinetic_energy_correction() / self.gd.comm.size
        Ekin += self.xc.get_kinetic_energy_correction() / self.gd.comm.size
        #kk1 = Ekin, Epot, Ebar, Eext, Exc

        energies = np.array([Ekin, Epot, Ebar, Eext, Exc])
        self.timer.start('Communicate energies')
        self.gd.comm.sum(energies)
        # Make sure that all CPUs have the same energies
        self.world.broadcast(energies, 0)
        self.timer.stop('Communicate energies')
        (self.Ekin0, self.Epot, self.Ebar, self.Eext, self.Exc) = energies

        #self.Exc += self.Enlxc
        #self.Ekin0 += self.Enlkin

        self.timer.stop('Hamiltonian')

    def get_energy(self, occupations):
        self.Ekin = self.Ekin0 + occupations.e_band
        self.S = occupations.e_entropy
        # Total free energy:
        self.Etot = (self.Ekin + self.Epot + self.Eext +
                     self.Ebar + self.Exc - self.S)

        return self.Etot

    def calculate_forces(self, dens, F_av):
        ghat_aLv = dens.ghat.dict(derivative=True)
        nct_av = dens.nct.dict(derivative=True)
        vbar_av = self.vbar.dict(derivative=True)

        self.calculate_forces2(dens, ghat_aLv, nct_av, vbar_av)

        # Force from compensation charges:
        for a, dF_Lv in ghat_aLv.items():
            F_av[a] += np.dot(dens.Q_aL[a], dF_Lv)

        # Force from smooth core charge:
        for a, dF_v in nct_av.items():
            F_av[a] += dF_v[0]

        # Force from zero potential:
        for a, dF_v in vbar_av.items():
            F_av[a] += dF_v[0]

        self.xc.add_forces(F_av)
        self.gd.comm.sum(F_av, 0)

    def apply_local_potential(self, psit_nG, Htpsit_nG, s):
        """Apply the Hamiltonian operator to a set of vectors.

        XXX Parameter description is deprecated!
        
        Parameters:

        a_nG: ndarray
            Set of vectors to which the overlap operator is applied.
        b_nG: ndarray, output
            Resulting H times a_nG vectors.
        kpt: KPoint object
            k-point object defined in kpoint.py.
        calculate_projections: bool
            When True, the integrals of projector times vectors
            P_ni = <p_i | a_nG> are calculated.
            When False, existing P_uni are used
        local_part_only: bool
            When True, the non-local atomic parts of the Hamiltonian
            are not applied and calculate_projections is ignored.
        
        """
        vt_G = self.vt_sG[s]
        if psit_nG.ndim == 3:
            Htpsit_nG += psit_nG * vt_G
        else:
            for psit_G, Htpsit_G in zip(psit_nG, Htpsit_nG):
                Htpsit_G += psit_G * vt_G

    def apply(self, a_xG, b_xG, wfs, kpt, calculate_P_ani=True):
        """Apply the Hamiltonian operator to a set of vectors.

        Parameters:

        a_nG: ndarray
            Set of vectors to which the overlap operator is applied.
        b_nG: ndarray, output
            Resulting S times a_nG vectors.
        wfs: WaveFunctions
            Wave-function object defined in wavefunctions.py
        kpt: KPoint object
            k-point object defined in kpoint.py.
        calculate_P_ani: bool
            When True, the integrals of projector times vectors
            P_ni = <p_i | a_nG> are calculated.
            When False, existing P_ani are used
        
        """

        wfs.kin.apply(a_xG, b_xG, kpt.phase_cd)
        self.apply_local_potential(a_xG, b_xG, kpt.s)
        shape = a_xG.shape[:-3]
        P_axi = wfs.pt.dict(shape)

        if calculate_P_ani:  # TODO calculate_P_ani=False is experimental
            wfs.pt.integrate(a_xG, P_axi, kpt.q)
        else:
            for a, P_ni in kpt.P_ani.items():
                P_axi[a][:] = P_ni

        for a, P_xi in P_axi.items():
            dH_ii = unpack(self.dH_asp[a][kpt.s])
            P_axi[a] = np.dot(P_xi, dH_ii)
        wfs.pt.add(b_xG, P_axi, kpt.q)

    def get_xc_difference(self, xc, density):
        """Calculate non-selfconsistent XC-energy difference."""
        if density.nt_sg is None:
            density.interpolate_pseudo_density()
        nt_sg = density.nt_sg
        if hasattr(xc, 'hybrid'):
            xc.calculate_exx()
        Exc = xc.calculate(density.finegd, nt_sg) / self.gd.comm.size
        for a, D_sp in density.D_asp.items():
            setup = self.setups[a]
            Exc += xc.calculate_paw_correction(setup, D_sp)
        Exc = self.gd.comm.sum(Exc)
        return Exc - self.Exc

    def estimate_memory(self, mem):
        nbytes = self.gd.bytecount()
        nfinebytes = self.finegd.bytecount()
        arrays = mem.subnode('Arrays', 0)
        arrays.subnode('vHt_g', nfinebytes)
        arrays.subnode('vt_sG', self.nspins * nbytes)
        arrays.subnode('vt_sg', self.nspins * nfinebytes)
        self.xc.estimate_memory(mem.subnode('XC'))
        self.poisson.estimate_memory(mem.subnode('Poisson'))
        self.vbar.estimate_memory(mem.subnode('vbar'))

    def read(self, reader, parallel, kd, bd):
        self.Ekin = reader['Ekin']
        self.Epot = reader['Epot']
        self.Ebar = reader['Ebar']
        try:
            self.Eext = reader['Eext']
        except (AttributeError, KeyError):
            self.Eext = 0.0
        self.Exc = reader['Exc']
        self.S = reader['S']
        self.Etot = reader.get('PotentialEnergy',
                               broadcast=True) - 0.5 * self.S

        if not reader.has_array('PseudoPotential'):
            return

        hdf5 = hasattr(reader, 'hdf5')
        version = reader['version']

        # Read pseudo potential on the coarse grid
        # and broadcast on kd.comm and bd.comm:
        if version > 0.3:
            self.vt_sG = self.gd.empty(self.nspins)
            if hdf5:
                indices = [slice(0, self.nspins), ] + self.gd.get_slice()
                do_read = (kd.comm.rank == 0) and (bd.comm.rank == 0)
                reader.get('PseudoPotential', out=self.vt_sG,
                           parallel=parallel,
                           read=do_read, *indices)  # XXX read=?
                kd.comm.broadcast(self.vt_sG, 0)
                bd.comm.broadcast(self.vt_sG, 0)
            else:
                for s in range(self.nspins):
                    self.gd.distribute(reader.get('PseudoPotential', s),
                                       self.vt_sG[s])

        # Read non-local part of hamiltonian
        self.dH_asp = {}
        natoms = len(self.setups)
        self.rank_a = np.zeros(natoms, int)
        if version > 0.3:
            all_H_sp = reader.get('NonLocalPartOfHamiltonian', broadcast=True)

        if self.gd.comm.rank == 0 and version > 0.3:
            self.dH_asp = read_atomic_matrices(all_H_sp, self.setups)


class RealSpaceHamiltonian(Hamiltonian):
    def __init__(self, gd, finegd, nspins, setups, timer, xc,
                 vext=None, collinear=True, psolver=None, 
                 stencil=3, world=None):
        Hamiltonian.__init__(self, gd, finegd, nspins, setups, timer, xc,
                             vext, collinear, world)

        # Solver for the Poisson equation:
        if psolver is None:
            psolver = PoissonSolver(nn=3, relax='J')
        self.poisson = psolver
        self.poisson.set_grid_descriptor(finegd)

        # Restrictor function for the potential:
        self.restrictor = Transformer(self.finegd, self.gd, stencil)
        self.restrict = self.restrictor.apply

        self.vbar = LFC(self.finegd, [[setup.vbar] for setup in setups],
                        forces=True)
        self.vbar_g = None

    def summary(self, fd):
        Hamiltonian.summary(self, fd)

        degree = self.restrictor.nn * 2 - 1
        name = ['linear', 'cubic', 'quintic', 'heptic'][degree // 2]
        fd.write('Interpolation: tri-%s ' % name +
                 '(%d. degree polynomial)\n' % degree)

        fd.write('Poisson solver: %s\n' % self.poisson.description)

    def set_positions(self, spos_ac, rank_a=None):
        Hamiltonian.set_positions(self, spos_ac, rank_a)
        if self.vbar_g is None:
            self.vbar_g = self.finegd.empty()
        self.vbar_g[:] = 0.0
        self.vbar.add(self.vbar_g)

    def update_pseudo_potential(self, density):
        self.timer.start('vbar')
        Ebar = self.finegd.integrate(self.vbar_g, density.nt_g,
                                     global_integral=False)

        vt_g = self.vt_sg[0]
        vt_g[:] = self.vbar_g
        self.timer.stop('vbar')

        Eext = 0.0
        if self.vext is not None:
            assert self.collinear
            vt_g += self.vext.get_potential(self.finegd)
            Eext = self.finegd.integrate(vt_g, density.nt_g,
                                         global_integral=False) - Ebar

        self.vt_sg[1:self.nspins] = vt_g

        self.vt_sg[self.nspins:] = 0.0
            
        self.timer.start('XC 3D grid')
        Exc = self.xc.calculate(self.finegd, density.nt_sg, self.vt_sg)
        Exc /= self.gd.comm.size
        self.timer.stop('XC 3D grid')

        self.timer.start('Poisson')
        # npoisson is the number of iterations:
        self.npoisson = self.poisson.solve(self.vHt_g, density.rhot_g,
                                           charge=-density.charge)
        self.timer.stop('Poisson')

        self.timer.start('Hartree integrate/restrict')
        Epot = 0.5 * self.finegd.integrate(self.vHt_g, density.rhot_g,
                                           global_integral=False)

        Ekin = 0.0
        s = 0
        for vt_g, vt_G, nt_G in zip(self.vt_sg, self.vt_sG, density.nt_sG):
            if s < self.nspins:
                vt_g += self.vHt_g
            self.restrict(vt_g, vt_G)
            if s < self.nspins:
                Ekin -= self.gd.integrate(vt_G, nt_G - density.nct_G,
                                          global_integral=False)
            else:
                Ekin -= self.gd.integrate(vt_G, nt_G, global_integral=False)
            s += 1

        self.timer.stop('Hartree integrate/restrict')
            
        # Calculate atomic hamiltonians:
        W_aL = {}
        for a in density.D_asp:
            W_aL[a] = np.empty((self.setups[a].lmax + 1)**2)
        density.ghat.integrate(self.vHt_g, W_aL)

        return Ekin, Epot, Ebar, Eext, Exc, W_aL

    def calculate_forces2(self, dens, ghat_aLv, nct_av, vbar_av):
        if self.nspins == 2:
            vt_G = self.vt_sG.mean(0)
        else:
            vt_G = self.vt_sG[0]

        dens.ghat.derivative(self.vHt_g, ghat_aLv)
        dens.nct.derivative(vt_G, nct_av)
        self.vbar.derivative(dens.nt_g, vbar_av)
<|MERGE_RESOLUTION|>--- conflicted
+++ resolved
@@ -189,12 +189,8 @@
             aa = (nl[0])*len(l_j)-((nl[0]-1)*(nl[0])/2)
             bb = (nl[1])*len(l_j)-((nl[1]-1)*(nl[1])/2)
             ab = aa+nl[1]-nl[0]
-<<<<<<< HEAD
-            if scale == 0:
-=======
             
             if not scale:
->>>>>>> 5f5a2d69
                 lq_a  = lq[aa]
                 lq_ab = lq[ab]
                 lq_b  = lq[bb]
@@ -202,6 +198,7 @@
                 lq_a  = 1
                 lq_ab = lq[ab]/lq[aa]
                 lq_b  = lq[bb]/lq[aa]
+ 
             # and the correct entrances in the DM
             nn = (2*np.array(l_j)+1)[0:nl[0]].sum()
             mm = (2*np.array(l_j)+1)[0:nl[1]].sum()
@@ -246,9 +243,7 @@
 
         self.timer.start('Atomic')
         self.dH_asp = {}
-        
         for a, D_sp in density.D_asp.items():
-            
             W_L = W_aL[a]
             setup = self.setups[a]
 
@@ -278,7 +273,6 @@
                     dH_p += sqrt(4 * pi / 3) * np.dot(vext[1], Delta_p1)
 
             self.dH_asp[a] = dH_sp = np.zeros_like(D_sp)
-
             self.timer.start('XC Correction')
             Exc += self.xc.calculate_paw_correction(setup, D_sp, dH_sp, a=a)
             self.timer.stop('XC Correction')
@@ -288,7 +282,6 @@
                 nspins = len(D_sp)
                 
                 l_j = setup.l_j
-<<<<<<< HEAD
                 n_j = setup.n_j
                 
                 scale = 1   
@@ -297,23 +290,6 @@
                     scale = self.HubU_dict['scale']
                 if 'NbP' in self.HubU_dict:
                     NbP = self.HubU_dict['NbP']
-=======
-                l   = setup.Hubl
-                scale = setup.Hubs
-                nl  = np.where(np.equal(l_j,l))[0]
-                nn  = (2*np.array(l_j)+1)[0:nl[0]].sum()
-                
-                for D_p, H_p in zip(D_sp, self.dH_asp[a]):
-                    [N_mm,V] =self.aoom(unpack2(D_p),a,l, scale)
-                    N_mm = N_mm / 2 * nspins
-                     
-                    Eorb = setup.HubU / 2. * (N_mm - np.dot(N_mm,N_mm)).trace()
-                    Vorb = setup.HubU * (0.5 * np.eye(2*l+1) - N_mm)
-                    Exc += Eorb
-                    if nspins == 1:
-                        # add contribution of other spin manyfold
-                        Exc += Eorb
->>>>>>> 5f5a2d69
                     
                 for n, HubU_n in self.HubU_dict[a].items():
                     for l, HubU_nl in HubU_n.items(): 
@@ -362,16 +338,15 @@
                             H_p[:] = pack2(Htemp)
            
             dH_sp[:self.nspins] += dH_p
-            
+
             Ekin -= (D_sp * dH_sp).sum()  # NCXXX
+
         self.timer.stop('Atomic')
-        
+
         # Make corrections due to non-local xc:
         #xcfunc = self.xc.xcfunc
         self.Enlxc = 0.0  # XXXxcfunc.get_non_local_energy()
-        #print self.xc.get_kinetic_energy_correction() / self.gd.comm.size
         Ekin += self.xc.get_kinetic_energy_correction() / self.gd.comm.size
-        #kk1 = Ekin, Epot, Ebar, Eext, Exc
 
         energies = np.array([Ekin, Epot, Ebar, Eext, Exc])
         self.timer.start('Communicate energies')
@@ -389,6 +364,7 @@
     def get_energy(self, occupations):
         self.Ekin = self.Ekin0 + occupations.e_band
         self.S = occupations.e_entropy
+
         # Total free energy:
         self.Etot = (self.Ekin + self.Epot + self.Eext +
                      self.Ebar + self.Exc - self.S)
@@ -658,4 +634,4 @@
 
         dens.ghat.derivative(self.vHt_g, ghat_aLv)
         dens.nct.derivative(vt_G, nct_av)
-        self.vbar.derivative(dens.nt_g, vbar_av)
+        self.vbar.derivative(dens.nt_g, vbar_av)