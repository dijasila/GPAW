--- conflicted
+++ resolved
@@ -90,6 +90,10 @@
         
         self.HubU_dict = None
 
+        self.ref_vt_sG = None
+        self.ref_dH_asp = None
+
+
     def set_hubbard_u(self, HubU_dict={}):
         """Set Hubbard parameter.
         l_U_dict is a dictionary:
@@ -112,10 +116,6 @@
         alpha is used to find the U in the linear response method! 
         """
         self.HubU_dict = HubU_dict;
-
-        self.ref_vt_sG = None
-        self.ref_dH_asp = None
-
 
     def summary(self, fd):
         fd.write('XC and Coulomb potentials evaluated on a %d*%d*%d grid\n' %
@@ -153,7 +153,6 @@
                                                       self.setups,
                                                       self.kptband_comm,
                                                       self.ns)
-
 
     def aoom(self, DM, a, n, l, NbP=1, scale=1):
         """Atomic Orbital Occupation Matrix.
@@ -275,43 +274,21 @@
                                           setup.Delta_pL[:, 3]])
                     dH_p += sqrt(4 * pi / 3) * np.dot(vext[1], Delta_p1)
 
-<<<<<<< HEAD
-            self.dH_asp[a] = dH_sp = np.zeros_like(D_sp)
-            self.timer.start('XC Correction')
-            Exc += self.xc.calculate_paw_correction(setup, D_sp, dH_sp, a=a)
-            self.timer.stop('XC Correction')
+            dH_asp[a] = dH_sp = np.zeros_like(D_sp)
             
             if self.HubU_dict is not None and a in self.HubU_dict:
-=======
-            dH_asp[a] = dH_sp = np.zeros_like(D_sp)
-
-            if setup.HubU is not None:
->>>>>>> b1fd583b
                 assert self.collinear
                 nspins = len(D_sp)
                 
                 l_j = setup.l_j
                 n_j = setup.n_j
                 
-<<<<<<< HEAD
                 scale = 1   
                 NbP = 1  
                 if 'scale' in self.HubU_dict:
                     scale = self.HubU_dict['scale']
                 if 'NbP' in self.HubU_dict:
                     NbP = self.HubU_dict['NbP']
-=======
-                for D_p, H_p in zip(D_sp, dH_asp[a]):
-                    [N_mm,V] =self.aoom(unpack2(D_p),a,l, scale)
-                    N_mm = N_mm / 2 * nspins
-                     
-                    Eorb = setup.HubU / 2. * (N_mm - np.dot(N_mm,N_mm)).trace()
-                    Vorb = setup.HubU * (0.5 * np.eye(2*l+1) - N_mm)
-                    Exc += Eorb
-                    if nspins == 1:
-                        # add contribution of other spin manyfold
-                        Exc += Eorb
->>>>>>> b1fd583b
                     
                 for n, HubU_n in self.HubU_dict[a].items():
                     for l, HubU_nl in HubU_n.items(): 
