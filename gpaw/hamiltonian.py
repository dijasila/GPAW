# -*- coding: utf-8 -*-
# Copyright (C) 2003-2015  CAMP
# Please see the accompanying LICENSE file for further information.

"""This module defines a Hamiltonian."""

import functools

import numpy as np
from ase.units import Ha

from gpaw.arraydict import ArrayDict
from gpaw.external import create_external_potential
from gpaw.hubbard import hubbard
from gpaw.lfc import LFC
from gpaw.poisson import PoissonSolver
from gpaw.spinorbit import soc
from gpaw.transformers import Transformer
from gpaw.utilities import (unpack, pack2, unpack_atomic_matrices,
                            pack_atomic_matrices)
from gpaw.utilities.partition import AtomPartition
# from gpaw.utilities.debug import frozen


ENERGY_NAMES = ['e_kinetic', 'e_coulomb', 'e_zero', 'e_external', 'e_xc',
                'e_entropy', 'e_total_free', 'e_total_extrapolated']


def apply_non_local_hamilton(dH_asp, collinear, P, out=None):
    if out is None:
        out = P.new()
    for a, I1, I2 in P.indices:
        if collinear:
            dH_ii = unpack(dH_asp[a][P.spin])
            out.array[:, I1:I2] = np.dot(P.array[:, I1:I2], dH_ii)
        else:
            dH_xp = dH_asp[a]
            # We need the transpose because
            # we are dotting from the left
            dH_ii = unpack(dH_xp[0]).T
            dH_vii = [unpack(dH_p).T for dH_p in dH_xp[1:]]
            out.array[:, 0, I1:I2] = (np.dot(P.array[:, 0, I1:I2],
                                             dH_ii + dH_vii[2]) +
                                      np.dot(P.array[:, 1, I1:I2],
                                             dH_vii[0] - 1j * dH_vii[1]))
            out.array[:, 1, I1:I2] = (np.dot(P.array[:, 1, I1:I2],
                                             dH_ii - dH_vii[2]) +
                                      np.dot(P.array[:, 0, I1:I2],
                                             dH_vii[0] + 1j * dH_vii[1]))
    return out


# @frozen
class Hamiltonian:

    def __init__(self, gd, finegd, nspins, collinear, setups, timer, xc, world,
                 redistributor, vext=None):
        self.gd = gd
        self.finegd = finegd
        self.nspins = nspins
        self.collinear = collinear
        self.setups = setups
        self.timer = timer
        self.xc = xc
        self.world = world
        self.redistributor = redistributor

        self.ncomponents = self.nspins if self.collinear else 1 + 3

        self.atomdist = None
        self.dH_asp = None
        self.vt_xG = None
        self.vt_sG = None
        self.vt_vG = None
        self.vHt_g = None
        self.vt_xg = None
        self.vt_sg = None
        self.vt_vg = None
        self.atom_partition = None

        # Energy contributioons that sum up to e_total_free:
        self.e_kinetic = None
        self.e_coulomb = None
        self.e_zero = None
        self.e_external = None
        self.e_xc = None
        self.e_entropy = None

        self.e_total_free = None
        self.e_total_extrapolated = None
        self.e_kinetic0 = None

        self.ref_vt_sG = None
        self.ref_dH_asp = None

        if isinstance(vext, dict):
            vext = create_external_potential(**vext)
        self.vext = vext  # external potential

        self.positions_set = False
        self.spos_ac = None
        self.soc = False

    @property
    def dH(self):
        return functools.partial(apply_non_local_hamilton,
                                 self.dH_asp, self.collinear)

    def update_atomic_hamiltonians(self, value):
        if isinstance(value, dict):
            dtype = complex if self.soc else float
            tmp = self.setups.empty_atomic_matrix(self.ncomponents,
                                                  self.atom_partition, dtype)
            tmp.update(value)
            value = tmp
        assert isinstance(value, ArrayDict) or value is None, type(value)
        if value is not None:
            value.check_consistency()
        self.dH_asp = value

    def __str__(self):
        s = 'Hamiltonian:\n'
        s += ('  XC and Coulomb potentials evaluated on a {0}*{1}*{2} grid\n'
              .format(*self.finegd.N_c))
        s += '  Using the %s Exchange-Correlation functional\n' % self.xc.name
        # We would get the description of the XC functional here,
        # except the thing has probably not been fully initialized yet.
        if self.vext is not None:
            s += '  External potential:\n    {0}\n'.format(self.vext)
        return s

    def summary(self, wfs, log):
        log('Energy contributions relative to reference atoms:',
            '(reference = {0:.6f})\n'.format(self.setups.Eref * Ha))

        energies = [('Kinetic:      ', self.e_kinetic),
                    ('Potential:    ', self.e_coulomb),
                    ('External:     ', self.e_external),
                    ('XC:           ', self.e_xc),
                    ('Entropy (-ST):', self.e_entropy),
                    ('Local:        ', self.e_zero)]

        for name, e in energies:
            log('%-14s %+11.6f' % (name, Ha * e))

        log('--------------------------')
        log('Free energy:   %+11.6f' % (Ha * self.e_total_free))
        log('Extrapolated:  %+11.6f' % (Ha * self.e_total_extrapolated))
        log()
        self.xc.summary(log)

        try:
            workfunctions = self.get_workfunctions(fermilevel)
        except ValueError:
            pass
        else:
<<<<<<< HEAD
=======
            c = self.poisson.c  # index of axis perpendicular to dipole-layer
            if not self.gd.pbc_c[c]:
                # zero boundary conditions
                vacuum = 0.0
            else:
                v_q = self.pd3.gather(self.vHt_q)
                if self.pd3.comm.rank == 0:
                    axes = (c, (c + 1) % 3, (c + 2) % 3)
                    v_g = self.pd3.ifft(v_q, local=True).transpose(axes)
                    vacuum = v_g[0].mean()
                else:
                    vacuum = np.nan

            wf1 = (vacuum - wfs.fermi_level + correction) * Ha
            wf2 = (vacuum - wfs.fermi_level - correction) * Ha
>>>>>>> 67f024c5
            log('Dipole-layer corrected work functions: {:.6f}, {:.6f} eV'
                .format(*np.array(workfunctions) * Ha))
            log()

    def get_workfunctions(self, fermilevel):
        """
        Returns the work functions, in Hartree, for a dipole-corrected
        simulation. Returns None if no dipole correction is present.
        """
        try:
            dipole_correction = self.poisson.correction
        except AttributeError:
            raise ValueError(
                'Work function not defined if no field-free region. Consider '
                'using a dipole correction if you are looking for a '
                'work function.')
        c = self.poisson.c  # index of axis perpendicular to dipole-layer
        if not self.gd.pbc_c[c]:
            # zero boundary conditions
            vacuum = 0.0
        else:
            v_q = self.pd3.gather(self.vHt_q)
            if self.pd3.comm.rank == 0:
                axes = (c, (c + 1) % 3, (c + 2) % 3)
                v_g = self.pd3.ifft(v_q, local=True).transpose(axes)
                vacuum = v_g[0].mean()
            else:
                vacuum = np.nan

        wf1 = vacuum - fermilevel + dipole_correction
        wf2 = vacuum - fermilevel - dipole_correction
        return wf1, wf2

    def set_positions_without_ruining_everything(self, spos_ac,
                                                 atom_partition):
        self.spos_ac = spos_ac
        rank_a = atom_partition.rank_a

        # If both old and new atomic ranks are present, start a blank dict if
        # it previously didn't exist but it will needed for the new atoms.
        # XXX what purpose does this serve?  In what case does it happen?
        # How would one even go about figuring it out?  Why does it all have
        # to be so unreadable? -Ask
        #
        if (self.atom_partition is not None and
            self.dH_asp is None and (rank_a == self.gd.comm.rank).any()):
            self.update_atomic_hamiltonians({})

        if self.atom_partition is not None and self.dH_asp is not None:
            self.timer.start('Redistribute')
            self.dH_asp.redistribute(atom_partition)
            self.timer.stop('Redistribute')

        self.atom_partition = atom_partition
        self.atomdist = self.redistributor.get_atom_distributions(spos_ac)

    def set_positions(self, spos_ac, atom_partition):
        self.vbar.set_positions(spos_ac, atom_partition)
        self.xc.set_positions(spos_ac)
        self.set_positions_without_ruining_everything(spos_ac, atom_partition)
        self.positions_set = True

    def initialize(self):
        self.vt_xg = self.finegd.empty(self.ncomponents)
        self.vt_sg = self.vt_xg[:self.nspins]
        self.vt_vg = self.vt_xg[self.nspins:]
        self.vHt_g = self.finegd.zeros()
        self.vt_xG = self.gd.empty(self.ncomponents)
        self.vt_sG = self.vt_xG[:self.nspins]
        self.vt_vG = self.vt_xG[self.nspins:]

    def update(self, density):
        """Calculate effective potential.

        The XC-potential and the Hartree potential are evaluated on
        the fine grid, and the sum is then restricted to the coarse
        grid."""

        self.timer.start('Hamiltonian')
        if self.vt_sg is None:
            with self.timer('Initialize Hamiltonian'):
                self.initialize()

        finegrid_energies = self.update_pseudo_potential(density)
        coarsegrid_e_kinetic = self.calculate_kinetic_energy(density)

        with self.timer('Calculate atomic Hamiltonians'):
            W_aL = self.calculate_atomic_hamiltonians(density)

        atomic_energies = self.update_corrections(density, W_aL)

        # Make energy contributions summable over world:
        finegrid_energies *= self.finegd.comm.size / self.world.size
        coarsegrid_e_kinetic *= self.gd.comm.size / self.world.size
        # (careful with array orderings/contents)
        energies = atomic_energies  # kinetic, coulomb, zero, external, xc
        energies[1:] += finegrid_energies  # coulomb, zero, external, xc
        energies[0] += coarsegrid_e_kinetic  # kinetic

        with self.timer('Communicate'):  # time possible load imbalance
            self.world.sum(energies)

        (self.e_kinetic0, self.e_coulomb, self.e_zero,
         self.e_external, self.e_xc) = energies

        self.timer.stop('Hamiltonian')

    def update_corrections(self, dens, W_aL):
        self.timer.start('Atomic')
        self.update_atomic_hamiltonians(None)  # XXXX

        e_kinetic = 0.0
        e_coulomb = 0.0
        e_zero = 0.0
        e_external = 0.0
        e_xc = 0.0

        D_asp = self.atomdist.to_work(dens.D_asp)
        dtype = complex if self.soc else float
        dH_asp = self.setups.empty_atomic_matrix(self.ncomponents,
                                                 D_asp.partition, dtype)

        for a, D_sp in D_asp.items():
            W_L = W_aL[a]
            setup = self.setups[a]

            if self.nspins == 2:
                D_p = D_sp.sum(0)
            else:
                D_p = D_sp[0]
            dH_p = (setup.K_p + setup.M_p +
                    setup.MB_p + 2.0 * np.dot(setup.M_pp, D_p) +
                    np.dot(setup.Delta_pL, W_L))
            e_kinetic += np.dot(setup.K_p, D_p) + setup.Kc
            e_zero += setup.MB + np.dot(setup.MB_p, D_p)
            e_coulomb += setup.M + np.dot(D_p, (setup.M_p +
                                                np.dot(setup.M_pp, D_p)))

            if self.soc:
                dH_vii = soc(setup, self.xc, D_sp)
                dH_sp = np.zeros_like(D_sp, dtype=complex)
                dH_sp[1:] = pack2(dH_vii)
            else:
                dH_sp = np.zeros_like(D_sp)

            if setup.HubU is not None:
                # assert self.collinear
                eU, dHU_sp = hubbard(setup, D_sp)
                e_xc += eU
                dH_sp += dHU_sp

            dH_sp[:self.nspins] += dH_p

            if self.vext and self.vext.get_name() == 'CDFTPotential':
                # cDFT atomic hamiltonian, eq. 25
                # energy correction added in cDFT main
                h_cdft_a, h_cdft_b = self.vext.get_atomic_hamiltonians(
                    setups=setup.Delta_pL[:, 0], atom=a)

                dH_sp[0] += h_cdft_a
                dH_sp[1] += h_cdft_b

            if self.ref_dH_asp:
                assert self.collinear
                dH_sp += self.ref_dH_asp[a]

            dH_asp[a] = dH_sp

        self.timer.start('XC Correction')
        for a, D_sp in D_asp.items():
            e_xc += self.xc.calculate_paw_correction(self.setups[a], D_sp,
                                                     dH_asp[a], a=a)
        self.timer.stop('XC Correction')

        for a, D_sp in D_asp.items():
            e_kinetic -= (D_sp * dH_asp[a]).sum().real

        self.update_atomic_hamiltonians(self.atomdist.from_work(dH_asp))
        self.timer.stop('Atomic')

        # Make corrections due to non-local xc:
        # self.Enlxc = 0.0  # XXXxcfunc.get_non_local_energy()
        e_kinetic += self.xc.get_kinetic_energy_correction() / self.world.size

        return np.array([e_kinetic, e_coulomb, e_zero, e_external, e_xc])

    def get_energy(self, e_entropy, wfs):
        """Sum up all eigenvalues weighted with occupation numbers"""
        self.e_band = wfs.calculate_band_energy()
        self.e_kinetic = self.e_kinetic0 + self.e_band
        self.e_entropy = e_entropy

        self.e_total_free = (self.e_kinetic + self.e_coulomb +
                             self.e_external + self.e_zero + self.e_xc +
                             self.e_entropy)
<<<<<<< HEAD
        self.e_total_extrapolated = occ.extrapolate_energy_to_zero_width(
            self.e_total_free)
=======
        self.e_total_extrapolated = (
            self.e_total_free +
            wfs.occupations.extrapolate_factor * e_entropy)
>>>>>>> 67f024c5

        return self.e_total_free

    def linearize_to_xc(self, new_xc, density):
        # Store old hamiltonian
        ref_vt_sG = self.vt_sG.copy()
        ref_dH_asp = self.dH_asp.copy()
        self.xc = new_xc
        self.xc.set_positions(self.spos_ac)
        self.update(density)

        ref_vt_sG -= self.vt_sG
        for a, dH_sp in self.dH_asp.items():
            ref_dH_asp[a] -= dH_sp
        self.ref_vt_sG = ref_vt_sG
        self.ref_dH_asp = self.atomdist.to_work(ref_dH_asp)

    def calculate_forces(self, dens, F_av):
        ghat_aLv = dens.ghat.dict(derivative=True)
        nct_av = dens.nct.dict(derivative=True)
        vbar_av = self.vbar.dict(derivative=True)

        self.calculate_forces2(dens, ghat_aLv, nct_av, vbar_av)
        F_coarsegrid_av = np.zeros_like(F_av)

        # Force from compensation charges:
        _Q, Q_aL = dens.calculate_multipole_moments()
        for a, dF_Lv in ghat_aLv.items():
            F_av[a] += np.dot(Q_aL[a], dF_Lv)

        # Force from smooth core charge:
        for a, dF_v in nct_av.items():
            F_coarsegrid_av[a] += dF_v[0]

        # Force from zero potential:
        for a, dF_v in vbar_av.items():
            F_av[a] += dF_v[0]

        self.xc.add_forces(F_av)
        self.gd.comm.sum(F_coarsegrid_av, 0)
        self.finegd.comm.sum(F_av, 0)
        if self.vext:
            if self.vext.get_name() == 'CDFTPotential':
                F_av += self.vext.get_cdft_forces()
        F_av += F_coarsegrid_av

    def apply_local_potential(self, psit_nG, Htpsit_nG, s):
        vt_G = self.vt_sG[s]
        if psit_nG.ndim == 3:
            Htpsit_nG += psit_nG * vt_G
        else:
            for psit_G, Htpsit_G in zip(psit_nG, Htpsit_nG):
                Htpsit_G += psit_G * vt_G

    def apply(self, a_xG, b_xG, wfs, kpt, calculate_P_ani=True):
        """Apply the Hamiltonian operator to a set of vectors.

        Parameters:

        a_nG: ndarray
            Set of vectors to which the overlap operator is applied.
        b_nG: ndarray, output
            Resulting S times a_nG vectors.
        wfs: WaveFunctions
            Wave-function object defined in wavefunctions.py
        kpt: KPoint object
            k-point object defined in kpoint.py.
        calculate_P_ani: bool
            When True, the integrals of projector times vectors
            P_ni = <p_i | a_nG> are calculated.
            When False, existing P_ani are used

        """

        wfs.kin.apply(a_xG, b_xG, kpt.phase_cd)
        self.apply_local_potential(a_xG, b_xG, kpt.s)
        shape = a_xG.shape[:-3]
        P_axi = wfs.pt.dict(shape)

        if calculate_P_ani:  # TODO calculate_P_ani=False is experimental
            wfs.pt.integrate(a_xG, P_axi, kpt.q)
        else:
            for a, P_ni in kpt.P_ani.items():
                P_axi[a][:] = P_ni

        for a, P_xi in P_axi.items():
            dH_ii = unpack(self.dH_asp[a][kpt.s])
            P_axi[a] = np.dot(P_xi, dH_ii)
        wfs.pt.add(b_xG, P_axi, kpt.q)

    def get_xc_difference(self, xc, density):
        """Calculate non-selfconsistent XC-energy difference."""
        if density.nt_sg is None:
            density.interpolate_pseudo_density()
        nt_sg = density.nt_sg
        if hasattr(xc, 'hybrid'):
            xc.calculate_exx()
        finegd_e_xc = xc.calculate(density.finegd, nt_sg)
        D_asp = self.atomdist.to_work(density.D_asp)
        atomic_e_xc = 0.0
        for a, D_sp in D_asp.items():
            setup = self.setups[a]
            atomic_e_xc += xc.calculate_paw_correction(setup, D_sp, a=a)
        e_xc = finegd_e_xc + self.world.sum(atomic_e_xc)
        return e_xc - self.e_xc

    def estimate_memory(self, mem):
        nbytes = self.gd.bytecount()
        nfinebytes = self.finegd.bytecount()
        arrays = mem.subnode('Arrays', 0)
        arrays.subnode('vHt_g', nfinebytes)
        arrays.subnode('vt_sG', self.nspins * nbytes)
        arrays.subnode('vt_sg', self.nspins * nfinebytes)
        self.xc.estimate_memory(mem.subnode('XC'))
        self.poisson.estimate_memory(mem.subnode('Poisson'))
        self.vbar.estimate_memory(mem.subnode('vbar'))

    def write(self, writer):
        # Write all eneriges:
        for name in ENERGY_NAMES:
            energy = getattr(self, name)
            if energy is not None:
                energy *= Ha
            writer.write(name, energy)

        writer.write(
            potential=self.gd.collect(self.vt_xG) * Ha,
            atomic_hamiltonian_matrices=pack_atomic_matrices(self.dH_asp) * Ha)

        self.xc.write(writer.child('xc'))

        if hasattr(self.poisson, 'write'):
            self.poisson.write(writer.child('poisson'))

    def read(self, reader):
        h = reader.hamiltonian

        # Read all energies:
        for name in ENERGY_NAMES:
            energy = h.get(name)
            if energy is not None:
                energy /= reader.ha
            setattr(self, name, energy)

        # Read pseudo potential on the coarse grid
        # and broadcast on kpt/band comm:
        self.initialize()
        self.gd.distribute(h.potential / reader.ha, self.vt_xG)

        self.atom_partition = AtomPartition(self.gd.comm,
                                            np.zeros(len(self.setups), int),
                                            name='hamiltonian-init-serial')

        # Read non-local part of hamiltonian
        self.update_atomic_hamiltonians({})
        dH_sP = h.atomic_hamiltonian_matrices / reader.ha

        if self.gd.comm.rank == 0:
            self.update_atomic_hamiltonians(
                unpack_atomic_matrices(dH_sP, self.setups))

        if hasattr(self.poisson, 'read'):
            self.poisson.read(reader)
            self.poisson.set_grid_descriptor(self.finegd)


class RealSpaceHamiltonian(Hamiltonian):
    def __init__(self, gd, finegd, nspins, collinear, setups, timer, xc, world,
                 vext=None,
                 psolver=None, stencil=3, redistributor=None):
        Hamiltonian.__init__(self, gd, finegd, nspins, collinear,
                             setups, timer, xc,
                             world, vext=vext,
                             redistributor=redistributor)

        # Solver for the Poisson equation:
        if psolver is None:
            psolver = {}
        if isinstance(psolver, dict):
            psolver = PoissonSolver(**psolver)
        self.poisson = psolver
        self.poisson.set_grid_descriptor(self.finegd)

        # Restrictor function for the potential:
        self.restrictor = Transformer(self.finegd, self.redistributor.aux_gd,
                                      stencil)
        self.restrict = self.restrictor.apply

        self.vbar = LFC(self.finegd, [[setup.vbar] for setup in setups],
                        forces=True)

        self.vbar_g = None
        self.npoisson = None

    def restrict_and_collect(self, a_xg, b_xg=None, phases=None):
        if self.redistributor.enabled:
            tmp_xg = self.restrictor.apply(a_xg, output=None, phases=phases)
            b_xg = self.redistributor.collect(tmp_xg, b_xg)
        else:
            b_xg = self.restrictor.apply(a_xg, output=b_xg, phases=phases)
        return b_xg

    def __str__(self):
        s = Hamiltonian.__str__(self)

        degree = self.restrictor.nn * 2 - 1
        name = ['linear', 'cubic', 'quintic', 'heptic'][degree // 2]
        s += ('  Interpolation: tri-%s ' % name +
              '(%d. degree polynomial)\n' % degree)
        s += '  Poisson solver: %s' % self.poisson.get_description()
        return s

    def set_positions(self, spos_ac, rank_a):
        Hamiltonian.set_positions(self, spos_ac, rank_a)
        if self.vbar_g is None:
            self.vbar_g = self.finegd.empty()
        self.vbar_g[:] = 0.0
        self.vbar.add(self.vbar_g)

    def update_pseudo_potential(self, dens):
        self.timer.start('vbar')
        e_zero = self.finegd.integrate(self.vbar_g, dens.nt_g,
                                       global_integral=False)

        vt_g = self.vt_sg[0]
        vt_g[:] = self.vbar_g
        self.timer.stop('vbar')

        e_external = 0.0
        if self.vext is not None:
            if self.vext.get_name() == 'CDFTPotential':
                vext_g = self.vext.get_potential(self.finegd).copy()
                e_external += self.vext.get_cdft_external_energy(
                    dens,
                    self.nspins, vext_g, vt_g, self.vbar_g, self.vt_sg)

            else:
                vext_g = self.vext.get_potential(self.finegd)
                vt_g += vext_g
                e_external = self.finegd.integrate(vext_g, dens.rhot_g,
                                                   global_integral=False)

        if self.nspins == 2:
            self.vt_sg[1] = vt_g

        self.timer.start('XC 3D grid')
        e_xc = self.xc.calculate(self.finegd, dens.nt_sg, self.vt_sg)
        e_xc /= self.finegd.comm.size
        self.timer.stop('XC 3D grid')

        self.timer.start('Poisson')
        # npoisson is the number of iterations:
        self.npoisson = self.poisson.solve(self.vHt_g, dens.rhot_g,
                                           charge=-dens.charge,
                                           timer=self.timer)
        self.timer.stop('Poisson')

        self.timer.start('Hartree integrate/restrict')
        e_coulomb = 0.5 * self.finegd.integrate(self.vHt_g, dens.rhot_g,
                                                global_integral=False)

        for vt_g in self.vt_sg:
            vt_g += self.vHt_g

        self.timer.stop('Hartree integrate/restrict')
        energies = np.array([e_coulomb, e_zero, e_external, e_xc])
        return energies

    def calculate_kinetic_energy(self, density):
        # XXX new timer item for kinetic energy?
        self.timer.start('Hartree integrate/restrict')
        self.restrict_and_collect(self.vt_sg, self.vt_sG)

        e_kinetic = 0.0
        s = 0
        for vt_G, nt_G in zip(self.vt_sG, density.nt_sG):
            if self.ref_vt_sG is not None:
                vt_G += self.ref_vt_sG[s]

            if s < self.nspins:
                e_kinetic -= self.gd.integrate(vt_G, nt_G - density.nct_G,
                                               global_integral=False)
            else:
                e_kinetic -= self.gd.integrate(vt_G, nt_G,
                                               global_integral=False)
            s += 1
        self.timer.stop('Hartree integrate/restrict')
        return e_kinetic

    def calculate_atomic_hamiltonians(self, dens):
        def getshape(a):
            return sum(2 * l + 1 for l, _ in enumerate(self.setups[a].ghat_l)),
        W_aL = ArrayDict(self.atomdist.aux_partition, getshape, float)
        if self.vext:
            if self.vext.get_name() != 'CDFTPotential':
                vext_g = self.vext.get_potential(self.finegd)
                dens.ghat.integrate(self.vHt_g + vext_g, W_aL)
            else:
                dens.ghat.integrate(self.vHt_g, W_aL)
        else:
            dens.ghat.integrate(self.vHt_g, W_aL)

        return self.atomdist.to_work(self.atomdist.from_aux(W_aL))

    def calculate_forces2(self, dens, ghat_aLv, nct_av, vbar_av):
        if self.nspins == 2:
            vt_G = self.vt_sG.mean(0)
        else:
            vt_G = self.vt_sG[0]

        self.vbar.derivative(dens.nt_g, vbar_av)
        if self.vext:
            if self.vext.get_name() == 'CDFTPotential':
                # CDFT force added in calculate_forces
                dens.ghat.derivative(self.vHt_g, ghat_aLv)
            else:
                vext_g = self.vext.get_potential(self.finegd)
                dens.ghat.derivative(self.vHt_g + vext_g, ghat_aLv)
        else:
            dens.ghat.derivative(self.vHt_g, ghat_aLv)
        dens.nct.derivative(vt_G, nct_av)

    def get_electrostatic_potential(self, dens):
        self.update(dens)

        v_g = self.finegd.collect(self.vHt_g, broadcast=True)
        v_g = self.finegd.zero_pad(v_g)
        if hasattr(self.poisson, 'correction'):
            assert self.poisson.c == 2
            v_g[:, :, 0] = self.poisson.correction
        return v_g<|MERGE_RESOLUTION|>--- conflicted
+++ resolved
@@ -150,28 +150,10 @@
         self.xc.summary(log)
 
         try:
-            workfunctions = self.get_workfunctions(fermilevel)
+            workfunctions = self.get_workfunctions(wfs.fermi_level)
         except ValueError:
             pass
         else:
-<<<<<<< HEAD
-=======
-            c = self.poisson.c  # index of axis perpendicular to dipole-layer
-            if not self.gd.pbc_c[c]:
-                # zero boundary conditions
-                vacuum = 0.0
-            else:
-                v_q = self.pd3.gather(self.vHt_q)
-                if self.pd3.comm.rank == 0:
-                    axes = (c, (c + 1) % 3, (c + 2) % 3)
-                    v_g = self.pd3.ifft(v_q, local=True).transpose(axes)
-                    vacuum = v_g[0].mean()
-                else:
-                    vacuum = np.nan
-
-            wf1 = (vacuum - wfs.fermi_level + correction) * Ha
-            wf2 = (vacuum - wfs.fermi_level - correction) * Ha
->>>>>>> 67f024c5
             log('Dipole-layer corrected work functions: {:.6f}, {:.6f} eV'
                 .format(*np.array(workfunctions) * Ha))
             log()
@@ -367,14 +349,9 @@
         self.e_total_free = (self.e_kinetic + self.e_coulomb +
                              self.e_external + self.e_zero + self.e_xc +
                              self.e_entropy)
-<<<<<<< HEAD
-        self.e_total_extrapolated = occ.extrapolate_energy_to_zero_width(
-            self.e_total_free)
-=======
         self.e_total_extrapolated = (
             self.e_total_free +
             wfs.occupations.extrapolate_factor * e_entropy)
->>>>>>> 67f024c5
 
         return self.e_total_free
 
