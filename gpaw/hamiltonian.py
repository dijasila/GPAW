# -*- coding: utf-8 -*-
# Copyright (C) 2003-2015  CAMP
# Please see the accompanying LICENSE file for further information.

"""This module defines a Hamiltonian."""

import functools

import numpy as np
from ase.units import Ha

from gpaw.arraydict import ArrayDict
from gpaw.external import create_external_potential
from gpaw.hubbard import hubbard
from gpaw.lfc import LFC
from gpaw.poisson import PoissonSolver
from gpaw.spinorbit import soc
from gpaw.transformers import Transformer
from gpaw.utilities import (unpack, pack2, unpack_atomic_matrices,
                            pack_atomic_matrices)
from gpaw.utilities.partition import AtomPartition
# from gpaw.utilities.debug import frozen


ENERGY_NAMES = ['e_kinetic', 'e_coulomb', 'e_zero', 'e_external', 'e_xc',
                'e_entropy', 'e_total_free', 'e_total_extrapolated']


def apply_non_local_hamilton(dH_asp, collinear, P, out=None):
    if out is None:
        out = P.new()
    for a, I1, I2 in P.indices:
        if collinear:
            dH_ii = unpack(dH_asp[a][P.spin])
            out.array[:, I1:I2] = np.dot(P.array[:, I1:I2], dH_ii)
        else:
            dH_xp = dH_asp[a]
            # We need the transpose because
            # we are dotting from the left
            dH_ii = unpack(dH_xp[0]).T
            dH_vii = [unpack(dH_p).T for dH_p in dH_xp[1:]]
            out.array[:, 0, I1:I2] = (np.dot(P.array[:, 0, I1:I2],
                                             dH_ii + dH_vii[2]) +
                                      np.dot(P.array[:, 1, I1:I2],
                                             dH_vii[0] - 1j * dH_vii[1]))
            out.array[:, 1, I1:I2] = (np.dot(P.array[:, 1, I1:I2],
                                             dH_ii - dH_vii[2]) +
                                      np.dot(P.array[:, 0, I1:I2],
                                             dH_vii[0] + 1j * dH_vii[1]))
    return out


# @frozen
class Hamiltonian:

    def __init__(self, gd, finegd, nspins, collinear, setups, timer, xc, world,
                 redistributor, vext=None):
        self.gd = gd
        self.finegd = finegd
        self.nspins = nspins
        self.collinear = collinear
        self.setups = setups
        self.timer = timer
        self.xc = xc
        self.world = world
        self.redistributor = redistributor

        self.ncomponents = self.nspins if self.collinear else 1 + 3

        self.atomdist = None
        self.dH_asp = None
        self.vt_xG = None
        self.vt_sG = None
        self.vt_vG = None
        self.vHt_g = None
        self.vt_xg = None
        self.vt_sg = None
        self.vt_vg = None
        self.atom_partition = None

        # Energy contributioons that sum up to e_total_free:
        self.e_kinetic = None
        self.e_coulomb = None
        self.e_zero = None
        self.e_external = None
        self.e_xc = None
        self.e_entropy = None

        self.e_total_free = None
        self.e_total_extrapolated = None
        self.e_kinetic0 = None

        self.ref_vt_sG = None
        self.ref_dH_asp = None

        if isinstance(vext, dict):
            vext = create_external_potential(**vext)
        self.vext = vext  # external potential

        self.positions_set = False
        self.spos_ac = None
        self.soc = False

    @property
    def dH(self):
        return functools.partial(apply_non_local_hamilton,
                                 self.dH_asp, self.collinear)

    def update_atomic_hamiltonians(self, value):
        if isinstance(value, dict):
            dtype = complex if self.soc else float
            tmp = self.setups.empty_atomic_matrix(self.ncomponents,
                                                  self.atom_partition, dtype)
            tmp.update(value)
            value = tmp
        assert isinstance(value, ArrayDict) or value is None, type(value)
        if value is not None:
            value.check_consistency()
        self.dH_asp = value

    def __str__(self):
        s = 'Hamiltonian:\n'
        s += ('  XC and Coulomb potentials evaluated on a {0}*{1}*{2} grid\n'
              .format(*self.finegd.N_c))
        s += '  Using the %s Exchange-Correlation functional\n' % self.xc.name
        # We would get the description of the XC functional here,
        # except the thing has probably not been fully initialized yet.
        if self.vext is not None:
            s += '  External potential:\n    {0}\n'.format(self.vext)
        return s

    def summary(self, wfs, log):
        log('Energy contributions relative to reference atoms:',
            '(reference = {0:.6f})\n'.format(self.setups.Eref * Ha))

        energies = [('Kinetic:      ', self.e_kinetic),
                    ('Potential:    ', self.e_coulomb),
                    ('External:     ', self.e_external),
                    ('XC:           ', self.e_xc),
                    ('Entropy (-ST):', self.e_entropy),
                    ('Local:        ', self.e_zero)]

        for name, e in energies:
            log('%-14s %+11.6f' % (name, Ha * e))

        log('--------------------------')
        log('Free energy:   %+11.6f' % (Ha * self.e_total_free))
        log('Extrapolated:  %+11.6f' % (Ha * self.e_total_extrapolated))
        log()
        self.xc.summary(log)

        try:
            workfunctions = self.get_workfunctions(wfs.fermi_level)
        except ValueError:
            pass
        else:
            log('Dipole-layer corrected work functions: {:.6f}, {:.6f} eV'
                .format(*np.array(workfunctions) * Ha))
            log()

    def get_workfunctions(self, fermilevel):
        """
        Returns the work functions, in Hartree, for a dipole-corrected
        simulation. Returns None if no dipole correction is present.
<<<<<<< HEAD
=======
        (fermilevel can be obtained from calc.wfs.fermi_level.)
>>>>>>> 1e746c2e
        """
        try:
            dipole_correction = self.poisson.correction
        except AttributeError:
            raise ValueError(
                'Work function not defined if no field-free region. Consider '
                'using a dipole correction if you are looking for a '
                'work function.')
        c = self.poisson.c  # index of axis perpendicular to dipole-layer
        if not self.gd.pbc_c[c]:
            # zero boundary conditions
            vacuum = 0.0
        else:
            v_q = self.pd3.gather(self.vHt_q)
            if self.pd3.comm.rank == 0:
                axes = (c, (c + 1) % 3, (c + 2) % 3)
                v_g = self.pd3.ifft(v_q, local=True).transpose(axes)
                vacuum = v_g[0].mean()
            else:
                vacuum = np.nan

        wf1 = vacuum - fermilevel + dipole_correction
        wf2 = vacuum - fermilevel - dipole_correction
<<<<<<< HEAD
        return wf1, wf2
=======
        return np.array([wf1, wf2])
>>>>>>> 1e746c2e

    def set_positions_without_ruining_everything(self, spos_ac,
                                                 atom_partition):
        self.spos_ac = spos_ac
        rank_a = atom_partition.rank_a

        # If both old and new atomic ranks are present, start a blank dict if
        # it previously didn't exist but it will needed for the new atoms.
        # XXX what purpose does this serve?  In what case does it happen?
        # How would one even go about figuring it out?  Why does it all have
        # to be so unreadable? -Ask
        #
        if (self.atom_partition is not None and
            self.dH_asp is None and (rank_a == self.gd.comm.rank).any()):
            self.update_atomic_hamiltonians({})

        if self.atom_partition is not None and self.dH_asp is not None:
            self.timer.start('Redistribute')
            self.dH_asp.redistribute(atom_partition)
            self.timer.stop('Redistribute')

        self.atom_partition = atom_partition
        self.atomdist = self.redistributor.get_atom_distributions(spos_ac)

    def set_positions(self, spos_ac, atom_partition):
        self.vbar.set_positions(spos_ac, atom_partition)
        self.xc.set_positions(spos_ac)
        self.set_positions_without_ruining_everything(spos_ac, atom_partition)
        self.positions_set = True

    def initialize(self):
        self.vt_xg = self.finegd.empty(self.ncomponents)
        self.vt_sg = self.vt_xg[:self.nspins]
        self.vt_vg = self.vt_xg[self.nspins:]
        self.vHt_g = self.finegd.zeros()
        self.vt_xG = self.gd.empty(self.ncomponents)
        self.vt_sG = self.vt_xG[:self.nspins]
        self.vt_vG = self.vt_xG[self.nspins:]

    def update(self, density):
        """Calculate effective potential.

        The XC-potential and the Hartree potential are evaluated on
        the fine grid, and the sum is then restricted to the coarse
        grid."""

        self.timer.start('Hamiltonian')
        if self.vt_sg is None:
            with self.timer('Initialize Hamiltonian'):
                self.initialize()

        finegrid_energies = self.update_pseudo_potential(density)
        coarsegrid_e_kinetic = self.calculate_kinetic_energy(density)

        with self.timer('Calculate atomic Hamiltonians'):
            W_aL = self.calculate_atomic_hamiltonians(density)

        atomic_energies = self.update_corrections(density, W_aL)

        # Make energy contributions summable over world:
        finegrid_energies *= self.finegd.comm.size / self.world.size
        coarsegrid_e_kinetic *= self.gd.comm.size / self.world.size
        # (careful with array orderings/contents)
        energies = atomic_energies  # kinetic, coulomb, zero, external, xc
        energies[1:] += finegrid_energies  # coulomb, zero, external, xc
        energies[0] += coarsegrid_e_kinetic  # kinetic

        with self.timer('Communicate'):  # time possible load imbalance
            self.world.sum(energies)

        (self.e_kinetic0, self.e_coulomb, self.e_zero,
         self.e_external, self.e_xc) = energies

        self.timer.stop('Hamiltonian')

    def update_corrections(self, dens, W_aL):
        self.timer.start('Atomic')
        self.update_atomic_hamiltonians(None)  # XXXX

        e_kinetic = 0.0
        e_coulomb = 0.0
        e_zero = 0.0
        e_external = 0.0
        e_xc = 0.0

        D_asp = self.atomdist.to_work(dens.D_asp)
        dtype = complex if self.soc else float
        dH_asp = self.setups.empty_atomic_matrix(self.ncomponents,
                                                 D_asp.partition, dtype)

        for a, D_sp in D_asp.items():
            W_L = W_aL[a]
            setup = self.setups[a]

            if self.nspins == 2:
                D_p = D_sp.sum(0)
            else:
                D_p = D_sp[0]
            dH_p = (setup.K_p + setup.M_p +
                    setup.MB_p + 2.0 * np.dot(setup.M_pp, D_p) +
                    np.dot(setup.Delta_pL, W_L))
            e_kinetic += np.dot(setup.K_p, D_p) + setup.Kc
            e_zero += setup.MB + np.dot(setup.MB_p, D_p)
            e_coulomb += setup.M + np.dot(D_p, (setup.M_p +
                                                np.dot(setup.M_pp, D_p)))

            if self.soc:
                dH_vii = soc(setup, self.xc, D_sp)
                dH_sp = np.zeros_like(D_sp, dtype=complex)
                dH_sp[1:] = pack2(dH_vii)
            else:
                dH_sp = np.zeros_like(D_sp)

            if setup.HubU is not None:
                # assert self.collinear
                for l, U, scale in zip(setup.Hubl, setup.HubU, setup.Hubs):
                    eU, dHU_sp = hubbard(setup, D_sp, l, U, scale)
                    e_xc += eU
                    dH_sp += dHU_sp

            dH_sp[:self.nspins] += dH_p

            if self.vext and self.vext.get_name() == 'CDFTPotential':
                # cDFT atomic hamiltonian, eq. 25
                # energy correction added in cDFT main
                h_cdft_a, h_cdft_b = self.vext.get_atomic_hamiltonians(
                    setups=setup.Delta_pL[:, 0], atom=a)

                dH_sp[0] += h_cdft_a
                dH_sp[1] += h_cdft_b

            if self.ref_dH_asp:
                assert self.collinear
                dH_sp += self.ref_dH_asp[a]

            dH_asp[a] = dH_sp

        self.timer.start('XC Correction')
        for a, D_sp in D_asp.items():
            e_xc += self.xc.calculate_paw_correction(self.setups[a], D_sp,
                                                     dH_asp[a], a=a)
        self.timer.stop('XC Correction')

        for a, D_sp in D_asp.items():
            e_kinetic -= (D_sp * dH_asp[a]).sum().real

        self.update_atomic_hamiltonians(self.atomdist.from_work(dH_asp))
        self.timer.stop('Atomic')

        # Make corrections due to non-local xc:
        # self.Enlxc = 0.0  # XXXxcfunc.get_non_local_energy()
        e_kinetic += self.xc.get_kinetic_energy_correction() / self.world.size

        return np.array([e_kinetic, e_coulomb, e_zero, e_external, e_xc])

    def get_energy(self, e_entropy, wfs):
        """Sum up all eigenvalues weighted with occupation numbers"""
        self.e_band = wfs.calculate_band_energy()
        self.e_kinetic = self.e_kinetic0 + self.e_band
        self.e_entropy = e_entropy

        self.e_total_free = (self.e_kinetic + self.e_coulomb +
                             self.e_external + self.e_zero + self.e_xc +
                             self.e_entropy)
        self.e_total_extrapolated = (
            self.e_total_free +
            wfs.occupations.extrapolate_factor * e_entropy)

        return self.e_total_free

    def linearize_to_xc(self, new_xc, density):
        # Store old hamiltonian
        ref_vt_sG = self.vt_sG.copy()
        ref_dH_asp = self.dH_asp.copy()
        self.xc = new_xc
        self.xc.set_positions(self.spos_ac)
        self.update(density)

        ref_vt_sG -= self.vt_sG
        for a, dH_sp in self.dH_asp.items():
            ref_dH_asp[a] -= dH_sp
        self.ref_vt_sG = ref_vt_sG
        self.ref_dH_asp = self.atomdist.to_work(ref_dH_asp)

    def calculate_forces(self, dens, F_av):
        ghat_aLv = dens.ghat.dict(derivative=True)
        nct_av = dens.nct.dict(derivative=True)
        vbar_av = self.vbar.dict(derivative=True)

        self.calculate_forces2(dens, ghat_aLv, nct_av, vbar_av)
        F_coarsegrid_av = np.zeros_like(F_av)

        # Force from compensation charges:
        _Q, Q_aL = dens.calculate_multipole_moments()
        for a, dF_Lv in ghat_aLv.items():
            F_av[a] += np.dot(Q_aL[a], dF_Lv)

        # Force from smooth core charge:
        for a, dF_v in nct_av.items():
            F_coarsegrid_av[a] += dF_v[0]

        # Force from zero potential:
        for a, dF_v in vbar_av.items():
            F_av[a] += dF_v[0]

        self.xc.add_forces(F_av)
        self.gd.comm.sum(F_coarsegrid_av, 0)
        self.finegd.comm.sum(F_av, 0)
        if self.vext:
            if self.vext.get_name() == 'CDFTPotential':
                F_av += self.vext.get_cdft_forces()
        F_av += F_coarsegrid_av

    def apply_local_potential(self, psit_nG, Htpsit_nG, s):
        vt_G = self.vt_sG[s]
        if psit_nG.ndim == 3:
            Htpsit_nG += psit_nG * vt_G
        else:
            for psit_G, Htpsit_G in zip(psit_nG, Htpsit_nG):
                Htpsit_G += psit_G * vt_G

    def apply(self, a_xG, b_xG, wfs, kpt, calculate_P_ani=True):
        """Apply the Hamiltonian operator to a set of vectors.

        Parameters:

        a_nG: ndarray
            Set of vectors to which the overlap operator is applied.
        b_nG: ndarray, output
            Resulting S times a_nG vectors.
        wfs: WaveFunctions
            Wave-function object defined in wavefunctions.py
        kpt: KPoint object
            k-point object defined in kpoint.py.
        calculate_P_ani: bool
            When True, the integrals of projector times vectors
            P_ni = <p_i | a_nG> are calculated.
            When False, existing P_ani are used

        """

        wfs.kin.apply(a_xG, b_xG, kpt.phase_cd)
        self.apply_local_potential(a_xG, b_xG, kpt.s)
        shape = a_xG.shape[:-3]
        P_axi = wfs.pt.dict(shape)

        if calculate_P_ani:  # TODO calculate_P_ani=False is experimental
            wfs.pt.integrate(a_xG, P_axi, kpt.q)
        else:
            for a, P_ni in kpt.P_ani.items():
                P_axi[a][:] = P_ni

        for a, P_xi in P_axi.items():
            dH_ii = unpack(self.dH_asp[a][kpt.s])
            P_axi[a] = np.dot(P_xi, dH_ii)
        wfs.pt.add(b_xG, P_axi, kpt.q)

    def get_xc_difference(self, xc, density):
        """Calculate non-selfconsistent XC-energy difference."""
        if density.nt_sg is None:
            density.interpolate_pseudo_density()
        nt_sg = density.nt_sg
        if hasattr(xc, 'hybrid'):
            xc.calculate_exx()
        finegd_e_xc = xc.calculate(density.finegd, nt_sg)
        D_asp = self.atomdist.to_work(density.D_asp)
        atomic_e_xc = 0.0
        for a, D_sp in D_asp.items():
            setup = self.setups[a]
            atomic_e_xc += xc.calculate_paw_correction(setup, D_sp, a=a)
        e_xc = finegd_e_xc + self.world.sum(atomic_e_xc)
        return e_xc - self.e_xc

    def estimate_memory(self, mem):
        nbytes = self.gd.bytecount()
        nfinebytes = self.finegd.bytecount()
        arrays = mem.subnode('Arrays', 0)
        arrays.subnode('vHt_g', nfinebytes)
        arrays.subnode('vt_sG', self.nspins * nbytes)
        arrays.subnode('vt_sg', self.nspins * nfinebytes)
        self.xc.estimate_memory(mem.subnode('XC'))
        self.poisson.estimate_memory(mem.subnode('Poisson'))
        self.vbar.estimate_memory(mem.subnode('vbar'))

    def write(self, writer):
        # Write all eneriges:
        for name in ENERGY_NAMES:
            energy = getattr(self, name)
            if energy is not None:
                energy *= Ha
            writer.write(name, energy)

        writer.write(
            potential=self.gd.collect(self.vt_xG) * Ha,
            atomic_hamiltonian_matrices=pack_atomic_matrices(self.dH_asp) * Ha)

        self.xc.write(writer.child('xc'))

        if hasattr(self.poisson, 'write'):
            self.poisson.write(writer.child('poisson'))

    def read(self, reader):
        h = reader.hamiltonian

        # Read all energies:
        for name in ENERGY_NAMES:
            energy = h.get(name)
            if energy is not None:
                energy /= reader.ha
            setattr(self, name, energy)

        # Read pseudo potential on the coarse grid
        # and broadcast on kpt/band comm:
        self.initialize()
        self.gd.distribute(h.potential / reader.ha, self.vt_xG)

        self.atom_partition = AtomPartition(self.gd.comm,
                                            np.zeros(len(self.setups), int),
                                            name='hamiltonian-init-serial')

        # Read non-local part of hamiltonian
        self.update_atomic_hamiltonians({})
        dH_sP = h.atomic_hamiltonian_matrices / reader.ha

        if self.gd.comm.rank == 0:
            self.update_atomic_hamiltonians(
                unpack_atomic_matrices(dH_sP, self.setups))

        if hasattr(self.poisson, 'read'):
            self.poisson.read(reader)
            self.poisson.set_grid_descriptor(self.finegd)


class RealSpaceHamiltonian(Hamiltonian):
    def __init__(self, gd, finegd, nspins, collinear, setups, timer, xc, world,
                 vext=None,
                 psolver=None, stencil=3, redistributor=None):
        Hamiltonian.__init__(self, gd, finegd, nspins, collinear,
                             setups, timer, xc,
                             world, vext=vext,
                             redistributor=redistributor)

        # Solver for the Poisson equation:
        if psolver is None:
            psolver = {}
        if isinstance(psolver, dict):
            psolver = PoissonSolver(**psolver)
        self.poisson = psolver
        self.poisson.set_grid_descriptor(self.finegd)

        # Restrictor function for the potential:
        self.restrictor = Transformer(self.finegd, self.redistributor.aux_gd,
                                      stencil)
        self.restrict = self.restrictor.apply

        self.vbar = LFC(self.finegd, [[setup.vbar] for setup in setups],
                        forces=True)

        self.vbar_g = None
        self.npoisson = None

    def restrict_and_collect(self, a_xg, b_xg=None, phases=None):
        if self.redistributor.enabled:
            tmp_xg = self.restrictor.apply(a_xg, output=None, phases=phases)
            b_xg = self.redistributor.collect(tmp_xg, b_xg)
        else:
            b_xg = self.restrictor.apply(a_xg, output=b_xg, phases=phases)
        return b_xg

    def __str__(self):
        s = Hamiltonian.__str__(self)

        degree = self.restrictor.nn * 2 - 1
        name = ['linear', 'cubic', 'quintic', 'heptic'][degree // 2]
        s += ('  Interpolation: tri-%s ' % name +
              '(%d. degree polynomial)\n' % degree)
        s += '  Poisson solver: %s' % self.poisson.get_description()
        return s

    def set_positions(self, spos_ac, rank_a):
        Hamiltonian.set_positions(self, spos_ac, rank_a)
        if self.vbar_g is None:
            self.vbar_g = self.finegd.empty()
        self.vbar_g[:] = 0.0
        self.vbar.add(self.vbar_g)

    def update_pseudo_potential(self, dens):
        self.timer.start('vbar')
        e_zero = self.finegd.integrate(self.vbar_g, dens.nt_g,
                                       global_integral=False)

        vt_g = self.vt_sg[0]
        vt_g[:] = self.vbar_g
        self.timer.stop('vbar')

        e_external = 0.0
        if self.vext is not None:
            if self.vext.get_name() == 'CDFTPotential':
                vext_g = self.vext.get_potential(self.finegd).copy()
                e_external += self.vext.get_cdft_external_energy(
                    dens,
                    self.nspins, vext_g, vt_g, self.vbar_g, self.vt_sg)

            else:
                vext_g = self.vext.get_potential(self.finegd)
                vt_g += vext_g
                e_external = self.finegd.integrate(vext_g, dens.rhot_g,
                                                   global_integral=False)

        if self.nspins == 2:
            self.vt_sg[1] = vt_g

        self.timer.start('XC 3D grid')
        e_xc = self.xc.calculate(self.finegd, dens.nt_sg, self.vt_sg)
        e_xc /= self.finegd.comm.size
        self.timer.stop('XC 3D grid')

        self.timer.start('Poisson')
        # npoisson is the number of iterations:
        self.npoisson = self.poisson.solve(self.vHt_g, dens.rhot_g,
                                           charge=-dens.charge,
                                           timer=self.timer)
        self.timer.stop('Poisson')

        self.timer.start('Hartree integrate/restrict')
        e_coulomb = 0.5 * self.finegd.integrate(self.vHt_g, dens.rhot_g,
                                                global_integral=False)

        for vt_g in self.vt_sg:
            vt_g += self.vHt_g

        self.timer.stop('Hartree integrate/restrict')
        energies = np.array([e_coulomb, e_zero, e_external, e_xc])
        return energies

    def calculate_kinetic_energy(self, density):
        # XXX new timer item for kinetic energy?
        self.timer.start('Hartree integrate/restrict')
        self.restrict_and_collect(self.vt_sg, self.vt_sG)

        e_kinetic = 0.0
        s = 0
        for vt_G, nt_G in zip(self.vt_sG, density.nt_sG):
            if self.ref_vt_sG is not None:
                vt_G += self.ref_vt_sG[s]

            if s < self.nspins:
                e_kinetic -= self.gd.integrate(vt_G, nt_G - density.nct_G,
                                               global_integral=False)
            else:
                e_kinetic -= self.gd.integrate(vt_G, nt_G,
                                               global_integral=False)
            s += 1
        self.timer.stop('Hartree integrate/restrict')
        return e_kinetic

    def calculate_atomic_hamiltonians(self, dens):
        def getshape(a):
            return sum(2 * l + 1 for l, _ in enumerate(self.setups[a].ghat_l)),
        W_aL = ArrayDict(self.atomdist.aux_partition, getshape, float)
        if self.vext:
            if self.vext.get_name() != 'CDFTPotential':
                vext_g = self.vext.get_potential(self.finegd)
                dens.ghat.integrate(self.vHt_g + vext_g, W_aL)
            else:
                dens.ghat.integrate(self.vHt_g, W_aL)
        else:
            dens.ghat.integrate(self.vHt_g, W_aL)

        return self.atomdist.to_work(self.atomdist.from_aux(W_aL))

    def calculate_forces2(self, dens, ghat_aLv, nct_av, vbar_av):
        if self.nspins == 2:
            vt_G = self.vt_sG.mean(0)
        else:
            vt_G = self.vt_sG[0]

        self.vbar.derivative(dens.nt_g, vbar_av)
        if self.vext:
            if self.vext.get_name() == 'CDFTPotential':
                # CDFT force added in calculate_forces
                dens.ghat.derivative(self.vHt_g, ghat_aLv)
            else:
                vext_g = self.vext.get_potential(self.finegd)
                dens.ghat.derivative(self.vHt_g + vext_g, ghat_aLv)
        else:
            dens.ghat.derivative(self.vHt_g, ghat_aLv)
        dens.nct.derivative(vt_G, nct_av)

    def get_electrostatic_potential(self, dens):
        self.update(dens)

        v_g = self.finegd.collect(self.vHt_g, broadcast=True)
        v_g = self.finegd.zero_pad(v_g)
        if hasattr(self.poisson, 'correction'):
            assert self.poisson.c == 2
            v_g[:, :, 0] = self.poisson.correction
        return v_g<|MERGE_RESOLUTION|>--- conflicted
+++ resolved
@@ -162,10 +162,7 @@
         """
         Returns the work functions, in Hartree, for a dipole-corrected
         simulation. Returns None if no dipole correction is present.
-<<<<<<< HEAD
-=======
         (fermilevel can be obtained from calc.wfs.fermi_level.)
->>>>>>> 1e746c2e
         """
         try:
             dipole_correction = self.poisson.correction
@@ -189,11 +186,7 @@
 
         wf1 = vacuum - fermilevel + dipole_correction
         wf2 = vacuum - fermilevel - dipole_correction
-<<<<<<< HEAD
-        return wf1, wf2
-=======
         return np.array([wf1, wf2])
->>>>>>> 1e746c2e
 
     def set_positions_without_ruining_everything(self, spos_ac,
                                                  atom_partition):
