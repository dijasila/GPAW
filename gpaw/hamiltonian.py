--- conflicted
+++ resolved
@@ -184,7 +184,7 @@
         n_j = S.n_j
         lq  = S.lq
         
-        # Selection the orbitals:
+        # Selection of the orbitals:
         # Pick the (n, l), if n is the highest orcupied, then take the oscillatory orbital
         # into account too if present and NbP==True
         if (NbP and len(np.where(np.equal(l_j,l)*
@@ -312,16 +312,27 @@
                 nspins = len(D_sp)
 
                 l_j = setup.l_j
-<<<<<<< HEAD
                 n_j = setup.n_j
-                
+
+
                 scale = 1   
                 NbP = 1  
                 if 'scale' in self.HubU_dict:
                     scale = self.HubU_dict['scale']
                 if 'NbP' in self.HubU_dict:
                     NbP = self.HubU_dict['NbP']
-                    
+
+                for D_p, H_p in zip(D_sp, dH_asp[a]):
+                    [N_mm,V] =self.aoom(unpack2(D_p),a,l, scale)
+                    N_mm = N_mm / 2 * nspins
+
+                    Eorb = setup.HubU / 2. * (N_mm - np.dot(N_mm,N_mm)).trace()
+                    Vorb = setup.HubU * (0.5 * np.eye(2*l+1) - N_mm)
+                    Exc += Eorb
+                    if nspins == 1:
+                        # add contribution of other spin manyfold
+                        Exc += Eorb
+
                 for n, HubU_n in self.HubU_dict[a].items():
                     for l, HubU_nl in HubU_n.items(): 
                         # Checking if non-bound projectors is on 
@@ -334,7 +345,7 @@
                                                          np.equal(n_j,-1)))[0]
                         else:
                             nl  = np.where( np.equal(l_j,l)*np.equal(n_j,n))[0]
-                        
+
                         nn  = (2*np.array(l_j)+1)[0:nl[0]].sum()
                         
                         for s, (D_p, H_p) in enumerate(zip(D_sp, dH_asp[a])):
@@ -368,26 +379,6 @@
                             Htemp += V
                             H_p[:] = pack2(Htemp)
            
-=======
-                l   = setup.Hubl
-                scale = setup.Hubs
-                nl  = np.where(np.equal(l_j,l))[0]
-                nn  = (2*np.array(l_j)+1)[0:nl[0]].sum()
-
-                for D_p, H_p in zip(D_sp, dH_asp[a]):
-                    [N_mm,V] =self.aoom(unpack2(D_p),a,l, scale)
-                    N_mm = N_mm / 2 * nspins
-
-                    Eorb = setup.HubU / 2. * (N_mm - np.dot(N_mm,N_mm)).trace()
-                    Vorb = setup.HubU * (0.5 * np.eye(2*l+1) - N_mm)
-                    Exc += Eorb
-                    if nspins == 1:
-                        # add contribution of other spin manyfold
-                        Exc += Eorb
-
-                    if len(nl)==2:
-                        mm  = (2*np.array(l_j)+1)[0:nl[1]].sum()
-
                         V[nn:nn+2*l+1,nn:nn+2*l+1] *= Vorb
                         V[mm:mm+2*l+1,nn:nn+2*l+1] *= Vorb
                         V[nn:nn+2*l+1,mm:mm+2*l+1] *= Vorb
@@ -399,7 +390,6 @@
                     Htemp += V
                     H_p[:] = pack2(Htemp)
 
->>>>>>> a6306e89
             dH_sp[:self.nspins] += dH_p
             if self.ref_dH_asp:
                 dH_sp += self.ref_dH_asp[a]
