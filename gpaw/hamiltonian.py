# -*- coding: utf-8 -*-
# Copyright (C) 2003  CAMP
# Please see the accompanying LICENSE file for further information.

"""This module defines a Hamiltonian."""

from math import pi, sqrt

import numpy as np

from gpaw.poisson import PoissonSolver
from gpaw.transformers import Transformer
from gpaw.lfc import LFC
from gpaw.utilities import pack2, unpack, unpack2
from gpaw.io import read_atomic_matrices
from gpaw.utilities.partition import AtomPartition, AtomicMatrixDistributor


class Hamiltonian:
    """Hamiltonian object.

    Attributes:
     =============== =====================================================
     ``xc``          ``XC3DGrid`` object.
     ``poisson``     ``PoissonSolver``.
     ``gd``          Grid descriptor for coarse grids.
     ``finegd``      Grid descriptor for fine grids.
     ``restrict``    Function for restricting the effective potential.
     =============== =====================================================

    Soft and smooth pseudo functions on uniform 3D grids:
     ========== =========================================
     ``vHt_g``  Hartree potential on the fine grid.
     ``vt_sG``  Effective potential on the coarse grid.
     ``vt_sg``  Effective potential on the fine grid.
     ========== =========================================

    Energy contributions and forces:

    =========== ==========================================
                Description
    =========== ==========================================
    ``Ekin``    Kinetic energy.
    ``Epot``    Potential energy.
    ``Etot``    Total energy.
    ``Exc``     Exchange-Correlation energy.
    ``Eext``    Energy of external potential
    ``Eref``    Reference energy for all-electron atoms.
    ``S``       Entropy.
    ``Ebar``    Should be close to zero!
    =========== ==========================================

    """

    def __init__(self, gd, finegd, nspins, setups, timer, xc,
                 world, kptband_comm, vext=None, collinear=True):
        """Create the Hamiltonian."""
        self.gd = gd
        self.finegd = finegd
        self.nspins = nspins
        self.setups = setups
        self.timer = timer
        self.xc = xc
        self.collinear = collinear
        self.ncomp = 2 - int(collinear)
        self.ns = self.nspins * self.ncomp**2
        self.world = world
<<<<<<< HEAD

=======
        self.kptband_comm = kptband_comm
        
>>>>>>> 1ff4d1a9
        self.dH_asp = None

        # The external potential
        self.vext = vext

        self.vt_sG = None
        self.vHt_g = None
        self.vt_sg = None

        self.rank_a = None
        self.atom_partition = None

        self.Ekin0 = None
        self.Ekin = None
        self.Epot = None
        self.Ebar = None
        self.Eext = None
        self.Exc = None
        self.Etot = None
        self.S = None

        self.ref_vt_sG = None
        self.ref_dH_asp = None


    def summary(self, fd):
        fd.write('XC and Coulomb potentials evaluated on a %d*%d*%d grid\n' %
                 tuple(self.finegd.N_c))

    def set_positions(self, spos_ac, rank_a):
        atom_partition = AtomPartition(self.gd.comm, rank_a)
        
        self.spos_ac = spos_ac
        self.vbar.set_positions(spos_ac)
        self.xc.set_positions(spos_ac)

        # If both old and new atomic ranks are present, start a blank dict if
        # it previously didn't exist but it will needed for the new atoms.
        # XXX what purpose does this serve?  In what case does it happen?
        # How would one even go about figuring it out?  Why does it all have
        # to be so unreadable? -Ask
        #
        if (self.rank_a is not None and
            self.dH_asp is None and (rank_a == self.gd.comm.rank).any()):
            self.dH_asp = {}
            
        if self.rank_a is not None and self.dH_asp is not None:
            self.timer.start('Redistribute')
            def get_empty(a):
                ni = self.setups[a].ni
                return np.empty((self.ns, ni * (ni + 1) // 2))
            self.atom_partition.redistribute(atom_partition, self.dH_asp,
                                             get_empty)
            self.timer.stop('Redistribute')

        self.rank_a = rank_a
        self.atom_partition = atom_partition
        self.dh_distributor = AtomicMatrixDistributor(atom_partition,
                                                      self.setups,
                                                      self.kptband_comm,
                                                      self.ns)


    def aoom(self, DM, a, l, scale=1):
        """Atomic Orbital Occupation Matrix.

        Determine the Atomic Orbital Occupation Matrix (aoom) for a
        given l-quantum number.

        This operation, takes the density matrix (DM), which for
        example is given by unpack2(D_asq[i][spin]), and corrects for
        the overlap between the selected orbitals (l) upon which the
        the density is expanded (ex <p|p*>,<p|p>,<p*|p*> ).

        Returned is only the "corrected" part of the density matrix,
        which represents the orbital occupation matrix for l=2 this is
        a 5x5 matrix.
        """
        S=self.setups[a]
        l_j = S.l_j
        lq  = S.lq
        nl  = np.where(np.equal(l_j, l))[0]
        V = np.zeros(np.shape(DM))
        if len(nl) == 2:
            aa = (nl[0])*len(l_j)-((nl[0]-1)*(nl[0])/2)
            bb = (nl[1])*len(l_j)-((nl[1]-1)*(nl[1])/2)
            ab = aa+nl[1]-nl[0]
<<<<<<< HEAD

            if(scale==0 or scale=='False' or scale =='false'):
=======
            
            if not scale:
>>>>>>> 1ff4d1a9
                lq_a  = lq[aa]
                lq_ab = lq[ab]
                lq_b  = lq[bb]
            else:
                lq_a  = 1
                lq_ab = lq[ab]/lq[aa]
                lq_b  = lq[bb]/lq[aa]

            # and the correct entrances in the DM
            nn = (2*np.array(l_j)+1)[0:nl[0]].sum()
            mm = (2*np.array(l_j)+1)[0:nl[1]].sum()

            # finally correct and add the four submatrices of NC_DM
            A = DM[nn:nn+2*l+1,nn:nn+2*l+1]*(lq_a)
            B = DM[nn:nn+2*l+1,mm:mm+2*l+1]*(lq_ab)
            C = DM[mm:mm+2*l+1,nn:nn+2*l+1]*(lq_ab)
            D = DM[mm:mm+2*l+1,mm:mm+2*l+1]*(lq_b)

            V[nn:nn+2*l+1,nn:nn+2*l+1]=+(lq_a)
            V[nn:nn+2*l+1,mm:mm+2*l+1]=+(lq_ab)
            V[mm:mm+2*l+1,nn:nn+2*l+1]=+(lq_ab)
            V[mm:mm+2*l+1,mm:mm+2*l+1]=+(lq_b)

            return  A+B+C+D, V
        else:
            nn =(2*np.array(l_j)+1)[0:nl[0]].sum()
            A=DM[nn:nn+2*l+1,nn:nn+2*l+1]*lq[-1]
            V[nn:nn+2*l+1,nn:nn+2*l+1]=+lq[-1]
            return A,V

    def initialize(self):
        self.vt_sg = self.finegd.empty(self.nspins * self.ncomp**2)
        self.vHt_g = self.finegd.zeros()
        self.vt_sG = self.gd.empty(self.nspins * self.ncomp**2)
        self.poisson.initialize()

    def update(self, density):
        """Calculate effective potential.

        The XC-potential and the Hartree potential are evaluated on
        the fine grid, and the sum is then restricted to the coarse
        grid."""

        self.timer.start('Hamiltonian')

        if self.vt_sg is None:
            self.timer.start('Initialize Hamiltonian')
<<<<<<< HEAD
            self.initialize()
=======
            self.vt_sg = self.finegd.empty(self.ns)
            self.vHt_g = self.finegd.zeros()
            self.vt_sG = self.gd.empty(self.ns)
            self.poisson.initialize()
>>>>>>> 1ff4d1a9
            self.timer.stop('Initialize Hamiltonian')

        Epot, Ebar, Eext, Exc = self.update_pseudo_potential(density)
        Ekin = self.calculate_kinetic_energy(density)
        W_aL = self.calculate_atomic_hamiltonians(density)
        Ekin, Epot, Ebar, Eext, Exc = self.update_corrections(
            density, Ekin, Epot, Ebar, Eext, Exc, W_aL
            )

        energies = np.array([Ekin, Epot, Ebar, Eext, Exc])
        self.timer.start('Communicate energies')
        self.gd.comm.sum(energies)
        # Make sure that all CPUs have the same energies
        self.world.broadcast(energies, 0)
        self.timer.stop('Communicate energies')
        (self.Ekin0, self.Epot, self.Ebar, self.Eext, self.Exc) = energies

        #self.Exc += self.Enlxc
        #self.Ekin0 += self.Enlkin

        self.timer.stop('Hamiltonian')

    def update_corrections(self, density, Ekin, Epot, Ebar, Eext, Exc, W_aL):
        self.timer.start('Atomic')
        self.dH_asp = None # XXXX

        dH_asp = {}
        for a, D_sp in density.D_asp.items():
            W_L = W_aL[a]
            setup = self.setups[a]

            D_p = D_sp[:self.nspins].sum(0)
            dH_p = (setup.K_p + setup.M_p +
                    setup.MB_p + 2.0 * np.dot(setup.M_pp, D_p) +
                    np.dot(setup.Delta_pL, W_L))
            Ekin += np.dot(setup.K_p, D_p) + setup.Kc
            Ebar += setup.MB + np.dot(setup.MB_p, D_p)
            Epot += setup.M + np.dot(D_p, (setup.M_p +
                                           np.dot(setup.M_pp, D_p)))

            if self.vext is not None:
                vext = self.vext.get_taylor(spos_c=self.spos_ac[a, :])
                # Tailor expansion to the zeroth order
                Eext += vext[0][0] * (sqrt(4 * pi) * density.Q_aL[a][0]
                                      + setup.Z)
                dH_p += vext[0][0] * sqrt(4 * pi) * setup.Delta_pL[:, 0]
                if len(vext) > 1:
                    # Tailor expansion to the first order
                    Eext += sqrt(4 * pi / 3) * np.dot(vext[1],
                                                      density.Q_aL[a][1:4])
                    # there must be a better way XXXX
                    Delta_p1 = np.array([setup.Delta_pL[:, 1],
                                          setup.Delta_pL[:, 2],
                                          setup.Delta_pL[:, 3]])
                    dH_p += sqrt(4 * pi / 3) * np.dot(vext[1], Delta_p1)

            dH_asp[a] = dH_sp = np.zeros_like(D_sp)

            if setup.HubU is not None:
                assert self.collinear
                nspins = len(D_sp)

                l_j = setup.l_j
                l   = setup.Hubl
                scale = setup.Hubs
                nl  = np.where(np.equal(l_j,l))[0]
                nn  = (2*np.array(l_j)+1)[0:nl[0]].sum()
<<<<<<< HEAD

                for D_p, H_p in zip(D_sp, self.dH_asp[a]):
                    [N_mm,V] =self.aoom(unpack2(D_p),a,l)
=======
                
                for D_p, H_p in zip(D_sp, dH_asp[a]):
                    [N_mm,V] =self.aoom(unpack2(D_p),a,l, scale)
>>>>>>> 1ff4d1a9
                    N_mm = N_mm / 2 * nspins

                    Eorb = setup.HubU / 2. * (N_mm - np.dot(N_mm,N_mm)).trace()
                    Vorb = setup.HubU * (0.5 * np.eye(2*l+1) - N_mm)
                    Exc += Eorb
                    if nspins == 1:
                        # add contribution of other spin manyfold
                        Exc += Eorb

                    if len(nl)==2:
                        mm  = (2*np.array(l_j)+1)[0:nl[1]].sum()

                        V[nn:nn+2*l+1,nn:nn+2*l+1] *= Vorb
                        V[mm:mm+2*l+1,nn:nn+2*l+1] *= Vorb
                        V[nn:nn+2*l+1,mm:mm+2*l+1] *= Vorb
                        V[mm:mm+2*l+1,mm:mm+2*l+1] *= Vorb
                    else:
                        V[nn:nn+2*l+1,nn:nn+2*l+1] *= Vorb

                    Htemp = unpack(H_p)
                    Htemp += V
                    H_p[:] = pack2(Htemp)

            dH_sp[:self.nspins] += dH_p
            if self.ref_dH_asp:
                dH_sp += self.ref_dH_asp[a]
            # We are not yet done with dH_sp; still need XC correction below

        Ddist_asp = self.dh_distributor.distribute(density.D_asp)
        
        dHdist_asp = {}
        Exca = 0.0
        self.timer.start('XC Correction')
        for a, D_sp in Ddist_asp.items():
            setup = self.setups[a]
            dH_sp = np.zeros_like(D_sp)
            Exca += self.xc.calculate_paw_correction(setup, D_sp, dH_sp, a=a)
            # XXX Exc are added on the "wrong" distribution; sum only works
            # when gd.comm and distribution comm are the same
            dHdist_asp[a] = dH_sp
        self.timer.stop('XC Correction')
        
        dHdist_asp = self.dh_distributor.collect(dHdist_asp)

        # Exca has contributions from all cores so modify it so it is
        # parallel in the same way as the other energies.
        Exca = self.world.sum(Exca)
        if self.gd.comm.rank == 0:
            Exc += Exca
        
        assert len(dHdist_asp) == len(self.atom_partition.my_indices)

        for a, D_sp in density.D_asp.items():
            dH_sp = dH_asp[a]
            dH_sp += dHdist_asp[a]
            Ekin -= (D_sp * dH_sp).sum()  # NCXXX
        self.dH_asp = dH_asp
        self.timer.stop('Atomic')

        # Make corrections due to non-local xc:
        #xcfunc = self.xc.xcfunc
        self.Enlxc = 0.0  # XXXxcfunc.get_non_local_energy()
        Ekin += self.xc.get_kinetic_energy_correction() / self.gd.comm.size
<<<<<<< HEAD
        return (Ekin, Epot, Ebar, Eext, Exc)
=======
        
        energies = np.array([Ekin, Epot, Ebar, Eext, Exc])
        self.timer.start('Communicate energies')
        self.gd.comm.sum(energies)
        # Make sure that all CPUs have the same energies
        self.world.broadcast(energies, 0)
        self.timer.stop('Communicate energies')
        (self.Ekin0, self.Epot, self.Ebar, self.Eext, self.Exc) = energies

        #self.Exc += self.Enlxc
        #self.Ekin0 += self.Enlkin

        self.timer.stop('Hamiltonian')
>>>>>>> 1ff4d1a9

    def get_energy(self, occupations):
        self.Ekin = self.Ekin0 + occupations.e_band
        self.S = occupations.e_entropy

        # Total free energy:
        self.Etot = (self.Ekin + self.Epot + self.Eext +
                     self.Ebar + self.Exc - self.S)

        return self.Etot

    def linearize_to_xc(self, new_xc, density):
        # Store old hamiltonian
        ref_vt_sG = self.vt_sG.copy()
        ref_dH_asp = {}
        for a, dH_sp in self.dH_asp.items():
            ref_dH_asp[a] = dH_sp.copy()
        self.xc = new_xc
        self.xc.set_positions(self.spos_ac)
        self.update(density)

        ref_vt_sG -= self.vt_sG
        for a, dH_sp in self.dH_asp.items():
            ref_dH_asp[a] -= dH_sp
        self.ref_vt_sG = ref_vt_sG
        self.ref_dH_asp = ref_dH_asp



    def calculate_forces(self, dens, F_av):
        ghat_aLv = dens.ghat.dict(derivative=True)
        nct_av = dens.nct.dict(derivative=True)
        vbar_av = self.vbar.dict(derivative=True)

        self.calculate_forces2(dens, ghat_aLv, nct_av, vbar_av)

        # Force from compensation charges:
        for a, dF_Lv in ghat_aLv.items():
            F_av[a] += np.dot(dens.Q_aL[a], dF_Lv)

        # Force from smooth core charge:
        for a, dF_v in nct_av.items():
            F_av[a] += dF_v[0]

        # Force from zero potential:
        for a, dF_v in vbar_av.items():
            F_av[a] += dF_v[0]

        self.xc.add_forces(F_av)
        self.gd.comm.sum(F_av, 0)

    def apply_local_potential(self, psit_nG, Htpsit_nG, s):
        """Apply the Hamiltonian operator to a set of vectors.

        XXX Parameter description is deprecated!

        Parameters:

        a_nG: ndarray
            Set of vectors to which the overlap operator is applied.
        b_nG: ndarray, output
            Resulting H times a_nG vectors.
        kpt: KPoint object
            k-point object defined in kpoint.py.
        calculate_projections: bool
            When True, the integrals of projector times vectors
            P_ni = <p_i | a_nG> are calculated.
            When False, existing P_uni are used
        local_part_only: bool
            When True, the non-local atomic parts of the Hamiltonian
            are not applied and calculate_projections is ignored.

        """
        vt_G = self.vt_sG[s]
        if psit_nG.ndim == 3:
            Htpsit_nG += psit_nG * vt_G
        else:
            for psit_G, Htpsit_G in zip(psit_nG, Htpsit_nG):
                Htpsit_G += psit_G * vt_G

    def apply(self, a_xG, b_xG, wfs, kpt, calculate_P_ani=True):
        """Apply the Hamiltonian operator to a set of vectors.

        Parameters:

        a_nG: ndarray
            Set of vectors to which the overlap operator is applied.
        b_nG: ndarray, output
            Resulting S times a_nG vectors.
        wfs: WaveFunctions
            Wave-function object defined in wavefunctions.py
        kpt: KPoint object
            k-point object defined in kpoint.py.
        calculate_P_ani: bool
            When True, the integrals of projector times vectors
            P_ni = <p_i | a_nG> are calculated.
            When False, existing P_ani are used

        """

        wfs.kin.apply(a_xG, b_xG, kpt.phase_cd)
        self.apply_local_potential(a_xG, b_xG, kpt.s)
        shape = a_xG.shape[:-3]
        P_axi = wfs.pt.dict(shape)

        if calculate_P_ani:  # TODO calculate_P_ani=False is experimental
            wfs.pt.integrate(a_xG, P_axi, kpt.q)
        else:
            for a, P_ni in kpt.P_ani.items():
                P_axi[a][:] = P_ni

        for a, P_xi in P_axi.items():
            dH_ii = unpack(self.dH_asp[a][kpt.s])
            P_axi[a] = np.dot(P_xi, dH_ii)
        wfs.pt.add(b_xG, P_axi, kpt.q)

    def get_xc_difference(self, xc, density):
        """Calculate non-selfconsistent XC-energy difference."""
        if density.nt_sg is None:
            density.interpolate_pseudo_density()
        nt_sg = density.nt_sg
        if hasattr(xc, 'hybrid'):
            xc.calculate_exx()
        Exc = xc.calculate(density.finegd, nt_sg) / self.gd.comm.size
        for a, D_sp in density.D_asp.items():
            setup = self.setups[a]
            Exc += xc.calculate_paw_correction(setup, D_sp)
        Exc = self.gd.comm.sum(Exc)
        return Exc - self.Exc

    def estimate_memory(self, mem):
        nbytes = self.gd.bytecount()
        nfinebytes = self.finegd.bytecount()
        arrays = mem.subnode('Arrays', 0)
        arrays.subnode('vHt_g', nfinebytes)
        arrays.subnode('vt_sG', self.nspins * nbytes)
        arrays.subnode('vt_sg', self.nspins * nfinebytes)
        self.xc.estimate_memory(mem.subnode('XC'))
        self.poisson.estimate_memory(mem.subnode('Poisson'))
        self.vbar.estimate_memory(mem.subnode('vbar'))

    def read(self, reader, parallel):
        self.Ekin = reader['Ekin']
        self.Epot = reader['Epot']
        self.Ebar = reader['Ebar']
        try:
            self.Eext = reader['Eext']
        except (AttributeError, KeyError):
            self.Eext = 0.0
        self.Exc = reader['Exc']
        self.S = reader['S']
        self.Etot = reader.get('PotentialEnergy',
                               broadcast=True) - 0.5 * self.S

        if not reader.has_array('PseudoPotential'):
            return

        hdf5 = hasattr(reader, 'hdf5')
        version = reader['version']

        # Read pseudo potential on the coarse grid
        # and broadcast on kpt/band comm:
        if version > 0.3:
            self.vt_sG = self.gd.empty(self.nspins)
            if hdf5:
                indices = [slice(0, self.nspins), ] + self.gd.get_slice()
                do_read = (self.kptband_comm.rank == 0)
                reader.get('PseudoPotential', out=self.vt_sG,
                           parallel=parallel,
                           read=do_read, *indices)  # XXX read=?
                self.kptband_comm.broadcast(self.vt_sG, 0)
            else:
                for s in range(self.nspins):
                    self.gd.distribute(reader.get('PseudoPotential', s),
                                       self.vt_sG[s])

        # Read non-local part of hamiltonian
        self.dH_asp = {}
        natoms = len(self.setups)
        self.rank_a = np.zeros(natoms, int)
        if version > 0.3:
            all_H_sp = reader.get('NonLocalPartOfHamiltonian', broadcast=True)

        if self.gd.comm.rank == 0 and version > 0.3:
            self.dH_asp = read_atomic_matrices(all_H_sp, self.setups)


class RealSpaceHamiltonian(Hamiltonian):
<<<<<<< HEAD
    def __init__(self, gd, finegd, nspins, setups, timer, xc,
                 vext=None, collinear=True, psolver=None,
                 stencil=3, world=None):
=======
    def __init__(self, gd, finegd, nspins, setups, timer, xc, world,
                 kptband_comm, vext=None, collinear=True, psolver=None,
                 stencil=3):
>>>>>>> 1ff4d1a9
        Hamiltonian.__init__(self, gd, finegd, nspins, setups, timer, xc,
                             world, kptband_comm, vext, collinear)

        # Solver for the Poisson equation:
        if psolver is None:
            psolver = PoissonSolver(nn=3, relax='J')
        self.poisson = psolver
        self.poisson.set_grid_descriptor(finegd)

        # Restrictor function for the potential:
        self.restrictor = Transformer(self.finegd, self.gd, stencil)
        self.restrict = self.restrictor.apply

        self.vbar = LFC(self.finegd, [[setup.vbar] for setup in setups],
                        forces=True)
        self.vbar_g = None

    def summary(self, fd):
        Hamiltonian.summary(self, fd)

        degree = self.restrictor.nn * 2 - 1
        name = ['linear', 'cubic', 'quintic', 'heptic'][degree // 2]
        fd.write('Interpolation: tri-%s ' % name +
                 '(%d. degree polynomial)\n' % degree)

        fd.write('Poisson solver: %s\n' % self.poisson.get_description())

    def set_positions(self, spos_ac, rank_a):
        Hamiltonian.set_positions(self, spos_ac, rank_a)
        if self.vbar_g is None:
            self.vbar_g = self.finegd.empty()
        self.vbar_g[:] = 0.0
        self.vbar.add(self.vbar_g)

    def update_pseudo_potential(self, density):
        self.timer.start('vbar')
        Ebar = self.finegd.integrate(self.vbar_g, density.nt_g,
                                     global_integral=False)

        vt_g = self.vt_sg[0]
        vt_g[:] = self.vbar_g
        self.timer.stop('vbar')

        Eext = 0.0
        if self.vext is not None:
            assert self.collinear
            vt_g += self.vext.get_potential(self.finegd)
            Eext = self.finegd.integrate(vt_g, density.nt_g,
                                         global_integral=False) - Ebar

        self.vt_sg[1:self.nspins] = vt_g

        self.vt_sg[self.nspins:] = 0.0

        self.timer.start('XC 3D grid')
        Exc = self.xc.calculate(self.finegd, density.nt_sg, self.vt_sg)
        Exc /= self.gd.comm.size
        self.timer.stop('XC 3D grid')

        self.timer.start('Poisson')
        # npoisson is the number of iterations:
        self.npoisson = self.poisson.solve(self.vHt_g, density.rhot_g,
                                           charge=-density.charge)
        self.timer.stop('Poisson')

        self.timer.start('Hartree integrate/restrict')
        Epot = 0.5 * self.finegd.integrate(self.vHt_g, density.rhot_g,
                                           global_integral=False)

        for vt_g in self.vt_sg[:self.nspins]:
            vt_g += self.vHt_g

        self.timer.stop('Hartree integrate/restrict')

        return Epot, Ebar, Eext, Exc

    def calculate_kinetic_energy(self, density):
        # XXX new timer item for kinetic energy?
        self.timer.start('Hartree integrate/restrict')
        Ekin = 0.0
        s = 0
<<<<<<< HEAD
        for vt_g, vt_G, nt_G in zip(self.vt_sg, self.vt_sG, density.nt_sG):
=======
        for s, (vt_g, vt_G, nt_G) in enumerate(zip(self.vt_sg, self.vt_sG, density.nt_sG)):
            if s < self.nspins:
                vt_g += self.vHt_g

>>>>>>> 1ff4d1a9
            self.restrict(vt_g, vt_G)
            if self.ref_vt_sG is not None:
                vt_G += self.ref_vt_sG[s]

            if s < self.nspins:
                Ekin -= self.gd.integrate(vt_G, nt_G - density.nct_G,
                                          global_integral=False)
            else:
                Ekin -= self.gd.integrate(vt_G, nt_G, global_integral=False)
            s += 1
        self.timer.stop('Hartree integrate/restrict')
        return Ekin

    def calculate_atomic_hamiltonians(self, density):
        W_aL = {}
        for a in density.D_asp:
            W_aL[a] = np.empty((self.setups[a].lmax + 1)**2)
        density.ghat.integrate(self.vHt_g, W_aL)
        return W_aL

    def calculate_forces2(self, dens, ghat_aLv, nct_av, vbar_av):
        if self.nspins == 2:
            vt_G = self.vt_sG.mean(0)
        else:
            vt_G = self.vt_sG[0]

        dens.ghat.derivative(self.vHt_g, ghat_aLv)
        dens.nct.derivative(vt_G, nct_av)
        self.vbar.derivative(dens.nt_g, vbar_av)<|MERGE_RESOLUTION|>--- conflicted
+++ resolved
@@ -65,12 +65,8 @@
         self.ncomp = 2 - int(collinear)
         self.ns = self.nspins * self.ncomp**2
         self.world = world
-<<<<<<< HEAD
-
-=======
         self.kptband_comm = kptband_comm
         
->>>>>>> 1ff4d1a9
         self.dH_asp = None
 
         # The external potential
@@ -158,13 +154,8 @@
             aa = (nl[0])*len(l_j)-((nl[0]-1)*(nl[0])/2)
             bb = (nl[1])*len(l_j)-((nl[1]-1)*(nl[1])/2)
             ab = aa+nl[1]-nl[0]
-<<<<<<< HEAD
-
-            if(scale==0 or scale=='False' or scale =='false'):
-=======
-            
+
             if not scale:
->>>>>>> 1ff4d1a9
                 lq_a  = lq[aa]
                 lq_ab = lq[ab]
                 lq_b  = lq[bb]
@@ -196,9 +187,9 @@
             return A,V
 
     def initialize(self):
-        self.vt_sg = self.finegd.empty(self.nspins * self.ncomp**2)
+        self.vt_sg = self.finegd.empty(self.ns)
         self.vHt_g = self.finegd.zeros()
-        self.vt_sG = self.gd.empty(self.nspins * self.ncomp**2)
+        self.vt_sG = self.gd.empty(self.ns)
         self.poisson.initialize()
 
     def update(self, density):
@@ -212,14 +203,7 @@
 
         if self.vt_sg is None:
             self.timer.start('Initialize Hamiltonian')
-<<<<<<< HEAD
             self.initialize()
-=======
-            self.vt_sg = self.finegd.empty(self.ns)
-            self.vHt_g = self.finegd.zeros()
-            self.vt_sG = self.gd.empty(self.ns)
-            self.poisson.initialize()
->>>>>>> 1ff4d1a9
             self.timer.stop('Initialize Hamiltonian')
 
         Epot, Ebar, Eext, Exc = self.update_pseudo_potential(density)
@@ -287,15 +271,9 @@
                 scale = setup.Hubs
                 nl  = np.where(np.equal(l_j,l))[0]
                 nn  = (2*np.array(l_j)+1)[0:nl[0]].sum()
-<<<<<<< HEAD
-
-                for D_p, H_p in zip(D_sp, self.dH_asp[a]):
-                    [N_mm,V] =self.aoom(unpack2(D_p),a,l)
-=======
-                
+
                 for D_p, H_p in zip(D_sp, dH_asp[a]):
                     [N_mm,V] =self.aoom(unpack2(D_p),a,l, scale)
->>>>>>> 1ff4d1a9
                     N_mm = N_mm / 2 * nspins
 
                     Eorb = setup.HubU / 2. * (N_mm - np.dot(N_mm,N_mm)).trace()
@@ -359,23 +337,7 @@
         #xcfunc = self.xc.xcfunc
         self.Enlxc = 0.0  # XXXxcfunc.get_non_local_energy()
         Ekin += self.xc.get_kinetic_energy_correction() / self.gd.comm.size
-<<<<<<< HEAD
         return (Ekin, Epot, Ebar, Eext, Exc)
-=======
-        
-        energies = np.array([Ekin, Epot, Ebar, Eext, Exc])
-        self.timer.start('Communicate energies')
-        self.gd.comm.sum(energies)
-        # Make sure that all CPUs have the same energies
-        self.world.broadcast(energies, 0)
-        self.timer.stop('Communicate energies')
-        (self.Ekin0, self.Epot, self.Ebar, self.Eext, self.Exc) = energies
-
-        #self.Exc += self.Enlxc
-        #self.Ekin0 += self.Enlkin
-
-        self.timer.stop('Hamiltonian')
->>>>>>> 1ff4d1a9
 
     def get_energy(self, occupations):
         self.Ekin = self.Ekin0 + occupations.e_band
@@ -564,15 +526,9 @@
 
 
 class RealSpaceHamiltonian(Hamiltonian):
-<<<<<<< HEAD
-    def __init__(self, gd, finegd, nspins, setups, timer, xc,
-                 vext=None, collinear=True, psolver=None,
-                 stencil=3, world=None):
-=======
     def __init__(self, gd, finegd, nspins, setups, timer, xc, world,
                  kptband_comm, vext=None, collinear=True, psolver=None,
                  stencil=3):
->>>>>>> 1ff4d1a9
         Hamiltonian.__init__(self, gd, finegd, nspins, setups, timer, xc,
                              world, kptband_comm, vext, collinear)
 
@@ -654,14 +610,8 @@
         self.timer.start('Hartree integrate/restrict')
         Ekin = 0.0
         s = 0
-<<<<<<< HEAD
-        for vt_g, vt_G, nt_G in zip(self.vt_sg, self.vt_sG, density.nt_sG):
-=======
         for s, (vt_g, vt_G, nt_G) in enumerate(zip(self.vt_sg, self.vt_sG, density.nt_sG)):
-            if s < self.nspins:
-                vt_g += self.vHt_g
-
->>>>>>> 1ff4d1a9
+
             self.restrict(vt_g, vt_G)
             if self.ref_vt_sG is not None:
                 vt_G += self.ref_vt_sG[s]
