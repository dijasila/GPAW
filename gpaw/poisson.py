# Copyright (C) 2003  CAMP
# Please see the accompanying LICENSE file for further information.

import warnings
from math import pi

import numpy as np
from numpy.fft import fftn, ifftn, fft2, ifft2, rfft2, irfft2, fft, ifft
from scipy.fftpack import dst as scipydst


from gpaw import PoissonConvergenceError
from gpaw.dipole_correction import DipoleCorrection, dipole_correction
from gpaw.domain import decompose_domain
from gpaw.fd_operators import Laplace, LaplaceA, LaplaceB
from gpaw.transformers import Transformer
from gpaw.utilities.blas import axpy
from gpaw.utilities.gauss import Gaussian
from gpaw.utilities.grid import grid2grid
from gpaw.utilities.ewald import madelung
from gpaw.utilities.tools import construct_reciprocal
from gpaw.utilities.timing import NullTimer
import _gpaw

POISSON_GRID_WARNING = """Grid unsuitable for FDPoissonSolver!

Consider using FastPoissonSolver instead.

The FDPoissonSolver does not have sufficient multigrid levels for good
performance and will converge inefficiently if at all, or yield wrong
results.

You may need to manually specify a grid such that the number of points
along each direction is divisible by a high power of 2, such as 8, 16,
or 32 depending on system size; examples:

  GPAW(gpts=(32, 32, 288))

or

  from gpaw.utilities import h2gpts
  GPAW(gpts=h2gpts(0.2, atoms.get_cell(), idiv=16))

Parallelizing over very small domains can also undesirably limit the
number of multigrid levels even if the total number of grid points
is divisible by a high power of 2."""


def create_poisson_solver(name='fast', **kwargs):
    if isinstance(name, _PoissonSolver):
        return name
    elif isinstance(name, dict):
        kwargs.update(name)
        return create_poisson_solver(**kwargs)
    elif name == 'fft':
        return FFTPoissonSolver(**kwargs)
    elif name == 'fdtd':
        from gpaw.fdtd.poisson_fdtd import FDTDPoissonSolver
        return FDTDPoissonSolver(**kwargs)
    elif name == 'fd':
        return FDPoissonSolverWrapper(**kwargs)
    elif name == 'fast':
        return FastPoissonSolver(**kwargs)
    elif name == 'ExtraVacuumPoissonSolver':
        from gpaw.poisson_extravacuum import ExtraVacuumPoissonSolver
        return ExtraVacuumPoissonSolver(**kwargs)
    elif name == 'nointeraction':
        return NoInteractionPoissonSolver()
    else:
        raise ValueError('Unknown poisson solver: %s' % name)


def PoissonSolver(name='fast', dipolelayer=None, **kwargs):
    p = create_poisson_solver(name=name, **kwargs)
    if dipolelayer is not None:
        p = DipoleCorrection(p, dipolelayer)
    return p


def FDPoissonSolverWrapper(dipolelayer=None, **kwargs):
    if dipolelayer is not None:
        return DipoleCorrection(FDPoissonSolver(**kwargs), dipolelayer)
    return FDPoissonSolver(**kwargs)


class _PoissonSolver(object):
    """Abstract PoissonSolver class

       This class defines an interface and a common ancestor
       for various PoissonSolver implementations (including wrappers)."""
    def __init__(self):
        object.__init__(self)

    def set_grid_descriptor(self, gd):
        raise NotImplementedError()

    def solve(self):
        raise NotImplementedError()

    def todict(self):
        raise NotImplementedError(self.__class__.__name__)

    def get_description(self):
        return self.__class__.__name__

    def estimate_memory(self, mem):
        raise NotImplementedError()


class BasePoissonSolver(_PoissonSolver):
<<<<<<< HEAD
    def __init__(self, eps=None, remove_moment=None,
                 use_charge_center=False,
                 metallic_electrodes=False,
                 use_charged_periodic_corrections=False):
=======
    def __init__(self, *, remove_moment=None, use_charge_center=False,
                 metallic_electrodes=False, eps=None):

        if eps is not None:
            warnings.warn(
                "Please do not specify the eps parameter "
                f"for {self.__class__.__name__}. "
                "The parameter doesn't do anything for this solver "
                "and defining it will throw an error in the future.",
                FutureWarning)

>>>>>>> fd881c71
        # metallic electrodes: mirror image method to allow calculation of
        # charged, partly periodic systems
        self.gd = None
        self.remove_moment = remove_moment
        self.use_charge_center = use_charge_center
<<<<<<< HEAD
        self.use_charged_periodic_corrections = \
            use_charged_periodic_corrections
        self.charged_periodic_correction = None
        self.eps = eps
=======
>>>>>>> fd881c71
        self.metallic_electrodes = metallic_electrodes
        assert self.metallic_electrodes in [False, None, 'single', 'both']

    def todict(self):
        d = {'name': 'basepoisson'}
        if self.remove_moment:
            d['remove_moment'] = self.remove_moment
        if self.use_charge_center:
            d['use_charge_center'] = self.use_charge_center
        if self.use_charged_periodic_corrections:
            d['use_charged_periodic_corrections'] = \
                self.use_charged_periodic_corrections
        if self.metallic_electrodes:
            d['metallic_electrodes'] = self.metallic_electrodes

        return d

    def get_description(self):
        # The idea is that the subclass writes a header and main parameters,
        # then adds the below string.
        lines = []
        if self.remove_moment is not None:
            lines.append('    Remove moments up to L=%d' % self.remove_moment)
        if self.use_charge_center:
            lines.append('    Compensate for charged system using center of '
                         'majority charge')
        if self.use_charged_periodic_corrections:
            lines.append('    Subtract potential of homogeneous background')

        return '\n'.join(lines)

    def solve(self, phi, rho, charge=None, maxcharge=1e-6,
              zero_initial_phi=False, timer=NullTimer()):
        self._init()
        assert np.all(phi.shape == self.gd.n_c)
        assert np.all(rho.shape == self.gd.n_c)

        actual_charge = self.gd.integrate(rho)
        background = (actual_charge / self.gd.dv /
                      self.gd.get_size_of_global_array().prod())

        if self.remove_moment:
            assert not self.gd.pbc_c.any()
            if not hasattr(self, 'gauss'):
                self.gauss = Gaussian(self.gd)
            rho_neutral = rho.copy()
            phi_cor_L = []
            for L in range(self.remove_moment):
                phi_cor_L.append(self.gauss.remove_moment(rho_neutral, L))
            # Remove multipoles for better initial guess
            for phi_cor in phi_cor_L:
                phi -= phi_cor

            niter = self.solve_neutral(phi, rho_neutral, timer=timer)
            # correct error introduced by removing multipoles
            for phi_cor in phi_cor_L:
                phi += phi_cor

            return niter
        if charge is None:
            charge = actual_charge
        if abs(charge) <= maxcharge:
            return self.solve_neutral(phi, rho - background, timer=timer)

        elif abs(charge) > maxcharge and self.gd.pbc_c.all():
            # System is charged and periodic. Subtract a homogeneous
            # background charge

            # Set initial guess for potential
            if zero_initial_phi:
                phi[:] = 0.0

<<<<<<< HEAD
            iters = self.solve_neutral(phi, rho - background, eps=eps,
                                       timer=timer)
            if self.use_charged_periodic_corrections:
                if self.charged_periodic_correction is None:
                    self.charged_periodic_correction = madelung(
                        self.gd.cell_cv)
                phi += actual_charge * self.charged_periodic_correction

=======
            iters = self.solve_neutral(phi, rho - background, timer=timer)
>>>>>>> fd881c71
            return iters

        elif abs(charge) > maxcharge and not self.gd.pbc_c.any():
            # The system is charged and in a non-periodic unit cell.
            # Determine the potential by 1) subtract a gaussian from the
            # density, 2) determine potential from the neutralized density
            # and 3) add the potential from the gaussian density.

            # Load necessary attributes

            # use_charge_center: The monopole will be removed at the
            # center of the majority charge, which prevents artificial
            # dipoles.
            # Due to the shape of the Gaussian and it's Fourier-Transform,
            # the Gaussian representing the charge should stay at least
            # 7 gpts from the borders - see:
            # https://listserv.fysik.dtu.dk/pipermail/gpaw-developers/2015-July/005806.html
            if self.use_charge_center:
                charge_sign = actual_charge / abs(actual_charge)
                rho_sign = rho * charge_sign
                rho_sign[np.where(rho_sign < 0)] = 0
                absolute_charge = self.gd.integrate(rho_sign)
                center = - (self.gd.calculate_dipole_moment(rho_sign) /
                            absolute_charge)
                border_offset = np.inner(self.gd.h_cv, np.array((7, 7, 7)))
                borders = np.inner(self.gd.h_cv, self.gd.N_c)
                borders -= border_offset
                if np.any(center > borders) or np.any(center < border_offset):
                    raise RuntimeError('Poisson solver: '
                                       'center of charge outside borders '
                                       '- please increase box')
                    center[np.where(center > borders)] = borders
                self.load_gauss(center=center)
            else:
                self.load_gauss()

            # Remove monopole moment
            q = actual_charge / np.sqrt(4 * pi)  # Monopole moment
            rho_neutral = rho - q * self.rho_gauss  # neutralized density

            # Set initial guess for potential
            if zero_initial_phi:
                phi[:] = 0.0
            else:
                axpy(-q, self.phi_gauss, phi)  # phi -= q * self.phi_gauss

            # Determine potential from neutral density using standard solver
            niter = self.solve_neutral(phi, rho_neutral, timer=timer)

            # correct error introduced by removing monopole
            axpy(q, self.phi_gauss, phi)  # phi += q * self.phi_gauss

            return niter
        else:
            # System is charged with mixed boundaryconditions
            if self.metallic_electrodes == 'single':
                self.c = 2
                origin_c = [0, 0, 0]
                origin_c[self.c] = self.gd.N_c[self.c]
                drhot_g, dvHt_g, self.correction = dipole_correction(
                    self.c,
                    self.gd,
                    rho,
                    origin_c=origin_c)
                # self.correction *=-1.
                phi -= dvHt_g
                iters = self.solve_neutral(phi, rho + drhot_g, timer=timer)
                phi += dvHt_g
                phi -= self.correction
                self.correction = 0.0

                return iters

            elif self.metallic_electrodes == 'both':
                iters = self.solve_neutral(phi, rho, timer=timer)
                return iters

            else:
                # System is charged with mixed boundaryconditions
                msg = ('Charged systems with mixed periodic/zero'
                       ' boundary conditions')
                raise NotImplementedError(msg)

    def load_gauss(self, center=None):
        if not hasattr(self, 'rho_gauss') or center is not None:
            gauss = Gaussian(self.gd, center=center)
            self.rho_gauss = gauss.get_gauss(0)
            self.phi_gauss = gauss.get_gauss_pot(0)


class FDPoissonSolver(BasePoissonSolver):
    def __init__(self, nn=3, relax='J', eps=2e-10, maxiter=1000,
                 remove_moment=None, use_charge_center=False,
                 metallic_electrodes=False,
                 use_charged_periodic_corrections=False):
        super(FDPoissonSolver, self).__init__(
            remove_moment=remove_moment,
            use_charge_center=use_charge_center,
<<<<<<< HEAD
            metallic_electrodes=metallic_electrodes,
            use_charged_periodic_corrections=use_charged_periodic_corrections)
=======
            metallic_electrodes=metallic_electrodes)
        self.eps = eps
>>>>>>> fd881c71
        self.relax = relax
        self.nn = nn
        self.charged_periodic_correction = None
        self.maxiter = maxiter

        # Relaxation method
        if relax == 'GS':
            # Gauss-Seidel
            self.relax_method = 1
        elif relax == 'J':
            # Jacobi
            self.relax_method = 2
        else:
            raise NotImplementedError('Relaxation method %s' % relax)

        self.description = None
        self._initialized = False

    def todict(self):
        d = super(FDPoissonSolver, self).todict()
        d.update({'name': 'fd', 'nn': self.nn, 'relax': self.relax,
                  'eps': self.eps})
        return d

    def get_stencil(self):
        return self.nn

    def create_laplace(self, gd, scale=1.0, n=1, dtype=float):
        """Instantiate and return a Laplace operator

        Allows subclasses to change the Laplace operator
        """
        return Laplace(gd, scale, n, dtype)

    def set_grid_descriptor(self, gd):
        # Should probably be renamed initialize
        self.gd = gd
        scale = -0.25 / pi

        if self.nn == 'M':
            if not gd.orthogonal:
                raise RuntimeError('Cannot use Mehrstellen stencil with '
                                   'non orthogonal cell.')

            self.operators = [LaplaceA(gd, -scale)]
            self.B = LaplaceB(gd)
        else:
            self.operators = [self.create_laplace(gd, scale, self.nn)]
            self.B = None

        self.interpolators = []
        self.restrictors = []

        level = 0
        self.presmooths = [2]
        self.postsmooths = [1]

        # Weights for the relaxation,
        # only used if 'J' (Jacobi) is chosen as method
        self.weights = [2.0 / 3.0]

        while level < 8:
            try:
                gd2 = gd.coarsen()
            except ValueError:
                break
            self.operators.append(self.create_laplace(gd2, scale, 1))
            self.interpolators.append(Transformer(gd2, gd))
            self.restrictors.append(Transformer(gd, gd2))
            self.presmooths.append(4)
            self.postsmooths.append(4)
            self.weights.append(1.0)
            level += 1
            gd = gd2

        self.levels = level

        if self.operators[-1].gd.N_c.max() > 36:
            # Try to warn exactly once no matter how one uses the solver.
            if gd.comm.parent is None:
                warn = (gd.comm.rank == 0)
            else:
                warn = (gd.comm.parent.rank == 0)

            if warn:
                warntxt = '\n'.join([POISSON_GRID_WARNING, '',
                                     self.get_description()])
            else:
                warntxt = ('Poisson warning from domain rank %d'
                           % self.gd.comm.rank)

            # Warn from all ranks to avoid deadlocks.
            warnings.warn(warntxt, stacklevel=2)

        self._initialized = False
        # The Gaussians depend on the grid as well so we have to 'unload' them
        if hasattr(self, 'rho_gauss'):
            del self.rho_gauss
            del self.phi_gauss

    def get_description(self):
        name = {1: 'Gauss-Seidel', 2: 'Jacobi'}[self.relax_method]
        coarsest_grid = self.operators[-1].gd.N_c
        coarsest_grid_string = ' x '.join([str(N) for N in coarsest_grid])
        assert self.levels + 1 == len(self.operators)
        lines = ['%s solver with %d multi-grid levels'
                 % (name, self.levels + 1),
                 '    Coarsest grid: %s points' % coarsest_grid_string]
        if coarsest_grid.max() > 24:
            # This friendly warning has lower threshold than the big long
            # one that we print when things are really bad.
            lines.extend(['    Warning: Coarse grid has more than 24 points.',
                          '             More multi-grid levels recommended.'])
        lines.extend(['    Stencil: %s' % self.operators[0].description,
                      '    Max iterations: %d' % self.maxiter])
        lines.extend(['    Tolerance: %e' % self.eps])
        lines.append(super(FDPoissonSolver, self).get_description())
        return '\n'.join(lines)

    def _init(self):
        if self._initialized:
            return
        # Should probably be renamed allocate
        gd = self.gd
        self.rhos = [gd.empty()]
        self.phis = [None]
        self.residuals = [gd.empty()]
        for level in range(self.levels):
            gd2 = gd.coarsen()
            self.phis.append(gd2.empty())
            self.rhos.append(gd2.empty())
            self.residuals.append(gd2.empty())
            gd = gd2
        assert len(self.phis) == len(self.rhos)
        level += 1
        assert level == self.levels

        self.step = 0.66666666 / self.operators[0].get_diagonal_element()
        self.presmooths[level] = 8
        self.postsmooths[level] = 8
        self._initialized = True

    def solve_neutral(self, phi, rho, timer=None):
        self._init()
        self.phis[0] = phi
        eps = self.eps

        if self.B is None:
            self.rhos[0][:] = rho
        else:
            self.B.apply(rho, self.rhos[0])

        niter = 1
        maxiter = self.maxiter
        while self.iterate2(self.step) > eps and niter < maxiter:
            niter += 1
        if niter == maxiter:
            msg = 'Poisson solver did not converge in %d iterations!' % maxiter
            raise PoissonConvergenceError(msg)

        # Set the average potential to zero in periodic systems
        if np.alltrue(self.gd.pbc_c):
            phi_ave = self.gd.comm.sum(np.sum(phi.ravel()))
            N_c = self.gd.get_size_of_global_array()
            phi_ave /= np.product(N_c)
            phi -= phi_ave

        return niter

    def iterate2(self, step, level=0):
        """Smooths the solution in every multigrid level"""
        self._init()

        residual = self.residuals[level]

        if level < self.levels:
            self.operators[level].relax(self.relax_method,
                                        self.phis[level],
                                        self.rhos[level],
                                        self.presmooths[level],
                                        self.weights[level])

            self.operators[level].apply(self.phis[level], residual)
            residual -= self.rhos[level]
            self.restrictors[level].apply(residual,
                                          self.rhos[level + 1])
            self.phis[level + 1][:] = 0.0
            self.iterate2(4.0 * step, level + 1)
            self.interpolators[level].apply(self.phis[level + 1], residual)
            self.phis[level] -= residual

        self.operators[level].relax(self.relax_method,
                                    self.phis[level],
                                    self.rhos[level],
                                    self.postsmooths[level],
                                    self.weights[level])
        if level == 0:
            self.operators[level].apply(self.phis[level], residual)
            residual -= self.rhos[level]
            error = self.gd.comm.sum(np.dot(residual.ravel(),
                                            residual.ravel())) * self.gd.dv

            # How about this instead:
            # error = self.gd.comm.max(abs(residual).max())

            return error

    def estimate_memory(self, mem):
        # XXX Memory estimate works only for J and GS, not FFT solver
        # Poisson solver appears to use same amount of memory regardless
        # of whether it's J or GS, which is a bit strange

        gdbytes = self.gd.bytecount()
        nbytes = -gdbytes  # No phi on finest grid, compensate ahead
        for level in range(self.levels):
            nbytes += 3 * gdbytes  # Arrays: rho, phi, residual
            gdbytes //= 8
        mem.subnode('rho, phi, residual [%d levels]' % self.levels, nbytes)

    def __repr__(self):
        template = 'FDPoissonSolver(relax=\'%s\', nn=%s, eps=%e)'
        representation = template % (self.relax, repr(self.nn), self.eps)
        return representation


class NoInteractionPoissonSolver(_PoissonSolver):
    relax_method = 0
    nn = 1

    def get_description(self):
        return 'No interaction'

    def get_stencil(self):
        return 1

    def solve(self, phi, rho, charge, timer=None):
        return 0

    def set_grid_descriptor(self, gd):
        pass

    def todict(self):
        return {'name': 'nointeraction'}

    def estimate_memory(self, mem):
        pass


class FFTPoissonSolver(BasePoissonSolver):
    """FFT Poisson solver for general unit cells."""

    relax_method = 0
    nn = 999

    def __init__(self):
        super(FFTPoissonSolver, self).__init__()
        self._initialized = False

    def get_description(self):
        return 'Parallel FFT'

    def todict(self):
        return {'name': 'fft'}

    def set_grid_descriptor(self, gd):
        # We will probably want to use this on non-periodic grids too...
        assert gd.pbc_c.all()
        self.gd = gd

        self.grids = [gd]
        for c in range(3):
            N_c = gd.N_c.copy()
            N_c[c] = 1  # Will be serial in that direction
            parsize_c = decompose_domain(N_c, gd.comm.size)
            self.grids.append(gd.new_descriptor(parsize_c=parsize_c))

    def _init(self):
        if self._initialized:
            return

        gd = self.grids[-1]
        k2_Q, N3 = construct_reciprocal(gd)
        self.poisson_factor_Q = 4.0 * np.pi / k2_Q
        self._initialized = True

    def solve_neutral(self, phi_g, rho_g, timer=None):
        self._init()
        # Will be a bit more efficient if reduced dimension is always
        # contiguous.  Probably more things can be improved...

        gd1 = self.gd
        work1_g = rho_g

        for c in range(3):
            gd2 = self.grids[c + 1]
            work2_g = gd2.empty(dtype=work1_g.dtype)
            grid2grid(gd1.comm, gd1, gd2, work1_g, work2_g)
            work1_g = fftn(work2_g, axes=[c])
            gd1 = gd2

        work1_g *= self.poisson_factor_Q

        for c in [2, 1, 0]:
            gd2 = self.grids[c]
            work2_g = ifftn(work1_g, axes=[c])
            work1_g = gd2.empty(dtype=work2_g.dtype)
            grid2grid(gd1.comm, gd1, gd2, work2_g, work1_g)
            gd1 = gd2

        phi_g[:] = work1_g.real
        return 1

    def estimate_memory(self, mem):
        mem.subnode('k squared', self.grids[-1].bytecount())


class FixedBoundaryPoissonSolver(FDPoissonSolver):
    """Solve the Poisson equation with FFT in two directions,
    and with central differential method in the third direction."""

    def __init__(self, nn=1):
        # XXX How can this work when it does not call __init___
        # on PoissonSolver? -askhl
        self.nn = nn
        self.charged_periodic_correction = None
        assert self.nn == 1

    def set_grid_descriptor(self, gd):
        assert gd.pbc_c.all()
        assert gd.orthogonal
        self.gd = gd

    def initialize(self, b_phi1, b_phi2):
        distribution = np.zeros([self.gd.comm.size], int)
        if self.gd.comm.rank == 0:
            gd = self.gd
            N_c1 = gd.N_c[:2, np.newaxis]
            i_cq = np.indices(gd.N_c[:2]).reshape((2, -1))
            i_cq += N_c1 // 2
            i_cq %= N_c1
            i_cq -= N_c1 // 2
            B_vc = 2.0 * np.pi * gd.icell_cv.T[:2, :2]
            k_vq = np.dot(B_vc, i_cq)
            k_vq *= k_vq
            k_vq2 = np.sum(k_vq, axis=0)
            k_vq2 = k_vq2.reshape(-1)

            b_phi1 = fft2(b_phi1, None, (0, 1))
            b_phi2 = fft2(b_phi2, None, (0, 1))

            b_phi1 = b_phi1[:, :, -1].reshape(-1)
            b_phi2 = b_phi2[:, :, 0].reshape(-1)

            loc_b_phi1 = np.array_split(b_phi1, self.gd.comm.size)
            loc_b_phi2 = np.array_split(b_phi2, self.gd.comm.size)
            loc_k_vq2 = np.array_split(k_vq2, self.gd.comm.size)

            self.loc_b_phi1 = loc_b_phi1[0]
            self.loc_b_phi2 = loc_b_phi2[0]
            self.k_vq2 = loc_k_vq2[0]

            for i in range(self.gd.comm.size):
                distribution[i] = len(loc_b_phi1[i])
            self.gd.comm.broadcast(distribution, 0)

            for i in range(1, self.gd.comm.size):
                self.gd.comm.ssend(loc_b_phi1[i], i, 135)
                self.gd.comm.ssend(loc_b_phi2[i], i, 246)
                self.gd.comm.ssend(loc_k_vq2[i], i, 169)
        else:
            self.gd.comm.broadcast(distribution, 0)
            self.loc_b_phi1 = np.zeros([distribution[self.gd.comm.rank]],
                                       dtype=complex)
            self.loc_b_phi2 = np.zeros([distribution[self.gd.comm.rank]],
                                       dtype=complex)
            self.k_vq2 = np.zeros([distribution[self.gd.comm.rank]])
            self.gd.comm.receive(self.loc_b_phi1, 0, 135)
            self.gd.comm.receive(self.loc_b_phi2, 0, 246)
            self.gd.comm.receive(self.k_vq2, 0, 169)

        k_distribution = np.arange(np.sum(distribution))
        self.k_distribution = np.array_split(k_distribution,
                                             self.gd.comm.size)

        self.d1, self.d2, self.d3 = self.gd.N_c
        self.r_distribution = np.array_split(np.arange(self.d3),
                                             self.gd.comm.size)
        self.comm_reshape = not (self.gd.parsize_c[0] == 1 and
                                 self.gd.parsize_c[1] == 1)

    def solve(self, phi_g, rho_g, charge=None, timer=None):
        if charge is None:
            actual_charge = self.gd.integrate(rho_g)
        else:
            actual_charge = charge

        if self.charged_periodic_correction is None:
            self.charged_periodic_correction = madelung(self.gd.cell_cv)

        background = (actual_charge / self.gd.dv /
                      self.gd.get_size_of_global_array().prod())

        self.solve_neutral(phi_g, rho_g - background)
        phi_g += actual_charge * self.charged_periodic_correction

    def scatter_r_distribution(self, global_rho_g, dtype=float):
        d1 = self.d1
        d2 = self.d2
        comm = self.gd.comm
        index = self.r_distribution[comm.rank]
        if comm.rank == 0:
            rho_g1 = global_rho_g[:, :, index]
            for i in range(1, comm.size):
                ind = self.r_distribution[i]
                comm.ssend(global_rho_g[:, :, ind].copy(), i, 178)
        else:
            rho_g1 = np.zeros([d1, d2, len(index)], dtype=dtype)
            comm.receive(rho_g1, 0, 178)
        return rho_g1

    def gather_r_distribution(self, rho_g, dtype=complex):
        comm = self.gd.comm
        index = self.r_distribution[comm.rank]
        d1, d2, d3 = self.d1, self.d2, self.d3
        if comm.rank == 0:
            global_rho_g = np.zeros([d1, d2, d3], dtype)
            global_rho_g[:, :, index] = rho_g
            for i in range(1, comm.size):
                ind = self.r_distribution[i]
                rho_gi = np.zeros([d1, d2, len(ind)], dtype)
                comm.receive(rho_gi, i, 368)
                global_rho_g[:, :, ind] = rho_gi
        else:
            comm.ssend(rho_g, 0, 368)
            global_rho_g = None
        return global_rho_g

    def scatter_k_distribution(self, global_rho_g):
        comm = self.gd.comm
        index = self.k_distribution[comm.rank]
        if comm.rank == 0:
            rho_g = global_rho_g[index]
            for i in range(1, comm.size):
                ind = self.k_distribution[i]
                comm.ssend(global_rho_g[ind], i, 370)
        else:
            rho_g = np.zeros([len(index), self.d3], dtype=complex)
            comm.receive(rho_g, 0, 370)
        return rho_g

    def gather_k_distribution(self, phi_g):
        comm = self.gd.comm
        index = self.k_distribution[comm.rank]
        d12 = self.d1 * self.d2
        if comm.rank == 0:
            global_phi_g = np.zeros([d12, self.d3], dtype=complex)
            global_phi_g[index] = phi_g
            for i in range(1, comm.size):
                ind = self.k_distribution[i]
                phi_gi = np.zeros([len(ind), self.d3], dtype=complex)
                comm.receive(phi_gi, i, 569)
                global_phi_g[ind] = phi_gi
        else:
            comm.ssend(phi_g, 0, 569)
            global_phi_g = None
        return global_phi_g

    def solve_neutral(self, phi_g, rho_g, timer=None):
        # b_phi1 and b_phi2 are the boundary Hartree potential values
        # of left and right sides

        if self.comm_reshape:
            global_rho_g0 = self.gd.collect(rho_g)
            rho_g1 = self.scatter_r_distribution(global_rho_g0)
        else:
            rho_g1 = rho_g

        # use copy() to avoid the C_contiguous=False
        rho_g2 = fft2(rho_g1, None, (0, 1)).copy()

        global_rho_g = self.gather_r_distribution(rho_g2)
        if self.gd.comm.rank == 0:
            global_rho_g.shape = (self.d1 * self.d2, self.d3)
        rho_g3 = self.scatter_k_distribution(global_rho_g)

        du0 = np.zeros(self.d3 - 1, dtype=complex)
        du20 = np.zeros(self.d3 - 2, dtype=complex)
        h2 = self.gd.h_cv[2, 2] ** 2

        phi_g1 = np.zeros(rho_g3.shape, dtype=complex)
        index = self.k_distribution[self.gd.comm.rank]
        for phi, rho, rv2, bp1, bp2, i in zip(phi_g1, rho_g3,
                                              self.k_vq2,
                                              self.loc_b_phi1,
                                              self.loc_b_phi2,
                                              range(len(index))):
            A = np.zeros(self.d3, dtype=complex) + 2 + h2 * rv2
            phi = rho * np.pi * 4 * h2
            phi[0] += bp1
            phi[-1] += bp2
            du = du0 - 1
            dl = du0 - 1
            du2 = du20 - 1
            _gpaw.linear_solve_tridiag(self.d3, A, du, dl, du2, phi)
            phi_g1[i] = phi

        global_phi_g = self.gather_k_distribution(phi_g1)
        if self.gd.comm.rank == 0:
            global_phi_g.shape = (self.d1, self.d2, self.d3)
        phi_g2 = self.scatter_r_distribution(global_phi_g, dtype=complex)
        # use copy() to avoid the C_contiguous=False
        phi_g3 = ifft2(phi_g2, None, (0, 1)).real.copy()
        if self.comm_reshape:
            global_phi_g = self.gather_r_distribution(phi_g3, dtype=float)
            self.gd.distribute(global_phi_g, phi_g)
        else:
            phi_g[:] = phi_g3


"""def rfst2(A_g, axes=[0,1]):
    assert axes[0] == 0
    assert axes[1] == 1
    x,y,z = A_g.shape
    temp_g = np.zeros((x*2+2, y*2+2, z))
    temp_g[1:x+1, 1:y+1,:] = A_g
    temp_g[x+2:, 1:y+1,:] = -A_g[::-1, :, :]
    temp_g[1:x+1, y+2:,:] = -A_g[:, ::-1, :]
    temp_g[x+2:, y+2:,:] = A_g[::-1, ::-1, :]
    X = -4*rfft2(temp_g, axes=axes)
    return X[1:x+1, 1:y+1, :].real

def irfst2(A_g, axes=[0,1]):
    assert axes[0] == 0
    assert axes[1] == 1
    x,y,z = A_g.shape
    temp_g = np.zeros((x*2+2, (y*2+2)//2+1, z))
    temp_g[1:x+1, 1:y+1,:] = A_g
    temp_g[x+2:, 1:y+1,:] = -A_g[::-1, :, :]
    return -0.25*irfft2(temp_g, axes=axes)[1:x+1, 1:y+1, :].real
"""


use_scipy_transforms = True


def rfst2(A_g, axes=[0, 1]):
    all = set([0, 1, 2])
    third = [all.difference(set(axes)).pop()]

    if use_scipy_transforms:
        Y = A_g
        for axis in axes:
            Y = scipydst(Y, axis=axis, type=1)
        Y *= 2**len(axes)
        return Y

    A_g = np.transpose(A_g, axes + third)
    x, y, z = A_g.shape
    temp_g = np.zeros((x * 2 + 2, y * 2 + 2, z))
    temp_g[1:x + 1, 1:y + 1, :] = A_g
    temp_g[x + 2:, 1:y + 1, :] = -A_g[::-1, :, :]
    temp_g[1:x + 1, y + 2:, :] = -A_g[:, ::-1, :]
    temp_g[x + 2:, y + 2:, :] = A_g[::-1, ::-1, :]
    X = -4 * rfft2(temp_g, axes=[0, 1])[1:x + 1, 1:y + 1, :].real
    return np.transpose(X, np.argsort(axes + third))


def irfst2(A_g, axes=[0, 1]):
    if use_scipy_transforms:
        Y = A_g
        for axis in axes:
            Y = scipydst(Y, axis=axis, type=1)
        magic = 1.0 / (16 * np.prod([A_g.shape[axis] + 1 for axis in axes]))
        Y *= magic
        # Y /= 211200
        return Y

    all = set([0, 1, 2])
    third = [all.difference(set(axes)).pop()]
    A_g = np.transpose(A_g, axes + third)
    x, y, z = A_g.shape
    temp_g = np.zeros((x * 2 + 2, (y * 2 + 2) // 2 + 1, z))
    temp_g[1:x + 1, 1:y + 1, :] = A_g.real
    temp_g[x + 2:, 1:y + 1, :] = -A_g[::-1, :, :].real
    X = -0.25 * irfft2(temp_g, axes=[0, 1])[1:x + 1, 1:y + 1, :]

    T = np.transpose(X, np.argsort(axes + third))
    return T


# This method needs to be taken from fftw / scipy to gain speedup of ~4x
def fst(A_g, axis):
    x, y, z = A_g.shape
    N_c = np.array([x, y, z])
    N_c[axis] = N_c[axis] * 2 + 2
    temp_g = np.zeros(N_c, dtype=A_g.dtype)
    if axis == 0:
        temp_g[1:x + 1, :, :] = A_g
        temp_g[x + 2:, :, :] = -A_g[::-1, :, :]
    elif axis == 1:
        temp_g[:, 1:y + 1, :] = A_g
        temp_g[:, y + 2:, :] = -A_g[:, ::-1, :]
    elif axis == 2:
        temp_g[:, :, 1:z + 1] = A_g
        temp_g[:, :, z + 2:] = -A_g[:, ::, ::-1]
    else:
        raise NotImplementedError()
    X = 0.5j * fft(temp_g, axis=axis)
    if axis == 0:
        return X[1:x + 1, :, :]
    elif axis == 1:
        return X[:, 1:y + 1, :]
    elif axis == 2:
        return X[:, :, 1:z + 1]


def ifst(A_g, axis):
    x, y, z = A_g.shape
    N_c = np.array([x, y, z])
    N_c[axis] = N_c[axis] * 2 + 2
    temp_g = np.zeros(N_c, dtype=A_g.dtype)

    if axis == 0:
        temp_g[1:x + 1, :, :] = A_g
        temp_g[x + 2:, :, :] = -A_g[::-1, :, :]
    elif axis == 1:
        temp_g[:, 1:y + 1, :] = A_g
        temp_g[:, y + 2:, :] = -A_g[:, ::-1, :]
    elif axis == 2:
        temp_g[:, :, 1:z + 1] = A_g
        temp_g[:, :, z + 2:] = -A_g[:, ::, ::-1]
    else:
        raise NotImplementedError()

    X_g = ifft(temp_g, axis=axis)
    if axis == 0:
        return -2j * X_g[1:x + 1, :, :]
    elif axis == 1:
        return -2j * X_g[:, 1:y + 1, :]
    elif axis == 2:
        return -2j * X_g[:, :, 1:z + 1]


def transform(A_g, axis=None, pbc=True):
    if pbc:
        if A_g.size == 0:
            return A_g.astype(complex)

        return fft(A_g, axis=axis)
    else:
        if A_g.size == 0:
            return A_g

        if not use_scipy_transforms:
            x = fst(A_g, axis)
            return x
        y = scipydst(A_g, axis=axis, type=1)
        y *= .5
        return y


def transform2(A_g, axes=None, pbc=[True, True]):
    if all(pbc):
        if A_g.size == 0:
            return A_g.astype(complex)

        return fft2(A_g, axes=axes)
    elif not any(pbc):
        if A_g.size == 0:
            return A_g

        return rfst2(A_g, axes=axes)
    else:
        return transform(transform(A_g, axis=axes[0], pbc=pbc[0]),
                         axis=axes[1], pbc=pbc[1])


def itransform(A_g, axis=None, pbc=True):
    if pbc:
        if A_g.size == 0:
            return A_g.astype(complex)

        return ifft(A_g, axis=axis)
    else:
        if A_g.size == 0:
            return A_g

        if not use_scipy_transforms:
            x = ifst(A_g, axis)
            return x
        y = scipydst(A_g, axis=axis, type=1)
        magic = 1.0 / (A_g.shape[axis] + 1)
        y *= magic
        return y


def itransform2(A_g, axes=None, pbc=[True, True]):
    if all(pbc):
        if A_g.size == 0:
            return A_g.astype(complex)

        return ifft2(A_g, axes=axes)
    elif not any(pbc):
        if A_g.size == 0:
            return A_g

        return irfst2(A_g, axes=axes)
    else:
        return itransform(itransform(A_g, axis=axes[0], pbc=pbc[0]),
                          axis=axes[1], pbc=pbc[1])


class BadAxesError(ValueError):
    pass


class FastPoissonSolver(BasePoissonSolver):
    def __init__(self, nn=3, **kwargs):
        BasePoissonSolver.__init__(self, **kwargs)
        self.nn = nn
        # We may later enable this to work with Cholesky, but not now:
        self.use_cholesky = False

    def _init(self):
        pass

    def set_grid_descriptor(self, gd):
        self.gd = gd
        axes = np.arange(3)
        pbc_c = np.array(gd.pbc_c, dtype=bool)
        periodic_axes = axes[pbc_c]
        non_periodic_axes = axes[np.logical_not(pbc_c)]

        # Find out which axes are orthogonal (0, 1 or 3)
        # Note that one expects that the axes are always rotated in
        # conventional form, thus for all axes to be
        # classified as orthogonal, the cell_cv needs to be diagonal.
        # This may always be achieved by rotating
        # the unit-cell along with the atoms. The classification is
        # inherited from grid_descriptor.orthogonal.
        dotprods = np.dot(gd.cell_cv, gd.cell_cv.T)
        # For each direction, check whether there is only one nonzero
        # element in that row (necessarily being the diagonal element,
        # since this is a cell vector length and must be > 0).
        orthogonal_c = (np.abs(dotprods) > 1e-10).sum(axis=0) == 1
        assert sum(orthogonal_c) in [0, 1, 3]

        non_orthogonal_axes = axes[np.logical_not(orthogonal_c)]

        if not all(pbc_c | orthogonal_c):
            raise BadAxesError('Each axis must be periodic or orthogonal '
                               'to other axes.  But we have pbc={} '
                               'and orthogonal={}'
                               .format(pbc_c.astype(int),
                                       orthogonal_c.astype(int)))

        # We sort them, and pick the longest non-periodic axes as the
        # cholesky axis.
        sorted_non_periodic_axes = sorted(non_periodic_axes,
                                          key=lambda c: gd.N_c[c])
        if self.use_cholesky:
            if len(sorted_non_periodic_axes) > 0:
                cholesky_axes = [sorted_non_periodic_axes[-1]]
                if cholesky_axes[0] in non_orthogonal_axes:
                    msg = ('Cholesky axis cannot be non-orthogonal. '
                           'Do you really want a non-orthogonal non-periodic '
                           'axis? If so, run with use_cholesky=False.')
                    raise NotImplementedError(msg)
                fst_axes = sorted_non_periodic_axes[0:-1]
            else:
                cholesky_axes = []
                fst_axes = []
        else:
            cholesky_axes = []
            fst_axes = sorted_non_periodic_axes
        fft_axes = list(periodic_axes)

        (self.cholesky_axes, self.fst_axes,
         self.fft_axes) = cholesky_axes, fst_axes, fft_axes

        fftfst_axes = self.fft_axes + self.fst_axes
        axes = self.fft_axes + self.fst_axes + self.cholesky_axes
        self.axes = axes

        # Create xy flat decomposition (where x=axes[0] and y=axes[1])
        parsize_c = [1, 1, 1]
        parsize_c[axes[2]] = gd.comm.size
        gd1d = gd.new_descriptor(parsize_c=parsize_c,
                                 allow_empty_domains=True)
        self.gd1d = gd1d

        # Create z flat decomposition
        domain = gd.N_c.copy()
        domain[axes[2]] = 1
        parsize_c = decompose_domain(domain, gd.comm.size)
        gd2d = gd.new_descriptor(parsize_c=parsize_c)
        self.gd2d = gd2d

        # Calculate eigenvalues in fst/fft decomposition for
        # non-cholesky axes in parallel
        r_cx = np.indices(gd2d.n_c)
        r_cx += gd2d.beg_c[:, np.newaxis, np.newaxis, np.newaxis]
        r_cx = r_cx.astype(complex)
        for c, axis in enumerate(fftfst_axes):
            r_cx[axis] *= 2j * np.pi / gd2d.N_c[axis]
            if axis in fst_axes:
                r_cx[axis] /= 2
        for c, axis in enumerate(cholesky_axes):
            r_cx[axis] = 0.0
        np.exp(r_cx, out=r_cx)
        fft_lambdas = np.zeros_like(r_cx[0], dtype=complex)
        laplace = Laplace(self.gd, -0.25 / pi, self.nn)
        self.stencil_description = laplace.description

        for coeff, offset_c in zip(laplace.coef_p, laplace.offset_pc):
            offset_c = np.array(offset_c)
            if not any(offset_c):
                # The centerpoint is handled with (temp-1.0)
                continue
            non_zero_axes, = np.where(offset_c)
            if set(non_zero_axes).issubset(fftfst_axes):
                temp = np.ones_like(fft_lambdas)
                for c, axis in enumerate(fftfst_axes):
                    temp *= r_cx[axis] ** offset_c[axis]
                fft_lambdas += coeff * (temp - 1.0)

        assert np.linalg.norm(fft_lambdas.imag) < 1e-10
        fft_lambdas = fft_lambdas.real.copy()  # arr.real is not contiguous

        # If there is no Cholesky decomposition, the system is already
        # fully diagonal and we can directly invert the linear problem
        # by dividing with the eigenvalues.
        assert len(cholesky_axes) == 0
        # if len(cholesky_axes) == 0:
        with np.errstate(divide='ignore'):
            self.inv_fft_lambdas = np.where(
                np.abs(fft_lambdas) > 1e-10, 1.0 / fft_lambdas, 0)

    def solve_neutral(self, phi_g, rho_g, timer=None):
        if len(self.cholesky_axes) != 0:
            raise NotImplementedError

        gd = self.gd
        gd1d = self.gd1d
        gd2d = self.gd2d
        comm = self.gd.comm
        axes = self.axes

        with timer('Communicate to 1D'):
            work1d_g = gd1d.empty(dtype=rho_g.dtype)
            grid2grid(comm, gd, gd1d, rho_g, work1d_g)
        with timer('FFT 2D'):
            work1d_g = transform2(work1d_g, axes=axes[:2],
                                  pbc=gd.pbc_c[axes[:2]])
        with timer('Communicate to 2D'):
            work2d_g = gd2d.empty(dtype=work1d_g.dtype)
            grid2grid(comm, gd1d, gd2d, work1d_g, work2d_g)
        with timer('FFT 1D'):
            work2d_g = transform(work2d_g, axis=axes[2],
                                 pbc=gd.pbc_c[axes[2]])

        # The remaining problem is 0D dimensional, i.e the problem
        # has been fully diagonalized
        work2d_g *= self.inv_fft_lambdas

        with timer('FFT 1D'):
            work2d_g = itransform(work2d_g, axis=axes[2],
                                  pbc=gd.pbc_c[axes[2]])
        with timer('Communicate from 2D'):
            work1d_g = gd1d.empty(dtype=work2d_g.dtype)
            grid2grid(comm, gd2d, gd1d, work2d_g, work1d_g)
        with timer('FFT 2D'):
            work1d_g = itransform2(work1d_g, axes=axes[1::-1],
                                   pbc=gd.pbc_c[axes[1::-1]])
        with timer('Communicate from 1D'):
            work_g = gd.empty(dtype=work1d_g.dtype)
            grid2grid(comm, gd1d, gd, work1d_g, work_g)

        phi_g[:] = work_g.real
        return 1  # Non-iterative method, return 1 iteration

    def todict(self):
        d = super(FastPoissonSolver, self).todict()
        d.update({'name': 'fast', 'nn': self.nn})
        return d

    def estimate_memory(self, mem):
        pass

    def get_description(self):
        lines = [f'{self.__class__.__name__} using',
                 f'    Stencil: {self.stencil_description}',
                 f'    FFT axes: {self.fft_axes}',
                 f'    FST axes: {self.fst_axes}',
                 ]
        lines.append(BasePoissonSolver.get_description(self))
        return '\n'.join(lines)<|MERGE_RESOLUTION|>--- conflicted
+++ resolved
@@ -108,14 +108,11 @@
 
 
 class BasePoissonSolver(_PoissonSolver):
-<<<<<<< HEAD
-    def __init__(self, eps=None, remove_moment=None,
+    def __init__(self, *, remove_moment=None,
                  use_charge_center=False,
                  metallic_electrodes=False,
+                 eps=None,
                  use_charged_periodic_corrections=False):
-=======
-    def __init__(self, *, remove_moment=None, use_charge_center=False,
-                 metallic_electrodes=False, eps=None):
 
         if eps is not None:
             warnings.warn(
@@ -125,19 +122,15 @@
                 "and defining it will throw an error in the future.",
                 FutureWarning)
 
->>>>>>> fd881c71
         # metallic electrodes: mirror image method to allow calculation of
         # charged, partly periodic systems
         self.gd = None
         self.remove_moment = remove_moment
         self.use_charge_center = use_charge_center
-<<<<<<< HEAD
         self.use_charged_periodic_corrections = \
             use_charged_periodic_corrections
         self.charged_periodic_correction = None
         self.eps = eps
-=======
->>>>>>> fd881c71
         self.metallic_electrodes = metallic_electrodes
         assert self.metallic_electrodes in [False, None, 'single', 'both']
 
@@ -210,18 +203,14 @@
             if zero_initial_phi:
                 phi[:] = 0.0
 
-<<<<<<< HEAD
-            iters = self.solve_neutral(phi, rho - background, eps=eps,
-                                       timer=timer)
+            iters = self.solve_neutral(phi, rho - background, timer=timer)
+
             if self.use_charged_periodic_corrections:
                 if self.charged_periodic_correction is None:
                     self.charged_periodic_correction = madelung(
                         self.gd.cell_cv)
                 phi += actual_charge * self.charged_periodic_correction
 
-=======
-            iters = self.solve_neutral(phi, rho - background, timer=timer)
->>>>>>> fd881c71
             return iters
 
         elif abs(charge) > maxcharge and not self.gd.pbc_c.any():
@@ -320,13 +309,9 @@
         super(FDPoissonSolver, self).__init__(
             remove_moment=remove_moment,
             use_charge_center=use_charge_center,
-<<<<<<< HEAD
             metallic_electrodes=metallic_electrodes,
             use_charged_periodic_corrections=use_charged_periodic_corrections)
-=======
-            metallic_electrodes=metallic_electrodes)
         self.eps = eps
->>>>>>> fd881c71
         self.relax = relax
         self.nn = nn
         self.charged_periodic_correction = None
