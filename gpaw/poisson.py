--- conflicted
+++ resolved
@@ -54,18 +54,14 @@
         return FDTDPoissonSolver(**kwargs)
     elif name == 'fd':
         return PoissonSolver(**kwargs)
-<<<<<<< HEAD
     elif name == 'ifd':
         from gpaw.poisson_image import ImagePoissonSolver
         return ImagePoissonSolver(**kwargs)
-    1 / 0
-=======
     elif name == 'ExtraVacuumPoissonSolver':
         from gpaw.poisson_extravacuum import ExtraVacuumPoissonSolver
         return ExtraVacuumPoissonSolver(**kwargs)
     else:
         raise ValueError('Unknown poisson solver: %s' % name)
->>>>>>> 92c56ee0
 
 
 def PoissonSolver(dipolelayer=None, **kwargs):
