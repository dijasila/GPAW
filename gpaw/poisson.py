--- conflicted
+++ resolved
@@ -8,15 +8,11 @@
 from numpy.fft import fftn, ifftn, fft2, ifft2, rfft2, irfft2, fft, ifft
 
 from gpaw import PoissonConvergenceError
-<<<<<<< HEAD
-from gpaw.utilities.blas import axpy, dotu
-=======
 from gpaw.dipole_correction import DipoleCorrection
 from gpaw.domain import decompose_domain
 from gpaw.fd_operators import Laplace, LaplaceA, LaplaceB
 from gpaw.transformers import Transformer
-from gpaw.utilities.blas import axpy
->>>>>>> b6e9cdbe
+from gpaw.utilities.blas import axpy, dotu
 from gpaw.utilities.gauss import Gaussian
 from gpaw.utilities.grid import grid2grid
 from gpaw.utilities.ewald import madelung
@@ -24,11 +20,9 @@
 from gpaw.utilities.timing import NullTimer
 import _gpaw
 
-<<<<<<< HEAD
 import gpaw.cuda
-=======
+
 POISSON_GRID_WARNING = """Grid unsuitable for FDPoissonSolver!
->>>>>>> b6e9cdbe
 
 Consider using FastPoissonSolver instead.
 
@@ -252,25 +246,16 @@
 
 class FDPoissonSolver(BasePoissonSolver):
     def __init__(self, nn=3, relax='J', eps=2e-10, maxiter=1000,
-<<<<<<< HEAD
                  remove_moment=None, use_charge_center=False, cuda=False):
-=======
-                 remove_moment=None, use_charge_center=False):
         super(FDPoissonSolver, self).__init__(
             eps=eps,
             remove_moment=remove_moment,
             use_charge_center=use_charge_center)
->>>>>>> b6e9cdbe
         self.relax = relax
         self.nn = nn
         self.charged_periodic_correction = None
         self.maxiter = maxiter
-<<<<<<< HEAD
-        self.remove_moment = remove_moment
-        self.use_charge_center = use_charge_center
         self.cuda = cuda
-=======
->>>>>>> b6e9cdbe
 
         # Relaxation method
         if relax == 'GS':
@@ -295,18 +280,14 @@
     def get_stencil(self):
         return self.nn
 
-<<<<<<< HEAD
-    def set_grid_descriptor(self, gd, cuda=False):
-=======
-    def create_laplace(self, gd, scale=1.0, n=1, dtype=float):
+    def create_laplace(self, gd, scale=1.0, n=1, dtype=float, cuda=cuda):
         """Instantiate and return a Laplace operator
 
         Allows subclasses to change the Laplace operator
         """
-        return Laplace(gd, scale, n, dtype)
-
-    def set_grid_descriptor(self, gd):
->>>>>>> b6e9cdbe
+        return Laplace(gd, scale, n, dtype, cuda=cuda)
+
+    def set_grid_descriptor(self, gd, cuda=False):
         # Should probably be renamed initialize
         self.gd = gd
 
@@ -323,11 +304,8 @@
             self.operators = [LaplaceA(gd, -scale, cuda=self.cuda)]
             self.B = LaplaceB(gd, cuda=self.cuda)
         else:
-<<<<<<< HEAD
-            self.operators = [Laplace(gd, scale, self.nn, cuda=self.cuda)]
-=======
-            self.operators = [self.create_laplace(gd, scale, self.nn)]
->>>>>>> b6e9cdbe
+            self.operators = [self.create_laplace(gd, scale, self.nn,
+                                                  cuda=self.cuda)]
             self.B = None
 
         self.interpolators = []
@@ -346,15 +324,10 @@
                 gd2 = gd.coarsen()
             except ValueError:
                 break
-<<<<<<< HEAD
-            self.operators.append(Laplace(gd2, scale, 1, cuda=self.cuda))
+            self.operators.append(
+                    self.create_laplace(gd2, scale, 1, cuda=self.cuda))
             self.interpolators.append(Transformer(gd2, gd, cuda=self.cuda))
             self.restrictors.append(Transformer(gd, gd2, cuda=self.cuda))
-=======
-            self.operators.append(self.create_laplace(gd2, scale, 1))
-            self.interpolators.append(Transformer(gd2, gd))
-            self.restrictors.append(Transformer(gd, gd2))
->>>>>>> b6e9cdbe
             self.presmooths.append(4)
             self.postsmooths.append(4)
             self.weights.append(1.0)
@@ -430,133 +403,8 @@
         self.postsmooths[level] = 8
         self._initialized = True
 
-<<<<<<< HEAD
-        if load_gauss:
-            self.load_gauss()
-
-    def load_gauss(self, center=None):
-        if not hasattr(self, 'rho_gauss') or center is not None:
-            gauss = Gaussian(self.gd, center=center)
-            self.rho_gauss = gauss.get_gauss(0)
-            self.phi_gauss = gauss.get_gauss_pot(0)
-
-    def solve(self, phi, rho, charge=None, eps=None, maxcharge=1e-6,
-              zero_initial_phi=False):
-        """Solve Poisson equation for possibly charged system.
-
-        NOTE: for CUDA implementation input arrays phi and rho are located
-        on CPU"""
-        assert np.all(phi.shape == self.gd.n_c)
-        assert np.all(rho.shape == self.gd.n_c)
-
-        if eps is None:
-            eps = self.eps
-        actual_charge = self.gd.integrate(rho)
-        background = (actual_charge / self.gd.dv /
-                      self.gd.get_size_of_global_array().prod())
-
-        if self.remove_moment:
-            assert not self.gd.pbc_c.any()
-            if not hasattr(self, 'gauss'):
-                self.gauss = Gaussian(self.gd)
-            rho_neutral = rho.copy()
-            phi_cor_L = []
-            for L in range(self.remove_moment):
-                phi_cor_L.append(self.gauss.remove_moment(rho_neutral, L))
-            # Remove multipoles for better initial guess
-            for phi_cor in phi_cor_L:
-                phi -= phi_cor
-
-            niter = self.solve_neutral(phi, rho_neutral, eps=eps)
-            # correct error introduced by removing multipoles
-            for phi_cor in phi_cor_L:
-                phi += phi_cor
-
-            return niter
-        if charge is None:
-            charge = actual_charge
-        if abs(charge) <= maxcharge:
-            # System is charge neutral. Use standard solver
-            return self.solve_neutral(phi, rho - background, eps=eps)
-
-        elif abs(charge) > maxcharge and self.gd.pbc_c.all():
-            # System is charged and periodic. Subtract a homogeneous
-            # background charge
-
-            # Set initial guess for potential
-            if zero_initial_phi:
-                phi[:] = 0.0
-
-            iters = self.solve_neutral(phi, rho - background, eps=eps)
-            return iters
-
-        elif abs(charge) > maxcharge and not self.gd.pbc_c.any():
-            # The system is charged and in a non-periodic unit cell.
-            # Determine the potential by 1) subtract a gaussian from the
-            # density, 2) determine potential from the neutralized density
-            # and 3) add the potential from the gaussian density.
-
-            # Load necessary attributes
-
-            # use_charge_center: The monopole will be removed at the
-            # center of the majority charge, which prevents artificial
-            # dipoles.
-            # Due to the shape of the Gaussian and it's Fourier-Transform,
-            # the Gaussian representing the charge should stay at least
-            # 7 gpts from the borders - see:
-            # https://listserv.fysik.dtu.dk/pipermail/gpaw-developers/2015-July/005806.html
-            if self.use_charge_center:
-                charge_sign = actual_charge / abs(actual_charge)
-                rho_sign = rho * charge_sign
-                rho_sign[np.where(rho_sign < 0)] = 0
-                absolute_charge = self.gd.integrate(rho_sign)
-                center = - self.gd.calculate_dipole_moment(rho_sign) \
-                        / absolute_charge
-                border_offset = np.inner(self.gd.h_cv, np.array((7, 7, 7)))
-                borders = np.inner(self.gd.h_cv, self.gd.N_c)
-                borders -= border_offset
-                if np.any(center > borders) or np.any(center < border_offset):
-                    raise RuntimeError(
-                            'Poisson solver: center of charge outside' + \
-                            ' borders - please increase box')
-                    center[np.where(center > borders)] = borders
-                self.load_gauss(center=center)
-            else:
-                self.load_gauss()
-
-            # Remove monopole moment
-            q = actual_charge / np.sqrt(4 * pi)  # Monopole moment
-            rho_neutral = rho - q * self.rho_gauss  # neutralized density
-
-            # Set initial guess for potential
-            if zero_initial_phi:
-                phi[:] = 0.0
-            else:
-                axpy(-q, self.phi_gauss, phi)  # phi -= q * self.phi_gauss
-
-            # Determine potential from neutral density using standard solver
-            niter = self.solve_neutral(phi, rho_neutral, eps=eps)
-
-            # correct error introduced by removing monopole
-            axpy(q, self.phi_gauss, phi)  # phi += q * self.phi_gauss
-
-            return niter
-        else:
-            # System is charged with mixed boundaryconditions
-            msg = ('Charged systems with mixed periodic/zero'
-                   ' boundary conditions')
-            raise NotImplementedError(msg)
-
-    def solve_neutral(self, phi, rho, eps=2e-10):
-        """Solve Poisson equation for charge neutral system.
-
-        NOTE: for CUDA implementation input arrays phi and rho are located
-        on CPU"""
-=======
     def solve_neutral(self, phi, rho, eps=2e-10, timer=None):
         self._init()
-        self.phis[0] = phi
->>>>>>> b6e9cdbe
 
         if isinstance(self.phis[1], gpaw.cuda.gpuarray.GPUArray):
             self.phis[0] = gpaw.cuda.gpuarray.to_gpu(phi)
@@ -621,20 +469,15 @@
         if level == 0:
             self.operators[level].apply(self.phis[level], residual)
             residual -= self.rhos[level]
-<<<<<<< HEAD
             if isinstance(residual, gpaw.cuda.gpuarray.GPUArray):
                 error = self.gd.comm.sum(dotu(residual, residual)) * self.gd.dv
             else:
                 error = self.gd.comm.sum(np.dot(residual.ravel(),
                                                 residual.ravel())) * self.gd.dv
-=======
-            error = self.gd.comm.sum(np.dot(residual.ravel(),
-                                            residual.ravel())) * self.gd.dv
 
             # How about this instead:
             # error = self.gd.comm.max(abs(residual).max())
 
->>>>>>> b6e9cdbe
             return error
 
     def estimate_memory(self, mem):
@@ -684,19 +527,10 @@
     relax_method = 0
     nn = 999
 
-<<<<<<< HEAD
-    def __init__(self, eps=2e-10):
-        # This class inherits from PoissonSolver but it has almost none of
-        # its capabilities and doesn't even invoke its constructor!!
-        self.charged_periodic_correction = None
-        self.remove_moment = None
-        self.eps = eps
-        self.cuda = False
-=======
     def __init__(self):
         super(FFTPoissonSolver, self).__init__()
+        self.cuda = False
         self._initialized = False
->>>>>>> b6e9cdbe
 
     def get_description(self):
         return 'Parallel FFT'
