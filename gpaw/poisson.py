--- conflicted
+++ resolved
@@ -8,11 +8,6 @@
 from numpy.fft import fftn, ifftn, fft2, ifft2, rfft2, irfft2, fft, ifft
 from scipy.fftpack import dst as scipydst
 
-<<<<<<< HEAD
-#cupyx.scipy.fft.dstn
-
-=======
->>>>>>> b27acd2f
 from gpaw import PoissonConvergenceError
 from gpaw.dipole_correction import DipoleCorrection, dipole_correction
 from gpaw.domain import decompose_domain
@@ -273,20 +268,12 @@
             if zero_initial_phi:
                 phi[:] = 0.0
             else:
-<<<<<<< HEAD
-                #axpy(-q, self.phi_gauss, phi)  
-=======
->>>>>>> b27acd2f
                 phi -= q * self.phi_gauss
 
             # Determine potential from neutral density using standard solver
             niter = self.solve_neutral(phi, rho_neutral, timer=timer)
 
             # correct error introduced by removing monopole
-<<<<<<< HEAD
-            #axpy(q, self.phi_gauss, phi)  
-=======
->>>>>>> b27acd2f
             phi += q * self.phi_gauss
 
             return niter
@@ -336,12 +323,8 @@
             remove_moment=remove_moment,
             use_charge_center=use_charge_center,
             metallic_electrodes=metallic_electrodes,
-<<<<<<< HEAD
-            use_charged_periodic_corrections=use_charged_periodic_corrections, **kwargs)
-=======
             use_charged_periodic_corrections=use_charged_periodic_corrections,
             **kwargs)
->>>>>>> b27acd2f
         self.eps = eps
         self.relax = relax
         self.nn = nn
@@ -541,12 +524,8 @@
             self.operators[level].apply(self.phis[level], residual)
             residual -= self.rhos[level]
             error = self.gd.comm.sum_scalar(
-<<<<<<< HEAD
-                float(np.dot(residual.ravel(), residual.ravel()))) * self.gd.dv
-=======
                 float(self.xp.dot(residual.ravel(),
                                   residual.ravel()))) * self.gd.dv
->>>>>>> b27acd2f
 
             # How about this instead:
             # error = self.gd.comm.max(abs(residual).max())
