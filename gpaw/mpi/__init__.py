--- conflicted
+++ resolved
@@ -710,101 +710,6 @@
     return p.build_communicators(domain=np.prod(parsize_domain),
                                  band=parsize_bands)
 
-<<<<<<< HEAD
-def old_distribute_cpus(parsize_domain, parsize_bands,
-                        nspins, nibzkpts, comm=world,
-                        idiotproof=True, mode='fd'):
-    """Distribute k-points/spins to processors.
-
-    Construct communicators for parallelization over
-    k-points/spins and for parallelization using domain
-    decomposition."""
-
-    size = comm.size
-    rank = comm.rank
-
-    nsk = nspins * nibzkpts
-
-    if mode in ['fd', 'lcao']:
-        if parsize_bands is None:
-            parsize_bands = 1
-
-        if parsize_domain is not None:
-            if type(parsize_domain) is int:
-                ndomains = parsize_domain
-            else:
-                ndomains = (parsize_domain[0] *
-                            parsize_domain[1] *
-                            parsize_domain[2])
-            assert (size // parsize_bands) % ndomains == 0
-
-        else:
-            ntot = nsk * parsize_bands
-            ndomains = size // gcd(ntot, size)
-    else:
-        # Plane wave mode:
-        ndomains = 1
-        if parsize_bands is None:
-            parsize_bands = size // gcd(nsk, size)
-
-    assert size % parsize_bands == 0
-        
-    # How many spin/k-point combinations do we get per node:
-    nu, x = divmod(nsk, size // parsize_bands // ndomains)
-    assert x == 0 or nu >= 2 or not idiotproof, 'load imbalance!'
-
-    r0 = (rank // ndomains) * ndomains
-    ranks = np.arange(r0, r0 + ndomains)
-    domain_comm = comm.new_communicator(ranks)
-
-    r0 = rank % (ndomains * parsize_bands)
-    ranks = np.arange(r0, r0 + size, ndomains * parsize_bands)
-    kpt_comm = comm.new_communicator(ranks)
-
-    r0 = rank % ndomains + kpt_comm.rank * (ndomains * parsize_bands)
-    ranks = np.arange(r0, r0 + (ndomains * parsize_bands), ndomains)
-    band_comm = comm.new_communicator(ranks)
-
-    assert size == domain_comm.size * kpt_comm.size * band_comm.size
-
-    return domain_comm, kpt_comm, band_comm
-
-
-def compare_atoms(atoms, comm=world):
-    """Check whether atoms objects are identical on all processors."""
-    # Construct fingerprint:
-    # ASE may return slightly different atomic positions (e.g. due
-    # to MKL) so compare only first 8 decimals of positions
-    fingerprint = np.array([md5_array(array, numeric=True) for array in
-                             [atoms.positions.round(8),
-                              atoms.cell,
-                              atoms.pbc * 1.0,
-                              atoms.get_initial_magnetic_moments()]])
-    # Compare fingerprints:
-    fingerprints = np.empty((comm.size, 4), fingerprint.dtype)
-    comm.all_gather(fingerprint, fingerprints)
-    mismatches = fingerprints.ptp(0)
-
-    if debug:
-        dumpfile = 'compare_atoms'
-        for i in np.argwhere(mismatches).ravel():
-            itemname = ['positions', 'cell', 'pbc', 'magmoms'][i]
-            itemfps = fingerprints[:, i]
-            itemdata = [atoms.positions,
-                        atoms.cell,
-                        atoms.pbc * 1.0,
-                        atoms.get_initial_magnetic_moments()][i]
-            if comm.rank == 0:
-                print('DEBUG: compare_atoms failed for %s' % itemname)
-                itemfps.dump('%s_fps_%s.pickle' % (dumpfile, itemname))
-            itemdata.dump('%s_r%04d_%s.pickle' % (dumpfile, comm.rank, 
-                                                  itemname))
-
-    # Use only the atomic positions from rank 0
-    comm.broadcast(atoms.positions, 0)
-    return not mismatches.any()
-=======
->>>>>>> 7988be2a
 
 def broadcast(obj, root=0, comm=world):
     """Broadcast a Python object across an MPI communicator and return it."""
@@ -863,6 +768,7 @@
         
     atoms.positions = positions
 
+        
 def broadcast_string(string=None, root=0, comm=world):
     if comm.rank == root:
         string = string.encode()
@@ -927,12 +833,8 @@
 
     rdict = {}
     for proc in range(comm.size):
-<<<<<<< HEAD
-        rdict[proc] = rbuffer[rdispls[proc]:(rdispls[proc]+rcounts[proc])].tostring()
-=======
         i = rdispls[proc]
         rdict[proc] = rbuffer[i:i + rcounts[proc]].tostring().decode()
->>>>>>> 7988be2a
 
     return rdict
 
@@ -943,14 +845,10 @@
     requests = []
     byte = np.ones(1, dtype=np.int8)
     if comm.rank == root:
-<<<<<<< HEAD
-        for rank in range(0,root) + range(root+1,comm.size): #everybody else
-=======
         # Everybody else:
         for rank in range(comm.size):
             if rank == root:
                 continue
->>>>>>> 7988be2a
             rbuf, sbuf = np.empty_like(byte), byte.copy()
             requests.append(comm.send(sbuf, rank, tag=2 * tag + 0, 
                                       block=False))
@@ -1150,8 +1048,6 @@
             time.sleep(10)
             world.abort(42)
 
-<<<<<<< HEAD
-=======
 
 def print_mpi_stack_trace(type, value, tb):
     """Format exceptions nicely when running in parallel.
@@ -1181,7 +1077,6 @@
     sys.excepthook = print_mpi_stack_trace
 
             
->>>>>>> 7988be2a
 def exit(error='Manual exit'):
     # Note that exit must be called on *all* MPI tasks
     atexit._exithandlers = [] # not needed because we are intentially exiting
