# Copyright (C) 2003  CAMP
# Please see the accompanying LICENSE file for further information.

"""A replacement for the ``time.clock()`` function.

From the clock man page::

       Note that the time can wrap around. On a 32bit system
       where CLOCKS_PER_SEC equals 1000000 this function will
       return the same value approximately every 72 minutes.

The ``clock()`` function defined below tries to fix this problem.
However, if the ``clock()`` function is not called often enough (more
than 72 minutes between two calls), then there is no way of knowing
how many times the ``time.clock()`` function has wrapped arround! - in
this case a huge number is returned (1.0e100).  This problem can be
avoided by calling the ``update()`` function at intervals smaller than
72 minutes."""

import time
import math
import sys
<<<<<<< HEAD

from gpaw.cuda import debug_sync,get_context

try:
    import pytau
except ImportError:
    pass

try:
    from _gpaw import hpm_start, hpm_stop
except ImportError:
    pass

try:
    from _gpaw import craypat_region_begin
    from _gpaw import craypat_region_end
except ImportError:
    pass
=======
>>>>>>> de02a618

import gpaw.mpi as mpi
MASTER = 0

wrap = 1e-6 * 2**32

# Global variables:
c0 = time.clock()
t0 = time.time()
cputime = 0.0
trouble = False


def clock():
    """clock() -> floating point number

    Return the CPU time in seconds since the start of the process."""

    update()
    if trouble:
        return 1.0e100
    return cputime

def update():
    global trouble, t0, c0, cputime
    if trouble:
        return
    t = time.time()
    c = time.clock()
    if t - t0 >= wrap:
        trouble = True
        return
    dc = c - c0
    if dc < 0.0:
        dc += wrap
    cputime += dc
    t0 = t
    c0 = c

def function_timer(func, *args, **kwargs):
    out = kwargs.pop('timeout', sys.stdout)
    t1 = time.time()
    r = func(*args, **kwargs)
    t2 = time.time()
    print >>out, t2 - t1
    return r


class Timer:
    def __init__(self, print_levels=1000):
        self.timers = {}
        self.t0 = time.time()
        self.running = []
        self.print_levels = print_levels
        
    def start(self, name):
        names = tuple(self.running + [name])
        if debug_sync:
            try:
                get_context().synchronize()
            except AttributeError:
                pass
        self.timers[names] = self.timers.get(names, 0.0) - time.time()
        self.running.append(name)
        
    def stop(self, name=None):
        if name is None: name = self.running[-1]
        names = tuple(self.running)
        running = self.running.pop()
        if name != running:
            raise RuntimeError('Must stop timers by stack order.  '
                               'Requested stopping of %s but topmost is %s'
                               % (name, running))
        if debug_sync:
            try:
                get_context().synchronize()
            except AttributeError:
                pass
        self.timers[names] += time.time()
            
    def get_time(self, *names):
#        print self.timers, names
        return self.timers[names]
                
    def write(self, out=sys.stdout):
        while self.running:
            self.stop()
        if len(self.timers) == 0:
            return

        t0 = time.time()
        tot = t0 - self.t0

        n = max([len(names[-1]) + len(names) for names in self.timers]) + 1
        out.write('\n%s\n' % ('=' * 60))
        out.write('%-*s    incl.     excl.\n' % (n, 'Timing:'))
        out.write('%s\n' % ('=' * 60))
        tother = tot
        
        inclusive = self.timers.copy()

        exclusive = self.timers
        keys = exclusive.keys()
        keys.sort()
        for names in keys:
            t = exclusive[names]
            if len(names) > 1:
                if len(names) < self.print_levels + 1:
                    exclusive[names[:-1]] -= t
            else:
                tother -= t
        exclusive[('Other',)] = tother
        inclusive[('Other',)] = tother
        keys.append(('Other',))
        for names in keys:
            t = exclusive[names]
            tinclusive = inclusive[names]
            r = t / tot
            p = 100 * r
            i = int(40 * r + 0.5)
            if i == 0:
                bar = '|'
            else:
                bar = '|%s|' % ('-' * (i - 1))
            level = len(names)
            if level > self.print_levels:
                continue
            name = (level - 1) * ' ' + names[-1] + ':'
            out.write('%-*s%9.3f %9.3f %5.1f%% %s\n' %
                      (n, name, tinclusive, t, p, bar))
        out.write('%s\n' % ('=' * 60))
        out.write('%-*s%9.3f %5.1f%%\n' % (n + 10, 'Total:', tot, 100.0))
        out.write('%s\n' % ('=' * 60))
        out.write('date: %s\n' % time.asctime())

    def add(self, timer):
        for name, t in timer.timers.items():
            self.timers[name] = self.timers.get(name, 0.0) + t


class NullTimer:
    """Compatible with Timer and StepTimer interfaces.  Does nothing."""
    def __init__(self): pass
    def start(self, name): pass
    def stop(self, name=None): pass
    def get_time(self, name):
        return 0.0
    def write(self, out=sys.stdout): pass
    def write_now(self, mark=''): pass
    def add(self, timer): pass


nulltimer = NullTimer()


class DebugTimer(Timer):
    def __init__(self, print_levels=1000, comm=mpi.world, txt=sys.stdout):
        Timer.__init__(self, print_levels)
        ndigits = 1 + int(math.log10(comm.size))
        self.srank = '%0*d' % (ndigits, comm.rank)
        self.txt = txt

    def start(self, name):
        Timer.start(self, name)
        t = self.timers[tuple(self.running)] + time.time()
        self.txt.write('T%s >> %s (%7.5fs) started\n' % (self.srank, name, t))

    def stop(self, name=None):
        if name is None: name = self.running[-1]
        t = self.timers[tuple(self.running)] + time.time()
        self.txt.write('T%s << %s (%7.5fs) stopped\n' % (self.srank, name, t))
        Timer.stop(self, name)


class StepTimer(Timer):
    """Step timer to print out timing used in computation steps.
    
    Use it like this::

      from gpaw.utilities.timing import StepTimer
      st = StepTimer()
      ...
      st.write_now('step 1')
      ...
      st.write_now('step 2')

    The parameter write_as_master_only can be used to force the timer to
    print from processess that are not the mpi master process.
    """
    
    def __init__(self, out=sys.stdout, name=None, write_as_master_only=True):
        Timer.__init__(self)
        if name is None:
            name = '<%s>' % sys._getframe(1).f_code.co_name
        self.name = name
        self.out = out
        self.alwaysprint = not write_as_master_only
        self.now = 'temporary now'
        self.start(self.now)


    def write_now(self, mark=''):
        self.stop(self.now)
        if self.alwaysprint or mpi.rank == MASTER:
            print >> self.out, self.name, mark, self.get_time(self.now)
        self.out.flush()
        del self.timers[self.now]
        self.start(self.now)


class TAUTimer(Timer):
    """TAUTimer requires installation of the TAU Performance System
    http://www.cs.uoregon.edu/research/tau/home.php

    The TAU Python API will not output any data if there are any
    unmatched starts/stops in the code."""

    top_level = 'GPAW.calculator' # TAU needs top level timer 
    merge = True # Requires TAU 2.19.2 or later

    def __init__(self):
        Timer.__init__(self)
        import pytau
        self.pytau = pytau
        self.tau_timers = {}
        pytau.setNode(mpi.rank)
        self.tau_timers[self.top_level] = pytau.profileTimer(self.top_level)
        pytau.start(self.tau_timers[self.top_level])

    def start(self, name):
        Timer.start(self, name)
        self.tau_timers[name] = self.pytau.profileTimer(name)
        self.pytau.start(self.tau_timers[name])
        
    def stop(self, name=None):
        Timer.stop(self, name)
        self.pytau.stop(self.tau_timers[name])

    def write(self, out=sys.stdout):
        Timer.write(self, out)
        if self.merge:
            self.pytau.dbMergeDump()
        else:
            self.pytau.stop(self.tau_timers[self.top_level])

        
class HPMTimer(Timer):
    """HPMTimer requires installation of the IBM BlueGene/P HPM
    middleware interface to the low-level UPC library. This will
    most likely only work at ANL's BlueGene/P. Must compile
    with GPAW_HPM macro in customize.py. Note that HPM_Init
    and HPM_Finalize are called in _gpaw.c and not in the Python
    interface. Timer must be called on all ranks in node, otherwise
    HPM will hang. Hence, we only call HPM_start/stop on a list
    subset of timers."""
    
    top_level = 'GPAW.calculator' # HPM needs top level timer
    compatible = ['Initialization','SCF-cycle'] 

    def __init__(self):
        Timer.__init__(self)
        from _gpaw import hpm_start, hpm_stop
        self.hpm_start = hpm_start
        self.hpm_stop = hpm_stop
        hpm_start(self.top_level)

    def start(self, name):
        Timer.start(self, name)
        if name in self.compatible:
            self.hpm_start(name)
        
    def stop(self, name=None):
        Timer.stop(self, name)
        if name in self.compatible:
            self.hpm_stop(name)

    def write(self, out=sys.stdout):
        Timer.write(self, out)
        self.hpm_stop(self.top_level)

class CrayPAT_timer(Timer):
    """Interface to CrayPAT API. In addition to regular timers,
    the corresponding regions are profiled by CrayPAT. The gpaw-python has
    to be compiled under CrayPAT.
    """

    def __init__(self, print_levels=4):
        Timer.__init__(self, print_levels)
        from _gpaw import craypat_region_begin, craypat_region_end
        self.craypat_region_begin = craypat_region_begin
        self.craypat_region_end = craypat_region_end
        self.regions = {}
        self.region_id = 5 # leave room for regions in C

    def start(self, name):
        Timer.start(self, name)
        if self.regions.has_key(name):
            id = self.regions[name]
        else:
            id = self.region_id
            self.regions[name] = id
            self.region_id += 1
        self.craypat_region_begin(id, name)

    def stop(self, name=None):
        Timer.stop(self, name)
        id = self.regions[name]
        self.craypat_region_end(id)
<|MERGE_RESOLUTION|>--- conflicted
+++ resolved
@@ -20,27 +20,7 @@
 import time
 import math
 import sys
-<<<<<<< HEAD
-
-from gpaw.cuda import debug_sync,get_context
-
-try:
-    import pytau
-except ImportError:
-    pass
-
-try:
-    from _gpaw import hpm_start, hpm_stop
-except ImportError:
-    pass
-
-try:
-    from _gpaw import craypat_region_begin
-    from _gpaw import craypat_region_end
-except ImportError:
-    pass
-=======
->>>>>>> de02a618
+from gpaw.cuda import debug_sync, get_context
 
 import gpaw.mpi as mpi
 MASTER = 0
