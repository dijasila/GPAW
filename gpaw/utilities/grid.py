from functools import partial

import numpy as np
from gpaw.utilities.grid_redistribute import general_redistribute
from gpaw.utilities.partition import AtomPartition, AtomicMatrixDistributor


class GridRedistributor:
    def __init__(self, comm, broadcast_comm, gd, aux_gd):
        self.comm = comm
        self.broadcast_comm = broadcast_comm
        self.gd = gd
        self.aux_gd = aux_gd
        self.enabled = np.any(gd.parsize_c != aux_gd.parsize_c)

        assert gd.comm.size * broadcast_comm.size == comm.size
        if self.enabled:
            assert comm.compare(aux_gd.comm) in ['ident', 'congruent']
        else:
            assert gd.comm.compare(aux_gd.comm) in ['ident', 'congruent']

        if aux_gd.comm.rank == 0:
            aux_ranks = gd.comm.translate_ranks(aux_gd.comm,
                                                np.arange(gd.comm.size))
        else:
            aux_ranks = np.empty(gd.comm.size, dtype=int)
        aux_gd.comm.broadcast(aux_ranks, 0)

        auxrank2rank = dict(zip(aux_ranks, np.arange(gd.comm.size)))

        def rank2parpos1(rank):
            if rank in auxrank2rank:
                return gd.get_processor_position_from_rank(auxrank2rank[rank])
            else:
                return None

        rank2parpos2 = aux_gd.get_processor_position_from_rank

        try:
            gd.n_cp
        except AttributeError:  # AtomPAW
            self._distribute = self._collect = lambda x: None
            return  # XXX

        self._distribute = partial(general_redistribute, aux_gd.comm,
                                   gd.n_cp, aux_gd.n_cp,
                                   rank2parpos1, rank2parpos2)
        self._collect = partial(general_redistribute, aux_gd.comm,
                                aux_gd.n_cp, gd.n_cp,
                                rank2parpos2, rank2parpos1)

    def distribute(self, src_xg, dst_xg=None):
        if not self.enabled:
            assert src_xg is dst_xg or dst_xg is None
            return src_xg
        if dst_xg is None:
            dst_xg = self.aux_gd.empty(src_xg.shape[:-3], dtype=src_xg.dtype)
        self._distribute(src_xg, dst_xg)
        return dst_xg

    def collect(self, src_xg, dst_xg=None):
        if not self.enabled:
            assert src_xg is dst_xg or dst_xg is None
            return src_xg
        if dst_xg is None:
            dst_xg = self.gd.empty(src_xg.shape[:-3], src_xg.dtype)
        self._collect(src_xg, dst_xg)
        self.broadcast_comm.broadcast(dst_xg, 0)
        return dst_xg

    def get_atom_distributions(self, spos_ac):
        return AtomDistributions(self.comm, self.broadcast_comm,
                                 self.gd, self.aux_gd, spos_ac)


class AtomDistributions:
    def __init__(self, comm, broadcast_comm, gd, aux_gd, spos_ac):
        self.comm = comm
        self.broadcast_comm = broadcast_comm
        self.gd = gd
        self.aux_gd = aux_gd

        rank_a = gd.get_ranks_from_positions(spos_ac)
        aux_rank_a = aux_gd.get_ranks_from_positions(spos_ac)
        self.partition = AtomPartition(gd.comm, rank_a, name='gd')

        if gd is aux_gd:
            name = 'aux-unextended'
        else:
            name = 'aux-extended'
        self.aux_partition = AtomPartition(aux_gd.comm, aux_rank_a, name=name)

        self.work_partition = AtomPartition(comm, np.zeros(len(spos_ac)),
                                            name='work').as_even_partition()

        if gd is aux_gd:
            aux_broadcast_comm = gd.comm.new_communicator([gd.comm.rank])
        else:
            aux_broadcast_comm = broadcast_comm

        self.aux_dist = AtomicMatrixDistributor(self.partition,
                                                aux_broadcast_comm,
                                                self.aux_partition)
        self.work_dist = AtomicMatrixDistributor(self.partition,
                                                 broadcast_comm,
                                                 self.work_partition)

    def to_aux(self, arraydict):
        if self.gd is self.aux_gd:
            return arraydict.copy()
        return self.aux_dist.distribute(arraydict)

    def from_aux(self, arraydict):
        if self.gd is self.aux_gd:
            return arraydict.copy()
        return self.aux_dist.collect(arraydict)

    def to_work(self, arraydict):
        return self.work_dist.distribute(arraydict)

    def from_work(self, arraydict):
        return self.work_dist.collect(arraydict)


def get_domains_from_gd(comm, gd, offset_c=None):
    ranks = gd.comm.translate_ranks(comm, np.arange(gd.comm.size))
    assert (ranks >= 0).all(), 'comm not parent of gd.comm'

    def rank2parpos(rank):
        gdrank = comm.translate_ranks(gd.comm, np.array([rank]))[0]
        # XXXXXXXXXXXXX segfault when not passing array!!
        if gdrank == -1:
            return None
        return gd.get_processor_position_from_rank(gdrank)

    def add_offset(n_cp, offset_c):
        n_cp = [n_p.copy() for n_p in n_cp]
        for c in range(3):
            n_cp[c] += offset_c[c]
        return n_cp

    n_cp = gd.n_cp
    if offset_c is not None:
        n_cp = add_offset(n_cp, offset_c)

    return n_cp, rank2parpos


<<<<<<< HEAD
def grid2grid(comm, gd1, gd2, src_g, dst_g, offset1_c=None, offset2_c=None, xp=np):
=======
def grid2grid(comm, gd1, gd2, src_g, dst_g, offset1_c=None, offset2_c=None,
              xp=np):
>>>>>>> b27acd2f
    assert np.all(src_g.shape == gd1.n_c)
    assert np.all(dst_g.shape == gd2.n_c)

    n1_cp, rank2parpos1 = get_domains_from_gd(comm, gd1, offset_c=offset1_c)
    n2_cp, rank2parpos2 = get_domains_from_gd(comm, gd2, offset_c=offset2_c)

    general_redistribute(comm,
                         n1_cp, n2_cp,
                         rank2parpos1, rank2parpos2,
                         src_g, dst_g, xp=xp)


def main():
    from gpaw.grid_descriptor import GridDescriptor
    from gpaw.mpi import world

    serial = world.new_communicator([world.rank])

    # Generator which must run on all ranks
    gen = np.random.RandomState(0)

    # This one is just used by master
    gen_serial = np.random.RandomState(17)

    maxsize = 5
    for i in range(1):
        N1_c = gen.randint(1, maxsize, 3)
        N2_c = gen.randint(1, maxsize, 3)

        gd1 = GridDescriptor(N1_c, N1_c)
        gd2 = GridDescriptor(N2_c, N2_c)
        serial_gd1 = gd1.new_descriptor(comm=serial)
        # serial_gd2 = gd2.new_descriptor(comm=serial)

        a1_serial = serial_gd1.empty()
        a1_serial.flat[:] = gen_serial.rand(a1_serial.size)

        if world.rank == 0:
            print('r0: a1 serial', a1_serial.ravel())

        a1 = gd1.empty()
        a1[:] = -1

        grid2grid(world, serial_gd1, gd1, a1_serial, a1)

        print(world.rank, 'a1 distributed', a1.ravel())
        world.barrier()

        a2 = gd2.zeros()
        a2[:] = -2
        grid2grid(world, gd1, gd2, a1, a2)
        print(world.rank, 'a2 distributed', a2.ravel())
        world.barrier()

        gd1 = GridDescriptor(N1_c, N1_c * 0.2)

        a1 = gd1.empty()
        a1.flat[:] = gen.rand(a1.size)

        grid2grid(world, gd1, gd2, a1, a2)


if __name__ == '__main__':
    main()<|MERGE_RESOLUTION|>--- conflicted
+++ resolved
@@ -146,12 +146,8 @@
     return n_cp, rank2parpos
 
 
-<<<<<<< HEAD
-def grid2grid(comm, gd1, gd2, src_g, dst_g, offset1_c=None, offset2_c=None, xp=np):
-=======
 def grid2grid(comm, gd1, gd2, src_g, dst_g, offset1_c=None, offset2_c=None,
               xp=np):
->>>>>>> b27acd2f
     assert np.all(src_g.shape == gd1.n_c)
     assert np.all(dst_g.shape == gd2.n_c)
 
