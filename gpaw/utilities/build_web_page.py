--- conflicted
+++ resolved
@@ -14,10 +14,6 @@
     pip install .
     git clone git@gitlab.com:gpaw/gpaw
     cd gpaw
-<<<<<<< HEAD
-    #pip install -e .
-=======
->>>>>>> e4385943
     python setup.py install
 
 Crontab::
@@ -43,10 +39,7 @@
 python setup.py install
 cd doc; sphinx-build -b html -d build/doctrees . build/html
 mv doc/build/html gpaw-web-page
-<<<<<<< HEAD
-=======
 cd ../ase; git checkout master; pip install .
->>>>>>> e4385943
 git clean -fdx doc
 rm -r build
 git checkout master
@@ -58,11 +51,7 @@
 cp dist/gpaw-*.tar.gz gpaw-web-page/
 cp dist/gpaw-*.tar.gz gpaw-web-page/dev/
 find gpaw-web-page -name install.html | xargs sed -i s/snapshot.tar.gz/{}/g
-<<<<<<< HEAD
 tar -cf gpaw-web-page.tar.gz gpaw-web-page""".format(
-=======
-tar -cf web-page.tar.gz gpaw-web-page""".format(
->>>>>>> e4385943
     'gpaw-' + __version__ + '.tar.gz')
 
 
