# Copyright (C) 2003  CAMP
# Please see the accompanying LICENSE file for further information.

"""
Python wrapper functions for the ``C`` package:
Basic Linear Algebra Subroutines (BLAS)

See also:
http://en.wikipedia.org/wiki/Basic_Linear_Algebra_Subprograms
and
http://www.netlib.org/lapack/lug/node145.html
"""
from typing import TypeVar

import numpy as np
import scipy.linalg.blas as blas

<<<<<<< HEAD
from gpaw import debug
from gpaw import gpu
=======
>>>>>>> dde85b12
import _gpaw
from gpaw import debug
from gpaw.new import prod
from gpaw.typing import Array2D, ArrayND


__all__ = ['mmm']

T = TypeVar('T', float, complex)


def mmm(alpha: T,
        a: Array2D,
        opa: str,
        b: Array2D,
        opb: str,
        beta: T,
<<<<<<< HEAD
        c: np.ndarray,
        use_gpu: bool = None) -> None:
=======
        c: Array2D) -> None:
>>>>>>> dde85b12
    """Matrix-matrix multiplication using dgemm or zgemm.

    For opa='N' and opb='N', we have:::

        c <- αab + βc.

    Use 'T' to transpose matrices and 'C' to transpose and complex conjugate
    matrices.
    """

    assert opa in 'NTC'
    assert opb in 'NTC'

    if opa == 'N':
        a1, a2 = a.shape
    else:
        a2, a1 = a.shape
    if opb == 'N':
        b1, b2 = b.shape
    else:
        b2, b1 = b.shape
    assert a2 == b1
    assert c.shape == (a1, b2)

    assert a.dtype == b.dtype == c.dtype
    assert a.strides[1] == c.itemsize or a.size == 0
    assert b.strides[1] == c.itemsize or b.size == 0
    assert c.strides[1] == c.itemsize or c.size == 0
    if a.dtype == float:
        assert not isinstance(alpha, complex)
        assert not isinstance(beta, complex)
    else:
        assert a.dtype == complex

    a_cpu, a_gpu = (None, a) if gpu.backend.is_device_array(a) \
                             else (a, None)
    b_cpu, b_gpu = (None, b) if gpu.backend.is_device_array(b) \
                             else (b, None)
    c_cpu, c_gpu = (None, c) if gpu.backend.is_device_array(c) \
                             else (c, None)

    if use_gpu or (use_gpu is None and gpu.backend.is_device_array(c)):
        if a_gpu is None:
            a_gpu = gpu.backend.copy_to_device(a_cpu)
        if b_gpu is None:
            b_gpu = gpu.backend.copy_to_device(b_cpu)
        if c_gpu is None:
            c_gpu = gpu.backend.copy_to_device(c_cpu)
        m = b2
        n = a1
        k = b1
        lda = a_gpu.strides[0] // a_gpu.itemsize
        ldb = b_gpu.strides[0] // b_gpu.itemsize
        ldc = c_gpu.strides[0] // c_gpu.itemsize
        _gpaw.mmm_gpu(alpha, gpu.array.get_pointer(a_gpu), lda, opa,
                      gpu.array.get_pointer(b_gpu), ldb, opb, beta,
                      gpu.array.get_pointer(c_gpu), ldc, c_gpu.itemsize,
                      m, n, k)
        if c_cpu is not None:
            gpu.backend.copy_to_host(c_gpu, c_cpu)
    else:
        if a_cpu is None:
            a_cpu = gpu.backend.copy_to_host(a_gpu)
        if b_cpu is None:
            b_cpu = gpu.backend.copy_to_host(b_gpu)
        if c_cpu is None:
            c_cpu = gpu.backend.copy_to_host(c_gpu)
        _gpaw.mmm(alpha, a_cpu, opa, b_cpu, opb, beta, c_cpu)
        if c_gpu is not None:
            gpu.backend.copy_to_device(c_cpu, c_gpu)


def scal(alpha, x):
    """alpha x

    Performs the operation::

      x <- alpha * x

<<<<<<< HEAD
    """
    if debug:
        if isinstance(alpha, complex):
            assert is_contiguous(x, complex)
        else:
            assert isinstance(alpha, float)
            assert x.dtype in [float, complex]
            assert x.flags.contiguous

    if gpu.backend.is_device_array(x):
        _gpaw.scal_gpu(alpha, gpu.array.get_pointer(x), x.shape, x.dtype)
    else:
        _gpaw.scal(alpha, x)


def gemm(alpha, a, b, beta, c, transa='n', use_gpu=False):
    """General Matrix Multiply.

    Performs the operation::

      c <- alpha * b.a + beta * c
=======
def to2d(array: ArrayND) -> Array2D:
    """2D view af ndarray.
>>>>>>> dde85b12

    >>> to2d(np.zeros((2, 3, 4))).shape
    (2, 12)
    """
    shape = array.shape
    return array.reshape((shape[0], prod(shape[1:])))


def mmmx(alpha: T,
         a: ArrayND,
         opa: str,
         b: ArrayND,
         opb: str,
         beta: T,
         c: ArrayND) -> None:
    """Matrix-matrix multiplication using dgemm or zgemm.

    Arrays a, b and c are converted to 2D arrays before calling mmm().
    """
<<<<<<< HEAD
    if debug:
        assert np.isfinite(c).all()

        assert (a.dtype == float and b.dtype == float and c.dtype == float and
                isinstance(alpha, float) and isinstance(beta, float) or
                a.dtype == complex and b.dtype == complex and
                c.dtype == complex)
        assert a.flags.contiguous
        if transa == 'n':
            assert c.flags.contiguous or c.ndim == 2 and c.strides[1] == c.itemsize
            assert b.ndim == 2
            assert b.strides[1] == b.itemsize
            assert a.shape[0] == b.shape[1]
            assert c.shape == b.shape[0:1] + a.shape[1:]
        else:
            assert b.size == 0 or b[0].flags.contiguous
            assert c.strides[1] == c.itemsize
            assert a.shape[1:] == b.shape[1:]
            assert c.shape == (b.shape[0], a.shape[0])

    a_cpu, a_gpu = (None, a) if gpu.backend.is_device_array(a) \
                             else (a, None)
    b_cpu, b_gpu = (None, b) if gpu.backend.is_device_array(b) \
                             else (b, None)
    c_cpu, c_gpu = (None, c) if gpu.backend.is_device_array(c) \
                             else (c, None)

    if use_gpu or (use_gpu is None and gpu.backend.is_device_array(c)):
        if a_gpu is None:
            a_gpu = gpu.backend.copy_to_device(a_cpu)
        if b_gpu is None:
            b_gpu = gpu.backend.copy_to_device(b_cpu)
        if c_gpu is None:
            c_gpu = gpu.backend.copy_to_device(c_cpu)
        _gpaw.gemm_gpu(alpha, gpu.array.get_pointer(a_gpu), a_gpu.shape,
                       gpu.array.get_pointer(b_gpu), b_gpu.shape, beta,
                       gpu.array.get_pointer(c_gpu), c_gpu.shape,
                       a_gpu.dtype, transa)
        if c_cpu is not None:
            gpu.backend.copy_to_host(c_gpu, c_cpu)
    else:
        if a_cpu is None:
            a_cpu = gpu.backend.copy_to_host(a_gpu)
        if b_cpu is None:
            b_cpu = gpu.backend.copy_to_host(b_gpu)
        if c_cpu is None:
            c_cpu = gpu.backend.copy_to_host(c_gpu)
        _gpaw.gemm(alpha, a_cpu, b_cpu, beta, c_cpu, transa)
        if c_gpu is not None:
            gpu.backend.copy_to_device(c_cpu, c_gpu)


def gemv(alpha, a, x, beta, y, trans='t', use_gpu=False):
    """General Matrix Vector product.

    Performs the operation::
=======
    mmm(alpha, to2d(a), opa, to2d(b), opb, beta, to2d(c))
>>>>>>> dde85b12

      y <- alpha * a.x + beta * y

    ``a.x`` denotes matrix multiplication, where the product-sum is
    over the entire length of the vector x and
    the first dimension of a (for trans='n'), or
    the last dimension of a (for trans='t' or 'c').

    If trans='c', the complex conjugate of a is used. The default is
    trans='t', i.e. behaviour like np.dot with a 2D matrix and a vector.

    Example::

      >>> y_m = np.dot(A_mn, x_n)
      >>> # or better yet
      >>> y_m = np.zeros(A_mn.shape[0], A_mn.dtype)
      >>> gemv(1.0, A_mn, x_n, 0.0, y_m)

    """
    if debug:
        assert (a.dtype == float and x.dtype == float and y.dtype == float and
                isinstance(alpha, float) and isinstance(beta, float) or
                a.dtype == complex and x.dtype == complex and y.dtype == complex)
        assert a.flags.contiguous
        assert y.flags.contiguous
        assert x.ndim == 1
        assert y.ndim == a.ndim - 1
        if trans == 'n':
            assert a.shape[0] == x.shape[0]
            assert a.shape[1:] == y.shape
        else:
            assert a.shape[-1] == x.shape[0]
            assert a.shape[:-1] == y.shape

    a_cpu, a_gpu = (None, a) if gpu.backend.is_device_array(a) \
                             else (a, None)
    x_cpu, x_gpu = (None, x) if gpu.backend.is_device_array(x) \
                             else (x, None)
    y_cpu, y_gpu = (None, y) if gpu.backend.is_device_array(y) \
                             else (y, None)

    if use_gpu or (use_gpu is None and gpu.backend.is_device_array(y)):
        if a_gpu is None:
            a_gpu = gpu.backend.copy_to_device(a_cpu)
        if x_gpu is None:
            x_gpu = gpu.backend.copy_to_device(x_cpu)
        if y_gpu is None:
            y_gpu = gpu.backend.copy_to_device(y_cpu)
        _gpaw.gemv_gpu(alpha, gpu.array.get_pointer(a_gpu), a_gpu.shape,
                       gpu.array.get_pointer(x_gpu), x_gpu.shape, beta,
                       gpu.array.get_pointer(y_gpu), a_gpu.dtype,
                       trans)
        if y_cpu is not None:
            gpu.backend.copy_to_host(y_gpu, y_cpu)
    else:
        if a_cpu is None:
            a_cpu = gpu.backend.copy_to_host(a_gpu)
        if x_cpu is None:
            x_cpu = gpu.backend.copy_to_host(x_gpu)
        if y_cpu is None:
            y_cpu = gpu.backend.copy_to_host(y_gpu)
        _gpaw.gemv(alpha, a_cpu, x_cpu, beta, y_cpu, trans)
        if y_gpu is not None:
            gpu.backend.copy_to_device(y_cpu, y_gpu)


def axpy(alpha, x, y, use_gpu=None):
    """alpha x plus y.

    Performs the operation::

      y <- alpha * x + y

    """
<<<<<<< HEAD
    if debug:
        if isinstance(alpha, complex):
            assert is_contiguous(x, complex) and is_contiguous(y, complex)
        else:
            assert isinstance(alpha, float)
            assert x.dtype in [float, complex]
            assert x.dtype == y.dtype
            assert x.flags.contiguous and y.flags.contiguous
        assert x.shape == y.shape

    x_cpu, x_gpu = (None, x) if gpu.backend.is_device_array(x) \
                             else (x, None)
    y_cpu, y_gpu = (None, y) if gpu.backend.is_device_array(y) \
                             else (y, None)

    if use_gpu or (use_gpu is None and gpu.backend.is_device_array(y)):
        if x_gpu is None:
            x_gpu = gpu.backend.copy_to_device(x_cpu)
        if y_gpu is None:
            y_gpu = gpu.backend.copy_to_device(y_cpu)
        _gpaw.axpy_gpu(alpha, gpu.array.get_pointer(x_gpu), x_gpu.shape,
                       gpu.array.get_pointer(y_gpu), y_gpu.shape,
                       x_gpu.dtype)
        if y_cpu is not None:
            gpu.backend.copy_to_host(y_gpu, y_cpu)
=======
    if x.size == 0:
        return
    assert x.flags.contiguous
    assert y.flags.contiguous
    x = x.ravel()
    y = y.ravel()
    if x.dtype == float:
        z = blas.daxpy(x, y, a=alpha)
>>>>>>> dde85b12
    else:
        if x_cpu is None:
            x_cpu = gpu.backend.copy_to_host(x_gpu)
        if y_cpu is None:
            y_cpu = gpu.backend.copy_to_host(y_gpu)
        _gpaw.axpy(alpha, x_cpu, y_cpu)
        if y_gpu is not None:
            gpu.backend.copy_to_device(y_cpu, y_gpu)


def rk(alpha, a, beta, c, trans='c', use_gpu=None):
    """Rank-k update of a matrix.

    For ``trans='c'`` the following operation is performed:::

              †
      c <- αaa + βc,

    and for ``trans='t'`` we get:::

             †
      c <- αa a + βc

    If the ``a`` array has more than 2 dimensions then the 2., 3., ...
    axes are combined.

    Only the lower triangle of ``c`` will contain sensible numbers.
    """
    if debug:
        assert beta == 0.0 or np.isfinite(c).all()

        assert (a.dtype == float and c.dtype == float or
                a.dtype == complex and c.dtype == complex)
        assert a.flags.contiguous
        assert a.ndim > 1
        if trans == 'n':
            assert c.shape == (a.shape[1], a.shape[1])
        else:
            assert c.shape == (a.shape[0], a.shape[0])
        assert c.strides[1] == c.itemsize

    a_cpu, a_gpu = (None, a) if gpu.backend.is_device_array(a) \
                             else (a, None)
    c_cpu, c_gpu = (None, c) if gpu.backend.is_device_array(c) \
                             else (c, None)

    if use_gpu or (use_gpu is None and gpu.backend.is_device_array(c)):
        if a_gpu is None:
            a_gpu = gpu.backend.copy_to_device(a_cpu)
        if c_gpu is None:
            c_gpu = gpu.backend.copy_to_device(c_cpu)
        _gpaw.rk_gpu(alpha, gpu.array.get_pointer(a_gpu), a_gpu.shape,
                     beta, gpu.array.get_pointer(c_gpu), c_gpu.shape,
                     a_gpu.dtype)
        if c_cpu is not None:
            gpu.backend.copy_to_host(c_gpu, c_cpu)
    else:
        if a_cpu is None:
            a_cpu = gpu.backend.copy_to_host(a_gpu)
        if c_cpu is None:
            c_cpu = gpu.backend.copy_to_host(c_gpu)
        _gpaw.rk(alpha, a_cpu, beta, c_cpu, trans)
        if c_gpu is not None:
            gpu.backend.copy_to_device(c_cpu, c_gpu)


<<<<<<< HEAD
def r2k(alpha, a, b, beta, c, use_gpu=None):
=======
def r2k(alpha, a, b, beta, c, trans='c'):
>>>>>>> dde85b12
    """Rank-2k update of a matrix.

    Performs the operation::

                        dag        cc       dag
      c <- alpha * a . b    + alpha  * b . a    + beta * c

    or if trans='n'::
                    dag           cc   dag
      c <- alpha * a   . b + alpha  * b   . a + beta * c

    where ``a.b`` denotes the matrix multiplication defined by::

                 _
                \
      (a.b)   =  ) a         * b
           ij   /_  ipklm...     pjklm...
               pklm...

    ``cc`` denotes complex conjugation.

    ``dag`` denotes the hermitian conjugate (complex conjugation plus a
    swap of axis 0 and 1).

    Only the lower triangle of ``c`` will contain sensible numbers.
    """
    if debug:
        assert np.isfinite(c).all()
        assert (a.dtype == float and b.dtype == float and c.dtype == float or
                a.dtype == complex and b.dtype == complex and
                c.dtype == complex)
        assert a.flags.contiguous and b.flags.contiguous
        assert a.ndim > 1
        assert a.shape == b.shape
        assert c.shape == (a.shape[0], a.shape[0])
        assert c.strides[1] == c.itemsize

    a_cpu, a_gpu = (None, a) if gpu.backend.is_device_array(a) \
                             else (a, None)
    b_cpu, b_gpu = (None, b) if gpu.backend.is_device_array(b) \
                             else (b, None)
    c_cpu, c_gpu = (None, c) if gpu.backend.is_device_array(c) \
                             else (c, None)

    if use_gpu or (use_gpu is None and gpu.backend.is_device_array(c)):
        if a_gpu is None:
            a_gpu = gpu.backend.copy_to_device(a_cpu)
        if b_gpu is None:
            b_gpu = gpu.backend.copy_to_device(b_cpu)
        if c_gpu is None:
            c_gpu = gpu.backend.copy_to_device(c_cpu)
        _gpaw.r2k_gpu(alpha, gpu.array.get_pointer(a_gpu), a_gpu.shape,
                      gpu.array.get_pointer(b_gpu), b_gpu.shape, beta,
                      gpu.array.get_pointer(c_gpu), c_gpu.shape,
                      a_gpu.dtype)
        if c_cpu is not None:
            gpu.backend.copy_to_host(c_gpu, c_cpu)
    else:
        if a_cpu is None:
            a_cpu = gpu.backend.copy_to_host(a_gpu)
        if b_cpu is None:
            b_cpu = gpu.backend.copy_to_host(b_gpu)
        if c_cpu is None:
            c_cpu = gpu.backend.copy_to_host(c_gpu)
        _gpaw.r2k(alpha, a_cpu, b_cpu, beta, c_cpu)
        if c_gpu is not None:
            gpu.backend.copy_to_device(c_cpu, c_gpu)


<<<<<<< HEAD
def dotc(a, b):
    """Dot product, conjugating the first vector with complex arguments.

    Returns the value of the operation::

        _
       \   cc
        ) a       * b
       /_  ijk...    ijk...
       ijk...

    ``cc`` denotes complex conjugation.
    """
    if debug:
        assert ((is_contiguous(a, float) and is_contiguous(b, float)) or
                (is_contiguous(a, complex) and is_contiguous(b, complex)))
        assert a.shape == b.shape

    a_cpu, a_gpu = (None, a) if gpu.backend.is_device_array(a) \
                             else (a, None)
    b_cpu, b_gpu = (None, b) if gpu.backend.is_device_array(b) \
                             else (b, None)

    if gpu.backend.is_device_array(a) or gpu.backend.is_device_array(b):
        if a_gpu is None:
            a_gpu = gpu.backend.copy_to_device(a_cpu)
        if b_gpu is None:
            b_gpu = gpu.backend.copy_to_device(b_cpu)
        res = _gpaw.dotc_gpu(gpu.array.get_pointer(a_gpu), a.shape,
                             gpu.array.get_pointer(b_gpu), a.dtype)
        return res
    else:
        if a_cpu is None:
            a_cpu = gpu.backend.copy_to_host(a_gpu)
        if b_cpu is None:
            b_cpu = gpu.backend.copy_to_host(b_gpu)
        return _gpaw.dotc(a_cpu, b_cpu)


def dotu(a, b):
    """Dot product, NOT conjugating the first vector with complex arguments.

    Returns the value of the operation::

        _
       \
        ) a       * b
       /_  ijk...    ijk...
       ijk...


    """
    if debug:
        assert ((is_contiguous(a, float) and is_contiguous(b, float)) or
                (is_contiguous(a, complex) and is_contiguous(b, complex)))
        assert a.shape == b.shape

    a_cpu, a_gpu = (None, a) if gpu.backend.is_device_array(a) \
                             else (a, None)
    b_cpu, b_gpu = (None, b) if gpu.backend.is_device_array(b) \
                             else (b, None)

    if gpu.backend.is_device_array(a) or gpu.backend.is_device_array(b):
        if a_gpu is None:
            a_gpu = gpu.backend.copy_to_device(a_cpu)
        if b_gpu is None:
            b_gpu = gpu.backend.copy_to_device(b_cpu)
        res = _gpaw.dotu_gpu(gpu.array.get_pointer(a_gpu), a.shape,
                             gpu.array.get_pointer(b_gpu), a.dtype)
        return gpu
    else:
        if a_cpu is None:
            a_cpu = gpu.backend.copy_to_host(a_gpu)
        if b_cpu is None:
            b_cpu = gpu.backend.copy_to_host(b_gpu)
        return _gpaw.dotu(a_cpu, b_cpu)
=======
    assert (a.dtype == float and b.dtype == float and c.dtype == float or
            a.dtype == complex and b.dtype == complex and c.dtype == complex)
    assert a.flags.contiguous and b.flags.contiguous
    assert a.ndim > 1
    assert a.shape == b.shape
    if trans == 'c':
        assert c.shape == (a.shape[0], a.shape[0])
    else:
        assert c.shape == (a.shape[1], a.shape[1])
    assert c.strides[1] == c.itemsize
    _gpaw.r2k(alpha, a, b, beta, c, trans)
>>>>>>> dde85b12


def _gemmdot(a, b, alpha=1.0, beta=1.0, out=None, trans='n'):
    """Matrix multiplication using gemm.

    return reference to out, where::

      out <- alpha * a . b + beta * out

    If out is None, a suitably sized zero array will be created.

    ``a.b`` denotes matrix multiplication, where the product-sum is
    over the last dimension of a, and either
    the first dimension of b (for trans='n'), or
    the last dimension of b (for trans='t' or 'c').

    If trans='c', the complex conjugate of b is used.
    """
    # Store original shapes
    ashape = a.shape
    bshape = b.shape

    # Vector-vector multiplication is handled by dotu
    if a.ndim == 1 and b.ndim == 1:
        assert out is None
        if trans == 'c':
            return alpha * np.vdot(b, a)  # dotc conjugates *first* argument
        else:
            return alpha * a.dot(b)

    # Map all arrays to 2D arrays
    a = a.reshape(-1, a.shape[-1])
    if trans == 'n':
        b = b.reshape(b.shape[0], -1)
        outshape = a.shape[0], b.shape[1]
    else:  # 't' or 'c'
        b = b.reshape(-1, b.shape[-1])

    # Apply BLAS gemm routine
    outshape = a.shape[0], b.shape[trans == 'n']
    if out is None:
        # (ATLAS can't handle uninitialized output array)
        out = np.zeros(outshape, a.dtype)
    else:
        out = out.reshape(outshape)
    mmmx(alpha, a, 'N', b, trans.upper(), beta, out)

    # Determine actual shape of result array
    if trans == 'n':
        outshape = ashape[:-1] + bshape[1:]
    else:  # 't' or 'c'
        outshape = ashape[:-1] + bshape[:-1]
    return out.reshape(outshape)


if not hasattr(_gpaw, 'mmm'):
    def rk(alpha, a, beta, c, trans='c'):  # noqa
        if c.size == 0:
            return
        if beta == 0:
            c[:] = 0.0
        else:
            c *= beta
        if trans == 'n':
            c += alpha * a.conj().T.dot(a)
        else:
            a = a.reshape((len(a), -1))
            c += alpha * a.dot(a.conj().T)

    def r2k(alpha, a, b, beta, c, trans='c'):  # noqa
        if c.size == 0:
            return
        if beta == 0.0:
            c[:] = 0.0
        else:
            c *= beta
        if trans == 'c':
            c += (alpha * a.reshape((len(a), -1))
                  .dot(b.reshape((len(b), -1)).conj().T) +
                  alpha * b.reshape((len(b), -1))
                  .dot(a.reshape((len(a), -1)).conj().T))
        else:
            c += alpha * (a.conj().T @ b + b.conj().T @ a)

    def op(o, m):
        if o == 'N':
            return m
        if o == 'T':
            return m.T
        return m.conj().T

    def mmm(alpha: T, a: np.ndarray, opa: str,  # noqa
            b: np.ndarray, opb: str,
            beta: T, c: np.ndarray) -> None:
        if beta == 0.0:
            c[:] = 0.0
        else:
            c *= beta
        c += alpha * op(opa, a).dot(op(opb, b))

    gemmdot = _gemmdot

elif not debug:
<<<<<<< HEAD
=======
    mmm = _gpaw.mmm  # noqa
    rk = _gpaw.rk  # noqa
    r2k = _gpaw.r2k  # noqa
>>>>>>> dde85b12
    gemmdot = _gemmdot

else:
    def gemmdot(a, b, alpha=1.0, beta=1.0, out=None, trans='n'):
        assert a.flags.contiguous
        assert b.flags.contiguous
        assert a.dtype == b.dtype
        if trans == 'n':
            assert a.shape[-1] == b.shape[0]
        else:
            assert a.shape[-1] == b.shape[-1]
        if out is not None:
            assert out.flags.contiguous
            assert a.dtype == out.dtype
            assert a.ndim > 1 or b.ndim > 1
            if trans == 'n':
                assert out.shape == a.shape[:-1] + b.shape[1:]
            else:
                assert out.shape == a.shape[:-1] + b.shape[:-1]
        return _gemmdot(a, b, alpha, beta, out, trans)<|MERGE_RESOLUTION|>--- conflicted
+++ resolved
@@ -15,13 +15,9 @@
 import numpy as np
 import scipy.linalg.blas as blas
 
-<<<<<<< HEAD
+import _gpaw
 from gpaw import debug
 from gpaw import gpu
-=======
->>>>>>> dde85b12
-import _gpaw
-from gpaw import debug
 from gpaw.new import prod
 from gpaw.typing import Array2D, ArrayND
 
@@ -37,12 +33,8 @@
         b: Array2D,
         opb: str,
         beta: T,
-<<<<<<< HEAD
-        c: np.ndarray,
+        c: Array2D,
         use_gpu: bool = None) -> None:
-=======
-        c: Array2D) -> None:
->>>>>>> dde85b12
     """Matrix-matrix multiplication using dgemm or zgemm.
 
     For opa='N' and opb='N', we have:::
@@ -122,7 +114,6 @@
 
       x <- alpha * x
 
-<<<<<<< HEAD
     """
     if debug:
         if isinstance(alpha, complex):
@@ -138,16 +129,8 @@
         _gpaw.scal(alpha, x)
 
 
-def gemm(alpha, a, b, beta, c, transa='n', use_gpu=False):
-    """General Matrix Multiply.
-
-    Performs the operation::
-
-      c <- alpha * b.a + beta * c
-=======
 def to2d(array: ArrayND) -> Array2D:
     """2D view af ndarray.
->>>>>>> dde85b12
 
     >>> to2d(np.zeros((2, 3, 4))).shape
     (2, 12)
@@ -167,7 +150,35 @@
 
     Arrays a, b and c are converted to 2D arrays before calling mmm().
     """
-<<<<<<< HEAD
+    mmm(alpha, to2d(a), opa, to2d(b), opb, beta, to2d(c))
+
+
+def gemm(alpha, a, b, beta, c, transa='n', use_gpu=False):
+    """General Matrix Multiply.
+
+    Performs the operation::
+
+      c <- alpha * b.a + beta * c
+
+    If transa is "n", ``b.a`` denotes the matrix multiplication defined by::
+
+                      _
+                     \
+      (b.a)        =  ) b  * a
+           ijkl...   /_  ip   pjkl...
+                      p
+
+    If transa is "t" or "c", ``b.a`` denotes the matrix multiplication
+    defined by::
+
+                      _
+                     \
+      (b.a)        =  ) b    *    a
+           ij        /_  iklm...   jklm...
+                     klm...
+
+    where in case of "c" also complex conjugate of a is taken.
+    """
     if debug:
         assert np.isfinite(c).all()
 
@@ -224,9 +235,6 @@
     """General Matrix Vector product.
 
     Performs the operation::
-=======
-    mmm(alpha, to2d(a), opa, to2d(b), opb, beta, to2d(c))
->>>>>>> dde85b12
 
       y <- alpha * a.x + beta * y
 
@@ -301,7 +309,6 @@
       y <- alpha * x + y
 
     """
-<<<<<<< HEAD
     if debug:
         if isinstance(alpha, complex):
             assert is_contiguous(x, complex) and is_contiguous(y, complex)
@@ -327,16 +334,6 @@
                        x_gpu.dtype)
         if y_cpu is not None:
             gpu.backend.copy_to_host(y_gpu, y_cpu)
-=======
-    if x.size == 0:
-        return
-    assert x.flags.contiguous
-    assert y.flags.contiguous
-    x = x.ravel()
-    y = y.ravel()
-    if x.dtype == float:
-        z = blas.daxpy(x, y, a=alpha)
->>>>>>> dde85b12
     else:
         if x_cpu is None:
             x_cpu = gpu.backend.copy_to_host(x_gpu)
@@ -403,11 +400,7 @@
             gpu.backend.copy_to_device(c_cpu, c_gpu)
 
 
-<<<<<<< HEAD
-def r2k(alpha, a, b, beta, c, use_gpu=None):
-=======
-def r2k(alpha, a, b, beta, c, trans='c'):
->>>>>>> dde85b12
+def r2k(alpha, a, b, beta, c, trans='c', use_gpu=None):
     """Rank-2k update of a matrix.
 
     Performs the operation::
@@ -442,7 +435,10 @@
         assert a.flags.contiguous and b.flags.contiguous
         assert a.ndim > 1
         assert a.shape == b.shape
-        assert c.shape == (a.shape[0], a.shape[0])
+        if trans == 'c':
+            assert c.shape == (a.shape[0], a.shape[0])
+        else:
+            assert c.shape == (a.shape[1], a.shape[1])
         assert c.strides[1] == c.itemsize
 
     a_cpu, a_gpu = (None, a) if gpu.backend.is_device_array(a) \
@@ -472,12 +468,11 @@
             b_cpu = gpu.backend.copy_to_host(b_gpu)
         if c_cpu is None:
             c_cpu = gpu.backend.copy_to_host(c_gpu)
-        _gpaw.r2k(alpha, a_cpu, b_cpu, beta, c_cpu)
+        _gpaw.r2k(alpha, a_cpu, b_cpu, beta, c_cpu, trans)
         if c_gpu is not None:
             gpu.backend.copy_to_device(c_cpu, c_gpu)
 
 
-<<<<<<< HEAD
 def dotc(a, b):
     """Dot product, conjugating the first vector with complex arguments.
 
@@ -554,19 +549,6 @@
         if b_cpu is None:
             b_cpu = gpu.backend.copy_to_host(b_gpu)
         return _gpaw.dotu(a_cpu, b_cpu)
-=======
-    assert (a.dtype == float and b.dtype == float and c.dtype == float or
-            a.dtype == complex and b.dtype == complex and c.dtype == complex)
-    assert a.flags.contiguous and b.flags.contiguous
-    assert a.ndim > 1
-    assert a.shape == b.shape
-    if trans == 'c':
-        assert c.shape == (a.shape[0], a.shape[0])
-    else:
-        assert c.shape == (a.shape[1], a.shape[1])
-    assert c.strides[1] == c.itemsize
-    _gpaw.r2k(alpha, a, b, beta, c, trans)
->>>>>>> dde85b12
 
 
 def _gemmdot(a, b, alpha=1.0, beta=1.0, out=None, trans='n'):
@@ -670,12 +652,9 @@
     gemmdot = _gemmdot
 
 elif not debug:
-<<<<<<< HEAD
-=======
     mmm = _gpaw.mmm  # noqa
     rk = _gpaw.rk  # noqa
     r2k = _gpaw.r2k  # noqa
->>>>>>> dde85b12
     gemmdot = _gemmdot
 
 else:
