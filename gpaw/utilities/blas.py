--- conflicted
+++ resolved
@@ -19,12 +19,9 @@
 from gpaw import gpuarray
 import _gpaw
 
-<<<<<<< HEAD
 import gpaw.cuda
 
 
-def mmm(alpha, a, opa, b, opb, beta, c, cuda=None):
-=======
 __all__ = ['mmm']
 
 T = TypeVar('T', float, complex)
@@ -36,8 +33,8 @@
         b: np.ndarray,
         opb: str,
         beta: T,
-        c: np.ndarray) -> None:
->>>>>>> c5b9c0c9
+        c: np.ndarray,
+        cuda: bool = None) -> None:
     """Matrix-matrix multiplication using dgemm or zgemm.
 
     For opa='n' and opb='n', we have::
