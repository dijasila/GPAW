import sys
import functools
from time import time, sleep

from gpaw.utilities import devnull

from gpaw.utilities.memory import maxrss


class ProgressBar:
    def __init__(self, fd=sys.stdout, nobar=False):
        """Progress-bar.

        Usage::

            pb = ProgressBar()
            for i in range(10):
                pb.update(i / 10.0)
                do_stuff()
            pb.finish()
        """
        self.fd = fd

        try:
            self.tty = fd.isatty()
        except AttributeError:
            self.tty = False

        self.done = False
        self.n = None
        self.nobar = nobar
        self.t = time()
        self.symbols = ['-', '*']
        fd.flush()

    def update(self, x):
        """Update progress-bar (0 <= x <= 1)."""
        if x == 0 or self.done:
            return

        if self.tty:
            N = 35
        elif self.nobar:
            N = 10
        else:
            N = 40

        n = int(N * x)
        t = time() - self.t
        t_dt = self.format_time(t)
        est = self.format_time(t / x)
        p = functools.partial(print, file=self.fd)

        if self.tty:
            bar = '-' * (n - 1) + self.symbols[int(t % len(self.symbols))]
            p(('\r{0} / {1} ({2:.0f}%) |{3:' + str(N) + '}| ')
              .format(t_dt, est, x * 100, bar), end='')
            p(f' {maxrss() / 1024**2:.0f} MB/core', end='')
            if x == 1:
                p()
                self.done = True
            self.fd.flush()
        elif self.nobar:
            if self.n is None:
                p(('Started: {:.0f} MB/core')
                  .format(maxrss() / 1024**2))
                self.n = 0
            if n > self.n:
                p(('{} of {} ({:.0f}%) {:.0f} MB/core')
                  .format(t_dt, est, x * 100, maxrss() / 1024**2))
                self.fd.flush()
                self.n = n
            if x == 1:
                p(f'Finished in {t_dt}')
                self.fd.flush()
                self.done = True
        else:
            if self.n is None:
                p(f'{t / x}s |', end='')
                self.n = 0
            if n > self.n:
                p('-' * (n - self.n), end='')
                self.fd.flush()
                self.n = n
            if x == 1:
                p(f'| Time: {t:.3f}s')
                self.fd.flush()
                self.done = True

    def format_time(self, seconds):
        m, s = divmod(seconds, 60)
        h, m = divmod(m, 60)
<<<<<<< HEAD
        return f'{h:.0f}h{m:.0f}m{s:.0f}s'
                
=======
        return '{0:.0f}h{1:.0f}m{2:.0f}s'.format(h, m, s)

>>>>>>> 9d5d227b
    def finish(self):
        self.update(1)

    def enumerate(self, items):
        for i, item in enumerate(items):
            self.update(i / len(items))
            yield i, item
        self.finish()


def test():
    for fd in [sys.stdout, devnull, open('pb.txt', 'w')]:
        print(fd)
        pb = ProgressBar(fd)
        for i in range(20):
            pb.update(i / 20)
            sleep(0.03)
            pb.update((i + 1) / 20)
        pb.finish()


if __name__ == '__main__':
    test()<|MERGE_RESOLUTION|>--- conflicted
+++ resolved
@@ -90,13 +90,8 @@
     def format_time(self, seconds):
         m, s = divmod(seconds, 60)
         h, m = divmod(m, 60)
-<<<<<<< HEAD
         return f'{h:.0f}h{m:.0f}m{s:.0f}s'
-                
-=======
-        return '{0:.0f}h{1:.0f}m{2:.0f}s'.format(h, m, s)
 
->>>>>>> 9d5d227b
     def finish(self):
         self.update(1)
 
