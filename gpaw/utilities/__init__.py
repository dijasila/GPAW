--- conflicted
+++ resolved
@@ -182,25 +182,8 @@
 """
 
 
-<<<<<<< HEAD
 def pack2(M):
     return pack_h(M)
-=======
-def unpack(M):
-    """Unpack 1D array to 2D, assuming a packing as in ``pack2``."""
-    if M.ndim == 2:
-        return np.array([unpack(m) for m in M])
-    assert is_contiguous(M)
-    assert M.ndim == 1
-    n = int(sqrt(0.25 + 2.0 * len(M)))
-    M2 = np.zeros((n, n), M.dtype.char)
-    if M.dtype == complex:
-        cgpaw.unpack_complex(M, M2)
-    else:
-        cgpaw.unpack(M, M2)
-    return M2
-
->>>>>>> 5e9d5bda
 
 
 def unpack(M):
@@ -214,19 +197,9 @@
 def unpack2(M):
     return unpack_ods(M)
 
-<<<<<<< HEAD
-=======
-      (a00, a01 + a10, a02 + a20, a11, a12 + a21, a22)
-    """
-    assert A.ndim == 2
-    assert A.shape[0] == A.shape[1]
-    assert A.dtype in [float, complex]
-    return cgpaw.pack(A)
->>>>>>> 5e9d5bda
 
 def pack_h(M2, tolerance=1e-10):
-    r"""
-    Pack Hermitian
+    r"""Pack Hermitian
 
     This functions packs a Hermitian 2D array to a
     1D array, averaging off-diagonal terms with complex conjugation.
@@ -259,9 +232,8 @@
 
 
 def unpack_h(M):
-    """
-    Unpack 1D array to Hermitian 2D array, assuming a packing as in ``pack_h``.
-    """
+    """Unpack 1D array to Hermitian 2D array,
+    assuming a packing as in ``pack_h``."""
 
     if M.ndim == 2:
         return np.array([unpack(m) for m in M])
@@ -270,16 +242,16 @@
     n = int(sqrt(0.25 + 2.0 * len(M)))
     M2 = np.zeros((n, n), M.dtype.char)
     if M.dtype == complex:
-        _gpaw.unpack_complex(M, M2)
-    else:
-        _gpaw.unpack(M, M2)
+        cgpaw.unpack_complex(M, M2)
+    else:
+        cgpaw.unpack(M, M2)
     return M2
 
 
 def pack_ods(A: np.ndarray) -> np.ndarray:
     r"""Pack off-diagonal sum
 
-    This function packs a 2D Hermitian array to 1D, adding offdiagonal terms.
+    This function packs a 2D Hermitian array to 1D, adding off-diagonal terms.
 
     The matrix::
 
@@ -289,22 +261,22 @@
 
     is transformed to the vector::
 
-      (a00, a01 + a10, a02 + a20, a11, a12 + a21, a22)
-    """
+       (a00, a01 + a10, a02 + a20, a11, a12 + a21, a22)"""
+
     assert A.ndim == 2
     assert A.shape[0] == A.shape[1]
     assert A.dtype in [float, complex]
-    return _gpaw.pack(A)
-
-
-# We generally cannot recover the complex part of the off-diag elements from a
-# pack_sum_offdiag array since they are summed to zero (so far we only pack
-# different Hermitian arrays).
-# We should reconsider if "unpack_offdiag_summed" even makes sense to have.
+    return cgpaw.pack(A)
+
+
+# We cannot recover the complex part of the off-diag elements from a pack_ods
+# array since they are summed to zero (we only pack Hermitian arrays).
+# We should consider if "unpack_ods" even makes sense to have.
 
 
 def unpack_ods(M):
-    """Unpack 1D array to 2D, assuming a packing as in ``pack_ods``."""
+    """Unpack 1D array to 2D Hermitian array,
+    assuming a packing as in ``pack_ods``."""
     if M.ndim == 2:
         return np.array([unpack2(m) for m in M])
     M2 = unpack(M)
@@ -399,13 +371,8 @@
 
 
 if not debug:
-<<<<<<< HEAD
-    hartree = _gpaw.hartree  # noqa
-    pack_ods = _gpaw.pack
-=======
     hartree = cgpaw.hartree  # noqa
-    pack = cgpaw.pack
->>>>>>> 5e9d5bda
+    pack_ods = cgpaw.pack
 
 
 def unlink(path: Union[str, Path], world=None):
