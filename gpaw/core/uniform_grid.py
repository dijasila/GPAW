--- conflicted
+++ resolved
@@ -710,11 +710,7 @@
                 add_to_density(f, psit_R, out.data)
         elif cupy_is_fake:
             for f, psit_R in zips(weights, self.data):
-<<<<<<< HEAD
-                add_to_density(f, psit_R._data, out.data._data)
-=======
                 add_to_density(f, psit_R._data, out.data._data)  # type: ignore
->>>>>>> b27acd2f
         else:
             add_to_density_gpu(self.xp.asarray(weights), self.data, out.data)
 
