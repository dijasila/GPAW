from collections import deque
from inspect import signature

import numpy as np
from ase.calculators.calculator import InputError
from ase.units import Bohr, Ha

from gpaw.mpi import broadcast_float

from typing import Any, Dict


def get_criterion(name):
    """Returns one of the pre-specified criteria by it's .name attribute,
    and raises sensible error if missing."""
    # All built-in criteria should be in this list.
    criteria = [Energy, Density, Eigenstates, Forces, WorkFunction,
                MinIter, MaxIter]
    criteria = {c.name: c for c in criteria}
    try:
        return criteria[name]
    except KeyError:
        known = ', '.join(f'{key!r}' for key in criteria)
        msg = (
            f'The convergence keyword "{name}" was supplied, which we do not '
            'know how to handle. If this is a typo, please correct '
            f'(known keywords are {known}). If this'
            ' is a user-written convergence criterion, it cannot be '
            'imported with this function; please see the GPAW manual for '
            'details.')
        raise InputError(msg)


def dict2criterion(dictionary):
    """Converts a dictionary to a convergence criterion.

    The dictionary can either be that generated from 'todict'; that is like
    {'name': 'energy', 'tol': 0.005, 'n_old': 3}. Or from user-specified
    shortcut like {'energy': 0.005} or {'energy': (0.005, 3)}, or a
    combination like {'energy': {'name': 'energy', 'tol': 0.005, 'n_old': 3}.
    """
    d = dictionary.copy()
    if 'name' in d:  # from 'todict'
        name = d.pop('name')
        ThisCriterion = get_criterion(name)
        return ThisCriterion(**d)
    assert len(d) == 1
    name = list(d.keys())[0]
    if isinstance(d[name], dict) and 'name' in d[name]:
        return dict2criterion(d[name])
    ThisCriterion = get_criterion(name)
    return ThisCriterion(*[d[name]])


def check_convergence(criteria, ctx):
    entries = {}  # for log file, per criteria
    converged_items = {}  # True/False, per criteria
    override_others = False
    converged = True
    for name, criterion in criteria.items():
        if not criterion.calc_last:
            ok, entry = criterion(ctx)
            if criterion.override_others:
                if ok:
                    override_others = True
            else:
                converged = converged and ok
            converged_items[name] = ok
            entries[name] = entry

    for name, criterion in criteria.items():
        if criterion.calc_last:
            if converged:
                ok, entry = criterion(ctx)
                converged &= ok
                converged_items[name] = ok
                entries[name] = entry
            else:
                converged_items[name] = False
                entries[name] = ''

    # Converged?
    return converged or override_others, converged_items, entries


class Criterion:
    """Base class for convergence criteria.

    Automates the creation of the __repr__ and todict methods for generic
    classes. This will work for classes that save all arguments directly,
    like __init__(self, a, b):  --> self.a = a, self.b = b. The todict
    method requires the class have a self.name attribute. All criteria
    (subclasses of Criterion) must define self.name, self.tablename,
    self.description, self.__init__, and self.__call___. See the online
    documentation for details.
    """
    # If calc_last is True, will only be checked after all other (non-last)
    # criteria have been met.
    calc_last = False
    override_others = False
    description: str

    def __repr__(self):
        parameters = signature(self.__class__).parameters
        s = ', '.join([str(getattr(self, p)) for p in parameters])
        return self.__class__.__name__ + '(' + s + ')'

    def todict(self):
        d = {'name': self.name}
        parameters = signature(self.__class__).parameters
        for parameter in parameters:
            d[parameter] = getattr(self, parameter)
        return d

    def reset(self):
        pass


# Built-in criteria follow. Make sure that any new criteria added below
# are also added to to the list in get_criterion() so that it can import
# them correctly by name.


class Energy(Criterion):
    """A convergence criterion for the total energy.

    Parameters:

    tol: float
        Tolerance for conversion; that is the maximum variation among the
        last n_old values of the (extrapolated) total energy.
    n_old: int
        Number of energy values to compare. I.e., if n_old is 3, then this
        compares the peak-to-peak difference among the current total energy
        and the two previous.
    relative: bool
        Use total energy [eV] or total energy relative to number of
        valence electrons [eV/(valence electron)].
    """
    name = 'energy'
    tablename = 'energy'

    def __init__(self, tol: float, *, n_old: int = 3, relative: bool = True):
        self.tol = tol
        self.n_old = n_old
        self.relative = relative
        self.description = (
            f'Maximum [total energy] change in last {self.n_old} cyles: '
            f'{self.tol:g} eV')
        if relative:
            self.description += ' / valence electron'

    def reset(self):
        self._old = deque(maxlen=self.n_old)

    def __call__(self, context):
        """Should return (bool, entry), where bool is True if converged and
        False if not, and entry is a <=5 character string to be printed in
        the user log file."""
        # Note the previous code was calculating the peak-to-
        # peak energy difference on e_total_free, while reporting
        # e_total_extrapolated in the SCF table (logfile). I changed it to
        # use e_total_extrapolated for both. (Should be a miniscule
        # difference, but more consistent.)
        total_energy = context.ham.e_total_extrapolated * Ha
        if context.wfs.nvalence == 0 or not self.relative:
            energy = total_energy
        else:
            energy = total_energy / context.wfs.nvalence
        self._old.append(energy)  # Pops off >3!
        error = np.inf
        if len(self._old) == self._old.maxlen:
            error = np.ptp(self._old)
        converged = error < self.tol
        entry = ''
        if np.isfinite(energy):
            entry = f'{total_energy:11.6f}'
        return converged, entry


class Density(Criterion):
    """A convergence criterion for the electron density.

    Parameters:

    tol : float
        Tolerance for conversion; that is the maximum change in the electron
        density, calculated as the integrated absolute value of the density
        change, normalized per valence electron. [electrons/(valence electron)]
    """
    name = 'density'
    tablename = 'dens'

    def __init__(self, tol):
        self.tol = tol
        self.description = ('Maximum integral of absolute [dens]ity change: '
                            '{:g} electrons / valence electron'
                            .format(self.tol))

    def __call__(self, context):
        """Should return (bool, entry), where bool is True if converged and
        False if not, and entry is a <=5 character string to be printed in
        the user log file."""
        if context.dens.fixed:
            return True, ''
        nv = context.wfs.nvalence
        if nv == 0:
            return True, ''
        # Make sure all agree on the density error.
        error = broadcast_float(context.dens.error, context.wfs.world) / nv
        converged = (error < self.tol)
        if (error is None or np.isinf(error) or error == 0):
            entry = ''
        else:
            entry = f'{np.log10(error):+5.2f}'
        return converged, entry


class Eigenstates(Criterion):
    """A convergence criterion for the eigenstates.

    Parameters:

    tol : float
        Tolerance for conversion; that is the maximum change in the
        eigenstates, calculated as the integration of the square of the
        residuals of the Kohn--Sham equations, normalized per valence
        electron. [eV^2/(valence electron)]
    """
    name = 'eigenstates'
    tablename = 'eigst'

    def __init__(self, tol):
        self.tol = tol
        self.description = ('Maximum integral of absolute [eigenst]ate '
                            'change: {:g} eV^2 / valence electron'
                            .format(self.tol))

    def __call__(self, context):
        """Should return (bool, entry), where bool is True if converged and
        False if not, and entry is a <=5 character string to be printed in
        the user log file."""
        if context.wfs.nvalence == 0:
            return True, ''
        error = self.get_error(context)
        converged = (error < self.tol)
        if (context.wfs.nvalence == 0 or error == 0 or np.isinf(error)):
            entry = ''
        else:
            entry = f'{np.log10(error):+6.2f}'
        return converged, entry

    def get_error(self, context):
        """Returns the raw error."""
        return context.wfs.eigensolver.error * Ha**2 / context.wfs.nvalence


class Forces(Criterion):
    """A convergence criterion for the forces.

    Parameters:

    atol : float
        Absolute tolerance for convergence; that is, the force on each atom
        is compared with its force from the previous iteration, and the change
        in each atom's force is calculated as an l2-norm
        (Euclidean distance). The atom with the largest norm must be less
        than tol. [eV/Angstrom]
    rtol : float
        Relative tolerance for convergence. The difference in the l2-norm of
        force on each atom is calculated, and convergence is achieved when
        the largest difference between two iterations is rtol * max force.
    calc_last : bool
        If True, calculates forces last; that is, it waits until all other
        convergence criteria are satisfied before checking to see if the
        forces have converged. (This is more computationally efficient.)
        If False, checks forces at each SCF step.
    """
    name = 'forces'
    tablename = 'force'

    def __init__(self, atol, rtol=np.inf, calc_last=True):
        self.atol = atol
        self.rtol = rtol
        self.description = ('Maximum change in the atomic [forces] across '
                            f'last 2 cycles: {self.atol} eV/Ang OR\n'
                            'Maximum error relative to the maximum '
                            f'force is below {self.rtol}')
        self.calc_last = calc_last
        self.reset()

    def __call__(self, context):
        """Should return (bool, entry), where bool is True if converged and
        False if not, and entry is a <=5 character string to be printed in
        the user log file."""

        # criterion is off; backwards compatibility
        if np.isinf(self.atol) and np.isinf(self.rtol):
            return True, ''
        F_av = context.calculate_forces()
        F_av *= Ha / Bohr
        error = np.inf
        max_force = np.max(np.linalg.norm(F_av, axis=1))
        if self.old_F_av is not None:
            error = ((F_av - self.old_F_av)**2).sum(1).max()**0.5
        self.old_F_av = F_av

        if np.isfinite(self.rtol):
            error_threshold = min(self.atol, self.rtol * max_force)
        else:
            # Avoid possible inf * 0.0:
            error_threshold = self.atol
        converged = error < error_threshold

        entry = ''
        if np.isfinite(error):
            if error:
                entry = f'{np.log10(error):+5.2f}'
            else:
                entry = '-inf'
        return converged, entry

    def reset(self):
        self.old_F_av = None


class WorkFunction(Criterion):
    """A convergence criterion for the work function.

    Parameters:

    tol : float
        Tolerance for conversion; that is the maximum variation among the
        last n_old values of either work function. [eV]
    n_old : int
        Number of work functions to compare. I.e., if n_old is 3, then this
        compares the peak-to-peak difference among the current work
        function and the two previous.
    """
    name = 'work function'
    tablename = 'wkfxn'

    def __init__(self, tol=0.005, n_old=3):
        self.tol = tol
        self.n_old = n_old
        self.description = ('Maximum change in the last {:d} '
                            'work functions [wkfxn]: {:g} eV'
                            .format(n_old, tol))

    def reset(self):
        self._old = deque(maxlen=self.n_old)

    def __call__(self, context):
        """Should return (bool, entry), where bool is True if converged and
        False if not, and entry is a <=5 character string to be printed in
        the user log file."""
        workfunctions = context.ham.get_workfunctions(context.wfs)
        workfunctions = Ha * np.array(workfunctions)
        self._old.append(workfunctions)  # Pops off >3!
        if len(self._old) == self._old.maxlen:
            error = max(np.ptp(self._old, axis=0))
        else:
            error = np.inf
        converged = (error < self.tol)
        if error < np.inf:
            entry = f'{np.log10(error):+5.2f}'
        else:
            entry = ''
        return converged, entry


class MinIter(Criterion):
    """A convergence criterion that enforces a minimum number of iterations.

    Parameters:

    n : int
        Minimum number of iterations that must be complete before
        the SCF cycle exits.
    """
    calc_last = False
    name = 'minimum iterations'
    tablename = 'minit'

    def __init__(self, n):
        self.n = n
        self.description = f'Minimum number of iterations [minit]: {n}'

    def __call__(self, context):
        converged = context.niter >= self.n
        entry = f'{context.niter:d}'
        return converged, entry


class MaxIter(Criterion):
    """A convergence criterion that enforces a maximum number of iterations.

    Parameters:

    n : int
        Maximum number of iterations that must be complete before
        the SCF cycle exits.
    """
    calc_last = False
    name = 'maximum iterations'
    tablename = 'maxit'
    override_others = True

    def __init__(self, n):
        self.n = n
        self.description = f'Maximum number of iterations [minit]: {n}'

    def __call__(self, context):
        converged = context.niter >= self.n
<<<<<<< HEAD
        entry = f'{context.niter:d}'
        return converged, entry
=======
        entry = '{:d}'.format(context.niter)
        return converged, entry


from dataclasses import dataclass

@dataclass
class CriteriaCollection:
    criteria: Dict[str, Criterion]

    def __getitem__(self, key):
        return self.criteria[key]


@dataclass
class ConvergenceHistory:
    # TODO: Finalize the actual data structure we'd like for this
    history: Dict[str, Any]

    # def __getitem__:
    #     pass
    
    # def __setitem__:
    #     pass
>>>>>>> 03a5415c
<|MERGE_RESOLUTION|>--- conflicted
+++ resolved
@@ -412,11 +412,7 @@
 
     def __call__(self, context):
         converged = context.niter >= self.n
-<<<<<<< HEAD
         entry = f'{context.niter:d}'
-        return converged, entry
-=======
-        entry = '{:d}'.format(context.niter)
         return converged, entry
 
 
@@ -439,5 +435,4 @@
     #     pass
     
     # def __setitem__:
-    #     pass
->>>>>>> 03a5415c
+    #     pass