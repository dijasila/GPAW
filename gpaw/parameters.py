import numpy as np

from ase.units import Hartree, Bohr
from ase.dft.kpoints import monkhorst_pack

import gpaw
import gpaw.mpi as mpi
from gpaw.wavefunctions.pw import PW
from gpaw.occupations import FermiDirac
from gpaw.poisson import PoissonSolver, FFTPoissonSolver


def usesymm2symmetry(usesymm):
    if usesymm is None:
        return {'time_reversal': False, 'point_group': False}
    if usesymm:
        return {'time_reversal': True, 'point_group': True}
    return {'time_reversal': True, 'point_group': False}


class InputParameters(dict):
    def __init__(self, **kwargs):
        dict.__init__(self, [
            ('h', None),  # Angstrom
            ('xc', 'LDA'),
            ('gpts', None),
            ('kpts', [(0, 0, 0)]),
            ('lmax', 2),
            ('charge', 0),
            ('fixmom', False),  # don't use this
            ('nbands', None),
            ('setups', 'paw'),
            ('basis', {}),
            ('width', None),  # eV, don't use this
            ('occupations', None),
            ('spinpol', None),
            ('usesymm', 'default'),  # don't use this
            ('stencils', (3, 3)),
            ('fixdensity', False),
            ('mixer', None),
            ('txt', '-'),
            ('hund', False),
            ('random', False),
            ('dtype', None),
            ('filter', None),
            ('maxiter', 333),  # google it's spiritual meaning!
            ('parallel', {'kpt': None,
                          'domain': gpaw.parsize_domain,
                          'band': gpaw.parsize_bands,
                          'order': 'kdb',
                          'stridebands': False,
                          'sl_auto': False,
                          'sl_default': gpaw.sl_default,
                          'sl_diagonalize': gpaw.sl_diagonalize,
                          'sl_inverse_cholesky': gpaw.sl_inverse_cholesky,
                          'sl_lcao': gpaw.sl_lcao,
                          'sl_lrtddft': gpaw.sl_lrtddft,
                          'buffer_size': gpaw.buffer_size}),
            ('parsize', None),  # don't use this
            ('parsize_bands', None),  # don't use this
            ('parstride_bands', False),  # don't use this
            ('external', None),  # eV
            ('verbose', 0),
            ('eigensolver', None),
            ('poissonsolver', None),
            ('communicator', mpi.world),
            ('idiotproof', True),
            ('mode', 'fd'),
            ('convergence', {'energy': 0.0005,  # eV / electron
                             'density': 1.0e-4,
                             'eigenstates': 4.0e-8,  # eV^2
                             'bands': 'occupied',
                             'forces': None}),  # eV / Ang Max
            ('realspace', None),
<<<<<<< HEAD
            ('symmetry', {}),
            ('tf_mode', False)])

=======
            ('symmetry', {'point_group': True,
                          'time_reversal': True,
                          'symmorphic': True,
                          'tolerance': 1e-7})])
>>>>>>> 9c1292a9
        dict.update(self, kwargs)

    def __repr__(self):
        dictrepr = dict.__repr__(self)
        repr = 'InputParameters(**%s)' % dictrepr
        return repr
    
    def __getattr__(self, key):
        return self[key]

    def __setattr__(self, key, value):
        assert key in self
        self[key] = value

    def update(self, parameters):
        for key, value in parameters.items():
            assert key in self
        dict.update(self, parameters)

    def read(self, reader):
        """Read state from file."""

        r = reader

        version = r['version']
        
        assert version >= 0.3
    
        self.xc = r['XCFunctional']
        self.nbands = r.dimension('nbands')
        self.spinpol = (r.dimension('nspins') == 2)

        bzk_kc = r.get('BZKPoints', broadcast=True)
        if r.has_array('NBZKPoints'):
            self.kpts = r.get('NBZKPoints', broadcast=True)
            if r.has_array('MonkhorstPackOffset'):
                offset_c = r.get('MonkhorstPackOffset', broadcast=True)
                if offset_c.any():
                    self.kpts = monkhorst_pack(self.kpts) + offset_c
        else:
            self.kpts = bzk_kc

        if version < 4:
            self.symmetry = usesymm2symmetry(r['UseSymmetry'])
        else:
            self.symmetry = {'point_group': r['SymmetryOnSwitch'],
                             'symmorphic': r['SymmetrySymmorphicSwitch'],
                             'time_reversal': r['SymmetryTimeReversalSwitch'],
                             'tolerance': r['SymmetryToleranceCriterion']}

        try:
            self.basis = r['BasisSet']
        except KeyError:
            pass

        if version >= 2:
            try:
                h = r['GridSpacing']
            except KeyError:  # CMR can't handle None!
                h = None
            if h is not None:
                self.h = Bohr * h
            if r.has_array('GridPoints'):
                self.gpts = r.get('GridPoints')
        else:
            if version >= 0.9:
                h = r['GridSpacing']
            else:
                h = None

            gpts = ((r.dimension('ngptsx') + 1) // 2 * 2,
                    (r.dimension('ngptsy') + 1) // 2 * 2,
                    (r.dimension('ngptsz') + 1) // 2 * 2)

            if h is None:
                self.gpts = gpts
            else:
                self.h = Bohr * h

        self.lmax = r['MaximumAngularMomentum']
        self.setups = r['SetupTypes']
        self.fixdensity = r['FixDensity']
        if version <= 0.4:
            # Old version: XXX
            print(('# Warning: Reading old version 0.3/0.4 restart files ' +
                  'will be disabled some day in the future!'))
            self.convergence['eigenstates'] = r['Tolerance']
        else:
            nbtc = r['NumberOfBandsToConverge']
            if not isinstance(nbtc, (int, str)):
                # The string 'all' was eval'ed to the all() function!
                nbtc = 'all'
            if version < 5:
                force_crit = None
            else:
                force_crit = r['ForcesConvergenceCriterion']
                if force_crit is not None:
                    force_crit *= (Hartree / Bohr)
            self.convergence = {'density': r['DensityConvergenceCriterion'],
                                'energy':
                                r['EnergyConvergenceCriterion'] * Hartree,
                                'eigenstates':
                                r['EigenstatesConvergenceCriterion'],
                                'bands': nbtc,
                                'forces': force_crit}

            if version < 1:
                # Volume per grid-point:
                dv = (abs(np.linalg.det(r.get('UnitCell'))) /
                      (gpts[0] * gpts[1] * gpts[2]))
                self.convergence['eigenstates'] *= Hartree**2 * dv

            if version <= 0.6:
                mixer = 'Mixer'
                weight = r['MixMetric']
            elif version <= 0.7:
                mixer = r['MixClass']
                weight = r['MixWeight']
                metric = r['MixMetric']
                if metric is None:
                    weight = 1.0
            else:
                mixer = r['MixClass']
                weight = r['MixWeight']

            if mixer == 'Mixer':
                from gpaw.mixer import Mixer
            elif mixer == 'MixerSum':
                from gpaw.mixer import MixerSum as Mixer
            elif mixer == 'MixerSum2':
                from gpaw.mixer import MixerSum2 as Mixer
            elif mixer == 'MixerDif':
                from gpaw.mixer import MixerDif as Mixer
            elif mixer == 'DummyMixer':
                from gpaw.mixer import DummyMixer as Mixer
            else:
                Mixer = None

            if Mixer is None:
                self.mixer = None
            else:
                self.mixer = Mixer(r['MixBeta'], r['MixOld'], weight)
            
        if version == 0.3:
            # Old version: XXX
            print(('# Warning: Reading old version 0.3 restart files is ' +
                  'dangerous and will be disabled some day in the future!'))
            self.stencils = (2, 3)
            self.charge = 0.0
            fixmom = False
        else:
            self.stencils = (r['KohnShamStencil'],
                             r['InterpolationStencil'])
            if r['PoissonStencil'] == 999:
                self.poissonsolver = FFTPoissonSolver()
            else:
                self.poissonsolver = PoissonSolver(nn=r['PoissonStencil'])
            self.charge = r['Charge']
            fixmom = r['FixMagneticMoment']

        self.occupations = FermiDirac(r['FermiWidth'] * Hartree,
                                      fixmagmom=fixmom)

        try:
            self.mode = r['Mode']
        except KeyError:
            self.mode = 'fd'

        if self.mode == 'pw':
            self.mode = PW(ecut=r['PlaneWaveCutoff'] * Hartree)
            
        if len(bzk_kc) == 1 and not bzk_kc[0].any():
            # Gamma point only:
            if r['DataType'] == 'Complex':
                self.dtype = complex<|MERGE_RESOLUTION|>--- conflicted
+++ resolved
@@ -72,16 +72,11 @@
                              'bands': 'occupied',
                              'forces': None}),  # eV / Ang Max
             ('realspace', None),
-<<<<<<< HEAD
-            ('symmetry', {}),
-            ('tf_mode', False)])
-
-=======
+            ('tf_mode', False),
             ('symmetry', {'point_group': True,
                           'time_reversal': True,
                           'symmorphic': True,
                           'tolerance': 1e-7})])
->>>>>>> 9c1292a9
         dict.update(self, kwargs)
 
     def __repr__(self):
