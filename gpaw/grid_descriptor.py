--- conflicted
+++ resolved
@@ -27,13 +27,10 @@
 NONBLOCKING = False
 
 
-<<<<<<< HEAD
-=======
 class GridBoundsError(ValueError):
     pass
 
 
->>>>>>> ad184c09
 class GridDescriptor(Domain):
     """Descriptor-class for uniform 3D grid
 
