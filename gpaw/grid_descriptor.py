# Copyright (C) 2003  CAMP
# Please see the accompanying LICENSE file for further information.

"""Grid-descriptors

This module contains a classes defining uniform 3D grids.
For radial grid descriptors, look atom/radialgd.py.

"""

import numbers
from math import pi
from typing import Sequence

import numpy as np
from scipy.ndimage import map_coordinates

import _gpaw
import gpaw.mpi as mpi
from gpaw.domain import Domain
from gpaw.new import prod
from gpaw.typing import Array1D, Array3D, Vector
from gpaw.utilities.blas import mmm, r2k, rk

NONBLOCKING = False


class GridBoundsError(ValueError):
    pass


class BadGridError(ValueError):
    pass


class GridDescriptor(Domain):
    r"""Descriptor-class for uniform 3D grid

    A ``GridDescriptor`` object holds information on how functions, such
    as wave functions and electron densities, are discreticed in a
    certain domain in space.  The main information here is how many
    grid points are used in each direction of the unit cell.

    There are methods for tasks such as allocating arrays, performing
    symmetry operations and integrating functions over space.  All
    methods work correctly also when the domain is parallelized via
    domain decomposition.

    This is how a 2x2x2 3D array is laid out in memory::

        3-----7
        |\    |\
        | \   | \
        |  1-----5      z
        2--|--6  |   y  |
         \ |   \ |    \ |
          \|    \|     \|
           0-----4      +-----x

    Example:

     >>> a = np.zeros((2, 2, 2))
     >>> a.ravel()[:] = range(8)
     >>> a
     array([[[0., 1.],
             [2., 3.]],
     <BLANKLINE>
            [[4., 5.],
             [6., 7.]]])
     """

    ndim = 3  # dimension of ndarrays

    def __init__(self, N_c, cell_cv=[1, 1, 1], pbc_c=True,
                 comm=None, parsize_c=None, allow_empty_domains=False):
        """Construct grid-descriptor object.

        parameters:

        N_c: 3 ints
            Number of grid points along axes.
        cell_cv: 3 float's or 3x3 floats
            Unit cell.
        pbc_c: one or three bools
            Periodic boundary conditions flag(s).
        comm: MPI-communicator
            Communicator for domain-decomposition.
        parsize_c: tuple of 3 ints, a single int or None
            Number of domains.
        allow_empty_domains: bool
            Allow parallelization that would generate empty domains.

        Note that if pbc_c[c] is False, then the actual number of gridpoints
        along axis c is one less than N_c[c].

        Attributes:

        ==========  ========================================================
        ``dv``      Volume per grid point.
        ``h_cv``    Array of the grid spacing along the three axes.
        ``N_c``     Array of the number of grid points along the three axes.
        ``n_c``     Number of grid points on this CPU.
        ``beg_c``   Beginning of grid-point indices (inclusive).
        ``end_c``   End of grid-point indices (exclusive).
        ``comm``    MPI-communicator for domain decomposition.
        ==========  ========================================================

        The length unit is Bohr.
        """

        if isinstance(pbc_c, int):
            pbc_c = (pbc_c,) * 3
        if comm is None:
            comm = mpi.world

        self.N_c = np.array(N_c, int)
        if (self.N_c != N_c).any():
            raise ValueError('Non-int number of grid points %s' % N_c)

        Domain.__init__(self, cell_cv, pbc_c, comm, parsize_c, self.N_c)
        self.rank = self.comm.rank

        self.beg_c = np.empty(3, int)
        self.end_c = np.empty(3, int)

        self.n_cp = []
        for c in range(3):
            n_p = (np.arange(self.parsize_c[c] + 1) * float(self.N_c[c]) /
                   self.parsize_c[c])
            n_p = np.around(n_p + 0.4999).astype(int)

            if not self.pbc_c[c]:
                n_p[0] = 1

            if np.any(n_p[1:] == n_p[:-1]):
                if allow_empty_domains:
                    # If there are empty domains, sort them to the end
                    n_p[:] = (np.arange(self.parsize_c[c] + 1) +
                              1 - self.pbc_c[c]).clip(0, self.N_c[c])
                else:
                    msg = ('Grid {} too small for {} cores!'
                           .format('x'.join(str(n) for n in self.N_c),
                                   'x'.join(str(n) for n in self.parsize_c)))
                    raise BadGridError(msg)

            self.beg_c[c] = n_p[self.parpos_c[c]]
            self.end_c[c] = n_p[self.parpos_c[c] + 1]
            self.n_cp.append(n_p)

        self.n_c = self.end_c - self.beg_c

        self.h_cv = self.cell_cv / self.N_c[:, np.newaxis]
        self.volume = abs(np.linalg.det(self.cell_cv))
        self.dv = self.volume / self.N_c.prod()

        self.orthogonal = not (self.cell_cv -
                               np.diag(self.cell_cv.diagonal())).any()

    def __repr__(self):
        if self.orthogonal:
            cellstring = np.diag(self.cell_cv).tolist()
        else:
            cellstring = self.cell_cv.tolist()

        pcoords = tuple(self.get_processor_position_from_rank())
        return ('GridDescriptor(%s, cell_cv=%s, pbc_c=%s, comm=[%d/%d, '
                'domain=%s], parsize=%s)'
                % (self.N_c.tolist(), cellstring,
                   np.array(self.pbc_c).astype(int).tolist(), self.comm.rank,
                   self.comm.size, pcoords, self.parsize_c.tolist()))

    def new_descriptor(self, N_c=None, cell_cv=None, pbc_c=None,
                       comm=None, parsize_c=None, allow_empty_domains=False):
        """Create new descriptor based on this one.

        The new descriptor will use the same class (possibly a subclass)
        and all arguments will be equal to those of this descriptor
        unless new arguments are provided."""
        if N_c is None:
            N_c = self.N_c
        if cell_cv is None:
            cell_cv = self.cell_cv
        if pbc_c is None:
            pbc_c = self.pbc_c
        if comm is None:
            comm = self.comm
        if parsize_c is None and comm.size == self.comm.size:
            parsize_c = self.parsize_c
        return self.__class__(N_c, cell_cv, pbc_c, comm, parsize_c,
                              allow_empty_domains)

    def coords(self, c, pad=True):
        """Return coordinates along one of the three axes.

        Useful for plotting::

            import matplotlib.pyplot as plt
            plt.plot(gd.coords(0), data[:, 0, 0])
            plt.show()

        """
        L = np.linalg.norm(self.cell_cv[c])
        N = self.N_c[c]
        h = L / N
        p = self.pbc_c[c] or pad
        return np.linspace((1 - p) * h, L, N - 1 + p, False)

    def get_grid_spacings(self):
        L_c = (np.linalg.inv(self.cell_cv)**2).sum(0)**-0.5
        return L_c / self.N_c

    def get_size_of_global_array(self, pad=False):
        if pad:
            return self.N_c
        else:
            return self.N_c - 1 + self.pbc_c

    def flat_index(self, G_c):
        g1, g2, g3 = G_c - self.beg_c
        return g3 + self.n_c[2] * (g2 + g1 * self.n_c[1])

    def get_slice(self):
        return [slice(b - 1 + p, e - 1 + p) for b, e, p in
                zip(self.beg_c, self.end_c, self.pbc_c)]

    def zeros(self, n=(), dtype=float, global_array=False, pad=False, xp=np):
        """Return new zeroed 3D array for this domain.

        The type can be set with the ``dtype`` keyword (default:
        ``float``).  Extra dimensions can be added with ``n=dim``.  A
        global array spanning all domains can be allocated with
        ``global_array=True``."""

        return self._new_array(n, dtype, True, global_array, pad, xp)

    def empty(self, n=(), dtype=float, global_array=False, pad=False, xp=np):
        """Return new uninitialized 3D array for this domain.

        The type can be set with the ``dtype`` keyword (default:
        ``float``).  Extra dimensions can be added with ``n=dim``.  A
        global array spanning all domains can be allocated with
        ``global_array=True``."""

        return self._new_array(n, dtype, False, global_array, pad, xp)

    def _new_array(self, n=(), dtype=float, zero=True,
                   global_array=False, pad=False, xp=np):
        if global_array:
            shape = self.get_size_of_global_array(pad)
        else:
            shape = self.n_c

        if isinstance(n, numbers.Integral):
            n = (n,)

        shape = n + tuple(shape)

        if zero:
            return xp.zeros(shape, dtype)
        else:
            return xp.empty(shape, dtype)

    def get_axial_communicator(self, axis):
        peer_ranks = []
        pos_c = self.parpos_c.copy()
        for i in range(self.parsize_c[axis]):
            pos_c[axis] = i
            peer_ranks.append(self.get_rank_from_processor_position(pos_c))
        peer_comm = self.comm.new_communicator(peer_ranks)
        return peer_comm

    def integrate(self, a_xg, b_yg=None,
                  global_integral=True, hermitian=False):
        """Integrate function(s) over domain.

        a_xg: ndarray
            Function(s) to be integrated.
        b_yg: ndarray
            If present, integrate a_xg.conj() * b_yg.
        global_integral: bool
            If the array(s) are distributed over several domains, then the
            total sum will be returned.  To get the local contribution
            only, use global_integral=False.
        hermitian: bool
            Result is hermitian.
        """

        xshape = a_xg.shape[:-3]

        if b_yg is None:
            # Only one array:
            result = a_xg.reshape(xshape + (-1,)).sum(axis=-1) * self.dv
            if global_integral:
                if result.ndim == 0:
<<<<<<< HEAD
                    result = self.comm.sum_scalar(float(result))
=======
                    result = self.comm.sum_scalar(result.item())
>>>>>>> b27acd2f
                else:
                    self.comm.sum(result)
            return result

        gsize = prod(a_xg.shape[-3:])
        A_xg = np.ascontiguousarray(a_xg.reshape((-1, gsize)))
        B_yg = np.ascontiguousarray(b_yg.reshape((-1, gsize)))

        result_yx = np.zeros((len(B_yg), len(A_xg)), A_xg.dtype)

        if a_xg is b_yg:
            rk(self.dv, A_xg, 0.0, result_yx)
        elif hermitian:
            r2k(0.5 * self.dv, A_xg, B_yg, 0.0, result_yx)
        else:
            # gemm(self.dv, A_xg, B_yg, 0.0, result_yx, 'c')
            mmm(self.dv, B_yg, 'N', A_xg, 'C', 0.0, result_yx)

        if global_integral:
            self.comm.sum(result_yx)

        yshape = b_yg.shape[:-3]
        result = result_yx.T.reshape(xshape + yshape)

        if result.ndim == 0:
            return result.item()
        else:
            return result

    def coarsen(self):
        """Return coarsened `GridDescriptor` object.

        Reurned descriptor has 2x2x2 fewer grid points."""

        if (self.N_c % 2).any():
            raise ValueError('Grid %s not divisible by 2!' % self.N_c)

        return self.new_descriptor(self.N_c // 2)

    def refine(self):
        """Return refined `GridDescriptor` object.

        Returned descriptor has 2x2x2 more grid points."""
        return self.new_descriptor(self.N_c * 2)

    def get_boxes(self, spos_c, rcut, cut=True):
        """Find boxes enclosing sphere."""
        N_c = self.N_c
        ncut = rcut * (self.icell_cv**2).sum(axis=1)**0.5 * self.N_c
        npos_c = spos_c * N_c
        beg_c = np.ceil(npos_c - ncut).astype(int)
        end_c = np.ceil(npos_c + ncut).astype(int)

        if cut:
            for c in range(3):
                if not self.pbc_c[c]:
                    if beg_c[c] < 0:
                        beg_c[c] = 0
                    if end_c[c] > N_c[c]:
                        end_c[c] = N_c[c]
        else:
            for c in range(3):
                if (not self.pbc_c[c] and
                    (beg_c[c] < 0 or end_c[c] > N_c[c])):
                    msg = ('Box at %.3f %.3f %.3f crosses boundary.  '
                           'Beg. of box %s, end of box %s, max box size %s' %
                           (tuple(spos_c) + (beg_c, end_c, self.N_c)))
                    raise GridBoundsError(msg)

        range_c = ([], [], [])

        for c in range(3):
            b = beg_c[c]
            e = b

            while e < end_c[c]:
                b0 = b % N_c[c]

                e = min(end_c[c], b + N_c[c] - b0)

                if b0 < self.beg_c[c]:
                    b1 = b + self.beg_c[c] - b0
                else:
                    b1 = b

                e0 = b0 - b + e

                if e0 > self.end_c[c]:
                    e1 = e - (e0 - self.end_c[c])
                else:
                    e1 = e
                if e1 > b1:
                    range_c[c].append((b1, e1))
                b = e

        boxes = []

        for b0, e0 in range_c[0]:
            for b1, e1 in range_c[1]:
                for b2, e2 in range_c[2]:
                    b = np.array((b0, b1, b2))
                    e = np.array((e0, e1, e2))
                    beg_c = np.array((b0 % N_c[0], b1 % N_c[1], b2 % N_c[2]))
                    end_c = beg_c + e - b
                    disp = (b - beg_c) / N_c
                    beg_c = np.maximum(beg_c, self.beg_c)
                    end_c = np.minimum(end_c, self.end_c)
                    if (beg_c[0] < end_c[0] and
                        beg_c[1] < end_c[1] and
                        beg_c[2] < end_c[2]):
                        boxes.append((beg_c, end_c, disp))

        return boxes

    def get_nearest_grid_point(self, spos_c, force_to_this_domain=False):
        """Return index of nearest grid point.

        The nearest grid point can be on a different CPU than the one the
        nucleus belongs to (i.e. return can be negative, or larger than
        gd.end_c), in which case something clever should be done.
        The point can be forced to the grid descriptors domain to be
        consistent with self.get_rank_from_position(spos_c).
        """
        g_c = np.around(self.N_c * spos_c).astype(int)
        if force_to_this_domain:
            for c in range(3):
                g_c[c] = max(g_c[c], self.beg_c[c])
                g_c[c] = min(g_c[c], self.end_c[c] - 1)
        return g_c - self.beg_c

    def plane_wave(self, k_c):
        """Evaluate plane wave on grid.

        Returns::

               _ _
              ik.r
             e    ,

        where the wave vector is given by k_c (in units of reciprocal
        lattice vectors)."""

        index_Gc = np.indices(self.n_c).T + self.beg_c
        return np.exp(2j * pi * np.dot(index_Gc, k_c / self.N_c).T)

    def symmetrize(self, a_g, op_scc, ft_sc=None):
        # ft_sc: fractional translations
        # XXXX documentation missing.  This is some kind of array then?
        if len(op_scc) == 1:
            return

        if ft_sc is not None and not ft_sc.any():
            ft_sc = None

        A_g = self.collect(a_g)
        if self.comm.rank == 0:
            B_g = np.zeros_like(A_g)
            for s, op_cc in enumerate(op_scc):
                if ft_sc is None:
                    _gpaw.symmetrize(A_g, B_g, op_cc, 1 - self.pbc_c)
                else:
                    t_c = (ft_sc[s] * self.N_c).round().astype(int)
                    _gpaw.symmetrize_ft(A_g, B_g, op_cc, t_c,
                                        1 - self.pbc_c)
        else:
            B_g = None
        self.distribute(B_g, a_g)
        a_g /= len(op_scc)

    def collect(self, a_xg, out=None, broadcast=False):
        """Collect distributed array to master-CPU or all CPU's."""
        if self.comm.size == 1:
            if out is None:
                return a_xg
            out[:] = a_xg
            return out

        xshape = a_xg.shape[:-3]

        # Collect all arrays on the master:
        if self.rank != 0:
            # There can be several sends before the corresponding receives
            # are posted, so use syncronous send here
            self.comm.ssend(a_xg, 0, 301)
            if broadcast:
                A_xg = self.empty(xshape, a_xg.dtype, global_array=True)
                self.comm.broadcast(A_xg, 0)
                return A_xg
            else:
                return np.nan

        # Put the subdomains from the slaves into the big array
        # for the whole domain:
        if out is None:
            A_xg = self.empty(xshape, a_xg.dtype, global_array=True)
        else:
            A_xg = out
        parsize_c = self.parsize_c
        r = 0
        for n0 in range(parsize_c[0]):
            b0, e0 = self.n_cp[0][n0:n0 + 2] - self.beg_c[0]
            for n1 in range(parsize_c[1]):
                b1, e1 = self.n_cp[1][n1:n1 + 2] - self.beg_c[1]
                for n2 in range(parsize_c[2]):
                    b2, e2 = self.n_cp[2][n2:n2 + 2] - self.beg_c[2]
                    if r != 0:
                        a_xg = np.empty(xshape +
                                        ((e0 - b0), (e1 - b1), (e2 - b2)),
                                        a_xg.dtype.char)
                        self.comm.receive(a_xg, r, 301)
                    A_xg[..., b0:e0, b1:e1, b2:e2] = a_xg
                    r += 1
        if broadcast:
            self.comm.broadcast(A_xg, 0)
        return A_xg

    def distribute(self, B_xg, out=None):
        """Distribute full array B_xg to subdomains, result in b_xg.

        B_xg is not used by the slaves (i.e. it should be None on all slaves)
        b_xg must be allocated on all nodes and will be overwritten.
        """

        if self.comm.size == 1:
            if out is None:
                return B_xg
            out[:] = B_xg
            return out

        if out is None:
            out = self.empty(B_xg.shape[:-3], dtype=B_xg.dtype)

        if self.rank != 0:
            self.comm.receive(out, 0, 42)
        else:
            parsize_c = self.parsize_c
            requests = []
            r = 0
            for n0 in range(parsize_c[0]):
                b0, e0 = self.n_cp[0][n0:n0 + 2] - self.beg_c[0]
                for n1 in range(parsize_c[1]):
                    b1, e1 = self.n_cp[1][n1:n1 + 2] - self.beg_c[1]
                    for n2 in range(parsize_c[2]):
                        b2, e2 = self.n_cp[2][n2:n2 + 2] - self.beg_c[2]
                        if r != 0:
                            a_xg = B_xg[..., b0:e0, b1:e1, b2:e2].copy()
                            request = self.comm.send(a_xg, r, 42, NONBLOCKING)
                            # Remember to store a reference to the
                            # send buffer (a_xg) so that is isn't
                            # deallocated:
                            requests.append((request, a_xg))
                        else:
                            out[:] = B_xg[..., b0:e0, b1:e1, b2:e2]
                        r += 1

            for request, a_xg in requests:
                self.comm.wait(request)

        return out

    def zero_pad(self, a_xg, global_array=True):
        """Pad array with zeros as first element along non-periodic directions.

        Array may either be local or in standard decomposition.
        """

        # We could infer what global_array should be from a_xg.shape.
        # But as it is now, there is a bit of redundancy to avoid
        # confusing errors

        gshape = a_xg.shape[-3:]
        padding_c = 1 - self.pbc_c
        if global_array:
            assert (gshape == self.N_c - padding_c).all(), gshape
            bshape = tuple(self.N_c)
        else:
            assert (gshape == self.n_c).all()
            parpos_c = self.get_processor_position_from_rank()
            # Only pad where domain is on edge:
            padding_c *= (parpos_c == 0)
            bshape = tuple(self.n_c + padding_c)

        if self.pbc_c.all():
            return a_xg

        npbx, npby, npbz = padding_c
        b_xg = np.zeros(a_xg.shape[:-3] + tuple(bshape), dtype=a_xg.dtype)
        b_xg[..., npbx:, npby:, npbz:] = a_xg
        return b_xg

    def dipole_moment(self,
                      rho_R: Array3D,
                      center_v: Vector = None) -> Array1D:
        """Calculate dipole moment of density.

        Integration region will be centered on center_v.  Default center
        is center of unit cell.
        """
        index_cr = [np.arange(self.beg_c[c], self.end_c[c], dtype=float)
                    for c in range(3)]

        if center_v is not None:
            corner_c = (np.linalg.solve(self.h_cv.T,
                                        center_v) % self.N_c) - self.N_c / 2
            for corner, index_r, N in zip(corner_c, index_cr, self.N_c):
                index_r -= corner
                index_r %= N
                index_r += corner

        rho_ijk = rho_R
        rho_ij = rho_ijk.sum(axis=2)
        rho_ik = rho_ijk.sum(axis=1)
        rho_cr = [rho_ij.sum(axis=1), rho_ij.sum(axis=0), rho_ik.sum(axis=0)]

        d_c = [np.dot(index_cr[c], rho_cr[c]) for c in range(3)]
        d_v = -np.dot(d_c, self.h_cv) * self.dv
        self.comm.sum(d_v)
        return d_v

    def calculate_dipole_moment(self, rho_g, center=False, origin_c=None):
        """Calculate dipole moment of density."""
        r_cz = [np.arange(self.beg_c[c], self.end_c[c]) for c in range(3)]
        if center:
            assert origin_c is None
            r_cz = [r_cz[c] - 0.5 * self.N_c[c] for c in range(3)]
        elif origin_c is not None:
            r_cz = [r_cz[c] - origin_c[c] for c in range(3)]

        rho_01 = rho_g.sum(axis=2)
        rho_02 = rho_g.sum(axis=1)
        rho_cz = [rho_01.sum(axis=1), rho_01.sum(axis=0), rho_02.sum(axis=0)]
        rhog_c = [np.dot(r_cz[c], rho_cz[c]) for c in range(3)]
        d_c = -np.dot(rhog_c, self.h_cv) * self.dv
        self.comm.sum(d_c)
        return d_c

    def wannier_matrix(self, psit_nG, psit_nG1, G_c, nbands=None):
        """Wannier localization integrals

        The soft part of Z is given by (Eq. 27 ref1)::

            ~       ~     -i G.r   ~
            Z   = <psi | e      |psi >
             nm       n             m

        psit_nG and psit_nG1 are the set of wave functions for the two
        different spin/kpoints in question.

        ref1: Thygesen et al, Phys. Rev. B 72, 125119 (2005)
        """

        if nbands is None:
            nbands = len(psit_nG)

        if nbands == 0:
            return np.zeros((0, 0), complex)

        e_G = np.exp(-2j * pi * np.dot(np.indices(self.n_c).T +
                                       self.beg_c, G_c / self.N_c).T)
        a_nG = (e_G * psit_nG[:nbands].conj()).reshape((nbands, -1))
        return np.inner(a_nG,
                        psit_nG1[:nbands].reshape((nbands, -1))) * self.dv

    def find_center(self, a_R):
        """Calculate center of positive function."""
        assert self.orthogonal
        r_vR = self.get_grid_point_coordinates()
        a_R = a_R.astype(complex)
        center = []
        for L, r_R in zip(self.cell_cv.diagonal(), r_vR):
            z = self.integrate(a_R, np.exp(2j * pi / L * r_R))
            center.append(np.angle(z) / (2 * pi) * L % L)
        return np.array(center)

    def bytecount(self, dtype=float):
        """Get the number of bytes used by a grid of specified dtype."""
        return int(np.prod(self.n_c)) * np.array(1, dtype).itemsize

    def get_grid_point_coordinates(self, dtype=float, global_array=False):
        """Construct cartesian coordinates of grid points in the domain."""
        r_vG = np.dot(np.indices(self.n_c, dtype).T + self.beg_c,
                      self.h_cv).T.copy()
        if global_array:
            return self.collect(r_vG, broadcast=True)  # XXX waste!
        else:
            return r_vG

    def get_grid_point_distance_vectors(self, r_v, mic=True, dtype=float):
        """Return distances to a given vector in the domain.

        mic: if true adopts the mininimum image convention
        procedure by W. Smith in 'The Minimum image convention in
        Non-Cubic MD cells' March 29, 1989
        """
        s_Gc = (np.indices(self.n_c, dtype).T + self.beg_c) / self.N_c
        r_c = np.linalg.solve(self.cell_cv.T, r_v)
        # do the correction twice works better because of rounding errors
        # e.g.: -1.56250000e-25 % 1.0 = 1.0,
        #      but (-1.56250000e-25 % 1.0) % 1.0 = 0.0
        r_c = np.where(self.pbc_c, r_c % 1.0, r_c)
        s_Gc -= np.where(self.pbc_c, r_c % 1.0, r_c)

        if mic:
            s_Gc -= self.pbc_c * (2 * s_Gc).astype(int)
            # sanity check
            assert (s_Gc * self.pbc_c >= -0.5).all()
            assert (s_Gc * self.pbc_c <= 0.5).all()

        return np.dot(s_Gc, self.cell_cv).T.copy()

    def interpolate_grid_points(self, spos_nc, vt_g):
        """Return interpolated values.

        Calculate interpolated values from array vt_g based on the
        scaled coordinates on spos_c.

        This doesn't work in parallel, since it would require
        communication between neighbouring grids."""

        assert self.comm.size == 1

        vt_g = self.zero_pad(vt_g)
        return map_coordinates(vt_g,
                               (spos_nc * self.N_c).T,
                               order=3,
                               mode='wrap')

    def is_my_grid_point(self, R_c: Sequence[int]) -> bool:
        """Check if grid point belongs to this domain."""
        return ((self.beg_c <= R_c) & (R_c < self.end_c)).all()<|MERGE_RESOLUTION|>--- conflicted
+++ resolved
@@ -292,11 +292,7 @@
             result = a_xg.reshape(xshape + (-1,)).sum(axis=-1) * self.dv
             if global_integral:
                 if result.ndim == 0:
-<<<<<<< HEAD
-                    result = self.comm.sum_scalar(float(result))
-=======
                     result = self.comm.sum_scalar(result.item())
->>>>>>> b27acd2f
                 else:
                     self.comm.sum(result)
             return result
