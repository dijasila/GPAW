# Copyright (C) 2003  CAMP
# Please see the accompanying LICENSE file for further information.

"""Grid-descriptors

This module contains a classes defining uniform 3D grids.
For radial grid descriptors, look atom/radialgd.py.

"""

import numbers
from math import pi

import numpy as np

import _gpaw
import gpaw.mpi as mpi
from gpaw.domain import Domain
from gpaw.utilities import mlsqr
from gpaw.utilities.blas import rk, r2k, gemm

import gpaw.cuda

# Remove this:  XXX
assert (-1) % 3 == 2
assert (np.array([-1]) % 3)[0] == 2

NONBLOCKING = False


class GridBoundsError(ValueError):
    pass


class BadGridError(ValueError):
    pass


class GridDescriptor(Domain):
    """Descriptor-class for uniform 3D grid

    A ``GridDescriptor`` object holds information on how functions, such
    as wave functions and electron densities, are discreticed in a
    certain domain in space.  The main information here is how many
    grid points are used in each direction of the unit cell.

    There are methods for tasks such as allocating arrays, performing
    symmetry operations and integrating functions over space.  All
    methods work correctly also when the domain is parallelized via
    domain decomposition.

    This is how a 2x2x2 3D array is laid out in memory::

        3-----7
        |\    |\
        | \   | \
        |  1-----5      z
        2--|--6  |   y  |
         \ |   \ |    \ |
          \|    \|     \|
           0-----4      +-----x

    Example:

     >>> a = np.zeros((2, 2, 2))
     >>> a.ravel()[:] = range(8)
     >>> a
     array([[[0, 1],
             [2, 3]],
            [[4, 5],
             [6, 7]]])
     """

    ndim = 3  # dimension of ndarrays

    def __init__(self, N_c, cell_cv=[1, 1, 1], pbc_c=True,
                 comm=None, parsize_c=None):
        """Construct grid-descriptor object.

        parameters:

        N_c: 3 ints
            Number of grid points along axes.
        cell_cv: 3 float's or 3x3 floats
            Unit cell.
        pbc_c: one or three bools
            Periodic boundary conditions flag(s).
        comm: MPI-communicator
            Communicator for domain-decomposition.
        parsize_c: tuple of 3 ints, a single int or None
            Number of domains.

        Note that if pbc_c[c] is False, then the actual number of gridpoints
        along axis c is one less than N_c[c].

        Attributes:

        ==========  ========================================================
        ``dv``      Volume per grid point.
        ``h_cv``    Array of the grid spacing along the three axes.
        ``N_c``     Array of the number of grid points along the three axes.
        ``n_c``     Number of grid points on this CPU.
        ``beg_c``   Beginning of grid-point indices (inclusive).
        ``end_c``   End of grid-point indices (exclusive).
        ``comm``    MPI-communicator for domain decomposition.
        ==========  ========================================================

        The length unit is Bohr.
        """

        if isinstance(pbc_c, int):
            pbc_c = (pbc_c,) * 3
        if comm is None:
            comm = mpi.world

        self.N_c = np.array(N_c, int)
        if (self.N_c != N_c).any():
            raise ValueError('Non-int number of grid points %s' % N_c)

        Domain.__init__(self, cell_cv, pbc_c, comm, parsize_c, self.N_c)
        self.rank = self.comm.rank

        self.beg_c = np.empty(3, int)
        self.end_c = np.empty(3, int)

        self.n_cp = []
        for c in range(3):
            n_p = (np.arange(self.parsize_c[c] + 1) * float(self.N_c[c]) /
                   self.parsize_c[c])
            n_p = np.around(n_p + 0.4999).astype(int)

            if not self.pbc_c[c]:
                n_p[0] = 1

            if not np.all(n_p[1:] - n_p[:-1] > 0):
                raise BadGridError('Grid {0} too small for {1} cores!'
                                   .format('x'.join(str(n) for n in self.N_c),
                                           'x'.join(str(n) for n
                                                    in self.parsize_c)))

            self.beg_c[c] = n_p[self.parpos_c[c]]
            self.end_c[c] = n_p[self.parpos_c[c] + 1]
            self.n_cp.append(n_p)

        self.n_c = self.end_c - self.beg_c

        self.h_cv = self.cell_cv / self.N_c[:, np.newaxis]
        self.volume = abs(np.linalg.det(self.cell_cv))
        self.dv = self.volume / self.N_c.prod()

        self.orthogonal = not (self.cell_cv -
                               np.diag(self.cell_cv.diagonal())).any()

        # Sanity check for grid spacings:
        h_c = self.get_grid_spacings()
        if max(h_c) / min(h_c) > 1.3:
            raise BadGridError('Very anisotropic grid spacings: %s' % h_c)

    def __repr__(self):
        if self.orthogonal:
            cellstring = np.diag(self.cell_cv).tolist()
        else:
            cellstring = self.cell_cv.tolist()

        pcoords = tuple(self.get_processor_position_from_rank())
        return ('GridDescriptor(%s, cell_cv=%s, pbc_c=%s, comm=[%d/%d, '
                'domain=%s], parsize=%s)'
                % (self.N_c.tolist(), cellstring,
                   np.array(self.pbc_c).astype(int).tolist(), self.comm.rank,
                   self.comm.size, pcoords, self.parsize_c.tolist()))

    def new_descriptor(self, N_c=None, cell_cv=None, pbc_c=None,
                       comm=None, parsize_c=None):
        """Create new descriptor based on this one.

        The new descriptor will use the same class (possibly a subclass)
        and all arguments will be equal to those of this descriptor
        unless new arguments are provided."""
        if N_c is None:
            N_c = self.N_c
        if cell_cv is None:
            cell_cv = self.cell_cv
        if pbc_c is None:
            pbc_c = self.pbc_c
        if comm is None:
            comm = self.comm
        if parsize_c is None and comm.size == self.comm.size:
            parsize_c = self.parsize_c
        return self.__class__(N_c, cell_cv, pbc_c, comm, parsize_c)

    def coords(self, c, pad=True):
        """Return coordinates along one of the three axes.

        Useful for plotting::

            import matplotlib.pyplot as plt
            plt.plot(gd.coords(0), data[:, 0, 0])
            plt.show()

        """
        L = np.linalg.norm(self.cell_cv[c])
        N = self.N_c[c]
        h = L / N
        p = self.pbc_c[c] or pad
        return np.linspace((1 - p) * h, L, N - 1 + p, False)

    def get_grid_spacings(self):
        L_c = (np.linalg.inv(self.cell_cv)**2).sum(0)**-0.5
        return L_c / self.N_c

    def get_size_of_global_array(self, pad=False):
        if pad:
            return self.N_c
        else:
            return self.N_c - 1 + self.pbc_c

    def flat_index(self, G_c):
        g1, g2, g3 = G_c - self.beg_c
        return g3 + self.n_c[2] * (g2 + g1 * self.n_c[1])

    def get_slice(self):
        return [slice(b - 1 + p, e - 1 + p) for b, e, p in
                zip(self.beg_c, self.end_c, self.pbc_c)]

    def zeros(self, n=(), dtype=float, global_array=False, pad=False,
              cuda=False):
        """Return new zeroed 3D array for this domain.

        The type can be set with the ``dtype`` keyword (default:
        ``float``).  Extra dimensions can be added with ``n=dim``.  A
        global array spanning all domains can be allocated with
        ``global_array=True``."""

<<<<<<< HEAD
        return self._new_array(n, dtype, True, global_array, pad, cuda=cuda)
    
    def empty(self, n=(), dtype=float, global_array=False, pad=False,
              cuda=False):
=======
        return self._new_array(n, dtype, True, global_array, pad)

    def empty(self, n=(), dtype=float, global_array=False, pad=False):
>>>>>>> b6e9cdbe
        """Return new uninitialized 3D array for this domain.

        The type can be set with the ``dtype`` keyword (default:
        ``float``).  Extra dimensions can be added with ``n=dim``.  A
        global array spanning all domains can be allocated with
        ``global_array=True``."""

<<<<<<< HEAD
        return self._new_array(n, dtype, False, global_array, pad, cuda=cuda)
        
=======
        return self._new_array(n, dtype, False, global_array, pad)

>>>>>>> b6e9cdbe
    def _new_array(self, n=(), dtype=float, zero=True,
                   global_array=False, pad=False, cuda=False):
        if global_array:
            shape = self.get_size_of_global_array(pad)
        else:
            shape = self.n_c

        if isinstance(n, numbers.Integral):
            n = (n,)

        shape = n + tuple(shape)

        if cuda:
            if zero:
                return gpaw.cuda.gpuarray.zeros(tuple(int(x) for x in shape),
                                                dtype)
            else:
                return gpaw.cuda.gpuarray.empty(tuple(int(x) for x in shape),
                                                dtype)
        else:
            if zero:
                return np.zeros(shape, dtype)
            else:
                return np.empty(shape, dtype)

    def get_axial_communicator(self, axis):
        peer_ranks = []
        pos_c = self.parpos_c.copy()
        for i in range(self.parsize_c[axis]):
            pos_c[axis] = i
            peer_ranks.append(self.get_rank_from_processor_position(pos_c))
        peer_comm = self.comm.new_communicator(peer_ranks)
        return peer_comm

    def integrate(self, a_xg, b_yg=None,
                  global_integral=True, hermitian=False,
                  _transposed_result=None):
        """Integrate function(s) over domain.

        a_xg: ndarray
            Function(s) to be integrated.
        b_yg: ndarray
            If present, integrate a_xg.conj() * b_yg.
        global_integral: bool
            If the array(s) are distributed over several domains, then the
            total sum will be returned.  To get the local contribution
            only, use global_integral=False.
        hermitian: bool
            Result is hermitian.
        _transposed_result: ndarray
            Long story.  Don't use this unless you are a method of the
            MatrixOperator class ..."""

        xshape = a_xg.shape[:-3]

<<<<<<< HEAD
        assert(not isinstance(_transposed_result, gpaw.cuda.gpuarray.GPUArray))

=======
>>>>>>> b6e9cdbe
        if b_yg is None:
            # Only one array:
            result = a_xg.reshape(xshape + (-1,)).sum(axis=-1) * self.dv
            if global_integral:
                if result.ndim == 0:
                    result = self.comm.sum(result)
                else:
                    self.comm.sum(result)
            return result

        if isinstance(a_xg, gpaw.cuda.gpuarray.GPUArray):
            nd = a_xg.size / np.prod(a_xg.shape[-3:])
            A_xg = a_xg.reshape((nd,) + a_xg.shape[-3:])
            nd = b_yg.size / np.prod(b_yg.shape[-3:])
            B_yg = b_yg.reshape((nd,) + b_yg.shape[-3:])
        else:
            A_xg = np.ascontiguousarray(a_xg.reshape((-1,) + a_xg.shape[-3:]))
            B_yg = np.ascontiguousarray(b_yg.reshape((-1,) + b_yg.shape[-3:]))

        if _transposed_result is None:
            result_yx = np.zeros((len(B_yg), len(A_xg)), A_xg.dtype)
        else:
            result_yx = _transposed_result
            global_integral = False

        if isinstance(a_xg, gpaw.cuda.gpuarray.GPUArray):
            result_gpu = gpaw.cuda.gpuarray.to_gpu(result_yx)
            if a_xg is b_yg:
                rk(self.dv, A_xg, 0.0, result_gpu, hybrid=True)
            elif hermitian:
                r2k(0.5 * self.dv, A_xg, B_yg, 0.0, result_gpu, hybrid=True)
            else:
                gemm(self.dv, A_xg, B_yg, 0.0, result_gpu, 'c', hybrid=True)
            result_gpu.get(result_yx)
        else:
<<<<<<< HEAD
            if a_xg is b_yg:
                rk(self.dv, A_xg, 0.0, result_yx)
            elif hermitian:
                r2k(0.5 * self.dv, A_xg, B_yg, 0.0, result_yx)
            else:
                gemm(self.dv, A_xg, B_yg, 0.0, result_yx, 'c')
        
=======
            gemm(self.dv, A_xg, B_yg, 0.0, result_yx, 'c')

>>>>>>> b6e9cdbe
        if global_integral:
            self.comm.sum(result_yx)

        yshape = b_yg.shape[:-3]
        result = result_yx.T.reshape(xshape + yshape)

        if result.ndim == 0:
            return result.item()
        else:
            return result

<<<<<<< HEAD
    def gemm(self, alpha, psit_nG, C_mn, beta, newpsit_mG):
        """Helper function for MatrixOperator class."""
        gemm(alpha, psit_nG, C_mn, beta, newpsit_mG, hybrid=True)

    def gemv(self, alpha, psit_nG, C_n, beta, newpsit_G, trans='t'):
        """Helper function for CG eigensolver."""
        gemv(alpha, psit_nG, C_n, beta, newpsit_G, trans)

=======
>>>>>>> b6e9cdbe
    def coarsen(self):
        """Return coarsened `GridDescriptor` object.

        Reurned descriptor has 2x2x2 fewer grid points."""

        if np.sometrue(self.N_c % 2):
            raise ValueError('Grid %s not divisible by 2!' % self.N_c)

        return self.new_descriptor(self.N_c // 2)

    def refine(self):
        """Return refined `GridDescriptor` object.

        Returned descriptor has 2x2x2 more grid points."""
        return self.new_descriptor(self.N_c * 2)

    def get_boxes(self, spos_c, rcut, cut=True):
        """Find boxes enclosing sphere."""
        N_c = self.N_c
        ncut = rcut * (self.icell_cv**2).sum(axis=1)**0.5 * self.N_c
        npos_c = spos_c * N_c
        beg_c = np.ceil(npos_c - ncut).astype(int)
        end_c = np.ceil(npos_c + ncut).astype(int)

        if cut:
            for c in range(3):
                if not self.pbc_c[c]:
                    if beg_c[c] < 0:
                        beg_c[c] = 0
                    if end_c[c] > N_c[c]:
                        end_c[c] = N_c[c]
        else:
            for c in range(3):
                if (not self.pbc_c[c] and
                    (beg_c[c] < 0 or end_c[c] > N_c[c])):
                    msg = ('Box at %.3f %.3f %.3f crosses boundary.  '
                           'Beg. of box %s, end of box %s, max box size %s' %
                           (tuple(spos_c) + (beg_c, end_c, self.N_c)))
                    raise GridBoundsError(msg)

        range_c = ([], [], [])

        for c in range(3):
            b = beg_c[c]
            e = b

            while e < end_c[c]:
                b0 = b % N_c[c]

                e = min(end_c[c], b + N_c[c] - b0)

                if b0 < self.beg_c[c]:
                    b1 = b + self.beg_c[c] - b0
                else:
                    b1 = b

                e0 = b0 - b + e

                if e0 > self.end_c[c]:
                    e1 = e - (e0 - self.end_c[c])
                else:
                    e1 = e
                if e1 > b1:
                    range_c[c].append((b1, e1))
                b = e

        boxes = []

        for b0, e0 in range_c[0]:
            for b1, e1 in range_c[1]:
                for b2, e2 in range_c[2]:
                    b = np.array((b0, b1, b2))
                    e = np.array((e0, e1, e2))
                    beg_c = np.array((b0 % N_c[0], b1 % N_c[1], b2 % N_c[2]))
                    end_c = beg_c + e - b
                    disp = (b - beg_c) / N_c
                    beg_c = np.maximum(beg_c, self.beg_c)
                    end_c = np.minimum(end_c, self.end_c)
                    if (beg_c[0] < end_c[0] and
                        beg_c[1] < end_c[1] and
                        beg_c[2] < end_c[2]):
                        boxes.append((beg_c, end_c, disp))

        return boxes

    def get_nearest_grid_point(self, spos_c, force_to_this_domain=False):
        """Return index of nearest grid point.

        The nearest grid point can be on a different CPU than the one the
        nucleus belongs to (i.e. return can be negative, or larger than
        gd.end_c), in which case something clever should be done.
        The point can be forced to the grid descriptors domain to be
        consistent with self.get_rank_from_position(spos_c).
        """
        g_c = np.around(self.N_c * spos_c).astype(int)
        if force_to_this_domain:
            for c in range(3):
                g_c[c] = max(g_c[c], self.beg_c[c])
                g_c[c] = min(g_c[c], self.end_c[c] - 1)
        return g_c - self.beg_c

    def plane_wave(self, k_c):
        """Evaluate plane wave on grid.

        Returns::

               _ _
              ik.r
             e    ,

        where the wave vector is given by k_c (in units of reciprocal
        lattice vectors)."""

        index_Gc = np.indices(self.n_c).T + self.beg_c
        return np.exp(2j * pi * np.dot(index_Gc, k_c / self.N_c).T)

    def symmetrize(self, a_g, op_scc, ft_sc=None):
        # ft_sc: fractional translations
        # XXXX documentation missing.  This is some kind of array then?
        if len(op_scc) == 1:
            return

        if ft_sc is not None and not ft_sc.any():
            ft_sc = None

        A_g = self.collect(a_g)
        if self.comm.rank == 0:
            B_g = np.zeros_like(A_g)
            for s, op_cc in enumerate(op_scc):
                if ft_sc is None:
                    _gpaw.symmetrize(A_g, B_g, op_cc)
                else:
                    _gpaw.symmetrize_ft(A_g, B_g, op_cc, ft_sc[s])
        else:
            B_g = None
        self.distribute(B_g, a_g)
        a_g /= len(op_scc)

    def collect(self, a_xg, out=None, broadcast=False):
        """Collect distributed array to master-CPU or all CPU's."""
        if self.comm.size == 1:
            if out is None:
                return a_xg
            out[:] = a_xg
            return out

        xshape = a_xg.shape[:-3]

        # Collect all arrays on the master:
        if self.rank != 0:
            # There can be several sends before the corresponding receives
            # are posted, so use syncronous send here
            self.comm.ssend(a_xg, 0, 301)
            if broadcast:
                A_xg = self.empty(xshape, a_xg.dtype, global_array=True)
                self.comm.broadcast(A_xg, 0)
                return A_xg
            else:
                return np.nan

        # Put the subdomains from the slaves into the big array
        # for the whole domain:
        if out is None:
            A_xg = self.empty(xshape, a_xg.dtype, global_array=True)
        else:
            A_xg = out
        parsize_c = self.parsize_c
        r = 0
        for n0 in range(parsize_c[0]):
            b0, e0 = self.n_cp[0][n0:n0 + 2] - self.beg_c[0]
            for n1 in range(parsize_c[1]):
                b1, e1 = self.n_cp[1][n1:n1 + 2] - self.beg_c[1]
                for n2 in range(parsize_c[2]):
                    b2, e2 = self.n_cp[2][n2:n2 + 2] - self.beg_c[2]
                    if r != 0:
                        a_xg = np.empty(xshape +
                                        ((e0 - b0), (e1 - b1), (e2 - b2)),
                                        a_xg.dtype.char)
                        self.comm.receive(a_xg, r, 301)
                    A_xg[..., b0:e0, b1:e1, b2:e2] = a_xg
                    r += 1
        if broadcast:
            self.comm.broadcast(A_xg, 0)
        return A_xg

    def distribute(self, B_xg, out=None):
        """Distribute full array B_xg to subdomains, result in b_xg.

        B_xg is not used by the slaves (i.e. it should be None on all slaves)
        b_xg must be allocated on all nodes and will be overwritten.
        """

        if self.comm.size == 1:
<<<<<<< HEAD
            if isinstance(b_xg, gpaw.cuda.gpuarray.GPUArray):
                if isinstance(B_xg, gpaw.cuda.gpuarray.GPUArray):
                    B_xg_gpu = B_xg
                else:
                    B_xg_gpu = gpaw.cuda.gpuarray.to_gpu(B_xg)
                gpaw.cuda.drv.memcpy_dtod(b_xg.gpudata, B_xg_gpu.gpudata,
                                          B_xg_gpu.nbytes)
            else:
                b_xg[:] = B_xg
            return
        
=======
            if out is None:
                return B_xg
            out[:] = B_xg
            return out

        if out is None:
            out = self.empty(B_xg.shape[:-3], dtype=B_xg.dtype)

>>>>>>> b6e9cdbe
        if self.rank != 0:
            self.comm.receive(out, 0, 42)
        else:
            parsize_c = self.parsize_c
            requests = []
            r = 0
            for n0 in range(parsize_c[0]):
                b0, e0 = self.n_cp[0][n0:n0 + 2] - self.beg_c[0]
                for n1 in range(parsize_c[1]):
                    b1, e1 = self.n_cp[1][n1:n1 + 2] - self.beg_c[1]
                    for n2 in range(parsize_c[2]):
                        b2, e2 = self.n_cp[2][n2:n2 + 2] - self.beg_c[2]
                        if r != 0:
                            a_xg = B_xg[..., b0:e0, b1:e1, b2:e2].copy()
                            request = self.comm.send(a_xg, r, 42, NONBLOCKING)
                            # Remember to store a reference to the
                            # send buffer (a_xg) so that is isn't
                            # deallocated:
                            requests.append((request, a_xg))
                        else:
                            out[:] = B_xg[..., b0:e0, b1:e1, b2:e2]
                        r += 1

            for request, a_xg in requests:
                self.comm.wait(request)

        return out

    def zero_pad(self, a_xg, global_array=True):
        """Pad array with zeros as first element along non-periodic directions.

        Array may either be local or in standard decomposition.
        """

        # We could infer what global_array should be from a_xg.shape.
        # But as it is now, there is a bit of redundancy to avoid
        # confusing errors

        gshape = a_xg.shape[-3:]
        padding_c = 1 - self.pbc_c
        if global_array:
            assert (gshape == self.N_c - padding_c).all(), gshape
            bshape = tuple(self.N_c)
        else:
            assert (gshape == self.n_c).all()
            parpos_c = self.get_processor_position_from_rank()
            # Only pad where domain is on edge:
            padding_c *= (parpos_c == 0)
            bshape = tuple(self.n_c + padding_c)

        if self.pbc_c.all():
            return a_xg

        npbx, npby, npbz = padding_c
        b_xg = np.zeros(a_xg.shape[:-3] + tuple(bshape), dtype=a_xg.dtype)
        b_xg[..., npbx:, npby:, npbz:] = a_xg
        return b_xg

    def calculate_dipole_moment(self, rho_g, center=False):
        """Calculate dipole moment of density."""
        r_cz = [np.arange(self.beg_c[c], self.end_c[c]) for c in range(3)]
        if center:
            r_cz = [r_cz[c] - 0.5 * self.N_c[c] for c in range(3)]
        rho_01 = rho_g.sum(axis=2)
        rho_02 = rho_g.sum(axis=1)
        rho_cz = [rho_01.sum(axis=1), rho_01.sum(axis=0), rho_02.sum(axis=0)]
        rhog_c = [np.dot(r_cz[c], rho_cz[c]) for c in range(3)]
        d_c = -np.dot(rhog_c, self.h_cv) * self.dv
        self.comm.sum(d_c)
        return d_c

    def wannier_matrix(self, psit_nG, psit_nG1, G_c, nbands=None):
        """Wannier localization integrals

        The soft part of Z is given by (Eq. 27 ref1)::

            ~       ~     -i G.r   ~
            Z   = <psi | e      |psi >
             nm       n             m

        psit_nG and psit_nG1 are the set of wave functions for the two
        different spin/kpoints in question.

        ref1: Thygesen et al, Phys. Rev. B 72, 125119 (2005)
        """

        if nbands is None:
            nbands = len(psit_nG)

        if nbands == 0:
            return np.zeros((0, 0), complex)

        e_G = np.exp(-2j * pi * np.dot(np.indices(self.n_c).T +
                                       self.beg_c, G_c / self.N_c).T)
        a_nG = (e_G * psit_nG[:nbands].conj()).reshape((nbands, -1))
        return np.inner(a_nG,
                        psit_nG1[:nbands].reshape((nbands, -1))) * self.dv

    def find_center(self, a_R):
        """Calculate center of positive function."""
        assert self.orthogonal
        r_vR = self.get_grid_point_coordinates()
        a_R = a_R.astype(complex)
        center = []
        for L, r_R in zip(self.cell_cv.diagonal(), r_vR):
            z = self.integrate(a_R, np.exp(2j * pi / L * r_R))
            center.append(np.angle(z) / (2 * pi) * L % L)
        return np.array(center)

    def bytecount(self, dtype=float):
        """Get the number of bytes used by a grid of specified dtype."""
        return int(np.prod(self.n_c)) * np.array(1, dtype).itemsize

    def get_grid_point_coordinates(self, dtype=float, global_array=False):
        """Construct cartesian coordinates of grid points in the domain."""
        r_vG = np.dot(np.indices(self.n_c, dtype).T + self.beg_c,
                      self.h_cv).T.copy()
        if global_array:
            return self.collect(r_vG, broadcast=True)  # XXX waste!
        else:
            return r_vG

    def get_grid_point_distance_vectors(self, r_v, mic=True, dtype=float):
        """Return distances to a given vector in the domain.

        mic: if true adopts the mininimum image convention
        procedure by W. Smith in 'The Minimum image convention in
        Non-Cubic MD cells' March 29, 1989
        """
        s_Gc = (np.indices(self.n_c, dtype).T + self.beg_c) / self.N_c
        cell_cv = self.N_c * self.h_cv
        r_c = np.linalg.solve(cell_cv.T, r_v)
        # do the correction twice works better because of rounding errors
        # e.g.: -1.56250000e-25 % 1.0 = 1.0,
        #      but (-1.56250000e-25 % 1.0) % 1.0 = 0.0
        r_c = np.where(self.pbc_c, r_c % 1.0, r_c)
        s_Gc -= np.where(self.pbc_c, r_c % 1.0, r_c)

        if mic:
            s_Gc -= self.pbc_c * (2 * s_Gc).astype(int)
            # sanity check
            assert((s_Gc * self.pbc_c >= -0.5).all())
            assert((s_Gc * self.pbc_c <= 0.5).all())

        return np.dot(s_Gc, cell_cv).T.copy()

    def interpolate_grid_points(self, spos_nc, vt_g, target_n, use_mlsqr=True):
        """Return interpolated values.

        Calculate interpolated values from array vt_g based on the
        scaled coordinates on spos_c.

        Uses moving least squares algorithm by default, or otherwise
        trilinear interpolation.

        This doesn't work in parallel, since it would require
        communication between neighbouring grid.  """

        assert self.comm.size == 1

        if use_mlsqr:
            mlsqr(3, 2.3, spos_nc, self.N_c, self.beg_c, vt_g, target_n)
        else:
            for n, spos_c in enumerate(spos_nc):
                g_c = self.N_c * spos_c - self.beg_c

                # The begin and end of the array slice
                bg_c = np.floor(g_c).astype(int)
                Bg_c = np.ceil(g_c).astype(int)

                # The coordinate within the box (bottom left = 0,
                # top right = h_c)
                dg_c = g_c - bg_c
                Bg_c %= self.N_c

                target_n[n] = (
                    vt_g[bg_c[0], bg_c[1], bg_c[2]] *
                    (1.0 - dg_c[0]) * (1.0 - dg_c[1]) * (1.0 - dg_c[2]) +
                    vt_g[Bg_c[0], bg_c[1], bg_c[2]] *
                    (0.0 + dg_c[0]) * (1.0 - dg_c[1]) * (1.0 - dg_c[2]) +
                    vt_g[bg_c[0], Bg_c[1], bg_c[2]] *
                    (1.0 - dg_c[0]) * (0.0 + dg_c[1]) * (1.0 - dg_c[2]) +
                    vt_g[Bg_c[0], Bg_c[1], bg_c[2]] *
                    (0.0 + dg_c[0]) * (0.0 + dg_c[1]) * (1.0 - dg_c[2]) +
                    vt_g[bg_c[0], bg_c[1], Bg_c[2]] *
                    (1.0 - dg_c[0]) * (1.0 - dg_c[1]) * (0.0 + dg_c[2]) +
                    vt_g[Bg_c[0], bg_c[1], Bg_c[2]] *
                    (0.0 + dg_c[0]) * (1.0 - dg_c[1]) * (0.0 + dg_c[2]) +
                    vt_g[bg_c[0], Bg_c[1], Bg_c[2]] *
                    (1.0 - dg_c[0]) * (0.0 + dg_c[1]) * (0.0 + dg_c[2]) +
                    vt_g[Bg_c[0], Bg_c[1], Bg_c[2]] *
                    (0.0 + dg_c[0]) * (0.0 + dg_c[1]) * (0.0 + dg_c[2]))

    def __eq__(self, other):
        # XXX Wait, should this not check the global distribution?  This
        # could return True on some nodes and False on others because the
        # check does not verify self.n_cp.
        return (self.dv == other.dv and
                (self.h_cv == other.h_cv).all() and
                (self.N_c == other.N_c).all() and
                (self.n_c == other.n_c).all() and
                (self.beg_c == other.beg_c).all() and
                (self.end_c == other.end_c).all())<|MERGE_RESOLUTION|>--- conflicted
+++ resolved
@@ -231,16 +231,10 @@
         global array spanning all domains can be allocated with
         ``global_array=True``."""
 
-<<<<<<< HEAD
         return self._new_array(n, dtype, True, global_array, pad, cuda=cuda)
-    
+
     def empty(self, n=(), dtype=float, global_array=False, pad=False,
               cuda=False):
-=======
-        return self._new_array(n, dtype, True, global_array, pad)
-
-    def empty(self, n=(), dtype=float, global_array=False, pad=False):
->>>>>>> b6e9cdbe
         """Return new uninitialized 3D array for this domain.
 
         The type can be set with the ``dtype`` keyword (default:
@@ -248,13 +242,8 @@
         global array spanning all domains can be allocated with
         ``global_array=True``."""
 
-<<<<<<< HEAD
         return self._new_array(n, dtype, False, global_array, pad, cuda=cuda)
-        
-=======
-        return self._new_array(n, dtype, False, global_array, pad)
-
->>>>>>> b6e9cdbe
+
     def _new_array(self, n=(), dtype=float, zero=True,
                    global_array=False, pad=False, cuda=False):
         if global_array:
@@ -310,11 +299,8 @@
 
         xshape = a_xg.shape[:-3]
 
-<<<<<<< HEAD
         assert(not isinstance(_transposed_result, gpaw.cuda.gpuarray.GPUArray))
 
-=======
->>>>>>> b6e9cdbe
         if b_yg is None:
             # Only one array:
             result = a_xg.reshape(xshape + (-1,)).sum(axis=-1) * self.dv
@@ -350,18 +336,13 @@
                 gemm(self.dv, A_xg, B_yg, 0.0, result_gpu, 'c', hybrid=True)
             result_gpu.get(result_yx)
         else:
-<<<<<<< HEAD
             if a_xg is b_yg:
                 rk(self.dv, A_xg, 0.0, result_yx)
             elif hermitian:
                 r2k(0.5 * self.dv, A_xg, B_yg, 0.0, result_yx)
             else:
                 gemm(self.dv, A_xg, B_yg, 0.0, result_yx, 'c')
-        
-=======
-            gemm(self.dv, A_xg, B_yg, 0.0, result_yx, 'c')
-
->>>>>>> b6e9cdbe
+
         if global_integral:
             self.comm.sum(result_yx)
 
@@ -373,17 +354,6 @@
         else:
             return result
 
-<<<<<<< HEAD
-    def gemm(self, alpha, psit_nG, C_mn, beta, newpsit_mG):
-        """Helper function for MatrixOperator class."""
-        gemm(alpha, psit_nG, C_mn, beta, newpsit_mG, hybrid=True)
-
-    def gemv(self, alpha, psit_nG, C_n, beta, newpsit_G, trans='t'):
-        """Helper function for CG eigensolver."""
-        gemv(alpha, psit_nG, C_n, beta, newpsit_G, trans)
-
-=======
->>>>>>> b6e9cdbe
     def coarsen(self):
         """Return coarsened `GridDescriptor` object.
 
@@ -577,8 +547,9 @@
         """
 
         if self.comm.size == 1:
-<<<<<<< HEAD
-            if isinstance(b_xg, gpaw.cuda.gpuarray.GPUArray):
+            if out is None:
+                return B_xg
+            elif isinstance(out, gpaw.cuda.gpuarray.GPUArray):
                 if isinstance(B_xg, gpaw.cuda.gpuarray.GPUArray):
                     B_xg_gpu = B_xg
                 else:
@@ -586,19 +557,12 @@
                 gpaw.cuda.drv.memcpy_dtod(b_xg.gpudata, B_xg_gpu.gpudata,
                                           B_xg_gpu.nbytes)
             else:
-                b_xg[:] = B_xg
-            return
-        
-=======
-            if out is None:
-                return B_xg
-            out[:] = B_xg
+                out[:] = B_xg
             return out
 
         if out is None:
             out = self.empty(B_xg.shape[:-3], dtype=B_xg.dtype)
 
->>>>>>> b6e9cdbe
         if self.rank != 0:
             self.comm.receive(out, 0, 42)
         else:
