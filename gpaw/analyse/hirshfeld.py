import numpy as np

from ase import Atoms
from ase.units import Bohr
from gpaw.density import RealSpaceDensity
from gpaw.lfc import BasisFunctions
from gpaw.mixer import Mixer
from gpaw.setup import Setups
from gpaw.xc import XC
from gpaw.utilities.tools import coordinates

from gpaw.mpi import rank

class HirshfeldDensity(RealSpaceDensity):
    """Density as sum of atomic densities."""
    def __init__(self, calculator):
        self.calculator = calculator
        density = calculator.density
        par = self.calculator.input_parameters
        RealSpaceDensity.__init__(self, density.gd, density.finegd, 1, 0,
                                  stencil=par.stencils[1])

    def get_density(self, atom_indicees=None, gridrefinement=2):
        """Get sum of atomic densities from the given atom list.

        All atoms are taken if the list is not given."""
 
        all_atoms = self.calculator.get_atoms()
        if atom_indicees is None:
            atom_indicees = range(len(all_atoms))

        density = self.calculator.density
<<<<<<< HEAD
        spos_ac = all_atoms.get_scaled_positions() % 1.0
        rank_a = self.finegd.get_ranks_from_positions(spos_ac)
        density.set_positions(all_atoms.get_scaled_positions() % 1.0,
=======
        spos_ac = all_atoms.get_scaled_positions()
        rank_a = self.finegd.get_ranks_from_positions(spos_ac)
        density.set_positions(all_atoms.get_scaled_positions(),
>>>>>>> ad184c09
                              rank_a
                              )

        # select atoms
        atoms = []
        D_asp = {}
        rank_a = []
        all_D_asp = self.calculator.density.D_asp
        all_rank_a = self.calculator.density.rank_a
        for a in atom_indicees:
            if a in all_D_asp:
                D_asp[len(atoms)] = all_D_asp.get(a)
            atoms.append(all_atoms[a])
            rank_a.append(all_rank_a[a])
        atoms = Atoms(atoms, cell=all_atoms.get_cell())
        spos_ac = atoms.get_scaled_positions()
        Z_a = atoms.get_atomic_numbers()

        par = self.calculator.input_parameters
        setups = Setups(Z_a, par.setups, par.basis, par.lmax, 
                        XC(par.xc), 
                        self.calculator.wfs.world)
        self.D_asp = D_asp

        # initialize 
        self.initialize(setups, 
                        self.calculator.timer,
                        np.zeros((len(atoms), 3)), False)
        self.set_mixer(None)
        self.set_positions(spos_ac, rank_a)
        basis_functions = BasisFunctions(self.gd,
                                         [setup.phit_j
                                          for setup in self.setups],
                                         cut=True)
        basis_functions.set_positions(spos_ac)
        self.initialize_from_atomic_densities(basis_functions)

        aed_sg, gd = self.get_all_electron_density(atoms, 
<<<<<<< HEAD
                                                   gridrefinement=2)
=======
                                                   gridrefinement)
>>>>>>> ad184c09
        return aed_sg[0], gd

class HirshfeldPartitioning:
    """Partion space according to the Hirshfeld method.

    After: F. L. Hirshfeld Theoret. Chim.Acta 44 (1977) 129-138
    """
    def __init__(self, calculator, density_cutoff=1.e-12):
        self.calculator = calculator
        self.density_cutoff = density_cutoff

    def initialize(self):
        self.atoms = self.calculator.get_atoms()
        self.hdensity = HirshfeldDensity(self.calculator)
        density_g, gd = self.hdensity.get_density()
        self.invweight_g = 0. * density_g
        density_ok = np.where(density_g > self.density_cutoff)
        self.invweight_g[density_ok] = 1.0 / density_g[density_ok]

    def get_calculator(self):
        return self.calculator
    
    def get_effective_volume_ratio(self, atom_index):
        """Effective volume to free volume ratio.

        After: Tkatchenko and Scheffler PRL 102 (2009) 073005, eq. (7)
        """
        atoms = self.atoms
        finegd = self.calculator.density.finegd

        den_sg, gd = self.calculator.density.get_all_electron_density(atoms)
        den_g = den_sg.sum(axis=0)
        assert(gd == finegd)
        denfree_g, gd = self.hdensity.get_density([atom_index])
        assert(gd == finegd)

        # the atoms r^3 grid
        position = self.atoms[atom_index].position / Bohr
        r_vg, r2_g = coordinates(finegd, origin=position)
        r3_g = r2_g * np.sqrt(r2_g)

        weight_g = denfree_g * self.invweight_g

        nom = finegd.integrate(r3_g * den_g * weight_g)
        denom = finegd.integrate(r3_g * denfree_g)

        return nom / denom

    def get_weight(self, atom_index):
        denfree_g, gd = self.hdensity.get_density([atom_index])
        weight_g = denfree_g * self.invweight_g
        return weight_g

    def get_charges(self, den_g=None):
        """Charge on the atom according to the Hirshfeld partitioning

        Can be applied to any density den_g.
        """
        self.initialize()
        finegd = self.calculator.density.finegd
        
        if den_g is None:
            den_sg, gd = self.calculator.density.get_all_electron_density(
                self.atoms)
            den_g = den_sg.sum(axis=0)
        assert(den_g.shape == tuple(finegd.n_c))

        charges = []
        for ia, atom in enumerate(self.atoms):
            weight_g = self.get_weight(ia)
#            charge = atom.number - finegd.integrate(weight_g * den_g)
            charges.append(atom.number - finegd.integrate(weight_g * den_g))
        return charges

    def get_effective_volume_ratios(self):
        """Return the list of effective volume to free volume ratios."""
        self.initialize()
        ratios = []
        for a, atom in enumerate(self.atoms):
            ratios.append(self.get_effective_volume_ratio(a))
        return np.array(ratios)
        <|MERGE_RESOLUTION|>--- conflicted
+++ resolved
@@ -30,15 +30,9 @@
             atom_indicees = range(len(all_atoms))
 
         density = self.calculator.density
-<<<<<<< HEAD
-        spos_ac = all_atoms.get_scaled_positions() % 1.0
-        rank_a = self.finegd.get_ranks_from_positions(spos_ac)
-        density.set_positions(all_atoms.get_scaled_positions() % 1.0,
-=======
         spos_ac = all_atoms.get_scaled_positions()
         rank_a = self.finegd.get_ranks_from_positions(spos_ac)
         density.set_positions(all_atoms.get_scaled_positions(),
->>>>>>> ad184c09
                               rank_a
                               )
 
@@ -77,11 +71,7 @@
         self.initialize_from_atomic_densities(basis_functions)
 
         aed_sg, gd = self.get_all_electron_density(atoms, 
-<<<<<<< HEAD
-                                                   gridrefinement=2)
-=======
                                                    gridrefinement)
->>>>>>> ad184c09
         return aed_sg[0], gd
 
 class HirshfeldPartitioning:
