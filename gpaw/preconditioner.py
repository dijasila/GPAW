--- conflicted
+++ resolved
@@ -3,14 +3,10 @@
 from gpaw.transformers import Transformer
 from gpaw.fd_operators import Laplace
 
-<<<<<<< HEAD
 from gpaw.utilities.blas import axpy, scal
 from gpaw.utilities.linalg import change_sign
-=======
-from gpaw.utilities.blas import axpy
 from gpaw import extra_parameters
 import _gpaw
->>>>>>> c5b9c0c9
 
 import gpaw.cuda
 
