--- conflicted
+++ resolved
@@ -176,28 +176,6 @@
     b = df_0
     c = f_0
 
-<<<<<<< HEAD
-        return a_min + x_0
-
-
-def loewdin(C_nM, S_MM):
-
-    """
-    Loewdin based orthonormalization
-    C_nM = sum_m C_nM[m] [1/sqrt(S)]_mn
-
-    S_mn = (C_nM[m].conj(), S_MM C_nM[n])
-    """
-    S_overlapp = np.dot(C_nM.conj(), np.dot(S_MM, C_nM.T))
-
-    ev = np.zeros(S_overlapp.shape[0], dtype=float)
-    diagonalize(S_overlapp, ev)
-    ev_sqrt = np.diag(1.0 / np.sqrt(ev))
-
-    S = np.dot(np.dot(S_overlapp.T.conj(), ev_sqrt), S_overlapp)
-
-    return np.dot(S.T, C_nM)
-=======
     a_min = - b / (2.0*a)
     f_min = a * a_min**2 + b * a_min + c
     if f_min > f_1:
@@ -213,4 +191,22 @@
         return np.dot(evecs * evals, evecs.T.conj())
     else:
         return np.dot(evecs * func(evals), evecs.T.conj())
->>>>>>> 44e29a76
+
+
+def loewdin(C_nM, S_MM):
+
+    """
+    Loewdin based orthonormalization
+    C_nM = sum_m C_nM[m] [1/sqrt(S)]_mn
+
+    S_mn = (C_nM[m].conj(), S_MM C_nM[n])
+    """
+    S_overlapp = np.dot(C_nM.conj(), np.dot(S_MM, C_nM.T))
+
+    ev = np.zeros(S_overlapp.shape[0], dtype=float)
+    diagonalize(S_overlapp, ev)
+    ev_sqrt = np.diag(1.0 / np.sqrt(ev))
+
+    S = np.dot(np.dot(S_overlapp.T.conj(), ev_sqrt), S_overlapp)
+
+    return np.dot(S.T, C_nM)