"""
Class for finding an optimal
step alpha length in the optimization problem:
x = x + alpha * p.
It is for lcao
"""

import numpy as np
from gpaw.directmin.tools import minimum_cubic_interpol


def is_descent(phi_0, phi_j, eps=1.0e-2):
    return phi_j <= phi_0 + eps * abs(phi_0)


def is_descent_and_approximate_wolfe_conditions(
        der_phi_0, phi_0, der_phi_j, phi_j, eps=1.0e-6, delta=0.1, sigma=0.9):
    """
     William W. Hager and Hongchao Zhang
     SIAM J. optim., 16(1), 170-192.
     """

    descent = is_descent(phi_0, phi_j, eps)
    awc = (2.0 * delta - 1.0) * der_phi_0 >= der_phi_j >= sigma * der_phi_0

    return descent and awc


<<<<<<< HEAD
def get_slength(p, wfs, mode=None):
    if mode is None:
        mode = wfs.mode
    if mode == 'lcao':
        p_all_kpts = np.hstack([p[k] for k in p])
        return np.linalg.norm(p_all_kpts)
    else:
        ret = 0.0
        for k in p:
            for val in p[k]:
                ret += np.real(wfs.integrate(val, val, global_integral=False))
        ret = wfs.world.sum(ret)
        return np.sqrt(ret)


class MaxStep(object):
=======
class MaxStep:
>>>>>>> 63dbd448

    def __init__(self, evaluate_phi_and_der_phi, max_step=0.2):
        """

        :param evaluate_phi_and_der_phi:
        """

        self.evaluate_phi_and_der_phi = evaluate_phi_and_der_phi
        self.max_step = max_step
        self.name = 'max-step'

    def todict(self):
        return {'name': self.name,
                'max_step': self.max_step}

    def step_length_update(self, x, p, wfs, *args, mode=None, **kwargs):

        kd = kwargs['kpdescr']

<<<<<<< HEAD
        slength = get_slength(p, wfs, mode)
        slength = kd.comm.max(slength)
=======
        slength = kd.comm.max_scalar(slength)
        if slength > self.max_step:
            a_star = self.max_step / slength
        else:
            a_star = 1.0

        phi_star, der_phi_star, g_star = \
            self.evaluate_phi_and_der_phi(x, p, n_dim, a_star, *args)

        return a_star, phi_star, der_phi_star, g_star
>>>>>>> 63dbd448

        a_star = self.max_step / slength if slength > self.max_step else 1.0

<<<<<<< HEAD
        phi_star, der_phi_star, g_star = self.evaluate_phi_and_der_phi(
            x, p, a_star, wfs, *args)
=======
class Parabola(MaxStep):

    """
    phi = f (x_k + a_k*p_k)
    der_phi = \\grad f(x_k + a_k p_k) \\cdot p_k
    g = \\grad f(x_k + a_k p_k)
    """

    def __init__(self, evaluate_phi_and_der_phi):
        """
        :param evaluate_phi_and_der_phi:
        """
        super().__init__(evaluate_phi_and_der_phi)
        self.name = 'parabola'

    def todict(self):
        return {'name': self.name}

    def step_length_update(self, x, p, n_dim,
                           *args, **kwargs):

        phi_0 = kwargs['phi_0']
        der_phi_0 = kwargs['der_phi_0']

        phi_i, der_phi_i, g_i = \
            self.evaluate_phi_and_der_phi(x, p, n_dim, 1.0, *args)

        # if appr_wc(der_phi_0, phi_0, der_phi_i, phi_i):
        if is_descent(phi_0, phi_i, eps=1.0e-2):
            return 1.0, phi_i, der_phi_i, g_i
        else:
            a_star = minimum_parabola_interpol(
                0.0, 1.0, phi_0, phi_i, der_phi_0)
            if a_star < 0.01:
                a_star = 0.01
        phi_star, der_phi_star, g_star = \
            self.evaluate_phi_and_der_phi(x, p, n_dim,
                                          a_star, *args)
>>>>>>> 63dbd448

        return a_star, phi_star, der_phi_star, g_star


class StrongWolfeConditions(MaxStep):
    """
    From a book of Jorge Nocedal and Stephen J. Wright 'Numerical
    Optimization' Second Edition, 2006 (p. 56)

    This call should return a_star, phi_star, der_phi_star, g_star,
    where a_star is step length satisfied the strong Wolfe condts:

    f(x_k + a_k p_k) <= f(x_k) + c_1 a_k grad f_k cdot p_k,

    |grad f(x_k + a_k p_k) cdot p_k | <= c_2 |grad f_k cdot p_k|,

    or descent conditions and approximate Wolfe conditions from

    William W. Hager and Hongchao Zhang
    SIAM J. optim., 16(1), 170-192.

    phi = f (x_k + a_k*p_k)
    der_phi = grad f(x_k + a_k p_k) cdot p_k
    g = grad f(x_k + a_k p_k)
    """

    def __init__(self, evaluate_phi_and_der_phi,
                 c1=1.0e-4, c2=0.9,
                 searchdirtype=None, max_iter=3, eps_dx=1.0e-10,
                 eps_df=1.0e-10, use_descent_and_awc=True):
        """
        :param evaluate_phi_and_der_phi: function which calculate
        phi, der_phi and g for given A_s, P_s, n_dim and alpha
        A_s[s] is skew-hermitian matrix, P_s[s] is matrix direction
        :param searchdirtype: used only in initial guess for alpha
        :param max_iter: maximum number of iterations
        :param eps_dx: length of minimal interval where alpha can
        be found
        :param eps_df: minimal change of function
        :param c1: see above
        :param c2: see above
        :param use_descent_and_awc: check descent and approximate Wolfe
        conditions

        this class works fine, but these parameters eps_dx, eps_df
        might not be needed
        """

        super().__init__(
            evaluate_phi_and_der_phi)

        self.max_iter = max_iter
        self.searchdirtype = searchdirtype
        self.eps_dx = eps_dx
        self.eps_df = eps_df
        self.c1 = c1
        self.c2 = c2
        self.use_descent_and_awc = use_descent_and_awc
        self.name = 'swc-awc'

    def todict(self):
        return {'name': self.name,
                'max_iter': self.max_iter,
                'searchdirtype': self.searchdirtype,
                'eps_dx': self.eps_dx,
                'eps_df': self.eps_df,
                'c1': self.c1,
                'c2': self.c2}

    def step_length_update(self, x, p, wfs, *args, **kwargs):
        c1 = self.c1
        c2 = self.c2
        phi_0 = kwargs['phi_0']
        der_phi_0 = kwargs['der_phi_0']
        phi_old = kwargs['phi_old']
        der_phi_old = kwargs['der_phi_old']
        alpha_old = kwargs['alpha_old']
        alpha_max = kwargs['alpha_max']
        alpha_1 = self.init_guess(phi_0=phi_0, der_phi_0=der_phi_0,
                                  phi_old=phi_old,
                                  der_phi_old=der_phi_old,
                                  alpha_old=alpha_old)
        i = 1

        if phi_0 is None or der_phi_0 is None:
            phi_0, der_phi_0, g_0 = \
                self.evaluate_phi_and_der_phi(x, p, 0.0, wfs, *args)

        alpha = [0.0, alpha_1]
        phi_i_1 = phi_0
        der_phi_i_1 = der_phi_0
        max_iter = self.max_iter
        phi_max = None
        der_phi_max = None
        g_max = None

        while True:
            if np.abs(alpha[-1] - alpha_max) < 1.0e-6 and phi_max is not None:
                phi_i, der_phi_i, g_i = phi_max, der_phi_max, g_max
                phi_max = None
                der_phi_max = None
            else:
                phi_i, der_phi_i, g_i = \
                    self.evaluate_phi_and_der_phi(x, p, alpha[i], wfs, *args)

            if self.use_descent_and_awc:
                if is_descent_and_approximate_wolfe_conditions(
                        der_phi_0, phi_0, der_phi_i, phi_i):
                    a_star = alpha[i]
                    phi_star = phi_i
                    der_phi_star = der_phi_i
                    g_star = g_i
                    break

            if phi_i > phi_0 + c1 * alpha[i] * der_phi_0 or \
                    (phi_i >= phi_i_1 and i > 1):
                a_star, phi_star, der_phi_star, g_star = \
                    self.zoom(alpha[i - 1], alpha[i],
                              phi_i_1, der_phi_i_1,
                              phi_i, der_phi_i, x, p,
                              phi_0, der_phi_0, c1, c2, wfs, *args)
                break

            if np.fabs(der_phi_i) <= -c2 * der_phi_0:
                a_star = alpha[i]
                phi_star = phi_i
                der_phi_star = der_phi_i
                g_star = g_i
                break

            if der_phi_i >= 0.0:
                a_star, phi_star, der_phi_star, g_star = \
                    self.zoom(alpha[i], alpha[i - 1],
                              phi_i, der_phi_i,
                              phi_i_1, der_phi_i_1,
                              x, p, phi_0, der_phi_0, c1, c2, wfs, *args)
                break

            if i == max_iter:
                a_star = alpha[i]
                phi_star = phi_i
                der_phi_star = der_phi_i
                g_star = g_i
                break

            if np.abs(alpha_max - alpha[i]) < 1.0e-6:
                alpha_max = 1.5 * alpha[i]

            if phi_max is None or der_phi_max is None:
                phi_max, der_phi_max, g_max = \
                    self.evaluate_phi_and_der_phi(x, p, alpha_max, wfs, *args)

                if self.use_descent_and_awc:
                    if is_descent_and_approximate_wolfe_conditions(
                            der_phi_0, phi_0, der_phi_max, phi_max):
                        a_star = alpha_max
                        phi_star = phi_max
                        der_phi_star = der_phi_max
                        g_star = g_max
                        break

            a_new = minimum_cubic_interpol(
                alpha[i], alpha_max, phi_i, phi_max,
                der_phi_i, der_phi_max)

            alpha.append(a_new)
            phi_i_1 = phi_i
            der_phi_i_1 = der_phi_i

            if np.abs(a_new - alpha_max) < 1.0e-6:
                phi_i = phi_max
                der_phi_i = der_phi_max
                g_i = g_max

            if abs(alpha[-1] - alpha[-2]) < 1.0e-5:
                a_star = alpha[i]
                phi_star = phi_i
                der_phi_star = der_phi_i
                g_star = g_i
                break

            i += 1

        return a_star, phi_star, der_phi_star, g_star

    def zoom(self, a_lo, a_hi, f_lo, df_lo, f_hi, df_hi, x, p, phi_0,
             der_phi_0, c1, c2, wfs, *args):

        max_iter = self.max_iter
        i = 0

        while True:
            a_j = minimum_cubic_interpol(
                a_lo, a_hi, f_lo, f_hi, df_lo, df_hi)

            if a_j < 0.01:
                a_j = 0.1
                phi_j, der_phi_j, g_j = \
                    self.evaluate_phi_and_der_phi(x, p, a_j, wfs, *args)
                return a_j, phi_j, der_phi_j, g_j

            phi_j, der_phi_j, g_j = \
                self.evaluate_phi_and_der_phi(x, p, a_j, wfs, *args)

            if self.use_descent_and_awc:
                if is_descent_and_approximate_wolfe_conditions(
                        der_phi_0, phi_0, der_phi_j, phi_j):
                    a_star = a_j
                    phi_star = phi_j
                    der_phi_star = der_phi_j
                    g_star = g_j
                    break

            if phi_j > phi_0 + c1 * a_j * der_phi_0 or phi_j >= f_lo:
                a_hi = a_j
                f_hi = phi_j
                df_hi = der_phi_j

            else:
                if abs(der_phi_j) <= -c2 * der_phi_0:
                    a_star = a_j
                    phi_star = phi_j
                    der_phi_star = der_phi_j
                    g_star = g_j
                    break

                if der_phi_j * (a_hi - a_lo) >= 0.0:
                    a_hi = a_lo
                    f_hi = f_lo
                    df_hi = df_lo

                a_lo = a_j
                f_lo = phi_j
                df_lo = der_phi_j

            i += 1

            if np.fabs(a_lo - a_hi) < self.eps_dx and a_lo < \
                    self.eps_dx:
                a_star = a_lo
                phi_star, der_phi_star, g_star = \
                    self.evaluate_phi_and_der_phi(x, p, a_star, wfs, *args)
                break

            elif np.fabs(a_lo - a_hi) < self.eps_dx:
                a_star = a_lo
                phi_star, der_phi_star, g_star = \
                    self.evaluate_phi_and_der_phi(x, p, a_star, wfs, *args)
                break

            if i == max_iter:
                if a_lo > self.eps_dx:
                    a_star = a_lo
                    phi_star, der_phi_star, g_star = \
                        self.evaluate_phi_and_der_phi(x, p, a_star, wfs, *args)
                else:
                    a_star = a_hi
                    phi_star, der_phi_star, g_star = \
                        self.evaluate_phi_and_der_phi(x, p, a_star, wfs, *args)
                break

        return a_star, phi_star, der_phi_star, g_star

    def init_guess(self, phi_0, der_phi_0, phi_old, der_phi_old,
                   alpha_old=1.0):

        # chose initial alpha
        if self.searchdirtype in ['quasi-newton', 'newton']:
            alpha_1 = 1.0
        else:
            if phi_old is not None and der_phi_old is not None:
                try:
                    alpha_1 = 2.0 * (phi_0 - phi_old) / der_phi_old
                    if alpha_1 < 0.1:
                        if alpha_old < 0.1:
                            alpha_1 = 10.0
                        else:
                            alpha_1 = alpha_old
                except ZeroDivisionError:
                    alpha_1 = 1.0
            else:
                alpha_1 = 1.0

        return alpha_1<|MERGE_RESOLUTION|>--- conflicted
+++ resolved
@@ -26,7 +26,6 @@
     return descent and awc
 
 
-<<<<<<< HEAD
 def get_slength(p, wfs, mode=None):
     if mode is None:
         mode = wfs.mode
@@ -38,14 +37,11 @@
         for k in p:
             for val in p[k]:
                 ret += np.real(wfs.integrate(val, val, global_integral=False))
-        ret = wfs.world.sum(ret)
+        ret = wfs.world.sum_scalar(ret)
         return np.sqrt(ret)
 
 
-class MaxStep(object):
-=======
 class MaxStep:
->>>>>>> 63dbd448
 
     def __init__(self, evaluate_phi_and_der_phi, max_step=0.2):
         """
@@ -65,67 +61,13 @@
 
         kd = kwargs['kpdescr']
 
-<<<<<<< HEAD
         slength = get_slength(p, wfs, mode)
-        slength = kd.comm.max(slength)
-=======
         slength = kd.comm.max_scalar(slength)
-        if slength > self.max_step:
-            a_star = self.max_step / slength
-        else:
-            a_star = 1.0
-
-        phi_star, der_phi_star, g_star = \
-            self.evaluate_phi_and_der_phi(x, p, n_dim, a_star, *args)
-
-        return a_star, phi_star, der_phi_star, g_star
->>>>>>> 63dbd448
 
         a_star = self.max_step / slength if slength > self.max_step else 1.0
 
-<<<<<<< HEAD
         phi_star, der_phi_star, g_star = self.evaluate_phi_and_der_phi(
             x, p, a_star, wfs, *args)
-=======
-class Parabola(MaxStep):
-
-    """
-    phi = f (x_k + a_k*p_k)
-    der_phi = \\grad f(x_k + a_k p_k) \\cdot p_k
-    g = \\grad f(x_k + a_k p_k)
-    """
-
-    def __init__(self, evaluate_phi_and_der_phi):
-        """
-        :param evaluate_phi_and_der_phi:
-        """
-        super().__init__(evaluate_phi_and_der_phi)
-        self.name = 'parabola'
-
-    def todict(self):
-        return {'name': self.name}
-
-    def step_length_update(self, x, p, n_dim,
-                           *args, **kwargs):
-
-        phi_0 = kwargs['phi_0']
-        der_phi_0 = kwargs['der_phi_0']
-
-        phi_i, der_phi_i, g_i = \
-            self.evaluate_phi_and_der_phi(x, p, n_dim, 1.0, *args)
-
-        # if appr_wc(der_phi_0, phi_0, der_phi_i, phi_i):
-        if is_descent(phi_0, phi_i, eps=1.0e-2):
-            return 1.0, phi_i, der_phi_i, g_i
-        else:
-            a_star = minimum_parabola_interpol(
-                0.0, 1.0, phi_0, phi_i, der_phi_0)
-            if a_star < 0.01:
-                a_star = 0.01
-        phi_star, der_phi_star, g_star = \
-            self.evaluate_phi_and_der_phi(x, p, n_dim,
-                                          a_star, *args)
->>>>>>> 63dbd448
 
         return a_star, phi_star, der_phi_star, g_star
 
