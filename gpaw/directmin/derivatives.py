--- conflicted
+++ resolved
@@ -24,17 +24,11 @@
         self.eps = eps
 
         # initialize vectors of elements matrix A
-<<<<<<< HEAD
         if a is None:
             if wfs.mode == 'lcao':
                 self.a = {u: np.zeros_like(v) for u, v in etdm.a_vec_u.items()}
             else:
                 self.a = {u: np.zeros_like(v) for u, v in etdm.U_k.items()}
-=======
-        if a_vec_u is None:
-            self.a_vec_u = {u: np.zeros_like(v)
-                            for u, v in etdm.a_vec_u.items()}
->>>>>>> 1cf4e801
 
         if random_amat:
             for kpt in wfs.kpt_u:
@@ -54,7 +48,6 @@
 
         # update ref orbitals if needed
         if update_c_ref:
-<<<<<<< HEAD
             if wfs.mode == 'lcao':
                 etdm.rotate_wavefunctions(wfs, self.a, self.c_ref)
                 etdm.dm_helper.set_reference_orbitals(wfs, etdm.n_dim)
@@ -66,14 +59,6 @@
                     k = etdm.kpointval(kpt)
                     etdm.psit_knG[k] = kpt.psit_nG.copy()
                 self.a = {u: np.zeros_like(v) for u, v in etdm.U_k.items()}
-=======
-            etdm.rotate_wavefunctions(wfs, self.a_vec_u, etdm.n_dim,
-                                      self.c_ref)
-            etdm.dm_helper.set_reference_orbitals(wfs, etdm.n_dim)
-            self.c_ref = etdm.dm_helper.reference_orbitals
-            self.a_vec_u = {u: np.zeros_like(v)
-                            for u, v in etdm.a_vec_u.items()}
->>>>>>> 1cf4e801
 
     def get_analytical_derivatives(self, etdm, ham, wfs, dens,
                                    what2calc='gradient'):
@@ -155,11 +140,7 @@
         matrix_exp = etdm.matrix_exp
         if what2calc == 'gradient':
             numerical_der = {u: np.zeros_like(v)
-<<<<<<< HEAD
                              for u, v in self.a.items()}
-=======
-                             for u, v in self.a_vec_u.items()}
->>>>>>> 1cf4e801
         else:
             numerical_der = np.zeros(shape=(len(steps) * dim,
                                             len(steps) * dim))
