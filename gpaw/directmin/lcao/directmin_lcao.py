"""
A class for finding optimal
orbitals of the KS-DFT or PZ-SIC
functionals using exponential transformation
direct minimization

arXiv:2101.12597 [physics.comp-ph]
Comput. Phys. Commun. 267, 108047 (2021).
https://doi.org/10.1016/j.cpc.2021.108047
"""

import numpy as np
from gpaw.lcao.eigensolver import DirectLCAO
from gpaw.utilities.tools import tri2full


class DirectMinLCAO(DirectLCAO):

    def __init__(self, wfs, ham, nkpts, diagonalizer=None,
                 orthonormalization='gramschmidt',
                 need_init_orbs=True):

        super(DirectMinLCAO, self).__init__(diagonalizer)
        super(DirectMinLCAO, self).initialize(wfs.gd, wfs.dtype,
                                              wfs.setups.nao, wfs.ksl)
        self.orthonormalization = orthonormalization
        self.need_init_orbs = need_init_orbs
        self.nkpts = nkpts
        self.reference_orbitals = {}
        self.initialize_orbitals(wfs, ham)

    def __repr__(self):
        pass

    def set_reference_orbitlas(self, wfs, n_dim):
        for kpt in wfs.kpt_u:
            u = self.kpointval(kpt)
            self.reference_orbitals[u] = np.copy(kpt.C_nM[:n_dim[u]])

    def appy_transformation_kpt(self, wfs, u_mat, kpt, c_ref=None,
                                broadcast=True,
                                update_proj=True):

        dimens1 = u_mat.shape[1]
        dimens2 = u_mat.shape[0]

        if c_ref is None:
            kpt.C_nM[:dimens2] = u_mat @ kpt.C_nM[:dimens1]
        else:
            kpt.C_nM[:dimens2] = u_mat @ c_ref[:dimens1]

<<<<<<< HEAD
        if broadcast:
            with wfs.timer('Broadcast coefficients'):
                wfs.gd.comm.broadcast(kpt.C_nM, 0)
        if update_proj:
            with wfs.timer('Calculate projections'):
=======
        h_{lm, lm} = -2.0 * (eps_n[l] - eps_n[m]) * (f[l] - f[m])
        other elements are zero
        :param kpt:
        :return:
        """

        f_n = kpt.f_n
        eps_n = kpt.eps_n
        if self.representation in ['sparse', 'u-invar']:
            u = self.kpointval(kpt)
            il1 = list(self.ind_up[u])
        else:
            il1 = get_indices(eps_n.shape[0], self.dtype)
            il1 = list(il1)

        hess = np.zeros(len(il1[0]), dtype=self.dtype)
        x = 0
        for l, m in zip(*il1):
            df = f_n[l] - f_n[m]
            hess[x] = -2.0 * (eps_n[l] - eps_n[m]) * df
            if self.dtype is complex:
                hess[x] += 1.0j * hess[x]
                if abs(hess[x]) < 1.0e-10:
                    hess[x] = 0.0 + 0.0j
            else:
                if abs(hess[x]) < 1.0e-10:
                    hess[x] = 0.0
            x += 1

        return hess

    def get_canonical_representation(self, ham, wfs, dens,
                                     sort_eigenvalues=False):
        """
        choose canonical orbitals which diagonalise
        lagrange matrix. it's probably necessary
        to do subspace rotation with equally
        occupied states.
        In this case, the total energy remains the same,
        as it's unitary invariant within equally occupied subspaces.
        """

        with wfs.timer('Get canonical representation'):
            for kpt in wfs.kpt_u:
                # wfs.atomic_correction.calculate_projections(wfs, kpt)
                h_mm = self.calculate_hamiltonian_matrix(ham, wfs, kpt)
                tri2full(h_mm)
                if self.update_ref_orbs_canonical or self.restart:
                    # Diagonalize entire Hamiltonian matrix
                    with wfs.timer('Diagonalize and rotate'):
                        kpt.C_nM, kpt.eps_n = rotate_subspace(
                            h_mm, kpt.C_nM)
                else:
                    # Diagonalize equally occupied subspaces separately
                    n_init = 0
                    while True:
                        n_fin = \
                            find_equally_occupied_subspace(kpt.f_n, n_init)
                        with wfs.timer('Diagonalize and rotate'):
                            kpt.C_nM[n_init:n_init + n_fin, :], \
                                kpt.eps_n[n_init:n_init + n_fin] = \
                                rotate_subspace(
                                    h_mm, kpt.C_nM[n_init:n_init + n_fin, :])
                        n_init += n_fin
                        if n_init == len(kpt.f_n):
                            break
                        elif n_init > len(kpt.f_n):
                            raise RuntimeError('Bug is here!')

                with wfs.timer('Calculate projections'):
                    wfs.atomic_correction.calculate_projections(wfs, kpt)
            self._e_entropy = wfs.calculate_occupation_numbers(dens.fixed)
            occ_name = getattr(wfs.occupations, "name", None)
            if occ_name == 'mom':
                if not sort_eigenvalues:
                    self.sort_wavefunctions_mom(wfs)
                else:
                    self.sort_wavefunctions(ham, wfs, use_eps=True)
                    not_update = not wfs.occupations.update_numbers
                    fixed_occ = wfs.occupations.use_fixed_occupations
                    if not_update or fixed_occ:
                        wfs.occupations.numbers = \
                            self.initial_occupation_numbers

            for kpt in wfs.kpt_u:
                u = self.kpointval(kpt)
                self.c_nm_ref[u] = kpt.C_nM.copy()
                self.a_mat_u[u] = np.zeros_like(self.a_mat_u[u])

    def reset(self):
        super(DirectMinLCAO, self).reset()
        self.error = np.inf
        self.initialized = False

    def sort_wavefunctions(self, ham, wfs, use_eps=False):
        """
        Sort wavefunctions according to the eigenvalues or
        the diagonal elements of the Hamiltonian matrix.
        """
        with wfs.timer('Sort WFS'):
            for kpt in wfs.kpt_u:
                if use_eps:
                    orbital_energies = kpt.eps_n
                else:
                    h_mm = self.calculate_hamiltonian_matrix(ham, wfs, kpt)
                    tri2full(h_mm)
                    hc_mn = np.zeros(shape=(kpt.C_nM.shape[1],
                                            kpt.C_nM.shape[0]),
                                     dtype=kpt.C_nM.dtype)
                    mmm(1.0, h_mm.conj(), 'N', kpt.C_nM, 'T', 0.0, hc_mn)
                    mmm(1.0, kpt.C_nM.conj(), 'N', hc_mn, 'N', 0.0, h_mm)
                    orbital_energies = h_mm.diagonal().real.copy()
                # label each orbital energy
                # add some noise to get rid off degeneracy
                orbital_energies += \
                    np.random.rand(len(orbital_energies)) * 1.0e-8
                oe_labeled = {}
                for i, lamb in enumerate(orbital_energies):
                    oe_labeled[str(round(lamb, 12))] = i
                # now sort orb energies
                oe_sorted = np.sort(orbital_energies)
                # run over sorted orbital energies and get their label
                ind = []
                for x in oe_sorted:
                    i = oe_labeled[str(round(x, 12))]
                    ind.append(i)
                # check if it is necessary to sort
                x = np.max(abs(np.array(ind) - np.arange(len(ind))))
                if x > 0:
                    # now sort wfs according to orbital energies
                    kpt.C_nM[np.arange(len(ind)), :] = kpt.C_nM[ind, :]
                    kpt.f_n[np.arange(len(ind))] = kpt.f_n[ind]
                    kpt.eps_n[np.arange(len(ind))] = orbital_energies[ind]
                    wfs.atomic_correction.calculate_projections(wfs, kpt)
                    occ_name = getattr(wfs.occupations, "name", None)
                    if occ_name == 'mom':
                        # OccupationsMOM.numbers needs to be updated after
                        # sorting
                        self.update_mom_numbers(wfs, kpt)

    def sort_wavefunctions_mom(self, wfs):
        """
        Sort wave functions according to the occupation
        numbers so that there are no holes in the
        distribution of occupation numbers
        :return:
        """
        changedocc = False
        for kpt in wfs.kpt_u:
            f_sn = kpt.f_n.copy()
            if wfs.gd.comm.rank == 0:
                occupied = kpt.f_n > 1.0e-10
                n_occ = len(kpt.f_n[occupied])
                if n_occ == 0.0:
                    return
                if np.min(kpt.f_n[:n_occ]) == 0:
                    ind_occ = np.argwhere(occupied)
                    ind_unocc = np.argwhere(~occupied)
                    ind = np.vstack((ind_occ, ind_unocc))
                    kpt.C_nM = np.squeeze(kpt.C_nM[ind])
                    kpt.f_n = np.squeeze(kpt.f_n[ind])
                    kpt.eps_n = np.squeeze(kpt.eps_n[ind])
            # Broadcast coefficients, occupation numbers, eigenvalues
            wfs.gd.comm.broadcast(kpt.eps_n, 0)
            wfs.gd.comm.broadcast(kpt.f_n, 0)
            wfs.gd.comm.broadcast(kpt.C_nM, 0)
            if not np.allclose(kpt.f_n, f_sn):
                changedocc = True
>>>>>>> 824b3ce9
                wfs.atomic_correction.calculate_projections(wfs, kpt)

    def initialize_orbitals(self, wfs, ham):

        """
        if it is the first use of the scf then initialize
        coefficient matrix using eigensolver
        and then localise orbitals
        """

        # if it is the first use of the scf then initialize
        # coefficient matrix using eigensolver
        orthname = self.orthonormalization
        need_canon_coef = \
            (not wfs.coefficients_read_from_file and self.need_init_orbs)
        if need_canon_coef or orthname == 'diag':
            super(DirectMinLCAO, self).iterate(ham, wfs)
        else:
            wfs.orthonormalize(type=orthname)
        wfs.coefficients_read_from_file = False
        self.need_init_orbs = False

    def calc_grad(self, wfs, ham, kpt, func, evecs, evals, matrix_exp,
                  representation, ind_up):

        h_mm = self.calculate_hamiltonian_matrix(ham, wfs, kpt)
        # make matrix hermitian
        tri2full(h_mm)
        # calc gradient and eigenstate error
        g_mat, error = func.get_gradients(
            h_mm, kpt.C_nM, kpt.f_n, evecs, evals,
            kpt, wfs, wfs.timer, matrix_exp,
            representation, ind_up)

        return g_mat, error

    def update_to_canonical_orbitals(self, wfs, ham, kpt,
                                     update_ref_orbs_canonical, restart):

        h_mm = self.calculate_hamiltonian_matrix(ham, wfs, kpt)
        tri2full(h_mm)
        if update_ref_orbs_canonical or restart:
            # Diagonalize entire Hamiltonian matrix
            with wfs.timer('Diagonalize and rotate'):
                kpt.C_nM, kpt.eps_n = rotate_subspace(h_mm, kpt.C_nM)
        else:
            # Diagonalize equally occupied subspaces separately
            n_init = 0
            while True:
                n_fin = \
                    find_equally_occupied_subspace(kpt.f_n, n_init)
                with wfs.timer('Diagonalize and rotate'):
                    kpt.C_nM[n_init:n_init + n_fin, :], \
                        kpt.eps_n[n_init:n_init + n_fin] = \
                        rotate_subspace(
                            h_mm, kpt.C_nM[n_init:n_init + n_fin, :])
                n_init += n_fin
                if n_init == len(kpt.f_n):
                    break
                elif n_init > len(kpt.f_n):
                    raise RuntimeError('Bug is here!')

        with wfs.timer('Calculate projections'):
            self.update_projections(wfs, kpt)

    def squeeze(self, kpt, ind):
        kpt.C_nM = np.squeeze(kpt.C_nM[ind])

    def sort_orbitals(self, wfs, kpt, ind):
        kpt.C_nM[np.arange(len(ind)), :] = kpt.C_nM[ind, :]
        self.update_projections(wfs, kpt)

    def broadcast(self, wfs, kpt):
        wfs.gd.comm.broadcast(kpt.C_nM, 0)

    def update_projections(self, wfs, kpt):
        wfs.atomic_correction.calculate_projections(wfs, kpt)

    def orbital_energies(self, wfs, ham, kpt):

        h_mm = self.calculate_hamiltonian_matrix(ham, wfs, kpt)
        tri2full(h_mm)
        # you probably need only diagonal terms?
        # wouldn't "for" be faster?
        h_mm = kpt.C_nM.conj() @ h_mm.conj() @ kpt.C_nM.T

        return h_mm.diagonal().real.copy()

    def kpointval(self, kpt):
        return self.nkpts * kpt.s + kpt.q


def rotate_subspace(h_mm, c_nm):
    """
    choose canonical orbitals
    """
    l_nn = (c_nm @ h_mm @ c_nm.conj().T).conj()
    # check if diagonal then don't rotate? it could save a bit of time
    eps, w = np.linalg.eigh(l_nn)
    return w.T.conj() @ c_nm, eps


def find_equally_occupied_subspace(f_n, index=0):
    n_occ = 0
    f1 = f_n[index]
    for f2 in f_n[index:]:
        if abs(f1 - f2) < 1.0e-8:
            n_occ += 1
        else:
            return n_occ
    return n_occ<|MERGE_RESOLUTION|>--- conflicted
+++ resolved
@@ -2,7 +2,7 @@
 A class for finding optimal
 orbitals of the KS-DFT or PZ-SIC
 functionals using exponential transformation
-direct minimization
+direct minimization in lcao mode
 
 arXiv:2101.12597 [physics.comp-ph]
 Comput. Phys. Commun. 267, 108047 (2021).
@@ -49,182 +49,11 @@
         else:
             kpt.C_nM[:dimens2] = u_mat @ c_ref[:dimens1]
 
-<<<<<<< HEAD
         if broadcast:
             with wfs.timer('Broadcast coefficients'):
                 wfs.gd.comm.broadcast(kpt.C_nM, 0)
         if update_proj:
             with wfs.timer('Calculate projections'):
-=======
-        h_{lm, lm} = -2.0 * (eps_n[l] - eps_n[m]) * (f[l] - f[m])
-        other elements are zero
-        :param kpt:
-        :return:
-        """
-
-        f_n = kpt.f_n
-        eps_n = kpt.eps_n
-        if self.representation in ['sparse', 'u-invar']:
-            u = self.kpointval(kpt)
-            il1 = list(self.ind_up[u])
-        else:
-            il1 = get_indices(eps_n.shape[0], self.dtype)
-            il1 = list(il1)
-
-        hess = np.zeros(len(il1[0]), dtype=self.dtype)
-        x = 0
-        for l, m in zip(*il1):
-            df = f_n[l] - f_n[m]
-            hess[x] = -2.0 * (eps_n[l] - eps_n[m]) * df
-            if self.dtype is complex:
-                hess[x] += 1.0j * hess[x]
-                if abs(hess[x]) < 1.0e-10:
-                    hess[x] = 0.0 + 0.0j
-            else:
-                if abs(hess[x]) < 1.0e-10:
-                    hess[x] = 0.0
-            x += 1
-
-        return hess
-
-    def get_canonical_representation(self, ham, wfs, dens,
-                                     sort_eigenvalues=False):
-        """
-        choose canonical orbitals which diagonalise
-        lagrange matrix. it's probably necessary
-        to do subspace rotation with equally
-        occupied states.
-        In this case, the total energy remains the same,
-        as it's unitary invariant within equally occupied subspaces.
-        """
-
-        with wfs.timer('Get canonical representation'):
-            for kpt in wfs.kpt_u:
-                # wfs.atomic_correction.calculate_projections(wfs, kpt)
-                h_mm = self.calculate_hamiltonian_matrix(ham, wfs, kpt)
-                tri2full(h_mm)
-                if self.update_ref_orbs_canonical or self.restart:
-                    # Diagonalize entire Hamiltonian matrix
-                    with wfs.timer('Diagonalize and rotate'):
-                        kpt.C_nM, kpt.eps_n = rotate_subspace(
-                            h_mm, kpt.C_nM)
-                else:
-                    # Diagonalize equally occupied subspaces separately
-                    n_init = 0
-                    while True:
-                        n_fin = \
-                            find_equally_occupied_subspace(kpt.f_n, n_init)
-                        with wfs.timer('Diagonalize and rotate'):
-                            kpt.C_nM[n_init:n_init + n_fin, :], \
-                                kpt.eps_n[n_init:n_init + n_fin] = \
-                                rotate_subspace(
-                                    h_mm, kpt.C_nM[n_init:n_init + n_fin, :])
-                        n_init += n_fin
-                        if n_init == len(kpt.f_n):
-                            break
-                        elif n_init > len(kpt.f_n):
-                            raise RuntimeError('Bug is here!')
-
-                with wfs.timer('Calculate projections'):
-                    wfs.atomic_correction.calculate_projections(wfs, kpt)
-            self._e_entropy = wfs.calculate_occupation_numbers(dens.fixed)
-            occ_name = getattr(wfs.occupations, "name", None)
-            if occ_name == 'mom':
-                if not sort_eigenvalues:
-                    self.sort_wavefunctions_mom(wfs)
-                else:
-                    self.sort_wavefunctions(ham, wfs, use_eps=True)
-                    not_update = not wfs.occupations.update_numbers
-                    fixed_occ = wfs.occupations.use_fixed_occupations
-                    if not_update or fixed_occ:
-                        wfs.occupations.numbers = \
-                            self.initial_occupation_numbers
-
-            for kpt in wfs.kpt_u:
-                u = self.kpointval(kpt)
-                self.c_nm_ref[u] = kpt.C_nM.copy()
-                self.a_mat_u[u] = np.zeros_like(self.a_mat_u[u])
-
-    def reset(self):
-        super(DirectMinLCAO, self).reset()
-        self.error = np.inf
-        self.initialized = False
-
-    def sort_wavefunctions(self, ham, wfs, use_eps=False):
-        """
-        Sort wavefunctions according to the eigenvalues or
-        the diagonal elements of the Hamiltonian matrix.
-        """
-        with wfs.timer('Sort WFS'):
-            for kpt in wfs.kpt_u:
-                if use_eps:
-                    orbital_energies = kpt.eps_n
-                else:
-                    h_mm = self.calculate_hamiltonian_matrix(ham, wfs, kpt)
-                    tri2full(h_mm)
-                    hc_mn = np.zeros(shape=(kpt.C_nM.shape[1],
-                                            kpt.C_nM.shape[0]),
-                                     dtype=kpt.C_nM.dtype)
-                    mmm(1.0, h_mm.conj(), 'N', kpt.C_nM, 'T', 0.0, hc_mn)
-                    mmm(1.0, kpt.C_nM.conj(), 'N', hc_mn, 'N', 0.0, h_mm)
-                    orbital_energies = h_mm.diagonal().real.copy()
-                # label each orbital energy
-                # add some noise to get rid off degeneracy
-                orbital_energies += \
-                    np.random.rand(len(orbital_energies)) * 1.0e-8
-                oe_labeled = {}
-                for i, lamb in enumerate(orbital_energies):
-                    oe_labeled[str(round(lamb, 12))] = i
-                # now sort orb energies
-                oe_sorted = np.sort(orbital_energies)
-                # run over sorted orbital energies and get their label
-                ind = []
-                for x in oe_sorted:
-                    i = oe_labeled[str(round(x, 12))]
-                    ind.append(i)
-                # check if it is necessary to sort
-                x = np.max(abs(np.array(ind) - np.arange(len(ind))))
-                if x > 0:
-                    # now sort wfs according to orbital energies
-                    kpt.C_nM[np.arange(len(ind)), :] = kpt.C_nM[ind, :]
-                    kpt.f_n[np.arange(len(ind))] = kpt.f_n[ind]
-                    kpt.eps_n[np.arange(len(ind))] = orbital_energies[ind]
-                    wfs.atomic_correction.calculate_projections(wfs, kpt)
-                    occ_name = getattr(wfs.occupations, "name", None)
-                    if occ_name == 'mom':
-                        # OccupationsMOM.numbers needs to be updated after
-                        # sorting
-                        self.update_mom_numbers(wfs, kpt)
-
-    def sort_wavefunctions_mom(self, wfs):
-        """
-        Sort wave functions according to the occupation
-        numbers so that there are no holes in the
-        distribution of occupation numbers
-        :return:
-        """
-        changedocc = False
-        for kpt in wfs.kpt_u:
-            f_sn = kpt.f_n.copy()
-            if wfs.gd.comm.rank == 0:
-                occupied = kpt.f_n > 1.0e-10
-                n_occ = len(kpt.f_n[occupied])
-                if n_occ == 0.0:
-                    return
-                if np.min(kpt.f_n[:n_occ]) == 0:
-                    ind_occ = np.argwhere(occupied)
-                    ind_unocc = np.argwhere(~occupied)
-                    ind = np.vstack((ind_occ, ind_unocc))
-                    kpt.C_nM = np.squeeze(kpt.C_nM[ind])
-                    kpt.f_n = np.squeeze(kpt.f_n[ind])
-                    kpt.eps_n = np.squeeze(kpt.eps_n[ind])
-            # Broadcast coefficients, occupation numbers, eigenvalues
-            wfs.gd.comm.broadcast(kpt.eps_n, 0)
-            wfs.gd.comm.broadcast(kpt.f_n, 0)
-            wfs.gd.comm.broadcast(kpt.C_nM, 0)
-            if not np.allclose(kpt.f_n, f_sn):
-                changedocc = True
->>>>>>> 824b3ce9
                 wfs.atomic_correction.calculate_projections(wfs, kpt)
 
     def initialize_orbitals(self, wfs, ham):
