"""
A class for finding optimal
orbitals of the KS-DFT or PZ-SIC
functionals using exponential transformation
direct minimization

arXiv:2101.12597 [physics.comp-ph]
Comput. Phys. Commun. 267, 108047 (2021).
https://doi.org/10.1016/j.cpc.2021.108047
"""


import numpy as np
from gpaw.directmin.tools import expm_ed, expm_ed_unit_inv
from gpaw.directmin.lcao.directmin_lcao import DirectMinLCAO
from scipy.linalg import expm
from gpaw.directmin import search_direction, line_search_algorithm
from gpaw.directmin.functional import get_functional
from gpaw import BadParallelization


class ETDM:

    """
    Exponential Transformation Direct Minimzation (ETDM)
    """

    def __init__(self,
                 searchdir_algo='l-bfgs-p',
                 linesearch_algo='swc-awc',
                 update_ref_orbs_counter=20,
                 update_ref_orbs_canonical=False,
                 update_precond_counter=1000,
                 use_prec=True, matrix_exp='pade-approx',
                 representation='sparse',
                 functional='ks',
                 orthonormalization='gramschmidt',
                 randomizeorbitals=False,
                 checkgraderror=False,
                 localizationtype=None,
                 need_localization=True,
                 need_init_orbs=True
                 ):
        """
        This class performs the exponential transformation
        direct minimization:
        E = E[C_ref e^{A}]
        C_ref is reference orbitals
        A is a skew-hermitian matrix which needs to be found

        :param searchdir_algo: algo for calc search direction (e.g.LBFGS)
        :param linesearch_algo: line search (e.g. strong Wolfe conditions)
        :param update_ref_orbs_counter: (when to update C_ref)
        :param update_ref_orbs_canonical: update C_ref to can. orb.
        :param update_precond_counter: when to update the preconditioner
        :param use_prec: use preconditioner or not
        :param matrix_exp: algorithm for calc matrix exponential and grad.
        'pade-approx', 'egdecomp', 'egdecomp-u-invar' (used with u-invar
        represnt.),
        :param representation: the way A are stored,
        'sparse', 'full', 'u-invar',
        :param functional: KS or PZ-SIC functionals
        :param orthonormalization: gram-schmidt, loewdin, or eigenstates of ham
        'gramschmidt', 'loewdin', 'diag', respectively
        :param randomizeorbitals: if need a noise in initial guess
        :param checkgraderror: check error in estimation of gradient
        :param localizationtype: Foster-Boys, Pipek-Mezey, Edm.-Rudenb.
        :param need_localization: use localized orbitals as initial guess
        :param need_init_orbs: if false then use coef. stored in kpt.C_nM
        """

        assert representation in ['sparse', 'u-invar', 'full'], 'Value Error'
        assert matrix_exp in ['egdecomp', 'egdecomp-u-invar', 'pade-approx'], \
            'Value Error'
        if matrix_exp == 'egdecomp-u-invar':
            assert representation == 'u-invar', 'Use u-invar representation ' \
                                                'with egdecomp-u-invar'
        assert orthonormalization in ['gramschmidt', 'loewdin', 'diag'], \
            'Value Error'

        self.localizationtype = localizationtype
        self.eg_count = 0
        self.update_ref_orbs_counter = update_ref_orbs_counter
        self.update_ref_orbs_canonical = update_ref_orbs_canonical
        self.update_precond_counter = update_precond_counter
        self.use_prec = use_prec
        self.matrix_exp = matrix_exp
        self.iters = 0
        self.restart = False
        self.name = 'etdm'
        self.localizationtype = localizationtype
        self.need_localization = need_localization
        self.need_init_orbs = need_init_orbs
        self.randomizeorbitals = randomizeorbitals
        self.representation = representation
        self.orthonormalization = orthonormalization

        self.searchdir_algo = search_direction(searchdir_algo)
        if self.searchdir_algo.name == 'l-bfgs-p' and not self.use_prec:
            raise ValueError('Use l-bfgs-p with use_prec=True')

        self.line_search = line_search_algorithm(linesearch_algo,
                                                 self.evaluate_phi_and_der_phi,
                                                 self.searchdir_algo)
        self.func = get_functional(functional)

        self.checkgraderror = checkgraderror
        self._norm_commutator, self._norm_grad = 0., 0.
        self.error = 0

        # these are things we cannot initialize now
        self.dtype = None
        self.nkpts = None
        self.gd = None
        self.nbands = None

        # dimensionality of the problem.
        # this implementation rotates among all bands
        # values: matrices, keys: kpt number (and spins)
        self.a_mat_u = {}  # skew-hermitian matrix to be exponented
        self.g_mat_u = {}  # gradient matrix
        self.evecs = {}   # eigenvectors for i*a_mat_u
        self.evals = {}   # eigenvalues for i*a_mat_u
        self.ind_up = {}
        self.n_dim = {}
        self.alpha = 1.0  # step length
        self.phi_2i = [None, None]  # energy at last two iterations
        self.der_phi_2i = [None, None]  # energy gradient w.r.t. alpha
        self.hess = {}  # approximate hessian

        # for mom
        self.initial_occupation_numbers = None

        # in this attribute we sotre the object specific to each mode
        self.dm_helper = None

        self.initialized = False

    def __repr__(self):

        sda_name = self.searchdir_algo.name
        lsa_name = self.line_search.name

        sds = {'sd': 'Steepest Descent',
               'fr-cg': 'Fletcher-Reeves conj. grad. method',
               'quick-min': 'Molecular-dynamics based algorithm',
               'l-bfgs': 'L-BFGS algorithm',
               'l-bfgs-p': 'L-BFGS algorithm with preconditioning',
               'l-sr1p': 'Limited-memory SR1P algorithm'}

        lss = {'max-step': 'step size equals one',
               'parabola': 'Parabolic line search',
               'swc-awc': 'Inexact line search based on cubic interpolation,\n'
                          '                    strong and approximate Wolfe '
                          'conditions'}

        repr_string = 'Direct minimisation using exponential ' \
                      'transformation.\n'
        repr_string += '       ' \
                       'Search ' \
                       'direction: {}\n'.format(sds[sda_name])
        repr_string += '       ' \
                       'Line ' \
                       'search: {}\n'.format(lss[lsa_name])
        repr_string += '       ' \
                       'Preconditioning: {}\n'.format(self.use_prec)
        repr_string += '       ' \
                       'WARNING: do not use it for metals as ' \
                       'occupation numbers are\n' \
                       '                ' \
                       'not found variationally\n'

        return repr_string

    def initialize(self, gd, dtype, nbands, nkpts, nao, using_blacs,
                   bd_comm_size, kpt_u):

        assert nbands == nao, \
            'Please, use: nbands=\'nao\''
        if not bd_comm_size == 1:
            raise BadParallelization(
                'Band parallelization is not supported')
        if using_blacs:
            raise BadParallelization(
                'ScaLapack parallelization is not supported')

        self.gd = gd
        self.dtype = dtype
        self.nbands = nbands
        self.nkpts = nkpts

        for kpt in kpt_u:
            u = self.kpointval(kpt)
            # dimensionality of the problem.
            # this implementation rotates among all bands
            self.n_dim[u] = self.nbands

        self.initialized = True

        # need reference orbitals
        self.dm_helper = None

    def initialize_dm_helper(self, wfs, ham, dens):

        self.dm_helper = DirectMinLCAO(
            wfs, ham, self.nkpts,
            diagonalizer=None,
            orthonormalization=self.orthonormalization,
            need_init_orbs=self.need_init_orbs
        )
        self.need_init_orbs = self.dm_helper.need_init_orbs
        # mom
        wfs.calculate_occupation_numbers(dens.fixed)
        occ_name = getattr(wfs.occupations, "name", None)
        if occ_name == 'mom':
            self.initial_occupation_numbers = wfs.occupations.numbers.copy()
            self.initialize_mom(wfs, dens)

        # randomize orbitals?
        if self.randomizeorbitals:
            for kpt in wfs.kpt_u:
                self.randomize_orbitals_kpt(wfs, kpt)
            self.randomizeorbitals = False

        # initialize matrices
        self.set_variable_matrices(wfs.kpt_u)
        # if no empty state no need to optimize
        for k in self.ind_up:
            if not self.ind_up[k][0].size or not self.ind_up[k][1].size:
                self.n_dim[k] = 0
        # set reference orbitals
        self.dm_helper.set_reference_orbitals(wfs, self.n_dim)

    def set_variable_matrices(self, kpt_u):

        # Matrices are sparse and Skew-Hermitian.
        # They have this structure:
        #  A_BigMatrix =
        #
        # (  A_1          A_2 )
        # ( -A_2.T.conj() 0   )
        #
        # where 0 is a zero-matrix of size of (M-N) * (M-N)
        #
        # A_1 i skew-hermitian matrix of N * N,
        # N-number of occupied states
        # A_2 is matrix of size of (M-N) * N,
        # M - number of basis functions
        #
        # if the energy functional is unitary invariant
        # then A_1 = 0
        # (see Hutter J et. al, J. Chem. Phys. 101, 3862 (1994))
        #
        # We will keep A_1 as we would like to work with metals,
        # SIC, and molecules with different occupation numbers.
        # this corresponds to 'sparse' representation
        #
        # Thus, for the 'sparse' we need to store upper
        # triangular part of A_1, and matrix A_2, so in total
        # (M-N) * N + N * (N - 1)/2 = N * (M - (N + 1)/2) elements
        #
        # we will store these elements as a vector and
        # also will store indices of the A_BigMatrix
        # which correspond to these elements.
        #
        # 'u-invar' corresponds to the case when we want to
        # store only A_2, that is this representation is sparser

        for kpt in kpt_u:
            n_occ = get_n_occ(kpt)
            u = self.kpointval(kpt)
            # M - one dimension of the A_BigMatrix
            M = self.n_dim[u]
            if self.representation == 'u-invar':
                i1, i2 = [], []
                for i in range(n_occ):
                    for j in range(n_occ, M):
                        i1.append(i)
                        i2.append(j)
                self.ind_up[u] = (np.asarray(i1), np.asarray(i2))
            else:
                if self.representation == 'full' and self.dtype == complex:
                    # Take indices of all upper triangular and diagonal
                    # elements of A_BigMatrix
                    self.ind_up[u] = np.triu_indices(self.n_dim[u])
                else:
                    self.ind_up[u] = np.triu_indices(self.n_dim[u], 1)
                    if self.representation == 'sparse':
                        # Delete indices of elements that correspond
                        # to 0 matrix in A_BigMatrix
                        zero_ind = -((M - n_occ) * (M - n_occ - 1)) // 2
                        if zero_ind == 0:
                            zero_ind = None
                        self.ind_up[u] = (self.ind_up[u][0][:zero_ind].copy(),
                                          self.ind_up[u][1][:zero_ind].copy())

            shape_of_arr = len(self.ind_up[u][0])

            self.a_mat_u[u] = np.zeros(shape=shape_of_arr, dtype=self.dtype)
            self.g_mat_u[u] = np.zeros(shape=shape_of_arr, dtype=self.dtype)
            self.evecs[u] = None
            self.evals[u] = None

        self.iters = 1

    def iterate(self, ham, wfs, dens):
        """
        One iteration of direct optimization
        for occupied states

        :param ham:
        :param wfs:
        :param dens:
        :return:
        """
        with wfs.timer('Direct Minimisation step'):
            self.update_ref_orbitals(wfs, ham, dens)
            with wfs.timer('Preconditioning:'):
                precond = self.get_preconditioning(wfs, self.use_prec)

            a_mat_u = self.a_mat_u
            n_dim = self.n_dim
            alpha = self.alpha
            phi_2i = self.phi_2i
            der_phi_2i = self.der_phi_2i
            c_ref = self.dm_helper.reference_orbitals

            if self.iters == 1:
                phi_2i[0], g_mat_u = \
                    self.get_energy_and_gradients(a_mat_u, n_dim, ham, wfs,
                                                  dens, c_ref)
            else:
                g_mat_u = self.g_mat_u

            with wfs.timer('Get Search Direction'):
                # calculate search direction according to chosen
                # optimization algorithm (e.g. L-BFGS)
                p_mat_u = self.searchdir_algo.update_data(wfs, a_mat_u,
                                                          g_mat_u, precond)

            # recalculate derivative with new search direction
            der_phi_2i[0] = 0.0
            for k in g_mat_u:
                der_phi_2i[0] += g_mat_u[k].conj() @ p_mat_u[k]
            der_phi_2i[0] = der_phi_2i[0].real
            der_phi_2i[0] = wfs.kd.comm.sum(der_phi_2i[0])

            alpha, phi_alpha, der_phi_alpha, g_mat_u = \
                self.line_search.step_length_update(a_mat_u, p_mat_u,
                                                    n_dim, ham, wfs, dens,
                                                    c_ref,
                                                    phi_0=phi_2i[0],
                                                    der_phi_0=der_phi_2i[0],
                                                    phi_old=phi_2i[1],
                                                    der_phi_old=der_phi_2i[1],
                                                    alpha_max=5.0,
                                                    alpha_old=alpha,
                                                    kpdescr=wfs.kd)

            if wfs.gd.comm.size > 1:
                with wfs.timer('Broadcast gradients'):
                    alpha_phi_der_phi = np.array([alpha, phi_2i[0],
                                                  der_phi_2i[0]])
                    wfs.gd.comm.broadcast(alpha_phi_der_phi, 0)
                    alpha = alpha_phi_der_phi[0]
                    phi_2i[0] = alpha_phi_der_phi[1]
                    der_phi_2i[0] = alpha_phi_der_phi[2]
                    for kpt in wfs.kpt_u:
                        k = self.kpointval(kpt)
                        wfs.gd.comm.broadcast(g_mat_u[k], 0)

            # calculate new matrices for optimal step length
            for k in a_mat_u:
                a_mat_u[k] += alpha * p_mat_u[k]
            self.alpha = alpha
            self.g_mat_u = g_mat_u
            self.iters += 1

            # and 'shift' phi, der_phi for the next iteration
            phi_2i[1], der_phi_2i[1] = phi_2i[0], der_phi_2i[0]
            phi_2i[0], der_phi_2i[0] = phi_alpha, der_phi_alpha,

    def get_energy_and_gradients(self, a_mat_u, n_dim, ham, wfs, dens,
                                 c_nm_ref):

        """
        Energy E = E[C exp(A)]. Gradients G_ij[C, A] = dE/dA_ij

        :param a_mat_u: A
        :param c_nm_ref: C
        :param n_dim:
        :return:
        """

        self.rotate_wavefunctions(wfs, a_mat_u, n_dim, c_nm_ref)

        e_total = self.update_ks_energy(ham, wfs, dens)

        with wfs.timer('Calculate gradients'):
            g_mat_u = {}
            self.error = 0.0
            self.e_sic = 0.0  # this is odd energy
            for kpt in wfs.kpt_u:
                k = self.kpointval(kpt)
                if n_dim[k] == 0:
                    g_mat_u[k] = np.zeros_like(a_mat_u[k])
                    continue
                g_mat_u[k], error = self.dm_helper.calc_grad(
                    wfs, ham, kpt, self.func, self.evecs[k], self.evals[k],
                    self.matrix_exp, self.representation, self.ind_up[k])

                self.error += error
            self.error = wfs.kd.comm.sum(self.error)
            self.e_sic = wfs.kd.comm.sum(self.e_sic)

        self.eg_count += 1

        if self.representation == 'full' and self.checkgraderror:
            self._norm_commutator = 0.0
            for kpt in wfs.kpt_u:
                u = self.kpointval(kpt)
                a = vec2skewmat(a_mat_u[u], self.n_dim[u],
                                self.ind_up[u], wfs.dtype)
                g = vec2skewmat(g_mat_u[u], self.n_dim[u],
                                self.ind_up[u], wfs.dtype)

                tmp = np.linalg.norm(g @ a - a @ g)
                if self._norm_commutator < tmp:
                    self._norm_commutator = tmp

                tmp = np.linalg.norm(g)
                if self._norm_grad < tmp:
                    self._norm_grad = tmp

        return e_total + self.e_sic, g_mat_u

    def update_ks_energy(self, ham, wfs, dens):
        """
        Update Kohn-Sham energy
        It assumes the temperature is zero K.
        """

        dens.update(wfs)
        ham.update(dens, wfs, False)

        return ham.get_energy(0.0, wfs, False)

    def evaluate_phi_and_der_phi(self, a_mat_u, p_mat_u, n_dim, alpha,
                                 ham, wfs, dens, c_ref,
                                 phi=None, g_mat_u=None):
        """
        phi = f(x_k + alpha_k*p_k)
        der_phi = \\grad f(x_k + alpha_k*p_k) \\cdot p_k
        :return:  phi, der_phi # floats
        """
        if phi is None or g_mat_u is None:
            x_mat_u = {k: a_mat_u[k] + alpha * p_mat_u[k] for k in a_mat_u}
            phi, g_mat_u = self.get_energy_and_gradients(x_mat_u, n_dim,
                                                         ham, wfs, dens, c_ref)

        der_phi = 0.0
        for k in p_mat_u:
            der_phi += g_mat_u[k].conj() @ p_mat_u[k]

        der_phi = der_phi.real
        der_phi = wfs.kd.comm.sum(der_phi)

        return phi, der_phi, g_mat_u

    def update_ref_orbitals(self, wfs, ham, dens):
        """
        update orbitals which are chosen as reference
        orbitals to which rotation is applied

        :param wfs:
        :param ham:
        :return:
        """

        if self.representation == 'full':
            badgrad = self._norm_commutator > self._norm_grad / 3. and \
                self.checkgraderror
        else:
            badgrad = False
        counter = self.update_ref_orbs_counter
        if (self.iters % counter == 0 and self.iters > 1) or \
                (self.restart and self.iters > 1) or badgrad:
            self.iters = 1
            if self.update_ref_orbs_canonical or self.restart:
                self.get_canonical_representation(ham, wfs, dens)
            else:
                self.dm_helper.set_reference_orbitals(wfs, self.n_dim)
                for kpt in wfs.kpt_u:
                    u = self.kpointval(kpt)
                    self.a_mat_u[u] = np.zeros_like(self.a_mat_u[u])

            # Erase memory of search direction algorithm
            self.searchdir_algo.reset()

    def get_preconditioning(self, wfs, use_prec):

        if not use_prec:
            return None

        if self.searchdir_algo.name == 'l-bfgs-p':
            beta0 = self.searchdir_algo.beta_0
            gamma = 0.25
        else:
            beta0 = 1.0
            gamma = 0.0

        counter = self.update_precond_counter
        precond = {}
        for kpt in wfs.kpt_u:
            k = self.kpointval(kpt)
            w = kpt.weight / (3.0 - wfs.nspins)
            if self.iters % counter == 0 or self.iters == 1:
                self.hess[k] = self.get_hessian(kpt)
            hess = self.hess[k]
            precond[k] = np.zeros_like(hess)
            correction = w * gamma * beta0 ** (-1)
            if self.searchdir_algo.name != 'l-bfgs-p':
                correction = np.zeros_like(hess)
                zeros = abs(hess) < 1.0e-4
                correction[zeros] = 1.0
            precond[k] += 1. / ((1 - gamma) * hess.real + correction)
            if self.dtype == complex:
                precond[k] += 1.j / ((1 - gamma) * hess.imag + correction)

        return precond

    def get_hessian(self, kpt):
        """
        calculate approximate hessian:

        h_{lm, lm} = -2.0 * (eps_n[l] - eps_n[m]) * (f[l] - f[m])
        other elements are zero
        """

        f_n = kpt.f_n
        eps_n = kpt.eps_n
        u = self.kpointval(kpt)
        il1 = list(self.ind_up[u])

        hess = np.zeros(len(il1[0]), dtype=self.dtype)
        x = 0
        for n, m in zip(*il1):
            df = f_n[n] - f_n[m]
            hess[x] = -2.0 * (eps_n[n] - eps_n[m]) * df
            if abs(hess[x]) < 1.0e-10:
                hess[x] = 0.0
            if self.dtype == complex:
                hess[x] += 1.0j * hess[x]
            x += 1

        return hess

    def get_canonical_representation(self, ham, wfs, dens,
                                     sort_eigenvalues=False):
        """
        choose canonical orbitals which diagonalise
        lagrange matrix. it's probably necessary
        to do subspace rotation with equally
        occupied states.
        In this case, the total energy remains the same,
        as it's unitary invariant within equally occupied subspaces.
        """

        with wfs.timer('Get canonical representation'):
            for kpt in wfs.kpt_u:
                self.dm_helper.update_to_canonical_orbitals(
                    wfs, ham, kpt, self.update_ref_orbs_canonical,
                    self.restart)

            self._e_entropy = wfs.calculate_occupation_numbers(dens.fixed)
            occ_name = getattr(wfs.occupations, "name", None)
            if occ_name == 'mom':
                if not sort_eigenvalues:
                    self.sort_wavefunctions_mom(wfs)
                else:
                    self.sort_wavefunctions(ham, wfs, use_eps=True)
                    not_update = not wfs.occupations.update_numbers
                    fixed_occ = wfs.occupations.use_fixed_occupations
                    if not_update or fixed_occ:
                        wfs.occupations.numbers = \
                            self.initial_occupation_numbers

            self.dm_helper.set_reference_orbitals(wfs, self.n_dim)
            for kpt in wfs.kpt_u:
                u = self.kpointval(kpt)
                self.a_mat_u[u] = np.zeros_like(self.a_mat_u[u])

    def reset(self):

        self.dm_helper = None
        self.error = np.inf
        self.initialized = False
        self.searchdir_algo.reset()

    def sort_wavefunctions(self, ham, wfs, use_eps=False):
        """
        Sort wavefunctions according to the eigenvalues or
        the diagonal elements of the Hamiltonian matrix.
        """

        with wfs.timer('Sort WFS'):
            for kpt in wfs.kpt_u:
                if use_eps:
                    orbital_energies = kpt.eps_n
                else:
                    orbital_energies = self.dm_helper.orbital_energies(
                        wfs, ham, kpt)
                ind = np.argsort(orbital_energies)
                # check if it is necessary to sort
                x = np.max(abs(ind - np.arange(len(ind))))

                if x > 0:
                    # now sort wfs according to orbital energies
                    self.dm_helper.sort_orbitals(wfs, kpt, ind)
                    kpt.f_n[np.arange(len(ind))] = kpt.f_n[ind]
                    kpt.eps_n[np.arange(len(ind))] = orbital_energies[ind]
                    occ_name = getattr(wfs.occupations, "name", None)
                    if occ_name == 'mom':
                        # OccupationsMOM.numbers needs to be updated after
                        # sorting
                        self.update_mom_numbers(wfs, kpt)

    def sort_wavefunctions_mom(self, wfs):
        """
        Sort wave functions according to the occupation
        numbers so that there are no holes in the
        distribution of occupation numbers
        :return:
        """
        changedocc = False
        for kpt in wfs.kpt_u:
            occupied = kpt.f_n > 1.0e-10
            n_occ = len(kpt.f_n[occupied])
            if n_occ == 0.0:
                continue
            if np.min(kpt.f_n[:n_occ]) == 0:
                ind_occ = np.argwhere(occupied)
                ind_unocc = np.argwhere(~occupied)
                ind = np.vstack((ind_occ, ind_unocc))
                ind = np.squeeze(ind)
                self.dm_helper.sort_orbitals(wfs, kpt, ind)
                kpt.f_n = kpt.f_n[ind]
                kpt.eps_n = kpt.eps_n[ind]

                # OccupationsMOM.numbers needs to be updated after sorting
                self.update_mom_numbers(wfs, kpt)

                changedocc = True

        return changedocc

    def todict(self):

        return {'name': self.name,
                'searchdir_algo': self.searchdir_algo.todict(),
                'linesearch_algo': self.line_search.todict(),
                'localizationtype': self.localizationtype,
                'update_ref_orbs_counter': self.update_ref_orbs_counter,
                'update_precond_counter': self.update_precond_counter,
                'use_prec': self.use_prec,
                'matrix_exp': self.matrix_exp,
                'representation': self.representation,
                'functional': self.func.todict(),
                'orthonormalization': self.orthonormalization
                }

    def get_analytical_derivatives(self, ham, wfs, dens, c_nm_ref=None,
                                   a_mat_u=None, update_c_nm_ref=False,
                                   what2calc='gradient'):
        """
           Calculate analytical gradient or approximation to the Hessian
           with respect to the elements of a skew-Hermitian matrix

        :param ham:
        :param wfs:
        :param dens:
        :param c_nm_ref: reference orbitals
        :param a_mat_u: skew-hermitian matrix
        :param update_c_nm_ref: if True update reference orbitals
        :param what2calc: calculate gradient or Hessian
        :return: analytical gradient or Hessian
        """

        assert what2calc in ['gradient', 'hessian']

        if what2calc == 'gradient':
            a_mat_u, c_nm_ref = self.init_calc_derivatives(wfs, c_nm_ref,
                                                           a_mat_u,
                                                           update_c_nm_ref)
            # Calculate analytical gradient
            analytical_der = self.get_energy_and_gradients(a_mat_u, self.n_dim,
                                                           ham, wfs, dens,
                                                           c_nm_ref)[1]
        else:
            # Calculate analytical approximation to hessian
            analytical_der = np.hstack([self.get_hessian(kpt).copy()
                                        for kpt in wfs.kpt_u])
            analytical_der = construct_real_hessian(analytical_der)
            analytical_der = np.diag(analytical_der)

        return analytical_der

    def get_numerical_derivatives(self, ham, wfs, dens, c_nm_ref=None,
                                  eps=1.0e-7, a_mat_u=None,
                                  update_c_nm_ref=False,
                                  what2calc='gradient'):

        """
           Calculate numerical gradient or Hessian with respect to
           the elements of a skew-Hermitian matrix using central finite
           differences

        :param ham:
        :param wfs:
        :param dens:
        :param c_nm_ref: reference orbitals
        :param eps: finite difference displacement
        :param a_mat_u: skew-Hermitian matrix
        :param update_c_nm_ref: if True update reference orbitals
        :param what2calc: calculate gradient or Hessian
        :return: numerical gradient or Hessian
        """

        assert self.representation in ['sparse', 'u-invar']
        assert what2calc in ['gradient', 'hessian']

        a_mat_u, c_nm_ref = self.init_calc_derivatives(wfs, c_nm_ref, a_mat_u,
                                                       update_c_nm_ref)

        # total dimensionality if matrices are real
        dim = sum([len(a) for a in a_mat_u.values()])
        steps = [1.0, 1.0j] if self.dtype == complex else [1.0]
        use_energy_or_gradient = {'gradient': 0, 'hessian': 1}

        matrix_exp = self.matrix_exp
        if what2calc == 'gradient':
            numerical_der = {u: np.zeros_like(v) for u, v in a_mat_u.items()}
        else:
            numerical_der = np.zeros(shape=(len(steps) * dim,
                                            len(steps) * dim))
            # have to use exact gradient when Hessian is calculated
            self.matrix_exp = 'egdecomp'

        row = 0
        f = use_energy_or_gradient[what2calc]
        for step in steps:
            for kpt in wfs.kpt_u:
                u = self.kpointval(kpt)
                for i in range(len(a_mat_u[u])):
                    a = a_mat_u[u][i]
                    a_mat_u[u][i] = a + step * eps
                    fplus = self.get_energy_and_gradients(
                        a_mat_u, self.n_dim, ham, wfs, dens, c_nm_ref)[f]
                    a_mat_u[u][i] = a - step * eps
                    fminus = self.get_energy_and_gradients(
                        a_mat_u, self.n_dim, ham, wfs, dens, c_nm_ref)[f]
                    derf = apply_central_finite_difference_approx(
                        fplus, fminus, eps)
                    if what2calc == 'gradient':
                        numerical_der[u][i] += step * derf
                    else:
                        numerical_der[row] = construct_real_hessian(derf)
                    row += 1
                    a_mat_u[u][i] = a

        if what2calc == 'hessian':
            self.matrix_exp = matrix_exp

        return numerical_der

    def init_calc_derivatives(self, wfs, c_nm_ref=None,
                              a_mat_u=None, update_c_nm_ref=False):
        """
        Initialize skew-Hermitian and reference coefficient matrices
        for calculation of analytical or numerical derivatives
        """

        if c_nm_ref is None:
            c_nm_ref = self.dm_helper.reference_orbitals

        if a_mat_u is None:
            a_mat_u = {u: np.zeros_like(v) for u, v in self.a_mat_u.items()}

        # update ref orbitals if needed
        if update_c_nm_ref:
            self.rotate_wavefunctions(wfs, a_mat_u, self.n_dim, c_nm_ref)
            self.dm_helper.set_reference_orbitals(wfs, self.n_dim)
            c_nm_ref = self.dm_helper.reference_orbitals
            a_mat_u = {u: np.zeros_like(v) for u, v in self.a_mat_u.items()}

        return a_mat_u, c_nm_ref

    def rotate_wavefunctions(self, wfs, a_mat_u, n_dim, c_nm_ref):

        """
        Appply unitary transformation U = exp(a_mat_u) to
        coefficients c_nm_ref

        :param wfs:
        :param a_mat_u:
        :param n_dim:
        :param c_nm_ref:
        :return:
        """

        with wfs.timer('Unitary rotation'):
            for kpt in wfs.kpt_u:
                k = self.kpointval(kpt)
                if n_dim[k] == 0:
                    continue

                u_nn = self.get_exponential_matrix_kpt(wfs, kpt,
                                                       a_mat_u,
                                                       n_dim)

                self.dm_helper.appy_transformation_kpt(
                    wfs, u_nn.T, kpt, c_nm_ref[k], False, False)

                with wfs.timer('Calculate projections'):
                    self.dm_helper.update_projections(wfs, kpt)

    def get_exponential_matrix_kpt(self, wfs, kpt, a_mat_u, n_dim):
        """
        Get unitary matrix U as the exponential of a skew-Hermitian
        matrix a_mat_u (U = exp(a_mat_u))
        """

        k = self.kpointval(kpt)

        if self.gd.comm.rank == 0:
            if self.matrix_exp == 'egdecomp-u-invar' and \
                    self.representation == 'u-invar':
                n_occ = get_n_occ(kpt)
                n_v = n_dim[k] - n_occ
                a = a_mat_u[k].reshape(n_occ, n_v)
            else:
                a = vec2skewmat(a_mat_u[k], n_dim[k],
                                self.ind_up[k], self.dtype)

            if self.matrix_exp == 'pade-approx':
                # this function takes a lot of memory
                # for large matrices... what can we do?
                with wfs.timer('Pade Approximants'):
                    u_nn = np.ascontiguousarray(expm(a))
            elif self.matrix_exp == 'egdecomp':
                # this method is based on diagonalisation
                with wfs.timer('Eigendecomposition'):
                    u_nn, evecs, evals = expm_ed(a, evalevec=True)
            elif self.matrix_exp == 'egdecomp-u-invar':
                with wfs.timer('Eigendecomposition'):
                    u_nn = expm_ed_unit_inv(a, oo_vo_blockonly=False)

        with wfs.timer('Broadcast u_nn'):
            if self.gd.comm.rank != 0:
                u_nn = np.zeros(shape=(n_dim[k], n_dim[k]),
                                dtype=wfs.dtype)
            self.gd.comm.broadcast(u_nn, 0)

        if self.matrix_exp == 'egdecomp':
            with wfs.timer('Broadcast evecs and evals'):
                if self.gd.comm.rank != 0:
                    evecs = np.zeros(shape=(n_dim[k], n_dim[k]),
                                     dtype=complex)
                    evals = np.zeros(shape=n_dim[k],
                                     dtype=float)
                self.gd.comm.broadcast(evecs, 0)
                self.gd.comm.broadcast(evals, 0)
                self.evecs[k], self.evals[k] = evecs, evals

        return u_nn

    def check_assertions(self, wfs, dens):

        assert dens.mixer.driver.basemixerclass.name == 'no-mixing', \
            'Please, use: mixer={\'backend\': \'no-mixing\'}'
        if wfs.occupations.name != 'mom':
            errormsg = \
                'Please, use occupations={\'name\': \'fixed-uniform\'}'
            assert wfs.occupations.name == 'fixed-uniform', errormsg

    def initialize_mom(self, wfs, dens):
        # Reinitialize the MOM reference orbitals
        # after orthogonalization/localization
        wfs.occupations.initialize_reference_orbitals()
        wfs.calculate_occupation_numbers(dens.fixed)
        self.sort_wavefunctions_mom(wfs)

    def check_mom(self, wfs, dens):
        occ_name = getattr(wfs.occupations, "name", None)
        if occ_name == 'mom':
            self._e_entropy = wfs.calculate_occupation_numbers(dens.fixed)
            self.restart = self.sort_wavefunctions_mom(wfs)

    def update_mom_numbers(self, wfs, kpt):
        if wfs.collinear and wfs.nspins == 1:
            degeneracy = 2
        else:
            degeneracy = 1
        wfs.occupations.numbers[kpt.s] = \
            kpt.f_n / (kpt.weightk * degeneracy)

    def randomize_orbitals_kpt(self, wfs, kpt):
        """
        add random noise to orbitals but keep them still orthonormal
        """
        nst = self.nbands
        wt = kpt.weight * 0.01
        arand = wt * random_a((nst, nst), wfs.dtype)
        arand = arand - arand.T.conj()
        wfs.gd.comm.broadcast(arand, 0)
        self.dm_helper.appy_transformation_kpt(wfs, expm(arand), kpt)

    def kpointval(self, kpt):
        return self.nkpts * kpt.s + kpt.q

    @property
    def error(self):
        return self._error

    @error.setter
    def error(self, e):
        self._error = e


<<<<<<< HEAD
=======
def apply_central_finite_difference_approx(fplus, fminus, eps):

    if isinstance(fplus, dict) and isinstance(fminus, dict):
        assert (len(fplus) == len(fminus))
        derf = np.hstack([(fplus[k] - fminus[k]) * 0.5 / eps
                          for k in fplus.keys()])
    elif isinstance(fplus, float) and isinstance(fminus, float):
        derf = (fplus - fminus) * 0.5 / eps
    else:
        raise ValueError()

    return derf


def construct_real_hessian(hess):

    if hess.dtype == complex:
        hess_real = np.hstack((np.real(hess), np.imag(hess)))
    else:
        hess_real = hess

    return hess_real


def get_indices(dimens, dtype):

    if dtype == complex:
        il1 = np.tril_indices(dimens)
    else:
        il1 = np.tril_indices(dimens, -1)

    return il1


>>>>>>> c1184294
def get_n_occ(kpt):
    """
    get number of occupied orbitals
    """
    return len(kpt.f_n) - np.searchsorted(kpt.f_n[::-1], 1e-10)


def random_a(shape, dtype):

    a = np.random.random_sample(shape)
    if dtype == complex:
        a = a.astype(complex)
        a += 1.0j * np.random.random_sample(shape)

    return a


def vec2skewmat(a_vec, dim, ind_up, dtype):

    a = np.zeros(shape=(dim, dim), dtype=dtype)
    a[ind_up] = a_vec
    a -= a.T.conj()
    np.fill_diagonal(a, a.diagonal() * 0.5)
    return a<|MERGE_RESOLUTION|>--- conflicted
+++ resolved
@@ -11,6 +11,7 @@
 
 
 import numpy as np
+from ase.parallel import parprint
 from gpaw.directmin.tools import expm_ed, expm_ed_unit_inv
 from gpaw.directmin.lcao.directmin_lcao import DirectMinLCAO
 from scipy.linalg import expm
@@ -726,7 +727,6 @@
         :return: numerical gradient or Hessian
         """
 
-        assert self.representation in ['sparse', 'u-invar']
         assert what2calc in ['gradient', 'hessian']
 
         a_mat_u, c_nm_ref = self.init_calc_derivatives(wfs, c_nm_ref, a_mat_u,
@@ -927,8 +927,6 @@
         self._error = e
 
 
-<<<<<<< HEAD
-=======
 def apply_central_finite_difference_approx(fplus, fminus, eps):
 
     if isinstance(fplus, dict) and isinstance(fminus, dict):
@@ -953,17 +951,6 @@
     return hess_real
 
 
-def get_indices(dimens, dtype):
-
-    if dtype == complex:
-        il1 = np.tril_indices(dimens)
-    else:
-        il1 = np.tril_indices(dimens, -1)
-
-    return il1
-
-
->>>>>>> c1184294
 def get_n_occ(kpt):
     """
     get number of occupied orbitals
