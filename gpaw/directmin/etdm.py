"""
A class for finding optimal
orbitals of the KS-DFT or PZ-SIC
functionals using exponential transformation
direct minimization

arXiv:2101.12597 [physics.comp-ph]
Comput. Phys. Commun. 267, 108047 (2021).
https://doi.org/10.1016/j.cpc.2021.108047
"""


import numpy as np
import warnings
from gpaw.directmin.tools import expm_ed, expm_ed_unit_inv
from gpaw.directmin.lcao.directmin_lcao import DirectMinLCAO
from gpaw.directmin.locfunc.localize_orbitals import localize_orbitals
from scipy.linalg import expm
from gpaw.directmin import search_direction, line_search_algorithm
from gpaw import BadParallelization
from copy import deepcopy


class ETDM:

    """
    Exponential Transformation Direct Minimization (ETDM)
    """

    def __init__(self,
                 searchdir_algo='l-bfgs-p',
                 linesearch_algo='swc-awc',
                 partial_diagonalizer='Davidson',
                 update_ref_orbs_counter=20,
                 update_ref_orbs_canonical=False,
                 update_precond_counter=1000,
                 use_prec=True, matrix_exp='pade-approx',
                 representation='sparse',
                 functional_settings='ks',
                 orthonormalization='gramschmidt',
                 randomizeorbitals=False,
                 checkgraderror=False,
                 localizationtype=None,
                 need_localization=True,
                 need_init_orbs=True,
                 constraints=None
                 ):
        """
        This class performs the exponential transformation
        direct minimization:
        E = E[C_ref e^{A}]
        C_ref are the reference orbitals
        A is a skew-Hermitian matrix
        We want to find A that optimizes the orbitals. The optimal orbitals
        are those corresponding to a minimum for the ground state or a saddle
        point for excited states.

        :param searchdir_algo: algorithm for calculating the search direction
        (e.g.LBFGS)
        :param linesearch_algo: line search (e.g. strong Wolfe conditions)
        :param partial_diagonalizer: Algorithm to use for partial
        diagonalization of the electronic Hessian if DO-GMF is used
        :param update_ref_orbs_counter: When to update C_ref
        :param update_ref_orbs_canonical: update C_ref to canonical orbitals
        :param update_precond_counter: when to update the preconditioner
        :param use_prec: use preconditioner or not
        :param matrix_exp: algorithm for calculating the matrix exponential and
        gradient. Can be one of 'pade-approx', 'egdecomp', 'egdecomp-u-invar'
        (used with u-invar representation)
        :param representation: the way the elements of A are stored. Can be one
        of 'sparse', 'full', 'u-invar'
        :param functional_settings: KS or PZ-SIC
        :param orthonormalization: orthonormalize the orbitals using
        Gram-Schmidt or Loewdin orthogonalization, or getting the orbitals as
        eigenstates of the Hamiltonian matrix. Can be one of 'gramschmidt',
        'loewdin', 'diag'
        :param randomizeorbitals: if True, add noise to the initial guess
        :param checkgraderror: check error in estimation of gradient
        :param localizationtype: Foster-Boys, Pipek-Mezey, Edm.-Rudenb.
        :param need_localization: use localized orbitals as initial guess
        :param need_init_orbs: if false, then use orbitals stored in kpt
        :param constraints: List of constraints for each kpt. Can be given
        either as pairs of orbital indices or single indices which are
        converted to list of all pairs involving the single index
        """

        assert representation in ['sparse', 'u-invar', 'full'], 'Value Error'
        assert matrix_exp in ['egdecomp', 'egdecomp-u-invar', 'pade-approx'], \
            'Value Error'
        if matrix_exp == 'egdecomp-u-invar':
            assert representation == 'u-invar', 'Use u-invar representation ' \
                                                'with egdecomp-u-invar'
        assert orthonormalization in ['gramschmidt', 'loewdin', 'diag'], \
            'Value Error'

        self.localizationtype = localizationtype
        self.eg_count = 0
        self.update_ref_orbs_counter = update_ref_orbs_counter
        self.update_ref_orbs_canonical = update_ref_orbs_canonical
        self.update_precond_counter = update_precond_counter
        self.use_prec = use_prec
        self.matrix_exp = matrix_exp
        self.iters = 0
        self.restart = False
        self.name = 'etdm'
        self.localizationtype = localizationtype
        self.need_localization = need_localization
        if localizationtype is None:
            self.need_localization = False
        self.need_init_orbs = need_init_orbs
        self.randomizeorbitals = randomizeorbitals
        self.representation = representation
        self.orthonormalization = orthonormalization
        self.constraints = constraints

        self.gmf = False
        self.searchdir_algo = search_direction(
            searchdir_algo, self, partial_diagonalizer)
        sd_name = self.searchdir_algo.name.replace('-', '').lower().split('_')
        if sd_name[0] == 'lbfgsp' and not self.use_prec:
            raise ValueError('Use l-bfgs-p with use_prec=True')
        if len(sd_name) == 2:
            if sd_name[1] == 'gmf':
                self.searchdir_algo.name = sd_name[0]
                self.gmf = True
                self.g_vec_u_original = None
                self.pd = partial_diagonalizer

        self.line_search = line_search_algorithm(linesearch_algo,
                                                 self.evaluate_phi_and_der_phi,
                                                 self.searchdir_algo)

        self.checkgraderror = checkgraderror
        self._norm_commutator, self._norm_grad = 0., 0.
        self.error = 0
        self.e_sic = 0.0

        # these are things we cannot initialize now
        self.func_settings = functional_settings
        self.dtype = None
        self.nkpts = None
        self.gd = None
        self.nbands = None

        # values: vectors of the elements of matrices, keys: kpt number
        self.a_vec_u = {}  # for the elements of the skew-Hermitian matrix A
        self.g_vec_u = {}  # for the elements of the gradient matrix G
        self.evecs = {}   # eigenvectors for i*a_vec_u
        self.evals = {}   # eigenvalues for i*a_vec_u
        self.ind_up = {}
        self.n_dim = {}
        self.alpha = 1.0  # step length
        self.phi_2i = [None, None]  # energy at last two iterations
        self.der_phi_2i = [None, None]  # energy gradient w.r.t. alpha
        self.hess = {}  # approximate Hessian

        # for mom
        self.initial_occupation_numbers = None

        # in this attribute we store the object specific to each mode
        self.dm_helper = None

        self.initialized = False

    def __repr__(self):

        sda_name = self.searchdir_algo.name.replace('-', '').lower()
        lsa_name = self.line_search.name.replace('-', '').lower()

        add = ''
        pd_add = ''
        if self.gmf:
            add = ' with minimum mode following'
            pardi = {'Davidson': 'Finite difference generalized Davidson '
                     'algorithm'}
            pd_add = '       ' \
                     'Partial diagonalizer: {}\n'.format(
                         pardi[self.pd['name']])

        sds = {'sd': 'Steepest Descent',
               'frcg': 'Fletcher-Reeves conj. grad. method',
               'quickmin': 'Molecular-dynamics based algorithm',
               'lbfgs': 'L-BFGS algorithm',
               'lbfgsp': 'L-BFGS algorithm with preconditioning',
               'lsr1p': 'Limited-memory SR1P algorithm'}

        lss = {'maxstep': 'step size equals one',
               'parabola': 'Parabolic line search',
               'swcawc': 'Inexact line search based on cubic interpolation,\n'
                          '                    strong and approximate Wolfe '
                          'conditions'}

        repr_string = 'Direct minimisation' + add + ' using exponential ' \
                      'transformation.\n'
        repr_string += '       ' \
                       'Search ' \
                       'direction: {}\n'.format(sds[sda_name] + add)
        repr_string += pd_add
        repr_string += '       ' \
                       'Line ' \
                       'search: {}\n'.format(lss[lsa_name])
        repr_string += '       ' \
                       'Preconditioning: {}\n'.format(self.use_prec)
        repr_string += '       ' \
                       'WARNING: do not use it for metals as ' \
                       'occupation numbers are\n' \
                       '                ' \
                       'not found variationally\n'

        return repr_string

    def initialize(self, gd, dtype, nbands, nkpts, nao, using_blacs,
                   bd_comm_size, kpt_u):

        assert nbands == nao, \
            'Please, use: nbands=\'nao\''
        if not bd_comm_size == 1:
            raise BadParallelization(
                'Band parallelization is not supported')
        if using_blacs:
            raise BadParallelization(
                'ScaLapack parallelization is not supported')

        self.gd = gd
        self.dtype = dtype
        self.nbands = nbands
        self.nkpts = nkpts

        for kpt in kpt_u:
            u = self.kpointval(kpt)
            # dimensionality of the problem.
            # this implementation rotates among all bands
            self.n_dim[u] = self.nbands

        self.initialized = True

        # need reference orbitals
        self.dm_helper = None

    def initialize_dm_helper(self, wfs, ham, dens, log):

        if wfs.mode == 'lcao':

            self.dm_helper = DirectMinLCAO(
                wfs, dens, ham, self.nkpts, self.func_settings,
                diagonalizer=None,
                orthonormalization=self.orthonormalization,
                need_init_orbs=self.need_init_orbs
            )
        #else:
        #     self.dm_helper = DirectMinFDPW(stuff)

        self.need_init_orbs = self.dm_helper.need_init_orbs
        # mom
        wfs.calculate_occupation_numbers(dens.fixed)
        occ_name = getattr(wfs.occupations, "name", None)
        if occ_name == 'mom':
            self.initial_occupation_numbers = wfs.occupations.numbers.copy()
            self.initialize_mom(wfs, dens)

        for kpt in wfs.kpt_u:
            f_unique = np.unique(kpt.f_n)
            if len(f_unique) > 2 and self.representation == 'u-invar':
                warnings.warn("Use representation == 'sparse' when "
                              "there are unequally occupied orbitals "
                              "as the functional is not unitary invariant")

        # randomize orbitals?
        if self.randomizeorbitals:
            for kpt in wfs.kpt_u:
                self.randomize_orbitals_kpt(wfs, kpt)
            self.randomizeorbitals = False

        # localize orbitals?
        if self.need_localization:
            self.sort_orbitals_mom(wfs)
            localize_orbitals(
                wfs, dens, ham, log, self.localizationtype,
                func_settings=self.func_settings)
            self.need_localization = False

        # initialize matrices
        self.set_variable_matrices(wfs.kpt_u)
        # if no empty state no need to optimize
        for k in self.ind_up:
            if not self.ind_up[k][0].size or not self.ind_up[k][1].size:
                self.n_dim[k] = 0
        # set reference orbitals
        self.dm_helper.set_reference_orbitals(wfs, self.n_dim)

    def set_variable_matrices(self, kpt_u):

        # Matrices are sparse and Skew-Hermitian.
        # They have this structure:
        #  A_BigMatrix =
        #
        # (  A_1          A_2 )
        # ( -A_2.T.conj() 0   )
        #
        # where 0 is a zero-matrix of size of (M-N) * (M-N)
        #
        # A_1 i skew-hermitian matrix of N * N,
        # N-number of occupied states
        # A_2 is matrix of size of (M-N) * N,
        # M - number of basis functions
        #
        # if the energy functional is unitary invariant
        # then A_1 = 0
        # (see Hutter J et. al, J. Chem. Phys. 101, 3862 (1994))
        #
        # We will keep A_1 as we would like to work with metals,
        # SIC, and molecules with different occupation numbers.
        # this corresponds to 'sparse' representation
        #
        # Thus, for the 'sparse' we need to store upper
        # triangular part of A_1, and matrix A_2, so in total
        # (M-N) * N + N * (N - 1)/2 = N * (M - (N + 1)/2) elements
        #
        # we will store these elements as a vector and
        # also will store indices of the A_BigMatrix
        # which correspond to these elements.
        #
        # 'u-invar' corresponds to the case when we want to
        # store only A_2, that is this representation is sparser

        for kpt in kpt_u:
            n_occ = get_n_occ(kpt)
            u = self.kpointval(kpt)
            # M - one dimension of the A_BigMatrix
            M = self.n_dim[u]
            if self.representation == 'u-invar':
                i1, i2 = [], []
                for i in range(n_occ):
                    for j in range(n_occ, M):
                        i1.append(i)
                        i2.append(j)
                self.ind_up[u] = (np.asarray(i1), np.asarray(i2))
            else:
                if self.representation == 'full' and self.dtype == complex:
                    # Take indices of all upper triangular and diagonal
                    # elements of A_BigMatrix
                    self.ind_up[u] = np.triu_indices(self.n_dim[u])
                else:
                    self.ind_up[u] = np.triu_indices(self.n_dim[u], 1)
                    if self.representation == 'sparse':
                        # Delete indices of elements that correspond
                        # to 0 matrix in A_BigMatrix
                        zero_ind = -((M - n_occ) * (M - n_occ - 1)) // 2
                        if zero_ind == 0:
                            zero_ind = None
                        self.ind_up[u] = (self.ind_up[u][0][:zero_ind].copy(),
                                          self.ind_up[u][1][:zero_ind].copy())

            shape_of_arr = len(self.ind_up[u][0])

            self.a_vec_u[u] = np.zeros(shape=shape_of_arr, dtype=self.dtype)
            self.g_vec_u[u] = np.zeros(shape=shape_of_arr, dtype=self.dtype)
            self.evecs[u] = None
            self.evals[u] = None

            # All constraints passed as a list of a single orbital index are
            # converted to all lists of orbital pairs involving that orbital
            # index
            if self.constraints:
                self.constraints[u] = convert_constraints(
                    self.constraints[u], self.n_dim[u],
                    len(kpt.f_n[kpt.f_n > 1e-10]), self.representation)

        # This conversion makes it so that constraint-related functions can
        # iterate through a list of no constraints rather than checking for
        # None every time
        if self.constraints is None:
            self.constraints = [[] for _ in range(len(kpt_u))]

        self.iters = 1

    def iterate(self, ham, wfs, dens):
        """
        One iteration of direct optimization
        for occupied orbitals

        :param ham:
        :param wfs:
        :param dens:
        :return:
        """
        with wfs.timer('Direct Minimisation step'):
            self.update_ref_orbitals(wfs, ham, dens)

            a_vec_u = self.a_vec_u
            n_dim = self.n_dim
            alpha = self.alpha
            phi_2i = self.phi_2i
            der_phi_2i = self.der_phi_2i
            c_ref = self.dm_helper.reference_orbitals

            if self.iters == 1:
                phi_2i[0], g_vec_u = \
                    self.get_energy_and_gradients(a_vec_u, n_dim, ham, wfs,
                                                  dens, c_ref)
            else:
                g_vec_u = self.g_vec_u_original if self.gmf else self.g_vec_u

            make_pd = False
            if self.gmf:
                with wfs.timer('Partial Hessian diagonalization'):
                    self.searchdir_algo.update_eigenpairs(
                        g_vec_u, wfs, ham, dens)
                # The diagonal Hessian approximation must be positive-definite
                make_pd = True

            with wfs.timer('Preconditioning:'):
                precond = self.get_preconditioning(
                    wfs, self.use_prec, make_pd=make_pd)

            with wfs.timer('Get Search Direction'):
                # calculate search direction according to chosen
                # optimization algorithm (e.g. L-BFGS)
                p_vec_u = self.searchdir_algo.update_data(wfs, a_vec_u,
                                                          g_vec_u, precond)

            # recalculate derivative with new search direction
            der_phi_2i[0] = 0.0
            for k in g_vec_u:
                der_phi_2i[0] += g_vec_u[k].conj() @ p_vec_u[k]
            der_phi_2i[0] = der_phi_2i[0].real
            der_phi_2i[0] = wfs.kd.comm.sum(der_phi_2i[0])

            alpha, phi_alpha, der_phi_alpha, g_vec_u = \
                self.line_search.step_length_update(a_vec_u, p_vec_u,
                                                    n_dim, ham, wfs, dens,
                                                    c_ref,
                                                    phi_0=phi_2i[0],
                                                    der_phi_0=der_phi_2i[0],
                                                    phi_old=phi_2i[1],
                                                    der_phi_old=der_phi_2i[1],
                                                    alpha_max=5.0,
                                                    alpha_old=alpha,
                                                    kpdescr=wfs.kd)

            if wfs.gd.comm.size > 1:
                with wfs.timer('Broadcast gradients'):
                    alpha_phi_der_phi = np.array([alpha, phi_2i[0],
                                                  der_phi_2i[0]])
                    wfs.gd.comm.broadcast(alpha_phi_der_phi, 0)
                    alpha = alpha_phi_der_phi[0]
                    phi_2i[0] = alpha_phi_der_phi[1]
                    der_phi_2i[0] = alpha_phi_der_phi[2]
                    for kpt in wfs.kpt_u:
                        k = self.kpointval(kpt)
                        wfs.gd.comm.broadcast(g_vec_u[k], 0)

            # calculate new matrices for optimal step length
            for k in a_vec_u:
                a_vec_u[k] += alpha * p_vec_u[k]
            self.alpha = alpha
            self.g_vec_u = g_vec_u
            self.iters += 1

            # and 'shift' phi, der_phi for the next iteration
            phi_2i[1], der_phi_2i[1] = phi_2i[0], der_phi_2i[0]
            phi_2i[0], der_phi_2i[0] = phi_alpha, der_phi_alpha,

    def get_energy_and_gradients(self, a_vec_u, n_dim, ham, wfs, dens,
                                 c_ref):

        """
        Energy E = E[C_ref exp(A)]. Gradients G_ij[C, A] = dE/dA_ij

        :param wfs:
        :param ham:
        :param dens:
        :param a_vec_u: A
        :param c_ref: C_ref
        :param n_dim:
        :return:
        """

        self.rotate_wavefunctions(wfs, a_vec_u, n_dim, c_ref)

        e_total = self.update_ks_energy(ham, wfs, dens)

        with wfs.timer('Calculate gradients'):
            g_vec_u = {}
            self.error = 0.0
            self.e_sic = 0.0  # this is odd energy
            for kpt in wfs.kpt_u:
                k = self.kpointval(kpt)
                if n_dim[k] == 0:
                    g_vec_u[k] = np.zeros_like(a_vec_u[k])
                    continue
                g_vec_u[k], error = self.dm_helper.calc_grad(
                    wfs, ham, kpt, self.evecs[k], self.evals[k],
                    self.matrix_exp, self.representation, self.ind_up[k],
                    self.constraints[k])

                if hasattr(self.dm_helper.func, 'e_sic_by_orbitals'):
                    self.e_sic \
                        += self.dm_helper.func.e_sic_by_orbitals[k].sum()

                self.error += error
            self.error = wfs.kd.comm.sum(self.error)
            self.e_sic = wfs.kd.comm.sum(self.e_sic)

        self.eg_count += 1

        if self.representation == 'full' and self.checkgraderror:
            self._norm_commutator = 0.0
            for kpt in wfs.kpt_u:
                u = self.kpointval(kpt)
                a_mat = vec2skewmat(a_vec_u[u], self.n_dim[u],
                                    self.ind_up[u], wfs.dtype)
                g_mat = vec2skewmat(g_vec_u[u], self.n_dim[u],
                                    self.ind_up[u], wfs.dtype)

                tmp = np.linalg.norm(g_mat @ a_mat - a_mat @ g_mat)
                if self._norm_commutator < tmp:
                    self._norm_commutator = tmp

                tmp = np.linalg.norm(g_mat)
                if self._norm_grad < tmp:
                    self._norm_grad = tmp

        return e_total + self.e_sic, g_vec_u

    def update_ks_energy(self, ham, wfs, dens):
        """
        Update Kohn-Sham energy
        It assumes the temperature is zero K.
        """

        dens.update(wfs)
        ham.update(dens, wfs, False)

        return ham.get_energy(0.0, wfs, False)

    def evaluate_phi_and_der_phi(self, a_vec_u, p_mat_u, n_dim, alpha,
                                 ham, wfs, dens, c_ref,
                                 phi=None, g_vec_u=None):
        """
        phi = f(x_k + alpha_k*p_k)
        der_phi = \\grad f(x_k + alpha_k*p_k) \\cdot p_k
        :return:  phi, der_phi # floats
        """
        if phi is None or g_vec_u is None:
            x_mat_u = {k: a_vec_u[k] + alpha * p_mat_u[k] for k in a_vec_u}
            phi, g_vec_u = self.get_energy_and_gradients(x_mat_u, n_dim,
                                                         ham, wfs, dens, c_ref)

            # If GMF is used save the original gradient and invert the parallel
            # projection onto the eigenvectors with negative eigenvalues
            if self.gmf:
                self.g_vec_u_original = deepcopy(g_vec_u)
                g_vec_u = self.searchdir_algo.invert_parallel_grad(g_vec_u)

        der_phi = 0.0
        for k in p_mat_u:
            der_phi += g_vec_u[k].conj() @ p_mat_u[k]

        der_phi = der_phi.real
        der_phi = wfs.kd.comm.sum(der_phi)

        return phi, der_phi, g_vec_u

    def update_ref_orbitals(self, wfs, ham, dens):
        """
        Update reference orbitals

        :param wfs:
        :param ham:
        :return:
        """

        if self.representation == 'full':
            badgrad = self._norm_commutator > self._norm_grad / 3. and \
                self.checkgraderror
        else:
            badgrad = False
        counter = self.update_ref_orbs_counter
        if (self.iters % counter == 0 and self.iters > 1) or \
                (self.restart and self.iters > 1) or badgrad:
            self.iters = 1
            if self.update_ref_orbs_canonical or self.restart:
                self.get_canonical_representation(ham, wfs, dens)
            else:
                self.dm_helper.set_reference_orbitals(wfs, self.n_dim)
                for kpt in wfs.kpt_u:
                    u = self.kpointval(kpt)
                    self.a_vec_u[u] = np.zeros_like(self.a_vec_u[u])

            # Erase memory of search direction algorithm
            self.searchdir_algo.reset()

    def get_preconditioning(self, wfs, use_prec, make_pd=False):

        if not use_prec:
            return None

        if self.searchdir_algo.name == 'lbfgsp':
            beta0 = self.searchdir_algo.beta_0
            gamma = 0.25
        else:
            beta0 = 1.0
            gamma = 0.0

        counter = self.update_precond_counter
        precond = {}
        for kpt in wfs.kpt_u:
            k = self.kpointval(kpt)
            w = kpt.weight / (3.0 - wfs.nspins)
            if self.iters % counter == 0 or self.iters == 1:
                self.hess[k] = self.get_hessian(kpt)
                if make_pd:
                    if self.dtype == float:
                        self.hess[k] = np.abs(self.hess[k])
                    else:
                        self.hess[k] = np.abs(self.hess[k].real) \
                            + 1.0j * np.abs(self.hess[k].imag)
            hess = self.hess[k]
            precond[k] = np.zeros_like(hess)
            correction = w * gamma * beta0 ** (-1)
            if self.searchdir_algo.name != 'lbfgsp':
                correction = np.zeros_like(hess)
                zeros = abs(hess) < 1.0e-4
                correction[zeros] = 1.0
            precond[k] += 1. / ((1 - gamma) * hess.real + correction)
            if self.dtype == complex:
                precond[k] += 1.j / ((1 - gamma) * hess.imag + correction)

        return precond

    def get_hessian(self, kpt):
        """
        Calculate the following diagonal approximation to the Hessian:
        h_{lm, lm} = -2.0 * (eps_n[l] - eps_n[m]) * (f[l] - f[m])
        """

        f_n = kpt.f_n
        eps_n = kpt.eps_n
        u = self.kpointval(kpt)
        il1 = list(self.ind_up[u])

        hess = np.zeros(len(il1[0]), dtype=self.dtype)
        x = 0
        for n, m in zip(*il1):
            df = f_n[n] - f_n[m]
            hess[x] = -2.0 * (eps_n[n] - eps_n[m]) * df
            if abs(hess[x]) < 1.0e-10:
                hess[x] = 0.0
            if self.dtype == complex:
                hess[x] += 1.0j * hess[x]
            x += 1

        return hess

    def get_canonical_representation(self, ham, wfs, dens,
                                     sort_eigenvalues=False):
        """
        Choose canonical orbitals as the orbitals that diagonalize the
        Lagrange matrix. It is probably necessary to do a subspace rotation
        with equally occupied orbitals as the total energy is unitary invariant
        within equally occupied subspaces.
        """

        with wfs.timer('Get canonical representation'):
            for kpt in wfs.kpt_u:
                self.dm_helper.update_to_canonical_orbitals(
                    wfs, ham, kpt, self.update_ref_orbs_canonical,
                    self.restart)

            self._e_entropy = wfs.calculate_occupation_numbers(dens.fixed)
            occ_name = getattr(wfs.occupations, "name", None)
            if occ_name == 'mom':
                if not sort_eigenvalues:
                    self.sort_orbitals_mom(wfs)
                else:
                    self.sort_orbitals(ham, wfs, use_eps=True)
                    not_update = not wfs.occupations.update_numbers
                    fixed_occ = wfs.occupations.use_fixed_occupations
                    if not_update or fixed_occ:
                        wfs.occupations.numbers = \
                            self.initial_occupation_numbers

            self.dm_helper.set_reference_orbitals(wfs, self.n_dim)
            for kpt in wfs.kpt_u:
                u = self.kpointval(kpt)
                self.a_vec_u[u] = np.zeros_like(self.a_vec_u[u])

    def reset(self):

        self.dm_helper = None
        self.error = np.inf
        self.initialized = False
        self.searchdir_algo.reset()

    def sort_orbitals(self, ham, wfs, use_eps=False):
        """
        Sort orbitals according to the eigenvalues or
        the diagonal elements of the Hamiltonian matrix
        """

        with wfs.timer('Sort WFS'):
            for kpt in wfs.kpt_u:
                k = self.kpointval(kpt)
                if use_eps:
                    orbital_energies = kpt.eps_n
                else:
                    orbital_energies = self.dm_helper.orbital_energies(
                        wfs, ham, kpt)
                ind = np.argsort(orbital_energies)
                # check if it is necessary to sort
                x = np.max(abs(ind - np.arange(len(ind))))

                if x > 0:
                    # now sort wfs according to orbital energies
                    self.dm_helper.sort_orbitals(wfs, kpt, ind)
                    kpt.f_n[np.arange(len(ind))] = kpt.f_n[ind]
                    kpt.eps_n[np.arange(len(ind))] = orbital_energies[ind]
                    occ_name = getattr(wfs.occupations, "name", None)
                    if occ_name == 'mom':
                        # OccupationsMOM.numbers needs to be updated after
                        # sorting
                        self.update_mom_numbers(wfs, kpt)
                    if self.constraints:
                        # Identity of the contrained orbitals has changed and
                        # needs to be updated
                        self.constraints[k] = update_constraints(
                            self.constraints[k], list(ind))

    def sort_orbitals_mom(self, wfs):
        """
        Sort orbitals according to the occupation
        numbers so that there are no holes in the
        distribution of occupation numbers
        :return:
        """
        changedocc = False
        for kpt in wfs.kpt_u:
            k = self.kpointval(kpt)
            occupied = kpt.f_n > 1.0e-10
            n_occ = len(kpt.f_n[occupied])
            if n_occ == 0.0:
                continue
            if np.min(kpt.f_n[:n_occ]) == 0:
                ind_occ = np.argwhere(occupied)
                ind_unocc = np.argwhere(~occupied)
                ind = np.vstack((ind_occ, ind_unocc))
                ind = np.squeeze(ind)
                self.dm_helper.sort_orbitals(wfs, kpt, ind)
                kpt.f_n = kpt.f_n[ind]
                kpt.eps_n = kpt.eps_n[ind]

                # OccupationsMOM.numbers needs to be updated after sorting
                self.update_mom_numbers(wfs, kpt)

                if self.constraints:
                    # Identities of the contrained orbitals have changed and
                    # needs to be updated
                    self.constraints[k] = update_constraints(
                        self.constraints[k], list(ind))

                changedocc = True

        return changedocc

    def todict(self):

<<<<<<< HEAD
        return {'name': self.name,
                'searchdir_algo': self.searchdir_algo.todict(),
                'linesearch_algo': self.line_search.todict(),
                'localizationtype': self.localizationtype,
                'need_localization': self.need_localization,
                'update_ref_orbs_counter': self.update_ref_orbs_counter,
                'update_precond_counter': self.update_precond_counter,
                'use_prec': self.use_prec,
                'matrix_exp': self.matrix_exp,
                'representation': self.representation,
                'functional_settings': self.func_settings,
                'orthonormalization': self.orthonormalization,
                'constraints': self.constraints
                }
=======
        ret = {'name': self.name,
               'searchdir_algo': self.searchdir_algo.todict(),
               'linesearch_algo': self.line_search.todict(),
               'localizationtype': self.localizationtype,
               'update_ref_orbs_counter': self.update_ref_orbs_counter,
               'update_precond_counter': self.update_precond_counter,
               'use_prec': self.use_prec,
               'matrix_exp': self.matrix_exp,
               'representation': self.representation,
               'functional': self.func.todict(),
               'orthonormalization': self.orthonormalization,
               'constraints': self.constraints
               }
        if self.gmf:
            ret['partial_diagonalizer'] = \
                self.searchdir_algo.partial_diagonalizer.todict()
        return ret
>>>>>>> c184289e

    def rotate_wavefunctions(self, wfs, a_vec_u, n_dim, c_ref):

        """
        Apply unitary transformation U = exp(A) to
        the orbitals c_ref

        :param wfs:
        :param a_vec_u:
        :param n_dim:
        :param c_ref:
        :return:
        """

        with wfs.timer('Unitary rotation'):
            for kpt in wfs.kpt_u:
                k = self.kpointval(kpt)
                if n_dim[k] == 0:
                    continue

                u_nn = self.get_exponential_matrix_kpt(wfs, kpt,
                                                       a_vec_u,
                                                       n_dim)

                self.dm_helper.appy_transformation_kpt(
                    wfs, u_nn.T, kpt, c_ref[k], False, False)

                with wfs.timer('Calculate projections'):
                    self.dm_helper.update_projections(wfs, kpt)

    def get_exponential_matrix_kpt(self, wfs, kpt, a_vec_u, n_dim):
        """
        Get unitary matrix U as the exponential of a skew-Hermitian
        matrix A (U = exp(A))
        """

        k = self.kpointval(kpt)

        if self.gd.comm.rank == 0:
            if self.matrix_exp == 'egdecomp-u-invar' and \
                    self.representation == 'u-invar':
                n_occ = get_n_occ(kpt)
                n_v = n_dim[k] - n_occ
                a_mat = a_vec_u[k].reshape(n_occ, n_v)
            else:
                a_mat = vec2skewmat(a_vec_u[k], n_dim[k],
                                    self.ind_up[k], self.dtype)

            if self.matrix_exp == 'pade-approx':
                # this function takes a lot of memory
                # for large matrices... what can we do?
                with wfs.timer('Pade Approximants'):
                    u_nn = np.ascontiguousarray(expm(a_mat))
            elif self.matrix_exp == 'egdecomp':
                # this method is based on diagonalization
                with wfs.timer('Eigendecomposition'):
                    u_nn, evecs, evals = expm_ed(a_mat, evalevec=True)
            elif self.matrix_exp == 'egdecomp-u-invar':
                with wfs.timer('Eigendecomposition'):
                    u_nn = expm_ed_unit_inv(a_mat, oo_vo_blockonly=False)

        with wfs.timer('Broadcast u_nn'):
            if self.gd.comm.rank != 0:
                u_nn = np.zeros(shape=(n_dim[k], n_dim[k]),
                                dtype=wfs.dtype)
            self.gd.comm.broadcast(u_nn, 0)

        if self.matrix_exp == 'egdecomp':
            with wfs.timer('Broadcast evecs and evals'):
                if self.gd.comm.rank != 0:
                    evecs = np.zeros(shape=(n_dim[k], n_dim[k]),
                                     dtype=complex)
                    evals = np.zeros(shape=n_dim[k],
                                     dtype=float)
                self.gd.comm.broadcast(evecs, 0)
                self.gd.comm.broadcast(evals, 0)
                self.evecs[k], self.evals[k] = evecs, evals

        return u_nn

    def check_assertions(self, wfs, dens):

        assert dens.mixer.driver.basemixerclass.name == 'no-mixing', \
            'Please, use: mixer={\'backend\': \'no-mixing\'}'
        if wfs.occupations.name != 'mom':
            errormsg = \
                'Please, use occupations={\'name\': \'fixed-uniform\'}'
            assert wfs.occupations.name == 'fixed-uniform', errormsg

    def initialize_mom(self, wfs, dens):
        # Reinitialize the MOM reference orbitals
        # after orthogonalization/localization
        wfs.occupations.initialize_reference_orbitals()
        wfs.calculate_occupation_numbers(dens.fixed)
        self.sort_orbitals_mom(wfs)

    def check_mom(self, wfs, dens):
        occ_name = getattr(wfs.occupations, "name", None)
        if occ_name == 'mom':
            self._e_entropy = wfs.calculate_occupation_numbers(dens.fixed)
            self.restart = self.sort_orbitals_mom(wfs)

    def update_mom_numbers(self, wfs, kpt):
        if wfs.collinear and wfs.nspins == 1:
            degeneracy = 2
        else:
            degeneracy = 1
        wfs.occupations.numbers[kpt.s] = \
            kpt.f_n / (kpt.weightk * degeneracy)

    def randomize_orbitals_kpt(self, wfs, kpt):
        """
        Add random noise to orbitals but keep them orthonormal
        """
        nst = self.nbands
        wt = kpt.weight * 0.01
        arand = wt * random_a((nst, nst), wfs.dtype)
        arand = arand - arand.T.conj()
        wfs.gd.comm.broadcast(arand, 0)
        self.dm_helper.appy_transformation_kpt(wfs, expm(arand), kpt)

    def kpointval(self, kpt):
        return self.nkpts * kpt.s + kpt.q

    @property
    def error(self):
        return self._error

    @error.setter
    def error(self, e):
        self._error = e


def get_n_occ(kpt):
    """
    Get number of occupied orbitals
    """
    return len(kpt.f_n) - np.searchsorted(kpt.f_n[::-1], 1e-10)


def random_a(shape, dtype):

    a = np.random.random_sample(shape)
    if dtype == complex:
        a = a.astype(complex)
        a += 1.0j * np.random.random_sample(shape)

    return a


def vec2skewmat(a_vec, dim, ind_up, dtype):

    a_mat = np.zeros(shape=(dim, dim), dtype=dtype)
    a_mat[ind_up] = a_vec
    a_mat -= a_mat.T.conj()
    np.fill_diagonal(a_mat, a_mat.diagonal() * 0.5)
    return a_mat


def convert_constraints(constraints, n_dim, n_occ, representation):
    """
    Parses and checks the user input of constraints. If constraints are passed
    as a list of a single orbital index all pairs of orbitals involving this
    index are added to the constraints.

    :param constraints: List of constraints for one K-point
    :param n_dim:
    :param n_occ:
    :param representation: Unitary invariant, sparse or full representation
                           determining the electronic degrees of freedom that
                           need to be constrained

    :return: Converted list of constraints
    """

    new = constraints.copy()
    for con in constraints:
        assert isinstance(con, list) or isinstance(con, int), \
            'Check constraints.'
        if isinstance(con, list):
            assert len(con) < 3, 'Check constraints.'
            if len(con) == 1:
                con = con[0]  # List of single index
            else:
                # Make first index always smaller than second index
                if representation != 'full' and con[1] < con[0]:
                    temp = deepcopy(con[0])
                    con[0] = deepcopy(con[1])
                    con[1] = temp
                check_indices(
                    con[0], con[1], n_dim, n_occ, representation)
                continue
        # Add all pairs containing the single index
        if isinstance(con, int):
            new += find_all_pairs(con, n_dim, n_occ, representation)

    # Delete all list containing a single index
    done = False
    while not done:
        done = True
        for i in range(len(new)):
            if len(new[i]) < 2:
                del new[i]
                done = False
                break
    return new


def check_indices(ind1, ind2, n_dim, n_occ, representation):
    """
    Makes sure the user input for the constraints makes sense.
    """

    assert ind1 != ind2, 'Check constraints.'
    if representation == 'full':
        assert ind1 < n_dim and ind2 < n_dim, 'Check constraints.'
    elif representation == 'sparse':
        assert ind1 < n_occ and ind2 < n_dim, 'Check constraints.'
    elif representation == 'u-invar':
        assert ind1 < n_occ and ind2 >= n_occ and ind2 < n_dim, \
            'Check constraints.'


def find_all_pairs(ind, n_dim, n_occ, representation):
    """
    Creates a list of all orbital pairs corresponding to degrees of freedom of
    the system containing an orbital index.

    :param ind: The orbital index
    :param n_dim:
    :param n_occ:
    :param representation: Unitary invariant, sparse or full, defining what
                           index pairs correspond to degrees of freedom of the
                           system
    """

    pairs = []
    if representation == 'u-invar':
        # Only ov rotations are degrees of freedom
        if ind < n_occ:
            for i in range(n_occ, n_dim):
                pairs.append([ind, i])
        else:
            for i in range(n_occ):
                pairs.append([i, ind])
    else:
        if (ind < n_occ and representation == 'sparse') \
                or representation == 'full':
            # oo and ov rotations are degrees of freedom
            for i in range(n_dim):
                if i == ind:
                    continue
                pairs.append([i, ind] if i < ind else [ind, i])
                if representation == 'full':
                    # The orbital rotation matrix is not assumed to be
                    # antihermitian, so the reverse order of indices must be
                    # added as a second constraint
                    pairs.append([ind, i] if i < ind else [i, ind])
        else:
            for i in range(n_occ):
                pairs.append([i, ind])
    return pairs


def update_constraints(constraints, ind):
    """
    Change the constraint indices to match a new indexation, e.g. due to
    sorting the orbitals

    :param constraints: The list of constraints for one K-point
    :param ind: List containing information about the change in indexation
    """

    new = deepcopy(constraints)
    for i in range(len(constraints)):
        for k in range(len(constraints[i])):
            new[i][k] = ind.index(constraints[i][k])
    return new<|MERGE_RESOLUTION|>--- conflicted
+++ resolved
@@ -765,32 +765,17 @@
 
     def todict(self):
 
-<<<<<<< HEAD
-        return {'name': self.name,
-                'searchdir_algo': self.searchdir_algo.todict(),
-                'linesearch_algo': self.line_search.todict(),
-                'localizationtype': self.localizationtype,
-                'need_localization': self.need_localization,
-                'update_ref_orbs_counter': self.update_ref_orbs_counter,
-                'update_precond_counter': self.update_precond_counter,
-                'use_prec': self.use_prec,
-                'matrix_exp': self.matrix_exp,
-                'representation': self.representation,
-                'functional_settings': self.func_settings,
-                'orthonormalization': self.orthonormalization,
-                'constraints': self.constraints
-                }
-=======
         ret = {'name': self.name,
                'searchdir_algo': self.searchdir_algo.todict(),
                'linesearch_algo': self.line_search.todict(),
                'localizationtype': self.localizationtype,
+               'need_localization': self.need_localization,
                'update_ref_orbs_counter': self.update_ref_orbs_counter,
                'update_precond_counter': self.update_precond_counter,
                'use_prec': self.use_prec,
                'matrix_exp': self.matrix_exp,
                'representation': self.representation,
-               'functional': self.func.todict(),
+               'functional_settings': self.func_settings,
                'orthonormalization': self.orthonormalization,
                'constraints': self.constraints
                }
@@ -798,7 +783,6 @@
             ret['partial_diagonalizer'] = \
                 self.searchdir_algo.partial_diagonalizer.todict()
         return ret
->>>>>>> c184289e
 
     def rotate_wavefunctions(self, wfs, a_vec_u, n_dim, c_ref):
 
