--- conflicted
+++ resolved
@@ -180,12 +180,8 @@
 
     def __repr__(self):
 
-<<<<<<< HEAD
         sda_name = self.searchdir_algo.name
         lsa_name = self.line_search.name
-=======
-        sda_name = self.searchdir_algo.name.replace('-', '').lower()
-        lsa_name = self.line_search.name.replace('-', '').lower()
         if isinstance(self.func_settings, basestring):
             func_name = self.func_settings
         else:
@@ -195,7 +191,6 @@
                 pd_name = self.pd
             else:
                 pd_name = self.pd['name']
->>>>>>> 634763e3
 
         add = ''
         pd_add = ''
@@ -208,7 +203,6 @@
                          pardi[pd_name])
 
         sds = {'sd': 'Steepest Descent',
-<<<<<<< HEAD
                'fr-cg': 'Fletcher-Reeves conj. grad. method',
                'quick-min': 'Molecular-dynamics based algorithm',
                'l-bfgs': 'L-BFGS algorithm',
@@ -218,15 +212,6 @@
         lss = {'max-step': 'step size equals one',
                'parabola': 'Parabolic line search',
                'swc-awc': 'Inexact line search based on cubic interpolation,\n'
-=======
-               'frcg': 'Fletcher-Reeves conj. grad. method',
-               'lbfgs': 'L-BFGS algorithm',
-               'lbfgsp': 'L-BFGS algorithm with preconditioning',
-               'lsr1p': 'Limited-memory SR1P algorithm'}
-
-        lss = {'maxstep': 'step size equals one',
-               'swcawc': 'Inexact line search based on cubic interpolation,\n'
->>>>>>> 634763e3
                           '                    strong and approximate Wolfe '
                           'conditions'}
 
