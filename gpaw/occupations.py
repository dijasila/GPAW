# Copyright (C) 2003  CAMP
# Please see the accompanying LICENSE file for further information.

"""Occupation number objects."""

import warnings
from math import pi

import numpy as np
from ase.units import Hartree

from gpaw.utilities import erf


def create_occupation_number_object(name, **kwargs):
    if name == 'fermi-dirac':
        return FermiDirac(**kwargs)
    if name == 'methfessel-paxton':
        return MethfesselPaxton(**kwargs)
    if name == 'orbital-free':
        return TFOccupations()
    raise ValueError('Unknown occupation number object name: ' + name)


def findroot(func, x, tol=1e-10):
    """Function used for locating Fermi level."""
    xmin = -np.inf
    xmax = np.inf

    # Try 10 step using the gradient:
    niter = 0
    while True:
        f, dfdx = func(x)
        if abs(f) < tol:
            return x, niter
        if f < 0.0 and x > xmin:
            xmin = x
        elif f > 0.0 and x < xmax:
            xmax = x
        dx = -f / max(dfdx, 1e-18)
        if niter == 10 or abs(dx) > 0.01 or not (xmin < x + dx < xmax):
            break  # try bisection
        x += dx
        niter += 1

    # Bracket the solution:
    if not np.isfinite(xmin):
        xmin = x
        fmin = f
        step = 0.01
        while fmin > tol:
            xmin -= step
            fmin = func(xmin)[0]
            step *= 2

    if not np.isfinite(xmax):
        xmax = x
        fmax = f
        step = 0.01
        while fmax < 0:
            xmax += step
            fmax = func(xmax)[0]
            step *= 2

    # Bisect:
    while True:
        x = (xmin + xmax) / 2
        f = func(x)[0]
        if abs(f) < tol:
            return x, niter
        if f > 0:
            xmax = x
        else:
            xmin = x
        niter += 1


class OccupationNumbers:
    """Base class for all occupation number objects."""
    def __init__(self, fixmagmom):
        self.fixmagmom = fixmagmom
        self.magmom = None  # magnetic moment
        self.e_entropy = None  # -ST
        self.e_band = None  # band energy (sum_n eps_n * f_n)
        self.fermilevel = np.nan  # Fermi level
        self.nvalence = None  # number of electrons
        self.split = 0.0  # splitting of Fermi levels from fixmagmom=True
        self.niter = 0  # number of iterations for finding Fermi level
        self.ready = False
        self.fixed_fermilevel = False

    def write(self, writer):
        writer.write(fermilevel=self.fermilevel * Hartree,
<<<<<<< HEAD
                     split=self.split * Hartree,
                     homo=self.homo * Hartree,
                     lumo=self.lumo * Hartree)
=======
                     split=self.split * Hartree)
>>>>>>> 6cc98e65

    def read(self, reader):
        o = reader.occupations
        self.fermilevel = o.fermilevel / reader.ha
        self.split = o.split / reader.ha
<<<<<<< HEAD
        self.homo = o.homo / reader.ha
        self.lumo = o.lumo / reader.ha
=======
>>>>>>> 6cc98e65

    def extrapolate_energy_to_zero_width(self, e_free):
        return e_free

    def calculate(self, wfs):
        """Calculate everything.

        The following is calculated:

        * occupation numbers
        * magnetic moment
        * entropy
        * band energy
        * Fermi level
        """

        # Allow subclasses to adjust nvalence:
        self.set_number_of_electrons(wfs)

        # Allocate:
        for kpt in wfs.kpt_u:
            if kpt.f_n is None:
                kpt.f_n = wfs.bd.empty()

            # There are no eigenvalues, might as well return
            if kpt.eps_n is None:
                return

            # Sanity check.  This class will typically be the first to
            # suffer if any NaNs sneak in.
            assert not np.isnan(kpt.eps_n).any()

        fermilevel = self.fermilevel  # save for later

        # Let the master domain do the work and broadcast results:
        data = np.empty(5)
        if wfs.gd.comm.rank == 0:
            self.calculate_occupation_numbers(wfs)
            self.calculate_band_energy(wfs)
            data[:] = [self.magmom, self.e_entropy, self.e_band,
                       self.fermilevel, self.split]
        wfs.world.broadcast(data, 0)
        (self.magmom, self.e_entropy, self.e_band,
         self.fermilevel, self.split) = data

        for kpt in wfs.kpt_u:
            wfs.gd.comm.broadcast(kpt.f_n, 0)

        if self.fixed_fermilevel:
            self.fermilevel = fermilevel

    def set_number_of_electrons(self, wfs):
        self.nvalence = wfs.nvalence
        self.ready = True

    def calculate_occupation_numbers(self, wfs):
        raise NotImplementedError

    def calculate_band_energy(self, wfs):
        """Sum up all eigenvalues weighted with occupation numbers"""
        e_band = 0.0
        for kpt in wfs.kpt_u:
            e_band += np.dot(kpt.f_n, kpt.eps_n)
        self.e_band = wfs.kptband_comm.sum(e_band)

    def get_fermi_level(self):
        raise ValueError('Can not calculate Fermi level!')

<<<<<<< HEAD
    def set_fermi_level(self, fermilevel):
        """This method sets the fermi-level.

        However, since you get two fermi-levels when doing
        calculations with fixed magmom, you should be able
        to set two fermi-levels.

        So set_fermi_level will give an warning if you supply
        one fermi-level to an fixed-magmom calculation and will
        also accept everything which can converted to an numpy-
        array for setting two fermi-levels.

        """
        if self.fixmagmom:
            fermilevels = np.array(fermilevel)
            if fermilevels.size == 2:
                self.fermilevel = fermilevels.mean()
                self.split = fermilevels[0] - fermilevels[1]
            else:
                warnings.warn('Please use set_fermi_levels when ' +
                              'using fixmagmom', DeprecationWarning)
                self.fermilevel = fermilevel
        else:
            self.fermilevel = fermilevel

=======
>>>>>>> 6cc98e65

class ZeroKelvin(OccupationNumbers):
    def __init__(self, fixmagmom):
        self.width = 0.0
        OccupationNumbers.__init__(self, fixmagmom)

    def calculate_occupation_numbers(self, wfs):
        if wfs.nspins == 1:
            self.spin_paired(wfs)
        elif self.fixmagmom:
            assert wfs.kd.gamma
            self.fixed_moment(wfs)
        else:
            assert wfs.kd.nibzkpts == 1
            self.spin_polarized(wfs)

        self.e_entropy = 0.0

    def occupy(self, f_n, eps_n, ne, weight=1):
        """Fill in occupation numbers.

        return HOMO and LUMO energies."""
        N = len(f_n)
        if ne == N * weight:
            f_n[:] = weight
            return eps_n[-1], np.inf

        n, f = divmod(ne, weight)
        n = int(n)
        f_n[:n] = weight
        assert n < N
        f_n[n] = f
        f_n[n + 1:] = 0.0
        if f > 0.0:
            return eps_n[n], eps_n[n]
        return eps_n[n - 1], eps_n[n]

    def summary(self, log):
        if np.isfinite(self.fermilevel):
            if self.fixed_fermilevel:
                log('Fixed ', end='')
            if not self.fixmagmom:
                log('Fermi level: %.5f\n' % (Hartree * self.fermilevel))
            else:
                log('Fermi levels: %.5f, %.5f\n' %
                    (Hartree * (self.fermilevel + 0.5 * self.split),
                     Hartree * (self.fermilevel - 0.5 * self.split)))

    def get_fermi_level(self):
        """This function returns the calculated fermi-level.

        Care: you get two distinct fermi-levels if you do
        fixed-magmom calculations. Therefore you should use
        "get_fermi_levels" or "get_fermi_levels_mean" in
        conjunction with "get_fermi_splitting" if you do
        fixed-magmom calculations. We will issue an warning
        otherwise.

        """
        if not np.isfinite(self.fermilevel):
            OccupationNumbers.get_fermi_level(self)  # fail
        else:
            if self.fixmagmom:
                warnings.warn('Please use get_fermi_levels when ' +
                              'using fixmagmom', DeprecationWarning)
                fermilevels = np.empty(2)
                fermilevels[0] = self.fermilevel + 0.5 * self.split
                fermilevels[1] = self.fermilevel - 0.5 * self.split
                return fermilevels
            else:
                return self.fermilevel

    def get_fermi_levels(self):
        """Getting fermi-levels in case of fixed-magmom."""
        if not np.isfinite(self.fermilevel):
            OccupationNumbers.get_fermi_level(self)  # fail
        else:
            if self.fixmagmom:
                fermilevels = np.empty(2)
                fermilevels[0] = self.fermilevel + 0.5 * self.split
                fermilevels[1] = self.fermilevel - 0.5 * self.split
                return fermilevels
            else:
                raise ValueError('Distinct fermi-levels are only vaild ' +
                                 'for fixed-magmom calculations!')

    def get_fermi_levels_mean(self):
        if not np.isfinite(self.fermilevel):
            OccupationNumbers.get_fermi_level(self)  # fail
        else:
            return self.fermilevel

    def get_fermi_splitting(self):
        """Return the splitting of the fermi level in hartree.

        Returns 0.0 if calculation is not done using
        fixmagmom.

        """
        if self.fixmagmom:
            return self.split
        else:
            return 0.0

    def fixed_moment(self, wfs):
        assert wfs.nspins == 2 and wfs.kd.nbzkpts == 1
        fermilevels = np.zeros(2)
        for kpt in wfs.kpt_u:
            eps_n = wfs.bd.collect(kpt.eps_n)
            if eps_n is None:
                f_n = None
            else:
                f_n = wfs.bd.empty(global_array=True)
                sign = 1 - kpt.s * 2
                ne = 0.5 * (self.nvalence + sign * self.magmom)

                homo, lumo = self.occupy(f_n, eps_n, ne)

                fermilevels[kpt.s] = 0.5 * (homo + lumo)
            wfs.bd.distribute(f_n, kpt.f_n)
        wfs.kptband_comm.sum(fermilevels)
        self.fermilevel = fermilevels.mean()
        self.split = fermilevels[0] - fermilevels[1]

    def spin_paired(self, wfs):
        homo = -np.inf
        lumo = np.inf
        for kpt in wfs.kpt_u:
            eps_n = wfs.bd.collect(kpt.eps_n)
            if wfs.bd.comm.rank == 0:
                f_n = wfs.bd.empty(global_array=True)
                hom, lum = self.occupy(f_n, eps_n,
                                       0.5 * self.nvalence *
                                       kpt.weight, kpt.weight)
                homo = max(homo, hom)
                lumo = min(lumo, lum)
            else:
                f_n = None
                self.fermilevel = np.nan
            wfs.bd.distribute(f_n, kpt.f_n)

        if wfs.bd.comm.rank == 0:
            homo = wfs.kd.comm.max(homo)
            lumo = wfs.kd.comm.min(lumo)
            self.fermilevel = 0.5 * (homo + lumo)

        self.magmom = 0.0

    def spin_polarized(self, wfs):
        eps_un = [wfs.bd.collect(kpt.eps_n) for kpt in wfs.kpt_u]
        self.fermilevel = np.nan
        nbands = wfs.bd.nbands
        if wfs.bd.comm.rank == 0:
            if wfs.kd.comm.size == 2:
                if wfs.kd.comm.rank == 1:
                    wfs.kd.comm.send(eps_un[0], 0)
                else:
                    eps_sn = [eps_un[0], np.empty(nbands)]
                    wfs.kd.comm.receive(eps_sn[1], 1)
            else:
                eps_sn = eps_un

            if wfs.kd.comm.rank == 0:
                eps_n = np.ravel(eps_sn)
                f_n = np.empty(nbands * 2)
                nsorted = eps_n.argsort()
                homo, lumo = self.occupy(f_n, eps_n[nsorted], self.nvalence)
                f_sn = f_n[nsorted.argsort()].reshape((2, nbands))
                self.magmom = f_sn[0].sum() - f_sn[1].sum()
                self.fermilevel = 0.5 * (homo + lumo)

            if wfs.kd.comm.size == 2:
                if wfs.kd.comm.rank == 0:
                    wfs.kd.comm.send(f_sn[1], 1)
                else:
                    f_sn = [None, np.empty(nbands)]
                    wfs.kd.comm.receive(f_sn[1], 0)
        else:
            f_sn = [None, None]

        for kpt in wfs.kpt_u:
            wfs.bd.distribute(f_sn[kpt.s], kpt.f_n)


class SmoothDistribution(ZeroKelvin):
    """Base class for Fermi-Dirac and other smooth distributions."""
    def __init__(self, width, fixmagmom):
        """Smooth distribution.

        Find the Fermi level by integrating in energy until
        the number of electrons is correct.

        width: float
            Width of distribution in eV.
        fixmagmom: bool
            Fix spin moment calculations.  A separate Fermi level for
            spin up and down electrons is found: self.fermilevel +
            self.split and self.fermilevel - self.split.
        """

        ZeroKelvin.__init__(self, fixmagmom)
        self.width = width / Hartree

    def todict(self):
        dct = {'width': self.width * Hartree}
        if self.fixmagmom:
            dct['fixmagmom'] = True
        return dct

    def __str__(self):
        s = 'Occupation numbers:\n'
        if self.fixmagmom:
            s += '  Fixed magnetic moment\n'
        if self.fixed_fermilevel:
            s += '  Fixed Fermi level\n'
        return s

    def calculate_occupation_numbers(self, wfs):
        if self.width == 0 or self.nvalence == wfs.bd.nbands * 2:
            ZeroKelvin.calculate_occupation_numbers(self, wfs)
            return

        if not np.isfinite(self.fermilevel):
            self.fermilevel = self.guess_fermi_level(wfs)

        if not self.fixmagmom or wfs.nspins == 1:
            result = self.find_fermi_level(wfs, self.nvalence, self.fermilevel)
            self.fermilevel, self.magmom, self.e_entropy = result

            if wfs.nspins == 1:
                self.magmom = 0.0
        else:
            fermilevels = np.empty(2)
            self.e_entropy = 0.0
            for s in range(2):
                sign = 1 - s * 2
                ne = 0.5 * (self.nvalence + sign * self.magmom)
                fermilevel = self.fermilevel + 0.5 * sign * self.split
                fermilevels[s], magmom, e_entropy = \
                    self.find_fermi_level(wfs, ne, fermilevel, [s])
                self.e_entropy += e_entropy
            self.fermilevel = fermilevels.mean()
            self.split = fermilevels[0] - fermilevels[1]

<<<<<<< HEAD
    def get_homo_lumo_by_spin(self, wfs, spin):
        if wfs.nspins == 1:
            assert spin == 0
            n = self.nvalence // 2
            band_rank, myn = wfs.bd.who_has(n - 1)
            if wfs.bd.rank == band_rank:
                homo = max([kpt.eps_n[myn] for kpt in wfs.kpt_u])
            else:
                homo = -1000.0
            homo = wfs.world.max(homo)

            # There are not enough bands for LUMO
            if n >= wfs.bd.nbands:
                return np.array([homo, np.NaN])

            band_rank, myn = wfs.bd.who_has(n)
            if wfs.bd.rank == band_rank:
                lumo = -max([-kpt.eps_n[myn] for kpt in wfs.kpt_u])
            else:
                lumo = 1000.0
            lumo = -wfs.world.max(-lumo)
            return np.array([homo, lumo])
        else:
            assert wfs.bd.comm.size == 1
            eps_homo = -1000.0
            eps_lumo = 1000.0
            epsilon = 1e-2
            for kpt in wfs.kpt_u:
                if kpt.s == spin:
                    eps = np.max(np.where(kpt.f_n / kpt.weight > epsilon,
                                          kpt.eps_n, -1000.0))
                    eps_homo = max([eps_homo, eps])
                    eps = np.min(np.where(kpt.f_n / kpt.weight <= epsilon,
                                          kpt.eps_n, +1000.0))
                    eps_lumo = min([eps_lumo, eps])

            eps_homo = wfs.kd.comm.max(eps_homo)
            eps_lumo = wfs.kd.comm.min(eps_lumo)

            return np.array([eps_homo, eps_lumo])

    def get_homo_lumo(self, wfs):
        if self.width == 0:
            return ZeroKelvin.get_homo_lumo(self, wfs)

        if wfs.nspins == 2:
            raise NotImplementedError

        if self.nvalence is None:
            self.calculate(wfs)

        return self.get_homo_lumo_by_spin(wfs, 0)

=======
>>>>>>> 6cc98e65
    def guess_fermi_level(self, wfs):
        fermilevel = 0.0

        kd = wfs.kd

        myeps_un = np.empty((kd.mynks, wfs.bd.nbands))
        for u, kpt in enumerate(wfs.kpt_u):
            myeps_un[u] = wfs.bd.collect(kpt.eps_n)

        if wfs.bd.comm.rank == 0:
            eps_skn = kd.collect(myeps_un, broadcast=False)
            if kd.comm.rank == 0:
                eps_n = eps_skn.ravel()
                w_skn = np.empty((kd.nspins, kd.nibzkpts, wfs.bd.nbands))
                w_skn[:] = (2.0 / wfs.nspins * kd.weight_k[:, np.newaxis])
                w_n = w_skn.ravel()
                n_i = eps_n.argsort()
                w_i = w_n[n_i]
                f_i = np.add.accumulate(w_i) - 0.5 * w_i
                i = np.nonzero(f_i >= self.nvalence)[0][0]
                if i == 0:
                    fermilevel = eps_n[n_i[0]]
                else:
                    fermilevel = ((eps_n[n_i[i]] *
                                   (self.nvalence - f_i[i - 1]) +
                                   eps_n[n_i[i - 1]] *
                                   (f_i[i] - self.nvalence)) /
                                  (f_i[i] - f_i[i - 1]))

        # XXX broadcast would be better!
        return wfs.kptband_comm.sum(fermilevel)

    def find_fermi_level(self, wfs, ne, fermilevel, spins=(0, 1)):
        niter = 0

        x = self.fermilevel
        if not np.isfinite(x):
            x = self.guess_fermi_level(wfs)

        data = np.empty(4)

        def f(x, data=data):
            data.fill(0.0)
            for kpt in wfs.kpt_u:
                if kpt.s in spins:
                    data += self.distribution(kpt, x)
            wfs.kptband_comm.sum(data)
            n, dnde = data[:2]
            dn = n - ne
            return dn, dnde

        fermilevel, niter = findroot(f, x)

        self.niter = niter
        magmom, e_entropy = data[2:]
        return fermilevel, magmom, e_entropy


class FermiDirac(SmoothDistribution):
    def __init__(self, width, fixmagmom=False):
        SmoothDistribution.__init__(self, width, fixmagmom)

    def todict(self):
        dct = SmoothDistribution.todict(self)
        dct['name'] = 'fermi-dirac'
        return dct

    def __str__(self):
        s = '  Fermi-Dirac: width={0:.4f} eV\n'.format(self.width * Hartree)
        return SmoothDistribution.__str__(self) + s

    def distribution(self, kpt, fermilevel):
        x = (kpt.eps_n - fermilevel) / self.width
        x = x.clip(-100, 100)
        y = np.exp(x)
        z = y + 1.0
        kpt.f_n[:] = kpt.weight / z
        n = kpt.f_n.sum()
        dnde = (n - (kpt.f_n**2).sum() / kpt.weight) / self.width
        y *= x
        y /= z
        y -= np.log(z)
        e_entropy = kpt.weight * y.sum() * self.width
        sign = 1 - kpt.s * 2
        return np.array([n, dnde, n * sign, e_entropy])

    def extrapolate_energy_to_zero_width(self, E):
        return E - 0.5 * self.e_entropy


class MethfesselPaxton(SmoothDistribution):
    def __init__(self, width, order=0, fixmagmom=False):
        SmoothDistribution.__init__(self, width, fixmagmom)
        self.order = order

    def todict(self):
        dct = SmoothDistribution.todict(self)
        dct['name'] = 'methfessel-paxton'
        dct['order'] = self.order
        return dct

    def __str__(self):
        s = '  Methfessel-Paxton: width={0:.4f} eV, order={1}\n'.format(
            self.width * Hartree, self.order)
        return SmoothDistribution.__str__(self) + s

    def distribution(self, kpt, fermilevel):
        x = (kpt.eps_n - fermilevel) / self.width
        x = x.clip(-100, 100)

        z = 0.5 * (1 - erf(x))
        for i in range(self.order):
            z += (self.coff_function(i + 1) *
                  self.hermite_poly(2 * i + 1, x) * np.exp(-x**2))
        kpt.f_n[:] = kpt.weight * z
        n = kpt.f_n.sum()

        dnde = 1 / np.sqrt(pi) * np.exp(-x**2)
        for i in range(self.order):
            dnde += (self.coff_function(i + 1) *
                     self.hermite_poly(2 * i + 2, x) * np.exp(-x**2))
        dnde = dnde.sum()
        dnde *= kpt.weight / self.width
        e_entropy = (0.5 * self.coff_function(self.order) *
                     self.hermite_poly(2 * self.order, x) * np.exp(-x**2))
        e_entropy = -kpt.weight * e_entropy.sum() * self.width

        sign = 1 - kpt.s * 2
        return np.array([n, dnde, n * sign, e_entropy])

    def coff_function(self, n):
        return (-1)**n / (np.product(np.arange(1, n + 1)) *
                          4**n * np.sqrt(np.pi))

    def hermite_poly(self, n, x):
        if n == 0:
            return 1
        elif n == 1:
            return 2 * x
        else:
            return (2 * x * self.hermite_poly(n - 1, x) -
                    2 * (n - 1) * self.hermite_poly(n - 2, x))

    def extrapolate_energy_to_zero_width(self, E):
        return E - self.e_entropy / (self.order + 2)


class FixedOccupations(ZeroKelvin):
    def __init__(self, occupation):
        self.occupation = np.array(occupation)
        ZeroKelvin.__init__(self, True)

    def spin_paired(self, wfs):
        return self.fixed_moment(wfs)

    def fixed_moment(self, wfs):
        for kpt in wfs.kpt_u:
            wfs.bd.distribute(self.occupation[kpt.s], kpt.f_n)


class TFOccupations(FermiDirac):
    def __init__(self):
        FermiDirac.__init__(self, width=0.0, fixmagmom=False)

    def todict(self):
        return {'name': 'orbital-free'}

    def occupy(self, f_n, eps_n, ne, weight=1):
        """Fill in occupation numbers.

        In TF mode only one band. Is guaranteed to work only
        for spin-paired case.

        return HOMO and LUMO energies."""
        # Same as occupy in FermiDirac expect one band: weight = ne
        return FermiDirac.occupy(self, f_n, eps_n, ne, ne)<|MERGE_RESOLUTION|>--- conflicted
+++ resolved
@@ -91,23 +91,12 @@
 
     def write(self, writer):
         writer.write(fermilevel=self.fermilevel * Hartree,
-<<<<<<< HEAD
-                     split=self.split * Hartree,
-                     homo=self.homo * Hartree,
-                     lumo=self.lumo * Hartree)
-=======
                      split=self.split * Hartree)
->>>>>>> 6cc98e65
 
     def read(self, reader):
         o = reader.occupations
         self.fermilevel = o.fermilevel / reader.ha
         self.split = o.split / reader.ha
-<<<<<<< HEAD
-        self.homo = o.homo / reader.ha
-        self.lumo = o.lumo / reader.ha
-=======
->>>>>>> 6cc98e65
 
     def extrapolate_energy_to_zero_width(self, e_free):
         return e_free
@@ -176,34 +165,6 @@
     def get_fermi_level(self):
         raise ValueError('Can not calculate Fermi level!')
 
-<<<<<<< HEAD
-    def set_fermi_level(self, fermilevel):
-        """This method sets the fermi-level.
-
-        However, since you get two fermi-levels when doing
-        calculations with fixed magmom, you should be able
-        to set two fermi-levels.
-
-        So set_fermi_level will give an warning if you supply
-        one fermi-level to an fixed-magmom calculation and will
-        also accept everything which can converted to an numpy-
-        array for setting two fermi-levels.
-
-        """
-        if self.fixmagmom:
-            fermilevels = np.array(fermilevel)
-            if fermilevels.size == 2:
-                self.fermilevel = fermilevels.mean()
-                self.split = fermilevels[0] - fermilevels[1]
-            else:
-                warnings.warn('Please use set_fermi_levels when ' +
-                              'using fixmagmom', DeprecationWarning)
-                self.fermilevel = fermilevel
-        else:
-            self.fermilevel = fermilevel
-
-=======
->>>>>>> 6cc98e65
 
 class ZeroKelvin(OccupationNumbers):
     def __init__(self, fixmagmom):
@@ -448,62 +409,6 @@
             self.fermilevel = fermilevels.mean()
             self.split = fermilevels[0] - fermilevels[1]
 
-<<<<<<< HEAD
-    def get_homo_lumo_by_spin(self, wfs, spin):
-        if wfs.nspins == 1:
-            assert spin == 0
-            n = self.nvalence // 2
-            band_rank, myn = wfs.bd.who_has(n - 1)
-            if wfs.bd.rank == band_rank:
-                homo = max([kpt.eps_n[myn] for kpt in wfs.kpt_u])
-            else:
-                homo = -1000.0
-            homo = wfs.world.max(homo)
-
-            # There are not enough bands for LUMO
-            if n >= wfs.bd.nbands:
-                return np.array([homo, np.NaN])
-
-            band_rank, myn = wfs.bd.who_has(n)
-            if wfs.bd.rank == band_rank:
-                lumo = -max([-kpt.eps_n[myn] for kpt in wfs.kpt_u])
-            else:
-                lumo = 1000.0
-            lumo = -wfs.world.max(-lumo)
-            return np.array([homo, lumo])
-        else:
-            assert wfs.bd.comm.size == 1
-            eps_homo = -1000.0
-            eps_lumo = 1000.0
-            epsilon = 1e-2
-            for kpt in wfs.kpt_u:
-                if kpt.s == spin:
-                    eps = np.max(np.where(kpt.f_n / kpt.weight > epsilon,
-                                          kpt.eps_n, -1000.0))
-                    eps_homo = max([eps_homo, eps])
-                    eps = np.min(np.where(kpt.f_n / kpt.weight <= epsilon,
-                                          kpt.eps_n, +1000.0))
-                    eps_lumo = min([eps_lumo, eps])
-
-            eps_homo = wfs.kd.comm.max(eps_homo)
-            eps_lumo = wfs.kd.comm.min(eps_lumo)
-
-            return np.array([eps_homo, eps_lumo])
-
-    def get_homo_lumo(self, wfs):
-        if self.width == 0:
-            return ZeroKelvin.get_homo_lumo(self, wfs)
-
-        if wfs.nspins == 2:
-            raise NotImplementedError
-
-        if self.nvalence is None:
-            self.calculate(wfs)
-
-        return self.get_homo_lumo_by_spin(wfs, 0)
-
-=======
->>>>>>> 6cc98e65
     def guess_fermi_level(self, wfs):
         fermilevel = 0.0
 
