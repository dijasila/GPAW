# Copyright (C) 2003  CAMP
# Please see the accompanying LICENSE file for further information.

"""Occupation number objects."""

import warnings
import numpy as np
from ase.units import Hartree
from gpaw.utilities import erf
from math import pi


class OccupationNumbers:
    """Base class for all occupation number objects."""
    def __init__(self, fixmagmom):
        self.fixmagmom = fixmagmom
        self.magmom = None      # magnetic moment
        self.e_entropy = None   # -ST
        self.e_band = None      # band energy (sum_n eps_n * f_n)
        self.fermilevel = None  # Fermi level
        self.homo = np.nan      # HOMO eigenvalue
        self.lumo = np.nan      # LUMO eigenvalue
        self.nvalence = None    # number of electrons
        self.split = 0.0        # splitting of Fermi levels from fixmagmom=True
        self.niter = 0          # number of iterations for finding Fermi level
        self.tf_mode = False    # if tf_mode is used then occupy only one band
        
    def calculate(self, wfs):
        """Calculate everything.

        The following is calculated:

        * occupation numbers
        * magnetic moment
        * entropy
        * band energy
        * Fermi level
        * HOMO and LUMO energies
        """

        # Allocate:
        for kpt in wfs.kpt_u:
            if kpt.f_n is None:
                kpt.f_n = wfs.bd.empty()

        # Allow subclasses to adjust nvalence:
        self.set_number_of_electrons(wfs)

        # Let the master domain do the work and broadcast results:
        data = np.empty(7)
        if wfs.gd.comm.rank == 0:
            self.calculate_occupation_numbers(wfs)
            self.calculate_band_energy(wfs)
            data[:] = [self.magmom, self.e_entropy, self.e_band,
                       self.homo, self.lumo,
                       self.fermilevel, self.split]
        wfs.world.broadcast(data, 0)
        (self.magmom, self.e_entropy, self.e_band,
         self.homo, self.lumo, self.fermilevel, self.split) = data

        for kpt in wfs.kpt_u:
            wfs.gd.comm.broadcast(kpt.f_n, 0)

    def set_number_of_electrons(self, wfs):
        self.nvalence = wfs.nvalence

    def calculate_occupation_numbers(self, wfs):
        raise NotImplementedError

    def calculate_band_energy(self, wfs):
        """Sum up all eigenvalues weighted with occupation numbers"""
        e_band = 0.0
        for kpt in wfs.kpt_u:
            e_band += np.dot(kpt.f_n, kpt.eps_n)
        self.e_band = wfs.bd.comm.sum(wfs.kpt_comm.sum(e_band))

    def print_fermi_level(self, stream):
        pass

    def get_fermi_level(self):
        raise ValueError('Can not calculate Fermi level!')

    def set_fermi_level(self, fermilevel):
        """This method sets the fermi-level.
        
        However, since you get two fermi-levels when doing
        calculations with fixed magmom, you should be able
        to set two fermi-levels.

        So set_fermi_level will give an warning if you supply
        one fermi-level to an fixed-magmom calculation and will
        also accept everything which can converted to an numpy-
        array for setting two fermi-levels.

        You can (and should) use "set_fermi_levels" when doing
        fixed-magmom calculations which raises an error if you
        supply one fermi-level.

        For historical (and storage) reasons there is also
        an method "set_fermi_levels_mean" which might be used
        to set the fermi-levels using the mean and the splitting
        (set_fermi_splitting).

        However: you can use simply this method but have to
        keep in mind to supply two fermi-levels if you do fixed-
        magmom calculations.
            
        """
        if self.fixmagmom:
            fermilevels = np.array(fermilevel)
            if fermilevels.size == 2:
                self.fermilevel = fermilevels.mean()
                self.split = fermilevels[0] - fermilevels[1]
            else:
                warnings.warn('Please use set_fermi_levels when ' +
                              'using fixmagmom', DeprecationWarning)
                self.fermilevel = fermilevel
        else:
            self.fermilevel = fermilevel

    def set_fermi_levels(self, fermilevels):
        """This method sets two fermi levels.
        
        It takes two fermi-levels as argument and sets the
        fermi-levels in a fixed-magmom calculation according
        to the supplied levels.
        
        """
        if self.fixmagmom:
            fermilevels = np.array(fermilevels)
            if fermilevels.size == 2:
                self.fermilevel = fermilevels.mean()
                self.split = fermilevels[0] - fermilevels[1]
            else:
                raise ValueError('Please supply two distinct values.')
        else:
            raise ValueError('Different fermi levels are only vaild with ' +
                             'fixmagmom!')
            
    def set_fermi_levels_mean(self, fermilevel):
        """This method sets the mean of two fermi level.
        
        It is mostly used for storage/historical reasons.
        With the combination of this method and "set_fermi_splitting",
        you're able to set the corresponding values direct.
        
        """
        if self.fixmagmom:
            if isinstance(fermilevel, float):
                self.fermilevel = fermilevel
            else:
                raise ValueError('Please use float for supplying mean ' +
                                 'fermi level!')
        else:
            raise ValueError('Different fermi levels are only vaild with ' +
                             'fixmagmom!')
            
    def set_fermi_splitting(self, fermisplit):
        """Set the splitting of the fermi-level (in Ht).
        
        This method is used in fixed-magmom calculations.
        
        """
        self.split = fermisplit


class ZeroKelvin(OccupationNumbers):
    def __init__(self, fixmagmom):
        self.width = 0.0
        OccupationNumbers.__init__(self, fixmagmom)
        
    def calculate_occupation_numbers(self, wfs):
        if wfs.nspins == 1:
            self.spin_paired(wfs)
        elif self.fixmagmom:
            assert wfs.gamma
            self.fixed_moment(wfs)
        else:
            assert wfs.nibzkpts == 1
            self.spin_polarized(wfs)

        self.e_entropy = 0.0

    def occupy(self, f_n, eps_n, ne, weight=1):
        """Fill in occupation numbers.

        return HOMO and LUMO energies."""
        N = len(f_n)
        if ne == N * weight:
            f_n[:] = weight
            return eps_n[-1], np.inf

        n, f = divmod(ne, weight)
        n = int(n)
        f_n[:n] = weight
        assert n < N
        f_n[n] = f
        f_n[n + 1:] = 0.0
        if f > 0.0:
            return eps_n[n], eps_n[n]
        return eps_n[n - 1], eps_n[n]

    def print_fermi_level(self, stream):
        if self.fermilevel is not None and np.isfinite(self.fermilevel):
            # if self.split == 0.0:
            if not self.fixmagmom:
                stream.write('Fermi Level: %.5f\n' %
                             (Hartree * self.fermilevel))
            else:
                stream.write('Fermi Levels: %.5f, %.5f\n' %
                             (Hartree * (self.fermilevel + 0.5 * self.split),
                              Hartree * (self.fermilevel - 0.5 * self.split)))

    def get_fermi_level(self):
        """This function returns the calculated fermi-level.

        Care: you get two distinct fermi-levels if you do
        fixed-magmom calculations. Therefore you should use
        "get_fermi_levels" or "get_fermi_levels_mean" in
        conjunction with "get_fermi_splitting" if you do
        fixed-magmom calculations. We will issue an warning
        otherwise.
        
        """
        if self.fermilevel is None or not np.isfinite(self.fermilevel):
            OccupationNumbers.get_fermi_level(self)  # fail
        else:
            if self.fixmagmom:
                warnings.warn('Please use get_fermi_levels when ' +
                              'using fixmagmom', DeprecationWarning)
                fermilevels = np.empty(2)
                fermilevels[0] = self.fermilevel + 0.5 * self.split
                fermilevels[1] = self.fermilevel - 0.5 * self.split
                return fermilevels
            else:
                return self.fermilevel

    def get_fermi_levels(self):
        """Getting fermi-levels in case of fixed-magmom."""
        if self.fermilevel is None or not np.isfinite(self.fermilevel):
            OccupationNumbers.get_fermi_level(self)  # fail
        else:
            if self.fixmagmom:
                fermilevels = np.empty(2)
                fermilevels[0] = self.fermilevel + 0.5 * self.split
                fermilevels[1] = self.fermilevel - 0.5 * self.split
                return fermilevels
            else:
                raise ValueError('Distinct fermi-levels are only vaild ' +
                                 'for fixed-magmom calculations!')

    def get_fermi_levels_mean(self):
        if self.fermilevel is None or not np.isfinite(self.fermilevel):
            OccupationNumbers.get_fermi_level(self)  # fail
        else:
            return self.fermilevel

    def get_fermi_splitting(self):
        """Return the splitting of the fermi level in hartree.
            
        Returns 0.0 if calculation is not done using
        fixmagmom.

        """
        if self.fixmagmom:
            return self.split
        else:
            return 0.0

    def get_homo_lumo(self, wfs):
        if self.nvalence is None:
            self.calculate(wfs)
        if np.isfinite(self.homo) and np.isfinite(self.lumo):
            return np.array([self.homo, self.lumo])
        else:
            raise ValueError("Can't find HOMO and/or LUMO!")

    def fixed_moment(self, wfs):
        assert wfs.nspins == 2 and wfs.kd.nbzkpts == 1
        fermilevels = np.zeros(2)
        for kpt in wfs.kpt_u:
            eps_n = wfs.bd.collect(kpt.eps_n)
            if eps_n is None:
                f_n = None
            else:
                f_n = wfs.bd.empty(global_array=True)
                sign = 1 - kpt.s * 2
                ne = 0.5 * (self.nvalence + sign * self.magmom)
<<<<<<< HEAD
                homo, lumo = self.occupy(f_n, eps_n, ne) 
=======
                homo, lumo = occupy(f_n, eps_n, ne)
>>>>>>> e607bea0
                fermilevels[kpt.s] = 0.5 * (homo + lumo)
            wfs.bd.distribute(f_n, kpt.f_n)
        wfs.bd.comm.sum(fermilevels)
        wfs.kd.comm.sum(fermilevels)
        self.fermilevel = fermilevels.mean()
        self.split = fermilevels[0] - fermilevels[1]
        
    def spin_paired(self, wfs):
        self.homo = -np.inf
        self.lumo = np.inf
        for kpt in wfs.kpt_u:
            eps_n = wfs.bd.collect(kpt.eps_n)
            if wfs.bd.comm.rank == 0:
                f_n = wfs.bd.empty(global_array=True)
                homo, lumo = self.occupy(f_n, eps_n,
                                    0.5 * self.nvalence * wfs.ncomp *
                                    kpt.weight, kpt.weight)
                self.homo = max(self.homo, homo)
                self.lumo = min(self.lumo, lumo)
            else:
                f_n = None
                self.fermilevel = np.nan
            wfs.bd.distribute(f_n, kpt.f_n)

        if wfs.bd.comm.rank == 0:
            self.homo = wfs.kpt_comm.max(self.homo)
            self.lumo = wfs.kpt_comm.min(self.lumo)
            self.fermilevel = 0.5 * (self.homo + self.lumo)

        self.magmom = 0.0
        
    def spin_polarized(self, wfs):
        eps_un = [wfs.bd.collect(kpt.eps_n) for kpt in wfs.kpt_u]
        self.fermilevel = np.nan
        nbands = wfs.bd.nbands
        if wfs.bd.comm.rank == 0:
            if wfs.kpt_comm.size == 2:
                if wfs.kpt_comm.rank == 1:
                    wfs.kpt_comm.send(eps_un[0], 0)
                else:
                    eps_sn = [eps_un[0], np.empty(nbands)]
                    wfs.kpt_comm.receive(eps_sn[1], 1)
            else:
                eps_sn = eps_un

            if wfs.kpt_comm.rank == 0:
                eps_n = np.ravel(eps_sn)
                f_n = np.empty(nbands * 2)
                nsorted = eps_n.argsort()
                self.homo, self.lumo = self.occupy(f_n, eps_n[nsorted],
                                              self.nvalence)
                f_sn = f_n[nsorted.argsort()].reshape((2, nbands))
                self.magmom = f_sn[0].sum() - f_sn[1].sum()
                self.fermilevel = 0.5 * (self.homo + self.lumo)

            if wfs.kpt_comm.size == 2:
                if wfs.kpt_comm.rank == 0:
                    wfs.kpt_comm.send(f_sn[1], 1)
                else:
                    f_sn = [None, np.empty(nbands)]
                    wfs.kpt_comm.receive(f_sn[1], 0)
        else:
            f_sn = [None, None]

        for kpt in wfs.kpt_u:
            wfs.bd.distribute(f_sn[kpt.s], kpt.f_n)


class SmoothDistribution(ZeroKelvin):
    """Base class for Fermi-Dirac and other smooth distributions."""
    def __init__(self, width, fixmagmom, maxiter):
        """Smooth distribution.

        Find the Fermi level by integrating in energy until
        the number of electrons is correct.

        width: float
            Width of distribution in eV.
        fixmagmom: bool
            Fix spin moment calculations.  A separate Fermi level for
            spin up and down electrons is found: self.fermilevel +
            self.split and self.fermilevel - self.split.
        maxiter: int
            Maximum number of iterations.
        """

        ZeroKelvin.__init__(self, fixmagmom)
        self.width = width / Hartree
        self.maxiter = maxiter
        
    def __repr__(self):
        classname = self.__class__.__name__
        template = '%s(width=%f, fixmagmom=%r, maxiter=%d)'
        string = template % (classname, self.width * Hartree, self.fixmagmom,
                             self.maxiter)
        return string

    def calculate_occupation_numbers(self, wfs):
        if self.width == 0 or self.nvalence == wfs.bd.nbands * 2 // wfs.ncomp:
            ZeroKelvin.calculate_occupation_numbers(self, wfs)
            return

        if self.fermilevel is None:
            self.fermilevel = self.guess_fermi_level(wfs)

        if not self.fixmagmom or wfs.nspins == 1:
            try:
                result = self.find_fermi_level(wfs, self.nvalence,
                                               self.fermilevel)
            except RuntimeError:
                self.fermilevel = self.guess_fermi_level(wfs)
                result = self.find_fermi_level(wfs, self.nvalence,
                                               self.fermilevel)
                self.niter += self.maxiter
                
            self.fermilevel, self.magmom, self.e_entropy = result
            
            if wfs.nspins == 1:
                self.magmom = 0.0
        else:
            fermilevels = np.empty(2)
            self.e_entropy = 0.0
            for s in range(2):
                sign = 1 - s * 2
                ne = 0.5 * (self.nvalence + sign * self.magmom)
                fermilevel = self.fermilevel + 0.5 * sign * self.split
                fermilevels[s], magmom, e_entropy = \
                    self.find_fermi_level(wfs, ne, fermilevel, [s])
                self.e_entropy += e_entropy
            self.fermilevel = fermilevels.mean()
            self.split = fermilevels[0] - fermilevels[1]

    def get_homo_lumo_by_spin(self, wfs, spin):
        if wfs.nspins == 1:
            assert spin == 0
            n = self.nvalence // 2
            homo = wfs.world.max(max([kpt.eps_n[n - 1] for kpt in wfs.kpt_u]))
            lumo = wfs.world.min(min([kpt.eps_n[n] for kpt in wfs.kpt_u]))
            return np.array([homo, lumo])
        else:
            eps_homo = -1000.0
            eps_lumo = 1000.0
            epsilon = 1e-2
            for kpt in wfs.kpt_u:
                if kpt.s == spin:
                    eps = np.max(np.where(kpt.f_n / kpt.weight > epsilon,
                                          kpt.eps_n, -1000.0))
                    eps_homo = max([eps_homo, eps])
                    eps = np.min(np.where(kpt.f_n / kpt.weight <= epsilon,
                                          kpt.eps_n, +1000.0))
                    eps_lumo = min([eps_lumo, eps])
            
            eps_homo = wfs.kd.comm.max(eps_homo)
            eps_lumo = wfs.kd.comm.min(eps_lumo)

            return np.array([eps_homo, eps_lumo])

    def get_homo_lumo(self, wfs):
        if self.width == 0:
            return ZeroKelvin.get_homo_lumo(self, wfs)

        if wfs.nspins == 2:
            raise NotImplementedError

        if self.nvalence is None:
            self.calculate(wfs)

        n = self.nvalence // 2
        homo = wfs.world.max(max([kpt.eps_n[n - 1] for kpt in wfs.kpt_u]))
        lumo = wfs.world.min(min([kpt.eps_n[n] for kpt in wfs.kpt_u]))
        return np.array([homo, lumo])

    def guess_fermi_level(self, wfs):
        fermilevel = 0.0

        kd = wfs.kd
        
        myeps_un = np.empty((kd.mynks, wfs.bd.nbands))
        for u, kpt in enumerate(wfs.kpt_u):
            myeps_un[u] = wfs.bd.collect(kpt.eps_n)
        
        if wfs.bd.comm.rank == 0:
            eps_skn = kd.collect(myeps_un, broadcast=False)
            if kd.comm.rank == 0:
                eps_n = eps_skn.ravel()
                w_skn = np.empty((kd.nspins, kd.nibzkpts, wfs.bd.nbands))
                w_skn[:] = (2.0 / wfs.nspins / wfs.ncomp *
                            kd.weight_k[:, np.newaxis])
                w_n = w_skn.ravel()
                n_i = eps_n.argsort()
                w_i = w_n[n_i]
                f_i = np.add.accumulate(w_i) - 0.5 * w_i
                i = np.nonzero(f_i >= self.nvalence)[0][0]
                if i == 0:
                    fermilevel = eps_n[n_i[0]]
                else:
                    fermilevel = ((eps_n[n_i[i]] *
                                   (self.nvalence - f_i[i - 1]) +
                                   eps_n[n_i[i - 1]] *
                                   (f_i[i] - self.nvalence)) /
                                  (f_i[i] - f_i[i - 1]))

        # XXX broadcast would be better!
        return wfs.bd.comm.sum(wfs.kpt_comm.sum(fermilevel))
                    
    def find_fermi_level(self, wfs, ne, fermilevel, spins=(0, 1)):
        niter = 0
        while True:
            data = np.zeros(4)
            for kpt in wfs.kpt_u:
                if kpt.s in spins:
                    data += self.distribution(kpt, fermilevel)
            wfs.kpt_comm.sum(data)
            wfs.bd.comm.sum(data)
            n, dnde, magmom, e_entropy = data
            dn = ne - n
            if abs(dn) < 1e-9:
                break
            if abs(dnde) < 1e-9:
                fermilevel = self.guess_fermi_level(wfs)
                niter += 1
                if niter > self.maxiter:
                    raise RuntimeError('Could not locate the Fermi level! ' +
                                       'See ticket #27.')
                continue
            if niter > self.maxiter:
                raise RuntimeError('Could not locate the Fermi level!')
            de = dn / dnde
            if abs(de) > self.width:
                de *= self.width / abs(de)
            fermilevel += de
            niter += 1

        self.niter = niter
        return fermilevel, magmom, e_entropy


class FermiDirac(SmoothDistribution):
    def __init__(self, width, fixmagmom=False, maxiter=1000):
        SmoothDistribution.__init__(self, width, fixmagmom, maxiter)

    def distribution(self, kpt, fermilevel):
        x = (kpt.eps_n - fermilevel) / self.width
        x = x.clip(-100, 100)
        y = np.exp(x)
        z = y + 1.0
        kpt.f_n[:] = kpt.weight / z
        n = kpt.f_n.sum()
        dnde = (n - (kpt.f_n**2).sum() / kpt.weight) / self.width
        y *= x
        y /= z
        y -= np.log(z)
        e_entropy = -kpt.weight * y.sum() * self.width
        sign = 1 - kpt.s * 2
        return np.array([n, dnde, n * sign, e_entropy])

        
class MethfesselPaxton(SmoothDistribution):
    def __init__(self, width, iter=0, fixmagmom=False, maxiter=1000):
        SmoothDistribution.__init__(self, width, fixmagmom, maxiter)
        self.iter = iter

    def distribution(self, kpt, fermilevel):
        x = (kpt.eps_n - fermilevel) / self.width
        x = x.clip(-100, 100)

        z = 0.5 * (1 - erf(x))
        for i in range(self.iter):
            z += self.coff_function(i + 1) * self.hermite_poly(2 * i + 1, x) * np.exp(-x**2)
        kpt.f_n[:] = kpt.weight * z
        n = kpt.f_n.sum()

        dnde = 1 / np.sqrt(pi) * np.exp(-x**2)
        for i in range(self.iter):
            dnde += self.coff_function(i + 1) * self.hermite_poly(2 * i + 2, x) * np.exp(-x**2)
        dnde = dnde.sum()
        dnde *= kpt.weight / self.width
        e_entropy = 0.5 * self.coff_function(self.iter) * self.hermite_poly(2 * self.iter, x)* np.exp(-x**2)
        e_entropy = kpt.weight * e_entropy.sum() * self.width

        sign = 1 - kpt.s * 2
        return np.array([n, dnde, n * sign, e_entropy])

    def coff_function(self, n):
        return (-1)**n / (np.product(np.arange(1, n + 1)) * 4.** n * np.sqrt(np.pi))

    def hermite_poly(self, n, x):
        if n == 0:
            return 1
        elif n == 1:
            return 2 * x
        else:
            return 2 * x * self.hermite_poly(n - 1, x) \
                            - 2 * (n - 1) * self.hermite_poly(n - 2, x)

                            
class FixedOccupations(ZeroKelvin):
    def __init__(self, occupation):
        self.occupation = np.array(occupation)
        ZeroKelvin.__init__(self, True)

    def spin_paired(self, wfs):
        return self.fixed_moment(wfs)

    def fixed_moment(self, wfs):
        for kpt in wfs.kpt_u:
            wfs.bd.distribute(self.occupation[kpt.s], kpt.f_n)


class TFOccupations(FermiDirac):
    def __init__(self, width, fixmagmom=False, maxiter=1000):
        FermiDirac.__init__(self, width, fixmagmom, maxiter)
    
    def occupy(self, f_n, eps_n, ne, weight=1):
        """Fill in occupation numbers. 
        In TF mode only one band. Is guarenteed to work only
        for spin-paired case.
        
        return HOMO and LUMO energies."""
        #Same as occupy in ZeroKelvin expect one band: weight = ne
        return FermiDirac.occupy.im_func(self, f_n, eps_n, ne, ne)
        <|MERGE_RESOLUTION|>--- conflicted
+++ resolved
@@ -286,11 +286,10 @@
                 f_n = wfs.bd.empty(global_array=True)
                 sign = 1 - kpt.s * 2
                 ne = 0.5 * (self.nvalence + sign * self.magmom)
-<<<<<<< HEAD
+
                 homo, lumo = self.occupy(f_n, eps_n, ne) 
-=======
-                homo, lumo = occupy(f_n, eps_n, ne)
->>>>>>> e607bea0
+                #homo, lumo = occupy(f_n, eps_n, ne)
+
                 fermilevels[kpt.s] = 0.5 * (homo + lumo)
             wfs.bd.distribute(f_n, kpt.f_n)
         wfs.bd.comm.sum(fermilevels)
