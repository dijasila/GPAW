--- conflicted
+++ resolved
@@ -113,13 +113,8 @@
         self.nbzkpts = len(self.bzk_kc)
         
         # Gamma-point calculation?
-<<<<<<< HEAD
         self.usefractrans = usefractrans
-        self.gamma = self.nbzkpts == 1 and not self.bzk_kc[0].any()
-=======
         self.gamma = (self.nbzkpts == 1 and np.allclose(self.bzk_kc[0], 0.0))
-            
->>>>>>> bcc3baaa
         self.set_symmetry(None, None, usesymm=None)
         self.set_communicator(mpi.serial_comm)
 
