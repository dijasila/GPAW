--- conflicted
+++ resolved
@@ -389,15 +389,9 @@
 
         # General point group symmetry
         if (np.abs(op_cc - np.eye(3, dtype=int)) < 1e-10).all():
-<<<<<<< HEAD
             index_G = np.arange(nG0, dtype=np.int32)
             phase_G = np.ones(nG0)
             return index_G, phase_G
-=======
-            nG0 = np.prod(nG)
-            index_G = np.arange(nG0).reshape(nG)
-            phase_G = np.ones(nG)
->>>>>>> 30e9e5b7
         else:
             ik = self.bz2ibz_k[k]
             kibz_c = self.ibzk_kc[ik]
