--- conflicted
+++ resolved
@@ -264,11 +264,7 @@
         kd.set_communicator(comm)
         return kd
 
-<<<<<<< HEAD
-    def create_k_points(self, gd, collinear, cuda=False):
-=======
-    def create_k_points(self, sdisp_cd, collinear):
->>>>>>> c5b9c0c9
+    def create_k_points(self, sdisp_cd, collinear, cuda=False):
         """Return a list of KPoints."""
 
         kpt_qs = []
@@ -287,12 +283,9 @@
             else:
                 spins = [None]
                 weight *= 0.5
-<<<<<<< HEAD
-            kpt_u.append(KPoint(weight, s, k, q, phase_cd, cuda=cuda))
-=======
-            kpt_qs.append([KPoint(weightk, weight, s, k, q, phase_cd)
-                           for s in spins])
->>>>>>> c5b9c0c9
+            kpt_qs.append(
+                    [KPoint(weightk, weight, s, k, q, phase_cd, cuda=cuda)
+                        for s in spins])
 
         return kpt_qs
 
