--- conflicted
+++ resolved
@@ -5,8 +5,6 @@
 """Main gpaw module."""
 
 import sys
-<<<<<<< HEAD
-=======
 from sysconfig import get_platform
 from os.path import join, isfile
 
@@ -18,7 +16,6 @@
 sys.path.insert(0, join(build_path, 'lib.' + arch))
 
 
->>>>>>> febfaf44
 from gpaw.broadcast_imports import broadcast_imports
 
 with broadcast_imports:
@@ -32,13 +29,8 @@
 
 assert not np.version.version.startswith('1.6.0')
 
-<<<<<<< HEAD
-__version__ = '1.5.2'
-__ase_version_required__ = '3.17.0'
-=======
 __version__ = '19.8.0'
 __ase_version_required__ = '3.18.0'
->>>>>>> febfaf44
 
 __all__ = ['GPAW',
            'Mixer', 'MixerSum', 'MixerDif', 'MixerSum2',
