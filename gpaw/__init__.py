# encoding: utf-8
# Copyright (C) 2003  CAMP
# Please see the accompanying LICENSE file for further information.

"""Main gpaw module."""

import sys

from gpaw.broadcast_imports import broadcast_imports

with broadcast_imports:
    import os
    import runpy
    import warnings
    from sysconfig import get_platform
    from os.path import join, isfile
    from argparse import ArgumentParser, REMAINDER, RawDescriptionHelpFormatter

    import numpy as np
    from ase.cli.run import str2dict


assert not np.version.version.startswith('1.6.0')

<<<<<<< HEAD
__version__ = '1.3.0'
__ase_version_required__ = '3.15.0'
=======
__version__ = '1.4.0'
__ase_version_required__ = '3.16.0'
>>>>>>> 0c947663

__all__ = ['GPAW',
           'Mixer', 'MixerSum', 'MixerDif', 'MixerSum2',
           'CG', 'Davidson', 'RMMDIIS', 'DirectLCAO',
           'PoissonSolver',
           'FermiDirac', 'MethfesselPaxton',
           'PW', 'LCAO', 'restart', 'FD']


class ConvergenceError(Exception):
    pass


class KohnShamConvergenceError(ConvergenceError):
    pass


class PoissonConvergenceError(ConvergenceError):
    pass


class KPointError(Exception):
    pass


def parse_extra_parameters(arg):
    return {key.replace('-', '_'): value
            for key, value in str2dict(arg).items()}


is_gpaw_python = '_gpaw' in sys.builtin_module_names


def parse_arguments(argv):
    p = ArgumentParser(usage='%(prog)s [OPTION ...] [-c | -m] SCRIPT'
                       ' [ARG ...]',
                       description='Run a parallel GPAW calculation.\n\n'
                       'Compiled with:\n  Python {}'
                       .format(sys.version.replace('\n', '')),
                       formatter_class=RawDescriptionHelpFormatter)

    p.add_argument('--command', '-c', action='store_true',
                   help='execute Python string given as SCRIPT')
    p.add_argument('--module', '-m', action='store_true',
                   help='run library module given as SCRIPT')
    p.add_argument('-W', metavar='argument',
                   action='append', default=[], dest='warnings',
                   help='warning control.  See the documentation of -W for '
                   'the Python interpreter')
    p.add_argument('--memory-estimate-depth', default=2, type=int, metavar='N',
                   dest='memory_estimate_depth',
                   help='print memory estimate of object tree to N levels')
    p.add_argument('--domain-decomposition',
                   metavar='N or X,Y,Z', dest='parsize_domain',
                   help='use N or X × Y × Z cores for domain decomposition.')
    p.add_argument('--state-parallelization', metavar='N', type=int,
                   dest='parsize_bands',
                   help='use N cores for state/band/orbital parallelization')
    p.add_argument('--augment-grids', action='store_true',
                   dest='augment_grids',
                   help='when possible, redistribute real-space arrays on '
                   'cores otherwise used for k-point/band parallelization')
    p.add_argument('--buffer-size', type=float, metavar='SIZE',
                   help='buffer size for MatrixOperator in MiB')
    p.add_argument('--profile', metavar='FILE', dest='profile',
                   help='run profiler and save stats to FILE')
    p.add_argument('--gpaw', metavar='VAR=VALUE[, ...]', action='append',
                   default=[], dest='gpaw_extra_kwargs',
                   help='extra (hacky) GPAW keyword arguments')
    p.add_argument('--benchmark-imports', action='store_true',
                   help='count distributed/non-distributed imports')
    if is_gpaw_python:  # SCRIPT mandatory for gpaw-python
        p.add_argument('script', metavar='SCRIPT',
                       help='calculation script')
    p.add_argument('options', metavar='ARG',
                   help='arguments forwarded to SCRIPT', nargs=REMAINDER)

    args = p.parse_args(argv[1:])

    if args.command and args.module:
        p.error('-c and -m are mutually exclusive')

    if is_gpaw_python:
        sys.argv = [args.script] + args.options

    for w in args.warnings:
        # Need to convert between python -W syntax to call
        # warnings.filterwarnings():
        warn_args = w.split(':')
        assert len(warn_args) <= 5

        if warn_args[0] == 'all':
            warn_args[0] = 'always'
        if len(warn_args) >= 3:
            # e.g. 'UserWarning' (string) -> UserWarning (class)
            warn_args[2] = globals().get(warn_args[2])
        if len(warn_args) == 5:
            warn_args[4] = int(warn_args[4])

        warnings.filterwarnings(*warn_args, append=True)

    if args.parsize_domain:
        parsize = [int(n) for n in args.parsize_domain.split(',')]
        if len(parsize) == 1:
            parsize = parsize[0]
        else:
            assert len(parsize) == 3
        args.parsize_domain = parsize

    extra_parameters = {}
    for extra_kwarg in args.gpaw_extra_kwargs:
        extra_parameters.update(parse_extra_parameters(extra_kwarg))

    return extra_parameters, args


if is_gpaw_python:
    extra_parameters, gpaw_args = parse_arguments(sys.argv)
else:
    # Ignore the arguments; rely on --gpaw only as below.
    extra_parameters, gpaw_args = parse_arguments([sys.argv[0]])


def parse_gpaw_args():
    extra_parameters = {}
    i = 1
    while i < len(sys.argv):
        arg = sys.argv[i]
        if arg.startswith('--gpaw='):
            sys.argv.pop(i)
            extra_parameters.update(parse_extra_parameters(arg[7:]))
            continue
            break
        elif arg == '--gpaw':
            sys.argv.pop(i)
            extra_parameters.update(parse_extra_parameters(sys.argv.pop(i)))
            continue
            break
        i += 1
    return extra_parameters


extra_parameters.update(parse_gpaw_args())


# Check for special command line arguments:
memory_estimate_depth = gpaw_args.memory_estimate_depth
parsize_domain = gpaw_args.parsize_domain
parsize_bands = gpaw_args.parsize_bands
augment_grids = gpaw_args.augment_grids
# We deprecate the sl_xxx parameters being set from command line.
# People can satisfy their lusts by setting gpaw.sl_default = something
# if they are perverted enough to use global variables.
sl_default = None
sl_diagonalize = None
sl_inverse_cholesky = None
sl_lcao = None
sl_lrtddft = None
buffer_size = gpaw_args.buffer_size
profile = gpaw_args.profile


def main():
    # Stacktraces can be shortened by running script with
    # PyExec_AnyFile and friends.  Might be nicer
    if gpaw_args.command:
        d = {'__name__': '__main__'}
        exec(gpaw_args.script, d, d)
    elif gpaw_args.module:
        # Python has: python [-m MOD] [-c CMD] [SCRIPT]
        # We use a much better way: gpaw-python [-m | -c] SCRIPT
        runpy.run_module(gpaw_args.script, run_name='__main__')
    else:
        runpy.run_path(gpaw_args.script, run_name='__main__')

    # Todo, if we want: interactive interpreter.


dry_run = extra_parameters.pop('dry_run', 0)
debug = extra_parameters.pop('debug', False)

# Check for typos:
for p in extra_parameters:
    # We should get rid of most of these!
    if p not in {'sic', 'log2ng', 'PK', 'vdw0', 'df_dry_run', 'usenewlfc'}:
        warnings.warn('Unknown parameter: ' + p)

if debug:
    np.seterr(over='raise', divide='raise', invalid='raise', under='ignore')

    oldempty = np.empty

    def empty(*args, **kwargs):
        a = oldempty(*args, **kwargs)
        try:
            a.fill(np.nan)
        except ValueError:
            a.fill(-1000000)
        return a
    np.empty = empty


build_path = join(__path__[0], '..', 'build')
arch = '%s-%s' % (get_platform(), sys.version[0:3])

# If we are running the code from the source directory, then we will
# want to use the extension from the distutils build directory:
sys.path.insert(0, join(build_path, 'lib.' + arch))


def get_gpaw_python_path():
    paths = os.environ['PATH'].split(os.pathsep)
    paths.insert(0, join(build_path, 'bin.' + arch))
    for path in paths:
        if isfile(join(path, 'gpaw-python')):
            return path
    raise RuntimeError('Could not find gpaw-python!')


setup_paths = []


def initialize_data_paths():
    try:
        setup_paths[:] = os.environ['GPAW_SETUP_PATH'].split(os.pathsep)
    except KeyError:
        if os.pathsep == ';':
            setup_paths[:] = [r'C:\gpaw-setups']
        else:
            setup_paths[:] = ['/usr/local/share/gpaw-setups',
                              '/usr/share/gpaw-setups']


initialize_data_paths()

with broadcast_imports:
    from gpaw.calculator import GPAW
    from gpaw.mixer import Mixer, MixerSum, MixerDif, MixerSum2
    from gpaw.eigensolvers import Davidson, RMMDIIS, CG, DirectLCAO
    from gpaw.poisson import PoissonSolver
    from gpaw.occupations import FermiDirac, MethfesselPaxton
    from gpaw.wavefunctions.lcao import LCAO
    from gpaw.wavefunctions.pw import PW
    from gpaw.wavefunctions.fd import FD

RMM_DIIS = RMMDIIS


def restart(filename, Class=GPAW, **kwargs):
    calc = Class(filename, **kwargs)
    atoms = calc.get_atoms()
    return atoms, calc


if profile:
    from cProfile import Profile
    import atexit
    prof = Profile()

    def f(prof, filename):
        prof.disable()
        if filename == '-':
            prof.print_stats('time')
        else:
            from gpaw.mpi import rank
            prof.dump_stats(filename + '.%04d' % rank)
    atexit.register(f, prof, profile)
    prof.enable()


command = os.environ.get('GPAWSTARTUP')
if command is not None:
    exec(command)


def is_parallel_environment():
    """Check if we are running in a parallel environment.

    This function can be redefined in ~/.gpaw/rc.py.  Example::

        def is_parallel_environment():
            import os
            return 'PBS_NODEFILE' in os.environ
    """
    return False


def read_rc_file():
    home = os.environ.get('HOME')
    if home is not None:
        rc = os.path.join(home, '.gpaw', 'rc.py')
        if os.path.isfile(rc):
            # Read file in ~/.gpaw/rc.py
            with open(rc) as fd:
                exec(fd.read())


read_rc_file()<|MERGE_RESOLUTION|>--- conflicted
+++ resolved
@@ -22,13 +22,8 @@
 
 assert not np.version.version.startswith('1.6.0')
 
-<<<<<<< HEAD
-__version__ = '1.3.0'
-__ase_version_required__ = '3.15.0'
-=======
 __version__ = '1.4.0'
 __ase_version_required__ = '3.16.0'
->>>>>>> 0c947663
 
 __all__ = ['GPAW',
            'Mixer', 'MixerSum', 'MixerDif', 'MixerSum2',
