# encoding: utf-8
# Copyright (C) 2003  CAMP
# Please see the accompanying LICENSE file for further information.

"""Main gpaw module."""

import sys

from gpaw.broadcast_imports import broadcast_imports

with broadcast_imports:
    import os
    import runpy
    import warnings
    from sysconfig import get_platform
    from os.path import join, isfile
    from argparse import ArgumentParser, REMAINDER, RawDescriptionHelpFormatter

    import numpy as np
    from ase.cli.run import str2dict


assert not np.version.version.startswith('1.6.0')

<<<<<<< HEAD
__version__ = '1.4.0'
__ase_version_required__ = '3.16.0'
=======
__version__ = '1.5.0'
__ase_version_required__ = '3.17.0'
>>>>>>> 9dc61782

__all__ = ['GPAW',
           'Mixer', 'MixerSum', 'MixerDif', 'MixerSum2',
           'CG', 'Davidson', 'RMMDIIS', 'DirectLCAO',
           'PoissonSolver',
           'FermiDirac', 'MethfesselPaxton',
           'PW', 'LCAO', 'restart', 'FD']


class ConvergenceError(Exception):
    pass


class KohnShamConvergenceError(ConvergenceError):
    pass


class PoissonConvergenceError(ConvergenceError):
    pass


class KPointError(Exception):
    pass


def parse_extra_parameters(arg):
    return {key.replace('-', '_'): value
            for key, value in str2dict(arg).items()}


is_gpaw_python = '_gpaw' in sys.builtin_module_names


def parse_arguments(argv):
    p = ArgumentParser(usage='%(prog)s [OPTION ...] [-c | -m] SCRIPT'
                       ' [ARG ...]',
                       description='Run a parallel GPAW calculation.\n\n'
                       'Compiled with:\n  Python {}'
                       .format(sys.version.replace('\n', '')),
                       formatter_class=RawDescriptionHelpFormatter)

    p.add_argument('--command', '-c', action='store_true',
                   help='execute Python string given as SCRIPT')
    p.add_argument('--module', '-m', action='store_true',
                   help='run library module given as SCRIPT')
    p.add_argument('-W', metavar='argument',
                   action='append', default=[], dest='warnings',
                   help='warning control.  See the documentation of -W for '
                   'the Python interpreter')
    p.add_argument('--memory-estimate-depth', default=2, type=int, metavar='N',
                   dest='memory_estimate_depth',
                   help='print memory estimate of object tree to N levels')
    p.add_argument('--domain-decomposition',
                   metavar='N or X,Y,Z', dest='parsize_domain',
                   help='use N or X × Y × Z cores for domain decomposition.')
    p.add_argument('--state-parallelization', metavar='N', type=int,
                   dest='parsize_bands',
                   help='use N cores for state/band/orbital parallelization')
    p.add_argument('--augment-grids', action='store_true',
                   dest='augment_grids',
                   help='when possible, redistribute real-space arrays on '
                   'cores otherwise used for k-point/band parallelization')
    p.add_argument('--buffer-size', type=float, metavar='SIZE',
                   help='buffer size for MatrixOperator in MiB')
    p.add_argument('--profile', metavar='FILE', dest='profile',
                   help='run profiler and save stats to FILE')
    p.add_argument('--gpaw', metavar='VAR=VALUE[, ...]', action='append',
                   default=[], dest='gpaw_extra_kwargs',
                   help='extra (hacky) GPAW keyword arguments')
    p.add_argument('--benchmark-imports', action='store_true',
                   help='count distributed/non-distributed imports')
    if is_gpaw_python:  # SCRIPT mandatory for gpaw-python
        p.add_argument('script', metavar='SCRIPT',
                       help='calculation script')
    p.add_argument('options', metavar='ARG',
                   help='arguments forwarded to SCRIPT', nargs=REMAINDER)

    args = p.parse_args(argv[1:])

    if args.command and args.module:
        p.error('-c and -m are mutually exclusive')

    if is_gpaw_python:
        sys.argv = [args.script] + args.options

    for w in args.warnings:
        # Need to convert between python -W syntax to call
        # warnings.filterwarnings():
        warn_args = w.split(':')
        assert len(warn_args) <= 5

        if warn_args[0] == 'all':
            warn_args[0] = 'always'
        if len(warn_args) >= 3:
            # e.g. 'UserWarning' (string) -> UserWarning (class)
            warn_args[2] = globals().get(warn_args[2])
        if len(warn_args) == 5:
            warn_args[4] = int(warn_args[4])

        warnings.filterwarnings(*warn_args, append=True)

    if args.parsize_domain:
        parsize = [int(n) for n in args.parsize_domain.split(',')]
        if len(parsize) == 1:
            parsize = parsize[0]
        else:
            assert len(parsize) == 3
        args.parsize_domain = parsize

    extra_parameters = {}
    for extra_kwarg in args.gpaw_extra_kwargs:
        extra_parameters.update(parse_extra_parameters(extra_kwarg))

    return extra_parameters, args


if is_gpaw_python:
    extra_parameters, gpaw_args = parse_arguments(sys.argv)
    # The normal Python interpreter puts . in sys.path, so we also do that:
    sys.path.insert(0, '.')
else:
    # Ignore the arguments; rely on --gpaw only as below.
    extra_parameters, gpaw_args = parse_arguments([sys.argv[0]])


def parse_gpaw_args():
    extra_parameters = {}
    i = 1
    while i < len(sys.argv):
        arg = sys.argv[i]
        if arg.startswith('--gpaw='):
            sys.argv.pop(i)
            extra_parameters.update(parse_extra_parameters(arg[7:]))
            continue
            break
        elif arg == '--gpaw':
            sys.argv.pop(i)
            extra_parameters.update(parse_extra_parameters(sys.argv.pop(i)))
            continue
            break
        i += 1
    return extra_parameters


extra_parameters.update(parse_gpaw_args())


# Check for special command line arguments:
memory_estimate_depth = gpaw_args.memory_estimate_depth
parsize_domain = gpaw_args.parsize_domain
parsize_bands = gpaw_args.parsize_bands
augment_grids = gpaw_args.augment_grids
# We deprecate the sl_xxx parameters being set from command line.
# People can satisfy their lusts by setting gpaw.sl_default = something
# if they are perverted enough to use global variables.
sl_default = None
sl_diagonalize = None
sl_inverse_cholesky = None
sl_lcao = None
sl_lrtddft = None
buffer_size = gpaw_args.buffer_size
profile = gpaw_args.profile


def main():
    # Stacktraces can be shortened by running script with
    # PyExec_AnyFile and friends.  Might be nicer
    if gpaw_args.command:
        d = {'__name__': '__main__'}
        exec(gpaw_args.script, d, d)
    elif gpaw_args.module:
        # Python has: python [-m MOD] [-c CMD] [SCRIPT]
        # We use a much better way: gpaw-python [-m | -c] SCRIPT
        runpy.run_module(gpaw_args.script, run_name='__main__')
    else:
        runpy.run_path(gpaw_args.script, run_name='__main__')

    # Todo, if we want: interactive interpreter.


dry_run = extra_parameters.pop('dry_run', 0)
debug = extra_parameters.pop('debug', False)

# Check for typos:
for p in extra_parameters:
    # We should get rid of most of these!
    if p not in {'sic', 'log2ng', 'PK', 'vdw0', 'df_dry_run', 'usenewlfc'}:
        warnings.warn('Unknown parameter: ' + p)

if debug:
    np.seterr(over='raise', divide='raise', invalid='raise', under='ignore')

    oldempty = np.empty

    def empty(*args, **kwargs):
        a = oldempty(*args, **kwargs)
        try:
            a.fill(np.nan)
        except ValueError:
            a.fill(-1000000)
        return a
    np.empty = empty


build_path = join(__path__[0], '..', 'build')
arch = '%s-%s' % (get_platform(), sys.version[0:3])

# If we are running the code from the source directory, then we will
# want to use the extension from the distutils build directory:
sys.path.insert(0, join(build_path, 'lib.' + arch))


def get_gpaw_python_path():
    paths = os.environ['PATH'].split(os.pathsep)
    paths.insert(0, join(build_path, 'bin.' + arch))
    for path in paths:
        if isfile(join(path, 'gpaw-python')):
            return path
    raise RuntimeError('Could not find gpaw-python!')


setup_paths = []


def initialize_data_paths():
    try:
        setup_paths[:] = os.environ['GPAW_SETUP_PATH'].split(os.pathsep)
    except KeyError:
        if os.pathsep == ';':
            setup_paths[:] = [r'C:\gpaw-setups']
        else:
            setup_paths[:] = ['/usr/local/share/gpaw-setups',
                              '/usr/share/gpaw-setups']


initialize_data_paths()

with broadcast_imports:
    from gpaw.calculator import GPAW
    from gpaw.mixer import Mixer, MixerSum, MixerDif, MixerSum2
    from gpaw.eigensolvers import Davidson, RMMDIIS, CG, DirectLCAO
    from gpaw.poisson import PoissonSolver
    from gpaw.occupations import FermiDirac, MethfesselPaxton
    from gpaw.wavefunctions.lcao import LCAO
    from gpaw.wavefunctions.pw import PW
    from gpaw.wavefunctions.fd import FD

RMM_DIIS = RMMDIIS


def restart(filename, Class=GPAW, **kwargs):
    calc = Class(filename, **kwargs)
    atoms = calc.get_atoms()
    return atoms, calc


if profile:
    from cProfile import Profile
    import atexit
    prof = Profile()

    def f(prof, filename):
        prof.disable()
        if filename == '-':
            prof.print_stats('time')
        else:
            from gpaw.mpi import rank
            prof.dump_stats(filename + '.%04d' % rank)
    atexit.register(f, prof, profile)
    prof.enable()


command = os.environ.get('GPAWSTARTUP')
if command is not None:
    exec(command)


def is_parallel_environment():
    """Check if we are running in a parallel environment.

    This function can be redefined in ~/.gpaw/rc.py.  Example::

        def is_parallel_environment():
            import os
            return 'PBS_NODEFILE' in os.environ
    """
    return False


def read_rc_file():
    home = os.environ.get('HOME')
    if home is not None:
        rc = os.path.join(home, '.gpaw', 'rc.py')
        if os.path.isfile(rc):
            # Read file in ~/.gpaw/rc.py
            with open(rc) as fd:
                exec(fd.read())


read_rc_file()<|MERGE_RESOLUTION|>--- conflicted
+++ resolved
@@ -22,13 +22,8 @@
 
 assert not np.version.version.startswith('1.6.0')
 
-<<<<<<< HEAD
-__version__ = '1.4.0'
-__ase_version_required__ = '3.16.0'
-=======
 __version__ = '1.5.0'
 __ase_version_required__ = '3.17.0'
->>>>>>> 9dc61782
 
 __all__ = ['GPAW',
            'Mixer', 'MixerSum', 'MixerDif', 'MixerSum2',
