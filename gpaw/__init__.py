--- conflicted
+++ resolved
@@ -14,13 +14,8 @@
 
 assert not np.version.version.startswith('1.6.0')
 
-<<<<<<< HEAD
-__version__ = '1.2.0'
-__ase_version_required__ = '3.13.0'
-=======
 __version__ = '1.3.0'
 __ase_version_required__ = '3.15.0'
->>>>>>> 98995b75
 
 __all__ = ['GPAW',
            'Mixer', 'MixerSum', 'MixerDif', 'MixerSum2',
