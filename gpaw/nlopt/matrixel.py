from os import path

import numpy as np
from ase.parallel import parprint
from ase.units import Ha
from ase.utils.timing import Timer

from gpaw.new.ase_interface import GPAW
from gpaw.fd_operators import Gradient
from gpaw.mpi import world, serial_comm
from gpaw.utilities.progressbar import ProgressBar


class WaveFunctionAdapter:
    def __init__(self, calc):
        # We don't know why this is needed
        if calc.parameters.mode['name'] == 'lcao':
            calc.initialize_positions(calc.atoms)
        self.ibzk_kc = calc.get_ibz_k_points()
        self.nb_full = calc.get_number_of_bands()

        state = calc.calculation.state
        self.ibzwfs = state.ibzwfs
        self.grid = state.density.nt_sR.desc.new(dtype=complex)
        self.ns = state.density.ndensities

        wfs = calc.wfs
        self.gd = wfs.gd
        self.nabla_aiiv = [setup.nabla_iiv for setup in wfs.setups]

    def get_pseudo_wave_function(self, k_ind, spin, ni, nf):
        psit_nX = self.ibzwfs.wfs_qs[k_ind][spin].psit_nX[ni:nf]
        return psit_nX.ifft(grid=self.grid, periodic=True).data

    def get_wave_function_projections(self, k_ind, spin, ni, nf):
        P_ani = {a: P_ni[ni:nf] for a, P_ni in
                 self.ibzwfs.wfs_qs[k_ind][spin].P_ani.items()}
        return P_ani


def get_mml(gs, spin=0, ni=None, nf=None, timer=None):
    """Compute the momentum matrix elements.

    Input:
        gs_name         Ground state file name
        spin            Which spin channel (for spin-polarized systems 0 or 1)
        ni, nf          First and last band to compute the mml (0 to nb)
        timer           Timer to keep track of time
    Output:
        p_kvnn2         A big array in master
    """

    # Start the timer
    if timer is None:
        timer = Timer()
    parprint('Calculating momentum matrix elements...')

<<<<<<< HEAD
=======
    # Load the ground state calculations
    with timer('Load the ground state'):
        parprint('Loading ground state data.')

        if calc.parameters.mode['name'] == 'lcao':
            calc.initialize_positions(calc.atoms)

>>>>>>> f460509d
    # Specify desired range and number of bands in calculation
    nb_full = gs.nb_full
    ni = int(ni) if ni is not None else 0
    nf = int(nf) if nf is not None else nb_full
    nf = nb_full + nf if (nf < 0) else nf
    nb = nf - ni

    # Spin input
    assert spin < gs.ns, 'Wrong spin input'

    # Real and reciprocal space parameters
    icell_cv = (2 * np.pi) * gs.grid.icell_cv
    nk = np.shape(gs.ibzk_kc)[0]

    # Parallelisation and memory estimate
    rank = world.rank
    size = world.size
    nkcore = int(np.ceil(nk / size))  # Number of k-points pr. core
    est_mem = 2 * 3 * nk * nb**2 * 16 / 2**20
    parprint('At least {:.2f} MB of memory is required.'.format(est_mem))

    # Allocate the matrix elements
    p_kvnn = np.zeros((nkcore, 3, nb, nb), dtype=complex)

    # if calc.parameters['mode'] == 'lcao':
    nabla_v = [
        Gradient(
            gs.gd, vv, 1.0, 4,
            complex).apply for vv in range(3)]
    phases = np.ones((3, 2), dtype=complex)

    # Initial call to print 0% progress
    ik = 0
    if rank == 0:
        pb = ProgressBar()

    # Calculate matrix elements in loop over k-points
    for ik in range(nkcore):
        k_ind = rank + size * ik
        if k_ind >= nk:
            break
        k_c = gs.ibzk_kc[k_ind]
        k_v = np.dot(k_c, icell_cv)

        # Get the wavefunctions
        with timer('Get wavefunctions and projections'):
            u_nR = gs.get_pseudo_wave_function(k_ind, spin, ni, nf)
            P_ani = gs.get_wave_function_projections(k_ind, spin, ni, nf)

        # Now compute the momentum part
        grad_nv = gs.gd.zeros((nb, 3), complex)
        with timer('Momentum calculation'):
            # Get the derivative
            for iv in range(3):
                for ib in range(nb):
                    nabla_v[iv](u_nR[ib], grad_nv[ib, iv], phases)

            # Compute the integral
            p_vnn = np.transpose(
                gs.gd.integrate(u_nR, grad_nv), (2, 0, 1))

            # Add the overlap part
            M_nn = np.array([gs.gd.integrate(
                u_nR[ib], u_nR) for ib in range(nb)])
            for iv in range(3):
                p_vnn[iv] += 1j * k_v[iv] * M_nn

        # The PAW corrections are added
        with timer('Add the PAW correction'):
            for ia, nabla_iiv in enumerate(gs.nabla_aiiv):
                P0_ni = P_ani[ia]

                # Loop over components
                for iv in range(3):
                    nabla_ii = nabla_iiv[:, :, iv]
                    p_vnn[iv] += np.dot(
                        np.dot(P0_ni.conj(), nabla_ii), P0_ni.T)

        # Make it momentum and store it
        p_kvnn[ik] = -1j * p_vnn

        # Print the progress
        if rank == 0:
            pb.update(ik / nkcore)
        ik += 1

    if rank == 0:
        pb.finish()

    # Gather all data to the master
    p_kvnn2 = []
    with timer('Gather the data to master'):
        parprint('Gathering date to the master.')
        recv_buf = None
        if rank == 0:
            recv_buf = np.empty((size, nkcore, 3, nb, nb),
                                dtype=complex)
        world.gather(p_kvnn, 0, recv_buf)
        if rank == 0:
            p_kvnn2 = np.zeros((nk, 3, nb, nb), dtype=complex)
            for ii in range(size):
                k_inds = range(ii, nk, size)
                p_kvnn2[k_inds] = recv_buf[ii, :len(k_inds)]

    # Print the timing
    if rank == 0:
        timer.write()

    return p_kvnn2


def make_nlodata(gs_name: str = 'gs.gpw',
                 out_name: str = 'mml.npz',
                 spin: str = 'all',
                 ni: int = 0,
                 nf: int = 0) -> None:

    """Get all required NLO data and store it in a file.

    Writes NLO data to file: w_sk, f_skn, E_skn, p_skvnn.

    Parameters:

    gs_name:
        Ground state file name
    out_name:
        Output filename
    spin:
        Which spin channel ('all', 's0' , 's1')
    ni:
        First band to compute the mml.
    nf:
        Last band to compute the mml (relative to number of bands
        for nf <= 0).

    """

    assert path.exists(gs_name), \
        f'The gs file: {gs_name} does not exist!'
    calc = GPAW(gs_name, txt=None, communicator=serial_comm)

    assert not calc.symmetry.point_group, \
        'Point group symmtery should be off.'

    gs = WaveFunctionAdapter(calc)
    ns = gs.ns
    if spin == 'all':
        spins = list(range(ns))
    elif spin == 's0':
        spins = [0]
    elif spin == 's1':
        spins = [1]
        assert spins[0] < ns, 'Wrong spin input'
    else:
        raise NotImplementedError

    if nf <= 0:
        nf += gs.nb_full

    return _make_nlodata(gs=gs, out_name=out_name,
                         spins=spins, ni=ni, nf=nf)


def _make_nlodata(gs,
                  out_name: str,
                  spins: list,
                  ni: int,
                  nf: int) -> None:

    # Start the timer
    timer = Timer()

    # Get the energy and fermi levels (data is only in master)
    with timer('Get energies and fermi levels'):
<<<<<<< HEAD
        
        ibzwfs = gs.ibzwfs
=======
        ibzwfs = calc.calculation.state.ibzwfs
>>>>>>> f460509d
        if world.rank == 0:
            # Get the data
            E_skn, f_skn = ibzwfs.get_all_eigs_and_occs()
            # Energy is returned in Ha. For now we will change
            # it to eV avoid altering the module too much.
            E_skn *= Ha

            w_sk = np.array([ibzwfs.ibz.weight_k for s1 in spins])
            bz_vol = np.linalg.det(2 * np.pi * gs.gd.icell_cv)
            w_sk *= bz_vol * ibzwfs.spin_degeneracy

    # Compute the momentum matrix elements
    with timer('Compute the momentum matrix elements'):
        p_skvnn = []
        for s1 in spins:
            p_kvnn = get_mml(gs=gs, spin=s1,
                             ni=ni, nf=nf, timer=timer)
            p_skvnn.append(p_kvnn)

    # Save the output to the file
    if world.rank == 0:
        np.savez(out_name, w_sk=w_sk, f_skn=f_skn[:, :, ni:nf],
                 E_skn=E_skn[:, :, ni:nf], p_skvnn=np.array(p_skvnn, complex))


def get_rml(E_n, p_vnn, pol_v, Etol=1e-6):
    """
    Compute the position matrix elements

    Input:
        E_n             Energies
        p_vnn           Momentum matrix elements
        pol_v           Tensor element
        Etol            Tol. in energy to consider degeneracy
    Output:
        r_vnn, D_vnn    Position and velocity difference matrix el.
    """

    # Useful variables
    nb = len(E_n)
    r_vnn = np.zeros((3, nb, nb), complex)
    D_vnn = np.zeros((3, nb, nb), complex)
    E_nn = np.tile(E_n[:, None], (1, nb)) - \
        np.tile(E_n[None, :], (nb, 1))
    zeroind = np.abs(E_nn) < Etol
    E_nn[zeroind] = 1
    # Loop over components
    for v1 in set(pol_v):
        r_vnn[v1] = p_vnn[v1] / (1j * E_nn)
        r_vnn[v1, zeroind] = 0
        p_n = np.diag(p_vnn[v1])
        D_vnn[v1] = np.tile(p_n[:, None], (1, nb)) - \
            np.tile(p_n[None, :], (nb, 1))

    return r_vnn, D_vnn


def get_derivative(E_n, r_vnn, D_vnn, pol_v, Etol=1e-6):
    """
    Compute the generalized derivative of position matrix elements

    Input:
        E_n             Energies
        r_vnn           Momentum matrix elements
        D_vnn           Velocity difference
        pol_v           Tensor element
        Etol            Tol. in energy to consider degeneracy
    Output:
        rd_vvnn         Generilized derivative of position
    """

    # Useful variables
    nb = len(E_n)
    rd_vvnn = np.zeros((3, 3, nb, nb), complex)
    E_nn = np.tile(E_n[:, None], (1, nb)) - \
        np.tile(E_n[None, :], (nb, 1))
    zeroind = np.abs(E_nn) < Etol
    E_nn[zeroind] = 1
    for v1 in set(pol_v):
        for v2 in set(pol_v):
            tmp = (r_vnn[v1] * np.transpose(D_vnn[v2])
                   + r_vnn[v2] * np.transpose(D_vnn[v1])
                   + 1j * np.dot(r_vnn[v1], r_vnn[v2] * E_nn)
                   - 1j * np.dot(r_vnn[v2] * E_nn, r_vnn[v1])) / E_nn
            tmp[zeroind] = 0
            rd_vvnn[v1, v2] = tmp

    return rd_vvnn<|MERGE_RESOLUTION|>--- conflicted
+++ resolved
@@ -55,16 +55,6 @@
         timer = Timer()
     parprint('Calculating momentum matrix elements...')
 
-<<<<<<< HEAD
-=======
-    # Load the ground state calculations
-    with timer('Load the ground state'):
-        parprint('Loading ground state data.')
-
-        if calc.parameters.mode['name'] == 'lcao':
-            calc.initialize_positions(calc.atoms)
-
->>>>>>> f460509d
     # Specify desired range and number of bands in calculation
     nb_full = gs.nb_full
     ni = int(ni) if ni is not None else 0
@@ -76,7 +66,7 @@
     assert spin < gs.ns, 'Wrong spin input'
 
     # Real and reciprocal space parameters
-    icell_cv = (2 * np.pi) * gs.grid.icell_cv
+    icell_cv = (2 * np.pi) * gs.grid.icell
     nk = np.shape(gs.ibzk_kc)[0]
 
     # Parallelisation and memory estimate
@@ -239,12 +229,7 @@
 
     # Get the energy and fermi levels (data is only in master)
     with timer('Get energies and fermi levels'):
-<<<<<<< HEAD
-        
         ibzwfs = gs.ibzwfs
-=======
-        ibzwfs = calc.calculation.state.ibzwfs
->>>>>>> f460509d
         if world.rank == 0:
             # Get the data
             E_skn, f_skn = ibzwfs.get_all_eigs_and_occs()
@@ -253,7 +238,7 @@
             E_skn *= Ha
 
             w_sk = np.array([ibzwfs.ibz.weight_k for s1 in spins])
-            bz_vol = np.linalg.det(2 * np.pi * gs.gd.icell_cv)
+            bz_vol = np.linalg.det(2 * np.pi * gs.grid.icell)
             w_sk *= bz_vol * ibzwfs.spin_degeneracy
 
     # Compute the momentum matrix elements
