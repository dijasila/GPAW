from os import path

import numpy as np
from ase.parallel import parprint
from ase.units import Ha
from ase.utils.timing import Timer

from gpaw.new.ase_interface import GPAW
from gpaw.fd_operators import Gradient
from gpaw.mpi import world, broadcast, serial_comm
from gpaw.utilities.progressbar import ProgressBar


def get_mml(calc, spin=0, ni=None, nf=None, timer=None):
    """Compute the momentum matrix elements.

    Input:
        gs_name         Ground state file name
        spin            Which spin channel (for spin-polarized systems 0 or 1)
        ni, nf          First and last band to compute the mml (0 to nb)
        timer           Timer to keep track of time
    Output:
        p_kvnn2         A big array in master
    """

    # Start the timer
    if timer is None:
        timer = Timer()
    parprint('Calculating momentum matrix elements...')

    # Load the ground state calculations
    with timer('Load the ground state'):
        parprint('Loading ground state data.')
        
        if calc.parameters['mode'] == 'lcao':
            calc.initialize_positions(calc.atoms)

    # Specify desired range and number of bands in calculation
    nb_full = calc.get_number_of_bands()
    ni = int(ni) if ni is not None else 0
    nf = int(nf) if nf is not None else nb_full
    nf = nb_full + nf if (nf < 0) else nf
    blist = list(range(ni, nf))
    nb = len(blist)

    # Spin input
    ns = calc.wfs.nspins
    assert spin < ns, 'Wrong spin input'

    # Real and reciprocal space parameters
    na = len(calc.atoms)
    cell_cv = calc.wfs.gd.cell_cv
    icell_cv = (2 * np.pi) * np.linalg.inv(cell_cv).T
    ibzk_kc = calc.get_ibz_k_points()
    nk = np.shape(ibzk_kc)[0]

    # Parallelisation and memory estimate
    rank = world.rank
    size = world.size
    nkcore = int(np.ceil(nk / size))  # Number of k-points pr. core
    est_mem = 2 * 3 * nk * nb**2 * 16 / 2**20
    parprint('At least {:.2f} MB of memory is required.'.format(est_mem))

    # Allocate the matrix elements
    p_kvnn = np.zeros((nkcore, 3, nb, nb), dtype=complex)

    # if calc.parameters['mode'] == 'lcao':
    nabla_v = [
        Gradient(
            calc.wfs.gd, vv, 1.0, 4,
            complex).apply for vv in range(3)]
    phases = np.ones((3, 2), dtype=complex)

    # Initial call to print 0% progress
    ik = 0
    if rank == 0:
        pb = ProgressBar()

    # Calculate matrix elements in loop over k-points
    for ik in range(nkcore):
        k_ind = rank + size * ik
        if k_ind >= nk:
            break
        k_c = ibzk_kc[k_ind]
        k_v = np.dot(k_c, icell_cv)

        # Get the wavefunctions
        with timer('Get wavefunctions and projections'):
            u_nR = np.array(
                [calc.wfs.get_wave_function_array(
                    ib, k_ind, spin,
                    realspace=True,
                    periodic=True)
                    for ib in blist], complex)

            P_ani = []
            for ia in range(na):
                u = k_ind * ns + spin  # k_ind = q because serial GPAW
                P_ani.append(calc.wfs.kpt_u[u].P_ani[ia][blist])

        # Now compute the momentum part
        grad_nv = calc.wfs.gd.zeros((nb, 3), complex)
        with timer('Momentum calculation'):
            # Get the derivative
            for iv in range(3):
                for ib in range(nb):
                    nabla_v[iv](u_nR[ib], grad_nv[ib, iv], phases)

            # Compute the integral
            p_vnn = np.transpose(
                calc.wfs.gd.integrate(u_nR, grad_nv), (2, 0, 1))

            # Add the overlap part
            M_nn = np.array([calc.wfs.gd.integrate(
                u_nR[ib], u_nR) for ib in range(nb)])
            for iv in range(3):
                p_vnn[iv] += 1j * k_v[iv] * M_nn

        # The PAW corrections are added
        with timer('Add the PAW correction'):
            for ia in range(na):
                setup = calc.wfs.setups[ia]
                P0_ni = P_ani[ia]

                # Loop over components
                for iv in range(3):
                    tmp = setup.nabla_iiv[:, :, iv]
                    p_vnn[iv] += np.dot(
                        np.dot(P0_ni.conj(), tmp), P0_ni.T)

        # Make it momentum and store it
        p_kvnn[ik] = -1j * p_vnn

        # Print the progress
        if rank == 0:
            pb.update(ik / nkcore)
        ik += 1

    if rank == 0:
        pb.finish()

    # Gather all data to the master
    p_kvnn2 = []
    with timer('Gather the data to master'):
        parprint('Gathering date to the master.')
        recv_buf = None
        if rank == 0:
            recv_buf = np.empty((size, nkcore, 3, nb, nb),
                                dtype=complex)
        world.gather(p_kvnn, 0, recv_buf)
        if rank == 0:
            p_kvnn2 = np.zeros((nk, 3, nb, nb), dtype=complex)
            for ii in range(size):
                k_inds = range(ii, nk, size)
                p_kvnn2[k_inds] = recv_buf[ii, :len(k_inds)]

    # Print the timing
    if rank == 0:
        timer.write()

    return p_kvnn2


def make_nlodata(gs_name: str = 'gs.gpw',
                 out_name: str = 'mml.npz',
                 spin: str = 'all',
                 ni: int = 0,
                 nf: int = 0) -> None:
    
    """Get all required NLO data and store it in a file.

    Writes NLO data to file: w_sk, f_skn, E_skn, p_skvnn.

    Parameters:

    gs_name:
        Ground state file name
    out_name:
        Output filename
    spin:
        Which spin channel ('all', 's0' , 's1')
    ni:
        First band to compute the mml.
    nf:
        Last band to compute the mml (relative to number of bands
        for nf <= 0).

    """

    assert path.exists(
        gs_name), 'The gs file: {} does not exist!'.format(gs_name)
    calc = GPAW(gs_name, txt=None,
                parallel={'kpt': 1, 'band': 1},
                communicator=serial_comm)

    ns = calc.wfs.nspins
    nb_full = calc.get_number_of_bands()
    if spin == 'all':
        spins = list(range(ns))
    elif spin == 's0':
        spins = [0]
    elif spin == 's1':
        spins = [1]
        assert spins[0] < ns, 'Wrong spin input'
    else:
        raise NotImplementedError

    if nf <= 0:
        nf += calc.get_number_of_bands()

    return _make_nlodata(calc=calc, out_name=out_name,
                         spins=spins, ni=ni, nf=nf, ns=ns, nb_full=nb_full)


def _make_nlodata(calc,
                  out_name: str,
                  spins: list,
                  ni: int,
                  nf: int,
                  ns: int,
                  nb_full: int) -> None:
    
    # Start the timer
    timer = Timer()

    # Get the energy and fermi levels (data is only in master)
    with timer('Get energies and fermi levels'):
<<<<<<< HEAD
        if world.rank == 0:
            # Load the ground state calculation
            calc = GPAW(gs_name, txt=None, communicator=serial_comm)
            ibzwfs = calc.calculation.state.ibzwfs
=======
        if world.rank == 0:            
>>>>>>> 0893201b

            # check the GS
            assert not calc.symmetry.point_group, \
                'Point group symmtery should be off.'

<<<<<<< HEAD
            nb_full = calc.get_number_of_bands()  # Fine
            if nf <= 0:
                nf += nb_full
            ns = calc.wfs.nspins
            if spin == 'all':
                spins = list(range(ns))
            elif spin == 's0':
                spins = [0]
            elif spin == 's1':
                spins = [1]
                assert spins[0] < ns, 'Wrong spin input'
            else:
                raise NotImplementedError

=======
>>>>>>> 0893201b
            # Get the data
            E_skn, f_skn = ibzwfs.get_all_eigs_and_occs()
            # Energy is returned in Ha. For now we will change
            # it to eV to not change the module too much.
            print(E_skn[0, 0] * Ha)
            crash
            w_sk = np.array([ibzwfs.ibz.weight_k for s1 in spins])
            bz_vol = np.linalg.det(2 * np.pi * calc.wfs.gd.icell_cv)

            w_sk *= bz_vol * 2.0 / ns


    # Compute the momentum matrix elements
    with timer('Compute the momentum matrix elements'):
        p_skvnn = []
        for s1 in spins:
            p_kvnn = get_mml(calc=calc, spin=s1,
                             ni=ni, nf=nf, timer=timer)
            p_skvnn.append(p_kvnn)

    # Save the output to the file
    if world.rank == 0:
        np.savez(out_name, w_sk=w_sk, f_skn=f_skn[:, :, ni:nf],
                 E_skn=E_skn[:, :, ni:nf], p_skvnn=np.array(p_skvnn, complex))


def get_rml(E_n, p_vnn, pol_v, Etol=1e-6):
    """
    Compute the position matrix elements

    Input:
        E_n             Energies
        p_vnn           Momentum matrix elements
        pol_v           Tensor element
        Etol            Tol. in energy to consider degeneracy
    Output:
        r_vnn, D_vnn    Position and velocity difference matrix el.
    """

    # Useful variables
    nb = len(E_n)
    r_vnn = np.zeros((3, nb, nb), complex)
    D_vnn = np.zeros((3, nb, nb), complex)
    E_nn = np.tile(E_n[:, None], (1, nb)) - \
        np.tile(E_n[None, :], (nb, 1))
    zeroind = np.abs(E_nn) < Etol
    E_nn[zeroind] = 1
    # Loop over components
    for v1 in set(pol_v):
        r_vnn[v1] = p_vnn[v1] / (1j * E_nn)
        r_vnn[v1, zeroind] = 0
        p_n = np.diag(p_vnn[v1])
        D_vnn[v1] = np.tile(p_n[:, None], (1, nb)) - \
            np.tile(p_n[None, :], (nb, 1))

    return r_vnn, D_vnn


def get_derivative(E_n, r_vnn, D_vnn, pol_v, Etol=1e-6):
    """
    Compute the generalized derivative of position matrix elements

    Input:
        E_n             Energies
        r_vnn           Momentum matrix elements
        D_vnn           Velocity difference
        pol_v           Tensor element
        Etol            Tol. in energy to consider degeneracy
    Output:
        rd_vvnn         Generilized derivative of position
    """

    # Useful variables
    nb = len(E_n)
    rd_vvnn = np.zeros((3, 3, nb, nb), complex)
    E_nn = np.tile(E_n[:, None], (1, nb)) - \
        np.tile(E_n[None, :], (nb, 1))
    zeroind = np.abs(E_nn) < Etol
    E_nn[zeroind] = 1
    for v1 in set(pol_v):
        for v2 in set(pol_v):
            tmp = (r_vnn[v1] * np.transpose(D_vnn[v2])
                   + r_vnn[v2] * np.transpose(D_vnn[v1])
                   + 1j * np.dot(r_vnn[v1], r_vnn[v2] * E_nn)
                   - 1j * np.dot(r_vnn[v2] * E_nn, r_vnn[v1])) / E_nn
            tmp[zeroind] = 0
            rd_vvnn[v1, v2] = tmp

    return rd_vvnn<|MERGE_RESOLUTION|>--- conflicted
+++ resolved
@@ -23,6 +23,8 @@
         p_kvnn2         A big array in master
     """
 
+    state = calc.calculation.state
+
     # Start the timer
     if timer is None:
         timer = Timer()
@@ -32,7 +34,7 @@
     with timer('Load the ground state'):
         parprint('Loading ground state data.')
         
-        if calc.parameters['mode'] == 'lcao':
+        if calc.parameters.mode['name'] == 'lcao':
             calc.initialize_positions(calc.atoms)
 
     # Specify desired range and number of bands in calculation
@@ -87,9 +89,8 @@
         # Get the wavefunctions
         with timer('Get wavefunctions and projections'):
             u_nR = np.array(
-                [calc.wfs.get_wave_function_array(
+                [calc.get_pseudo_wave_function(
                     ib, k_ind, spin,
-                    realspace=True,
                     periodic=True)
                     for ib in blist], complex)
 
@@ -192,9 +193,10 @@
     calc = GPAW(gs_name, txt=None,
                 parallel={'kpt': 1, 'band': 1},
                 communicator=serial_comm)
+    assert not calc.symmetry.point_group, \
+        'Point group symmtery should be off.'
 
     ns = calc.wfs.nspins
-    nb_full = calc.get_number_of_bands()
     if spin == 'all':
         spins = list(range(ns))
     elif spin == 's0':
@@ -209,7 +211,7 @@
         nf += calc.get_number_of_bands()
 
     return _make_nlodata(calc=calc, out_name=out_name,
-                         spins=spins, ni=ni, nf=nf, ns=ns, nb_full=nb_full)
+                         spins=spins, ni=ni, nf=nf, ns=ns)
 
 
 def _make_nlodata(calc,
@@ -217,55 +219,25 @@
                   spins: list,
                   ni: int,
                   nf: int,
-                  ns: int,
-                  nb_full: int) -> None:
+                  ns: int) -> None:
     
     # Start the timer
     timer = Timer()
 
     # Get the energy and fermi levels (data is only in master)
     with timer('Get energies and fermi levels'):
-<<<<<<< HEAD
-        if world.rank == 0:
-            # Load the ground state calculation
-            calc = GPAW(gs_name, txt=None, communicator=serial_comm)
-            ibzwfs = calc.calculation.state.ibzwfs
-=======
+        
+        ibzwfs = calc.calculation.state.ibzwfs
         if world.rank == 0:            
->>>>>>> 0893201b
-
-            # check the GS
-            assert not calc.symmetry.point_group, \
-                'Point group symmtery should be off.'
-
-<<<<<<< HEAD
-            nb_full = calc.get_number_of_bands()  # Fine
-            if nf <= 0:
-                nf += nb_full
-            ns = calc.wfs.nspins
-            if spin == 'all':
-                spins = list(range(ns))
-            elif spin == 's0':
-                spins = [0]
-            elif spin == 's1':
-                spins = [1]
-                assert spins[0] < ns, 'Wrong spin input'
-            else:
-                raise NotImplementedError
-
-=======
->>>>>>> 0893201b
+            
             # Get the data
             E_skn, f_skn = ibzwfs.get_all_eigs_and_occs()
             # Energy is returned in Ha. For now we will change
             # it to eV to not change the module too much.
-            print(E_skn[0, 0] * Ha)
-            crash
+
             w_sk = np.array([ibzwfs.ibz.weight_k for s1 in spins])
             bz_vol = np.linalg.det(2 * np.pi * calc.wfs.gd.icell_cv)
-
-            w_sk *= bz_vol * 2.0 / ns
-
+            w_sk *= bz_vol * ibzwfs.spin_degeneracy 
 
     # Compute the momentum matrix elements
     with timer('Compute the momentum matrix elements'):
