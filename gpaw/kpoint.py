# Copyright (C) 2003  CAMP
# Please see the accompanying LICENSE file for further information.

"""This module defines a ``KPoint`` class and the derived ``GlobalKPoint``."""

import numpy as np

import gpaw.cuda

class KPoint:
    """Class for a single k-point.

    The KPoint class takes care of all wave functions for a
    certain k-point and a certain spin.

    XXX This needs to be updated.

    Attributes:

    phase_cd: complex ndarray
        Bloch phase-factors for translations - axis c=0,1,2
        and direction d=0,1.
    eps_n: float ndarray
        Eigenvalues.
    f_n: float ndarray
        Occupation numbers.  The occupation numbers already include the
        k-point weight in supercell calculations.
    psit_nG: ndarray
        Wave functions.
    nbands: int
        Number of bands.

    Parallel stuff:

    comm: Communicator object
        MPI-communicator for domain.
    root: int
        Rank of the CPU that does the matrix diagonalization of
        H_nn and the Cholesky decomposition of S_nn.
    """
<<<<<<< HEAD
    
    def __init__(self, weight, s, k, q, phase_cd, cuda=False):
=======

    def __init__(self, weight, s, k, q, phase_cd):
>>>>>>> b6e9cdbe
        """Construct k-point object.

        Parameters:

        gd: GridDescriptor object
            Descriptor for wave-function grid.
        weight: float
            Weight of this k-point.
        s: int
            Spin index: up or down (0 or 1).
        k: int
            k-point index.
        q: int
            local k-point index.
        dtype: type object
            Data type of wave functions (float or complex).
        timer: Timer object
            Optional.

        Note that s and k are global spin/k-point indices,
        whereas u is a local spin/k-point pair index for this
        processor.  So if we have `S` spins and `K` k-points, and
        the spins/k-points are parallelized over `P` processors
        (kpt_comm), then we have this equation relating s,
        k and u::

           rSK
           --- + u = sK + k,
            P

        where `r` is the processor rank within kpt_comm.  The
        total number of spin/k-point pairs, `SK`, is always a
        multiple of the number of processors, `P`.
        """

        self.weight = weight
        self.s = s  # spin index
        self.k = k  # k-point index
        self.q = q  # local k-point index
        self.phase_cd = phase_cd

        self.eps_n = None
        self.f_n = None
        self.P = None

        # Only one of these two will be used:
        self.psit = None  # UniformGridMatrix/PWExpansionMatrix
        self.C_nM = None  # LCAO coefficients for wave functions

<<<<<<< HEAD
        self.cuda = cuda
        if self.cuda:
            self.psit_nG_gpu = None

=======
        # LCAO stuff:
>>>>>>> b6e9cdbe
        self.rho_MM = None
        self.S_MM = None
        self.T_MM = None

<<<<<<< HEAD
    def cuda_psit_nG_htod(self):
        if self.psit_nG_gpu is None:
            self.psit_nG_gpu = gpaw.cuda.gpuarray.to_gpu(self.psit_nG)
        else:
            self.psit_nG_gpu.set(self.psit_nG)

    def cuda_psit_nG_dtoh(self):
        self.psit_nG_gpu.get(self.psit_nG)

    def set_cuda(self, cuda):
        """Enable/disable cuda"""
        if cuda == self.cuda:
            return

        self.cuda = cuda

        if not self.cuda:
            del self.psit_nG_gpu
            self.psit_nG_gpu = None
=======
    @property
    def P_ani(self):
        if self.P is not None:
            return {a: P_ni for a, P_ni in self.P.items()}
>>>>>>> b6e9cdbe

    @property
    def psit_nG(self):
        if self.psit is not None:
            return self.psit.array


class GlobalKPoint(KPoint):
    def update(self, wfs):
        """Distribute requested kpoint data across the kpoint communicator."""

        # Locate rank and index of requested k-point
        nks = len(wfs.kd.ibzk_kc)
        mynu = len(wfs.kpt_u)
        kpt_rank, u = divmod(self.k + nks * self.s, mynu)
        kpt_comm = wfs.kd.comm

        my_atom_indices = wfs.atom_partition.my_atom_indices
        mynproj = sum([wfs.setups[a].ni for a in my_atom_indices])
        my_P_ni = np.empty((wfs.mynbands, mynproj), wfs.dtype)

        self.P_ani = {}

        if self.phase_cd is None:
            self.phase_cd = np.empty((3, 2), wfs.dtype)

        if self.psit_nG is None:
            self.psit_nG = wfs.gd.empty(wfs.mynbands, wfs.dtype)

        reqs = []

        # Do I have the requested kpoint?
        if kpt_comm.rank == kpt_rank:
            self.phase_cd[:] = wfs.kpt_u[u].phase_cd
            self.psit_nG[:] = wfs.kpt_u[u].psit_nG

            # Compress entries in requested P_ani dict into my_P_ni ndarray
            i = 0
            for a, P_ni in wfs.kpt_u[u].P_ani.items():
                ni = wfs.setups[a].ni
                my_P_ni[:, i:i + ni] = P_ni
                i += ni

            assert (my_atom_indices == wfs.kpt_u[u].P_ani.keys()).all()

            # Send phase_cd, psit_nG and my_P_ni to kpoint slaves
            for rank in range(kpt_comm.size):
                if rank != kpt_rank:
                    reqs.append(kpt_comm.send(self.phase_cd, rank, 256, False))
                    reqs.append(kpt_comm.send(self.psit_nG, rank, 257, False))
                    reqs.append(kpt_comm.send(my_P_ni, rank, 258, False))
        else:
            # Receive phase_cd, psit_nG and my_P_ni from kpoint master
            reqs.append(kpt_comm.receive(self.phase_cd, kpt_rank, 256, False))
            reqs.append(kpt_comm.receive(self.psit_nG, kpt_rank, 257, False))
            reqs.append(kpt_comm.receive(my_P_ni, kpt_rank, 258, False))

        for request in reqs:
            kpt_comm.wait(request)

        # Decompress my_P_ni ndarray into entries in my P_ani dict
        i = 0
        for a in my_atom_indices:
            ni = wfs.setups[a].ni
            self.P_ani[a] = my_P_ni[:, i:i + ni]  # copy?
            i += ni<|MERGE_RESOLUTION|>--- conflicted
+++ resolved
@@ -38,13 +38,8 @@
         Rank of the CPU that does the matrix diagonalization of
         H_nn and the Cholesky decomposition of S_nn.
     """
-<<<<<<< HEAD
-    
+
     def __init__(self, weight, s, k, q, phase_cd, cuda=False):
-=======
-
-    def __init__(self, weight, s, k, q, phase_cd):
->>>>>>> b6e9cdbe
         """Construct k-point object.
 
         Parameters:
@@ -94,19 +89,15 @@
         self.psit = None  # UniformGridMatrix/PWExpansionMatrix
         self.C_nM = None  # LCAO coefficients for wave functions
 
-<<<<<<< HEAD
         self.cuda = cuda
         if self.cuda:
             self.psit_nG_gpu = None
 
-=======
         # LCAO stuff:
->>>>>>> b6e9cdbe
         self.rho_MM = None
         self.S_MM = None
         self.T_MM = None
 
-<<<<<<< HEAD
     def cuda_psit_nG_htod(self):
         if self.psit_nG_gpu is None:
             self.psit_nG_gpu = gpaw.cuda.gpuarray.to_gpu(self.psit_nG)
@@ -126,12 +117,11 @@
         if not self.cuda:
             del self.psit_nG_gpu
             self.psit_nG_gpu = None
-=======
+
     @property
     def P_ani(self):
         if self.P is not None:
             return {a: P_ni for a, P_ni in self.P.items()}
->>>>>>> b6e9cdbe
 
     @property
     def psit_nG(self):
