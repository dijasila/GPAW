# Copyright (C) 2003  CAMP
# Please see the accompanying LICENSE file for further information.

"""This module defines a ``KPoint`` class and the derived ``GlobalKPoint``."""

import numpy as np

<<<<<<< HEAD
from gpaw.fd_operators import Gradient
from gpaw.utilities.blas import axpy
from gpaw import extra_parameters

import gpaw.cuda
=======
>>>>>>> 7e8d3125

class KPoint:
    """Class for a single k-point.

    The KPoint class takes care of all wave functions for a
    certain k-point and a certain spin.

    XXX This needs to be updated.

    Attributes:

    phase_cd: complex ndarray
        Bloch phase-factors for translations - axis c=0,1,2
        and direction d=0,1.
    eps_n: float ndarray
        Eigenvalues.
    f_n: float ndarray
        Occupation numbers.  The occupation numbers already include the
        k-point weight in supercell calculations.
    psit_nG: ndarray
        Wave functions.
    nbands: int
        Number of bands.

    Parallel stuff:

    comm: Communicator object
        MPI-communicator for domain.
    root: int
        Rank of the CPU that does the matrix diagonalization of
        H_nn and the Cholesky decomposition of S_nn.
    """
    
    def __init__(self, weight, s, k, q, phase_cd, cuda=False):
        """Construct k-point object.

        Parameters:

        gd: GridDescriptor object
            Descriptor for wave-function grid.
        weight: float
            Weight of this k-point.
        s: int
            Spin index: up or down (0 or 1).
        k: int
            k-point index.
        q: int
            local k-point index.
        dtype: type object
            Data type of wave functions (float or complex).
        timer: Timer object
            Optional.

        Note that s and k are global spin/k-point indices,
        whereas u is a local spin/k-point pair index for this
        processor.  So if we have `S` spins and `K` k-points, and
        the spins/k-points are parallelized over `P` processors
        (kpt_comm), then we have this equation relating s,
        k and u::

           rSK
           --- + u = sK + k,
            P

        where `r` is the processor rank within kpt_comm.  The
        total number of spin/k-point pairs, `SK`, is always a
        multiple of the number of processors, `P`.
        """

        self.weight = weight
        self.s = s  # spin index
        self.k = k  # k-point index
        self.q = q  # local k-point index
        self.phase_cd = phase_cd
        
        self.eps_n = None
        self.f_n = None
        self.P_ani = None

        # Only one of these two will be used:
        self.psit_nG = None  # wave functions on 3D grid
        self.C_nM = None     # LCAO coefficients for wave functions XXX

        self.cuda = cuda
        if self.cuda:
            self.psit_nG_gpu = None

        self.rho_MM = None
        
        self.S_MM = None
        self.T_MM = None

    def cuda_psit_nG_htod(self):
        if self.psit_nG_gpu is None:
            self.psit_nG_gpu = gpaw.cuda.gpuarray.to_gpu(self.psit_nG)
        else:
            self.psit_nG_gpu.set(self.psit_nG)

    def cuda_psit_nG_dtoh(self):
        self.psit_nG_gpu.get(self.psit_nG)

    def set_cuda(self, cuda):
        """Enable/disable cuda"""
        if cuda == self.cuda:
            return

        self.cuda = cuda

        if not self.cuda:
            del self.psit_nG_gpu
            self.psit_nG_gpu = None

class GlobalKPoint(KPoint):

    def update(self, wfs):
        """Distribute requested kpoint data across the kpoint communicator."""

        # Locate rank and index of requested k-point
        nks = len(wfs.kd.ibzk_kc)
        mynu = len(wfs.kpt_u)
        kpt_rank, u = divmod(self.k + nks * self.s, mynu)
        kpt_comm = wfs.kd.comm

        my_atom_indices = wfs.atom_partition.my_atom_indices
        mynproj = sum([wfs.setups[a].ni for a in my_atom_indices])
        my_P_ni = np.empty((wfs.mynbands, mynproj), wfs.dtype)

        self.P_ani = {}

        if self.phase_cd is None:
            self.phase_cd = np.empty((3,2), wfs.dtype)

        if self.psit_nG is None:
            self.psit_nG = wfs.gd.empty(wfs.mynbands, wfs.dtype)

        reqs = []

        # Do I have the requested kpoint?
        if kpt_comm.rank == kpt_rank:
            self.phase_cd[:] = wfs.kpt_u[u].phase_cd
            self.psit_nG[:] = wfs.kpt_u[u].psit_nG

            # Compress entries in requested P_ani dict into my_P_ni ndarray
            i = 0
            for a,P_ni in wfs.kpt_u[u].P_ani.items():
                ni = wfs.setups[a].ni
                my_P_ni[:,i:i+ni] = P_ni
                i += ni

            assert (my_atom_indices == wfs.kpt_u[u].P_ani.keys()).all()

            # Send phase_cd, psit_nG and my_P_ni to kpoint slaves
            for rank in range(kpt_comm.size):
                if rank != kpt_rank:
                    reqs.append(kpt_comm.send(self.phase_cd, rank, 256, False))
                    reqs.append(kpt_comm.send(self.psit_nG, rank, 257, False))
                    reqs.append(kpt_comm.send(my_P_ni, rank, 258, False))
        else:
            # Receive phase_cd, psit_nG and my_P_ni from kpoint master
            reqs.append(kpt_comm.receive(self.phase_cd, kpt_rank, 256, False))
            reqs.append(kpt_comm.receive(self.psit_nG, kpt_rank, 257, False))
            reqs.append(kpt_comm.receive(my_P_ni, kpt_rank, 258, False))

        for request in reqs:
            kpt_comm.wait(request)

        # Decompress my_P_ni ndarray into entries in my P_ani dict
        i = 0
        for a in my_atom_indices:
            ni = wfs.setups[a].ni
            self.P_ani[a] = my_P_ni[:,i:i+ni] #copy?
            i += ni
<|MERGE_RESOLUTION|>--- conflicted
+++ resolved
@@ -5,14 +5,7 @@
 
 import numpy as np
 
-<<<<<<< HEAD
-from gpaw.fd_operators import Gradient
-from gpaw.utilities.blas import axpy
-from gpaw import extra_parameters
-
 import gpaw.cuda
-=======
->>>>>>> 7e8d3125
 
 class KPoint:
     """Class for a single k-point.
