from __future__ import print_function

from pathlib import Path
import pickle
import numpy as np
from math import pi
import ase.units
from ase.parallel import world
from ase.utils import devnull
from ase.utils.timing import timer, Timer
import scipy

import sys
import os

Hartree = ase.units.Hartree
Bohr = ase.units.Bohr

default_ehmasses = {'BPx': {'emass1': 0.17, 'hmass1': 0.15},
                    'BPy': {'emass1': 1.12, 'hmass1': 6.35},
                    'H-CrO2-NM': {'emass1': 0.875, 'hmass1': 1.442},
                    'H-CrS2-NM': {'emass1': 0.872, 'hmass1': 0.883},
                    'H-CrSe2-NM': {'emass1': 0.936, 'hmass1': 0.955},
                    'H-CrTe2-NM': {'emass1': 0.855, 'hmass1': 0.9},
                    'H-HfS2-NM': {'emass1': 1.255, 'hmass1': 2.653},
                    'H-HfSe2-NM': {'emass1': 1.351, 'hmass1': 3.108},
                    'H-HfTe2-NM': {'emass1': 1.722, 'hmass1': 0.612},
                    'H-MoO2-NM': {'emass1': 0.419, 'hmass1': 0.764},
                    'H-MoS2-NM': {'emass1': 0.427, 'hmass1': 0.53},
                    'MoSSe': {'emass1': 0.48, 'hmass1': 0.60},
                    'H-MoSe2-NM': {'emass1': 0.492, 'hmass1': 0.583},
                    'H-MoTe2-NM': {'emass1': 0.493, 'hmass1': 0.597},
                    'H-PbS2-NM': {'emass1': 0.386, 'hmass1': 0.618},
                    'H-PbSe2-NM': {'emass1': 0.281, 'hmass1': 0.418},
                    'H-PdSe2-NM': {'emass1': 1.241, 'hmass1': 0.333},
                    'H-ScO2-FM': {'emass1': 2.94, 'hmass1': 10.669},
                    'H-ScS2-FM': {'emass1': 4.018, 'hmass1': 5.235},
                    'H-ScSe2-FM': {'emass1': 0.0, 'hmass1': 4.261},
                    'H-SnO2-NM': {'emass1': 0.282, 'hmass1': 7.291},
                    'H-SnS2-NM': {'emass1': 0.656, 'hmass1': 0.482},
                    'H-TiS2-NM': {'emass1': 0.0, 'hmass1': 2.585},
                    'H-TiSe2-NM': {'emass1': 0.0, 'hmass1': 1.654},
                    'H-VSe2-FM': {'emass1': 2.157, 'hmass1': 0.801},
                    'H-VTe2-FM': {'emass1': 3.332, 'hmass1': 1.105},
                    'H-WO2-NM': {'emass1': 0.346, 'hmass1': 0.781},
                    'H-WS2-NM': {'emass1': 0.328, 'hmass1': 0.336},
                    'H-WSe2-NM': {'emass1': 0.389, 'hmass1': 0.355},
                    'H-WTe2-NM': {'emass1': 0.364, 'hmass1': 0.286},
                    'H-ZrS2-NM': {'emass1': 2.881, 'hmass1': 2.2},
                    'H-ZrSe2-NM': {'emass1': 0.0, 'hmass1': 1.973},
                    'H-ZrTe2-NM': {'emass1': 0.0, 'hmass1': 1.136},
                    'T-GeO2-NM': {'emass1': 0.344, 'hmass1': 3.79},
                    'T-GeS2-NM': {'emass1': 0.689, 'hmass1': 1.289},
                    'T-HfO2-NM': {'emass1': 3.18, 'hmass1': 2.767},
                    'T-HfS2-NM': {'emass1': 2.372, 'hmass1': 0.249},
                    'T-HfSe2-NM': {'emass1': 2.286, 'hmass1': 0.159},
                    'T-Mn2Cl4-FM': {'emass1': 1.746, 'hmass1': 6.806},
                    'T-MnO2-FM': {'emass1': 1.055, 'hmass1': 43.724},
                    'T-NiO2-NM': {'emass1': 2.007, 'hmass1': 0.0},
                    'T-NiS2-NM': {'emass1': 0.403, 'hmass1': 0.617},
                    'T-PbO2-NM': {'emass1': 0.45, 'hmass1': 29.088},
                    'T-PbS2-NM': {'emass1': 0.895, 'hmass1': 4.138},
                    'T-PbSe2-NM': {'emass1': 1.07, 'hmass1': 0.36},
                    'T-PdO2-NM': {'emass1': 3.069, 'hmass1': 0.0},
                    'T-PdS2-NM': {'emass1': 0.565, 'hmass1': 2.247},
                    'T-PdSe2-NM': {'emass1': 0.337, 'hmass1': 0.635},
                    'T-PtO2-NM': {'emass1': 3.288, 'hmass1': 28.946},
                    'T-PtS2-NM': {'emass1': 0.682, 'hmass1': 1.546},
                    'T-PtSe2-NM': {'emass1': 0.463, 'hmass1': 2.893},
                    'T-PtTe2-NM': {'emass1': 0.251, 'hmass1': 0.359},
                    'T-SnO2-NM': {'emass1': 0.355, 'hmass1': 4.491},
                    'T-SnS2-NM': {'emass1': 0.779, 'hmass1': 2.034},
                    'T-SnSe2-NM': {'emass1': 0.744, 'hmass1': 0.402},
                    'T-TiO2-NM': {'emass1': 1.214, 'hmass1': 3.834},
                    'T-ZrO2-NM': {'emass1': 1.384, 'hmass1': 3.017},
                    'T-ZrS2-NM': {'emass1': 2.04, 'hmass1': 0.26},
                    'T-ZrSe2-NM': {'emass1': 1.928, 'hmass1': 0.158}}

default_thicknesses = {'H-MoS2-icsd-644245': 6.1511,
                       'H-TaSe2-icsd-651948': 6.375,
                       #  'H-TaSe2-icsd-651950': 6.36,
                       'T-PdTe2-icsd-649016': 5.118,
                       'T-CrSe2-icsd-626718': 5.915,
                       'T-ZrTe2-icsd-653213': 6.66,
                       'T-VS2-icsd-651361': 5.755,
                       'T-TiSe2-icsd-173923': 6.01,
                       'H-NbSe2-icsd-645369': 6.27,
                       'T-CrTlTe2-icsd-152836': 7.9352,
                       'T-SnSe2-icsd-651910': 6.132,
                       'T-HfS2-icsd-638847': 5.837,
                       'T-VSe2-icsd-652158': 6.048,
                       'H-MoTe2-icsd-15431': 6.982,
                       'T-CoTe2-icsd-625401': 5.405,
                       'T-SnS2-icsd-650992': 5.9,
                       'T-TiTe2-icsd-653071': 6.48,
                       'T-ZrS2-icsd-651465': 5.813,
                       'T-TaS2-icsd-651089': 5.9,
                       'T-HfTe2-icsd-638959': 6.65,
                       'T-PtS2-icsd-649534': 5.0389,
                       'T-TiS2-icsd-651178': 5.7,
                       'T-NbTe2-icsd-645529': 6.61,
                       'T-HfSe2-icsd-638899': 6.159,
                       'T-IrTe2-icsd-33934': 5.404,
                       'T-RhTe2-icsd-650448': 5.442,
                       'H-MoSe2-icsd-644334': 6.45,
                       'T-SiTe2-icsd-652385': 6.71,
                       'H-WSe2-icsd-40752': 6.48,
                       'T-PtTe2-icsd-649747': 5.2209,
                       'T-VTe2-icsd-603582': 6.582,
                       'H-TaS2-icsd-651092': 6.05,
                       'H-WS2-icsd-202366': 6.1615,
                       'T-ZrSe2-icsd-652236': 6.128,
                       'T-PtSe2-icsd-649589': 5.0813,
                       'T-NiTe2-icsd-159382': 5.266,
                       'BPx': 5.26,
                       'BPy': 5.26,
                       'MoSSe': 6.32,
                       'MoSSePrime': 6.32,
                       'graphene': 3.35,  # Wiki
                       'BN': 3.33}  # ioffe.ru/SVA/NSM/Semicond/BN/basic.html}


def load(fd):
    try:
        return pickle.load(fd, encoding='latin1')
    except TypeError:
        return pickle.load(fd)


class Heterostructure:
    """This class defines dielectric function of heterostructures
        and related physical quantities."""

    def __init__(self, structure, d, thicknesses=None,
                 include_dipole=True, d0=None,
                 wmax=10, qmax=None, timer=None, substrate=None):
        """Creates a Heterostructure object.

        structure: list of str
            Heterostructure set up. Each entry should consist of number of
            layers + chemical formula.
            For example: ['3H-MoS2', graphene', '10H-WS2'] gives 3 layers of
            H-MoS2, 1 layer of graphene and 10 layers of H-WS2.
        thicknesses: array of floats
            Layers thicknesses in Ang.
            Length of array = number of layers
        d: array of floats
            Interlayer distances for neighboring layers in Ang.
            Length of array = number of layers - 1
        d0: float
            The width of a single layer in Ang, only used for monolayer
            calculation. The layer separation in bulk is typically a good
            measure.
        include_dipole: Bool
            Includes dipole contribution if True
        wmax: float
            Cutoff for frequency grid (eV)
        qmax: float
            Cutoff for wave-vector grid (1/Ang)
        substrate: dictionary {'eps': eps_w,
                               'omega': omega_w,
                               'd': d,
                               'isotropic': Bool}
            eps - Dielectric function of the substrate (frequency dependent) (epsx and epsz in the anisotropic case)
            omega - Fequency grid of the eps (eV)
            d - Distance of the substrate to the middle of the first layer (Ang)
            isotropic - includes the out-of-plane dielectric function in the substrate if True
        """

        self.timer = timer or Timer()
        self.substrate = substrate
        chi_monopole = []
        drho_monopole = []
        if include_dipole:
            chi_dipole = []
            drho_dipole = []
        else:
            self.chi_dipole = None
            drho_dipole = None
        self.z = []
        layer_indices = []
        self.n_layers = 0
        namelist = []
        n_rep = 0

        for il, layer in enumerate(structure):
            append = '-chi.npz'
            if append not in layer:
                structure[il] = layer + append

        structure = expand_layers(structure)

        if not check_building_blocks(list(set(structure))):
            raise ValueError('Building Blocks not on the same grid')
        self.n_layers = len(structure)
        for n, name in enumerate(structure):
            if name not in namelist:
                namelist.append(name)
                data = np.load(name)
                q = data['q_abs']
                w = data['omega_w']
                zi = data['z']
                zi -= np.mean(zi)
                chim = data['chiM_qw']
                chid = data['chiD_qw']
                drhom = data['drhoM_qz']
                drhod = data['drhoD_qz']
                if qmax is not None:
                    qindex = np.argmin(abs(q - qmax * Bohr)) + 1
                else:
                    qindex = None
                if wmax is not None:
                    windex = np.argmin(abs(w - wmax / Hartree)) + 1
                else:
                    windex = None
                chi_monopole.append(np.array(chim[:qindex, :windex]))
                drho_monopole.append(np.array(drhom[:qindex]))
                if include_dipole:
                    chi_dipole.append(np.array(chid[:qindex, :windex]))
                    drho_dipole.append(np.array(drhod[:qindex]))
                self.z.append(np.array(zi))
                n -= n_rep
            else:
                n = namelist.index(name)
                n_rep += 1

            layer_indices = np.append(layer_indices, n)

        self.layer_indices = np.array(layer_indices, dtype=int)

        self.q_abs = q[:qindex]
        if self.q_abs[0] == 0:
            self.q_abs[0] += 1e-12

        # parallelize over q in case of multiple processors
        from ase.parallel import world
        self.world = world
        nq = len(self.q_abs)
        mynq = (nq + self.world.size - 1) // self.world.size
        self.q1 = min(mynq * self.world.rank, nq)
        self.q2 = min(self.q1 + mynq, nq)
        self.mynq = self.q2 - self.q1
        self.myq_abs = self.q_abs[self.q1: self.q2]

        self.frequencies = w[:windex]
        self.n_types = len(namelist)

        chi_monopole = np.array(chi_monopole)[:, self.q1: self.q2]
        chi_dipole = np.array(chi_dipole)[:, self.q1: self.q2]
        for i in range(self.n_types):
            drho_monopole[i] = np.array(drho_monopole[i])[self.q1: self.q2]
            drho_dipole[i] = np.array(drho_dipole[i])[self.q1: self.q2]

        # layers and distances
        self.d = np.array(d) / Bohr  # interlayer distances
        if self.n_layers > 1:
            # space around each layer
            if thicknesses is not None:
                self.s = thicknesses / Bohr
            else:
                self.s = (np.insert(self.d, 0, self.d[0]) +
                          np.append(self.d, self.d[-1])) / 2.

        else:  # Monolayer calculation
            self.s = [d0 / Bohr]  # Width of single layer
        self.d0 = d0 / Bohr

        self.dim = np.copy(self.n_layers)
        if include_dipole:
            self.dim *= 2

        # Grid stuff
        edgesize = 50
        system_size = np.sum(self.d) + edgesize
        self.poisson_lim = 1000  # above this limit use potential model
        assert system_size < self.poisson_lim

        self.z_lim = system_size
        self.dz = 0.05
        # master grid
        self.z_big = np.arange(0, self.z_lim, self.dz) - edgesize / 2.
        self.z0 = np.append(np.array([0]), np.cumsum(self.d))

        # arange potential and density
        self.chi_monopole = chi_monopole
        if include_dipole:
            self.chi_dipole = chi_dipole
        self.drho_monopole, self.drho_dipole, self.basis_array, \
            self.drho_array = self.arange_basis(drho_monopole, drho_dipole)

        self.dphi_array = self.get_induced_potentials()
        self.kernel_qij = None

        ############### NEW ##################
        if self.substrate is not None:
            self.kernelsub_qwij = None
        ######################################

    @timer('Arange basis')
    def arange_basis(self, drhom, drhod=None):
        from scipy.interpolate import interp1d
        Nz = len(self.z_big)
        drho_array = np.zeros([self.dim, self.mynq,
                               Nz], dtype=complex)
        basis_array = np.zeros([self.dim, self.mynq,
                                Nz], dtype=complex)

        for i in range(self.n_types):
            z = self.z[i]
            drhom_i = drhom[i]
            fm = interp1d(z, np.real(drhom_i))
            fm2 = interp1d(z, np.imag(drhom_i))
            if drhod is not None:
                drhod_i = drhod[i]
                fd = interp1d(z, np.real(drhod_i))
                fd2 = interp1d(z, np.imag(drhod_i))
            for k in [k for k in range(self.n_layers)
                      if self.layer_indices[k] == i]:
                z_big = self.z_big - self.z0[k]
                i_1s = np.argmin(np.abs(-self.s[k] / 2. - z_big))
                i_2s = np.argmin(np.abs(self.s[k] / 2. - z_big))

                i_1 = np.argmin(np.abs(z[0] - z_big))
                if z_big[i_1] < z[0]:
                    i_1 += 1
                i_2 = np.argmin(np.abs(z[-1] - z_big))
                if z_big[i_2] > z[-1]:
                    i_2 -= 1
                if drhod is not None:
                    drho_array[2 * k, :, i_1: i_2 + 1] = \
                        fm(z_big[i_1: i_2 + 1]) + 1j * fm2(z_big[i_1: i_2 + 1])
                    basis_array[2 * k, :, i_1s: i_2s] = 1. / self.s[k]
                    drho_array[2 * k + 1, :, i_1: i_2 + 1] = \
                        fd(z_big[i_1: i_2 + 1]) + 1j * fd2(z_big[i_1: i_2 + 1])
                    basis_array[2 * k + 1, :, i_1: i_2] = \
                        fd(z_big[i_1: i_2]) + 1j * fd2(z_big[i_1: i_2])
                else:
                    drho_array[k, :, i_1: i_2 + 1] = \
                        fm(z_big[i_1: i_2 + 1]) + 1j * fm2(z_big[i_1: i_2 + 1])
                    basis_array[k, :, i_1s:i_2s] = 1. / self.s[k]

        return drhom, drhod, basis_array, drho_array

    @timer('Get induced potentials')
    def get_induced_potentials(self):
        from scipy.interpolate import interp1d
        Nz = len(self.z_big)
        dphi_array = np.zeros([self.dim, self.mynq, Nz], dtype=complex)

        for i in range(self.n_types):
            z = self.z[i]
            for iq in range(self.mynq):
                q = self.myq_abs[iq]
                drho_m = self.drho_monopole[i][iq].copy()
                poisson_m = self.solve_poisson_1D(drho_m, q, z)
                z_poisson = self.get_z_grid(z, z_lim=self.poisson_lim)
                assert len(z_poisson) == len(np.real(poisson_m))
                fm = interp1d(z_poisson, np.real(poisson_m))
                fm2 = interp1d(z_poisson, np.imag(poisson_m))
                if self.chi_dipole is not None:
                    drho_d = self.drho_dipole[i][iq].copy()
                    #  delta is the distance between dipole peaks / 2
                    delta = np.abs(z[np.argmax(drho_d)] -
                                   z[np.argmin(drho_d)]) / 2.
                    poisson_d = self.solve_poisson_1D(drho_d, q, z,
                                                      dipole=True,
                                                      delta=delta)
                    fd = interp1d(z_poisson, np.real(poisson_d))
                    fd2 = interp1d(z_poisson, np.imag(poisson_d))

                for k in [k for k in range(self.n_layers)
                          if self.layer_indices[k] == i]:
                    z_big = self.z_big - self.z0[k]
                    i_1 = np.argmin(np.abs(z_poisson[0] - z_big))
                    if z_big[i_1] < z_poisson[0]:
                        i_1 += 1
                    i_2 = np.argmin(np.abs(z_poisson[-1] - z_big))
                    if z_big[i_2] > z_poisson[-1]:
                        i_2 -= 1

                    dphi_array[self.dim // self.n_layers * k, iq] = (
                        self.potential_model(self.myq_abs[iq], self.z_big,
                                             self.z0[k]))
                    dphi_array[self.dim // self.n_layers * k,
                               iq, i_1: i_2 + 1] = (fm(z_big[i_1: i_2 + 1]) +
                                                    1j * fm2(z_big[i_1: i_2 + 1]))
                    if self.chi_dipole is not None:
                        dphi_array[2 * k + 1, iq] = \
                            self.potential_model(self.myq_abs[iq], self.z_big,
                                                 self.z0[k], dipole=True,
                                                 delta=delta)
                        dphi_array[2 * k + 1, iq, i_1: i_2 + 1] = \
                            fd(z_big[i_1: i_2 + 1]) + 1j * \
                            fd2(z_big[i_1: i_2 + 1])

        return dphi_array
    
    def get_z_grid(self, z, z_lim=None):
        dz = z[1] - z[0]
        if z_lim is None:
            z_lim = self.z_lim

        z_lim = int(z_lim / dz) * dz
        z_grid = np.insert(z, 0, np.flip(
            np.arange(z[0] - dz, -z_lim - dz, -dz)))
        z_grid = np.append(z_grid, np.arange(z[-1] + dz, z_lim + dz, dz))
        return z_grid

    @timer('Potential model')
    def potential_model(self, q, z, z0=0, dipole=False, delta=None):
        """
        2D Coulomb: 2 pi / q with exponential decay in z-direction
        """
        if dipole:  # Two planes separated by 2 * delta
            V = np.pi / (q * delta) * \
                (-np.exp(-q * np.abs(z - z0 + delta)) +
                 np.exp(-q * np.abs(z - z0 - delta)))
        else:  # Monopole potential from single plane
            V = 2 * np.pi / q * np.exp(-q * np.abs(z - z0))

        return V

    @timer('Solve Poisson equation')
    def solve_poisson_1D(self, drho, q, z,
                         dipole=False, delta=None):
        """
        Solves poissons equation in 1D using finite difference method.

        drho: induced potential basis function
        q: momentum transfer.
        """
        dz = z[1] - z[0]
        z_grid = self.get_z_grid(z, z_lim=self.poisson_lim)

        assert np.allclose(np.diff(z_grid), dz)
        Nz_loc = (len(z_grid) - len(z)) // 2

        drho = np.append(np.insert(drho, 0, np.zeros([Nz_loc])),
                         np.zeros([Nz_loc]))
        Nint = len(drho) - 1

        bc_v0 = self.potential_model(q, z_grid[0], dipole=dipole,
                                     delta=delta)
        bc_vN = self.potential_model(q, z_grid[-1], dipole=dipole,
                                     delta=delta)
        f_z = np.zeros(Nint + 1, dtype=complex)
        f_z[:] = - 4 * np.pi * drho[:]
        f_z[0] = bc_v0
        f_z[Nint] = bc_vN
                                                  
        ab = np.zeros((3, Nint + 1), complex)
        ab[0, 2:] = 1. / dz**2
        ab[1, 1:-1] = -2 / dz**2 - q**2
        ab[1, 0] = 1
        ab[1, -1] = 1
        ab[2, :-2] = 1. / dz**2
        dphi = scipy.linalg.solve_banded((1, 1), ab, f_z)
        return dphi

    @timer('Get coulomb kernel')
    def get_Coulomb_Kernel(self, step_potential=False):
        kernel_qij = np.zeros([self.mynq, self.dim, self.dim],
                              dtype=complex)

        for iq in range(self.mynq):
            if np.isclose(self.myq_abs[iq], 0):
                # Special treatment of q=0 limit
                kernel_qij[iq] = np.eye(self.dim)
            else:
                if step_potential:
                    # Use step-function average for monopole contribution
                    kernel_qij[iq] = np.dot(self.basis_array[:, iq],
                                            self.dphi_array[:, iq].T) * self.dz
                else:
                    kernel_qij[iq] = np.dot(self.drho_array[:, iq],
                                            self.dphi_array[:, iq].T) * self.dz
        return kernel_qij

    ############## NEW #################
    @timer('Get substrate coulomb kernel')
    def get_substrate_Coulomb_Kernel(self, step_potential=False):
        from scipy.interpolate import interp1d
        kernelsub_qij = np.zeros([self.mynq, self.dim, self.dim],
                                 dtype=complex)

        subw_w = self.substrate['omega']
        if self.substrate['isotropic']:
            subeps_w = self.substrate['eps']
            fsubreal_w = interp1d(subw_w, np.real(subeps_w), bounds_error=False, fill_value='extrapolate')
            fsubimag_w = interp1d(subw_w, np.imag(subeps_w), bounds_error=False, fill_value='extrapolate')
            newsubeps_w = fsubreal_w(self.frequencies * Hartree) + 1j * fsubimag_w(self.frequencies * Hartree)
        else:
            subepsx_w = self.substrate['epsx']
            subepsz_w = self.substrate['epsz']
            fsubxreal_w = interp1d(subw_w, np.real(subepsx_w), bounds_error=False, fill_value='extrapolate')
            fsubximag_w = interp1d(subw_w, np.imag(subepsx_w), bounds_error=False, fill_value='extrapolate')
            fsubzreal_w = interp1d(subw_w, np.real(subepsz_w), bounds_error=False, fill_value='extrapolate')
            fsubzimag_w = interp1d(subw_w, np.imag(subepsz_w), bounds_error=False, fill_value='extrapolate')
            newsubepsx_w = fsubxreal_w(self.frequencies * Hartree) + 1j * fsubximag_w(self.frequencies * Hartree)
            newsubepsz_w = fsubzreal_w(self.frequencies * Hartree) + 1j * fsubzimag_w(self.frequencies * Hartree)
            newsubeps_w = np.sqrt(newsubepsx_w * newsubepsz_w)

        fphi_real = interp1d(self.z_big, np.real(self.dphi_array), bounds_error=False, fill_value=0, axis=-1)
        fphi_imag = interp1d(self.z_big, np.imag(self.dphi_array), bounds_error=False, fill_value=0, axis=-1)

        if self.substrate['d']:
            subdist = self.substrate['d'][0] / Bohr
        else:
            subdist = self.d0 / 2

        dphi_sub = (fphi_real(self.z_big - 2 * subdist) + 1j * fphi_imag(self.z_big - 2 * subdist))[:,:,::-1]

        for iq in range(self.mynq):
            if step_potential:
                kernelsub_qij[iq] = np.dot(self.basis_array[:, iq],
                                           dphi_sub[:, iq].T)
            else:
                kernelsub_qij[iq] = np.dot(self.drho_array[:, iq],
                                           dphi_sub[:, iq].T)

        kernelsub_qwij = (-((newsubeps_w - 1) / (newsubeps_w + 1))[None, :, None, None] * self.dz) * kernelsub_qij[:, None]

        return kernelsub_qwij.real
    #####################################

    @timer('Solve chi dyson equation')
    def get_chi_matrix(self):
        """
        Dyson equation: chi_full = chi_intra + chi_intra V_inter chi_full
        """
        print('Calculating full chi')
        Nls = self.n_layers
        q_abs = self.myq_abs
        chi_m_iqw = self.chi_monopole
        chi_d_iqw = self.chi_dipole

        if self.kernel_qij is None:
            self.kernel_qij = self.get_Coulomb_Kernel()

        ################ NEW ################
        if self.substrate is not None:
            if self.kernelsub_qwij is None:
                self.kernelsub_qwij = self.get_substrate_Coulomb_Kernel()
        #####################################

        chi_qwij = np.zeros((self.mynq, len(self.frequencies),
                             self.dim, self.dim), dtype=complex)
        
        dot = np.dot
        inv = np.linalg.inv
        eye = np.eye(self.dim)
        nq = len(q_abs)
        for iq in range(nq):
            if (1 + iq) % (nq // 10) == 0:
                print('{}%'.format(np.round((1 + iq) / nq, 1) * 100))

            kernel_ij = self.kernel_qij[iq].copy()
            np.fill_diagonal(kernel_ij, 0)  # Diagonal is set to zero

            if self.chi_dipole is not None:
                for j in range(self.n_layers):
                    kernel_ij[2 * j, 2 * j + 1] = 0
                    kernel_ij[2 * j + 1, 2 * j] = 0

            chi_intra_wij = np.zeros((len(self.frequencies), self.dim,
                                      self.dim),
                                     dtype=complex)
            for iw in range(0, len(self.frequencies)):
                chi_intra_i = chi_m_iqw[self.layer_indices, iq, iw]
                if self.chi_dipole is not None:
                    chi_intra_i = np.insert(chi_intra_i, np.arange(Nls) + 1,
                                            chi_d_iqw[self.layer_indices,
                                                      iq, iw])
                chi_intra_wij[iw] = np.diag(chi_intra_i)

                ##################### NEW ########################            
                if self.substrate is not None:
                    kernelsub_ij = self.kernelsub_qwij[iq, iw].copy()
                    newkernel_ij = kernel_ij + kernelsub_ij

                    chi_qwij[iq, iw] = inv(eye - dot(chi_intra_wij[iw], newkernel_ij))

            if self.substrate is None:
                chi_qwij[iq] = inv(eye - dot(chi_intra_wij, kernel_ij))

            for chi_ij, chi_intra_ij in zip(chi_qwij[iq], chi_intra_wij):
                chi_ij[:, :] = dot(chi_ij, chi_intra_ij)

        return chi_qwij

    @timer('Get eps matrix')
    def get_eps_matrix(self, step_potential=False, iq_q=None, iw_w=None):
        """
        Get dielectric matrix as: eps^{-1} = 1 + V chi_full
        """

        if iq_q is None:
            iq_q = np.arange(self.mynq)

        if iw_w is None:
            iw_w = np.arange(len(self.frequencies))

        nq = len(iq_q)
        nw = len(iw_w)
        if self.kernel_qij is None:
            sp = step_potential
            self.kernel_qij = self.get_Coulomb_Kernel(step_potential=sp)

            ################ NEW ################
            if self.substrate is not None:
                if self.kernelsub_qwij is None:
                    self.kernelsub_qwij = self.get_substrate_Coulomb_Kernel(step_potential=sp)
            #####################################

            chi_qwij = self.get_chi_matrix()
            self.chi_qwij = chi_qwij
        else:
            chi_qwij = self.chi_qwij

        eps_qwij = np.zeros((nq, nw,
                             self.dim, self.dim), dtype=complex)

        ################### NEW ########################
        for i, iq in enumerate(iq_q):
            kernel_ij = self.kernel_qij[iq]
            if self.substrate is not None:
                for j, iw in enumerate(iw_w):
                    newkernel_ij = kernel_ij + self.kernelsub_qwij[iq, iw]
                    eps_qwij[i, j, :, :] = np.linalg.inv(
                        np.eye(newkernel_ij.shape[0]) + np.dot(newkernel_ij,
                                                               chi_qwij[iq, iw,
                                                                        :, :]))

            else:
                for j, iw in enumerate(iw_w):
                    eps_qwij[i, j, :, :] = np.linalg.inv(
                        np.eye(kernel_ij.shape[0]) + np.dot(kernel_ij,
                                                            chi_qwij[iq, iw,
                                                                     :, :]))
        #################################################

        return eps_qwij

    @timer('Get screened potential')
    def get_screened_potential(self, layer=0, step_potential=False, subtract_bare_coulomb=False):
        """
        get the screened interaction averaged over layer "k":
        W_{kk}(q, w) = \sum_{ij} V_{ki}(q) \chi_{ij}(q, w) V_{jk}(q)

        parameters:
        layer: int
            index of layer to calculate the screened interaction for.

        returns: W(q,w)
        """
        self.kernel_qij =\
            self.get_Coulomb_Kernel(step_potential=step_potential)

        ############### NEW ##################
        if self.substrate is not None:
            self.kernelsub_qwij = self.get_substrate_Coulomb_Kernel(step_potential=step_potential)
        ######################################

        chi_qwij = self.get_chi_matrix()
        W_qw = np.zeros((self.mynq, len(self.frequencies)),
                        dtype=complex)

        k = layer
        if self.chi_dipole is not None:
            k *= 2
        for iq in range(self.mynq):
            kernel_ij = self.kernel_qij[iq].copy()

            # if np.isclose(self.myq_abs[iq], 0):
            #     kernel_ij = 2 * np.pi * np.ones([self.dim, self.dim])

            # if self.chi_dipole is not None:
            #     for j in range(self.n_layers):
            #         kernel_ij[2 * j, 2 * j + 1] = 0
            #         kernel_ij[2 * j + 1, 2 * j] = 0

            for iw in range(0, len(self.frequencies)):
                ################### NEW #######################
                if self.substrate is not None:
                    newkernel_ij = kernel_ij + self.kernelsub_qwij[iq, iw].copy()                    
                    W_qw[iq, iw] = np.dot(np.dot(newkernel_ij[k], chi_qwij[iq, iw]),
                                          newkernel_ij[:, k])
                    V0 = newkernel_ij[k, k]
                else:
                    W_qw[iq, iw] = np.dot(np.dot(kernel_ij[k], chi_qwij[iq, iw]),
                                          kernel_ij[:, k])
                    V0 = kernel_ij[k, k]

                if subtract_bare_coulomb is False:
                    W_qw[iq, iw] += V0
                ###############################################

        W_qw = self.collect_qw(W_qw)

        return W_qw

    @timer('Get excition screened potential')
    def get_exciton_screened_potential(self, e_distr, h_distr):
        v_screened_q = np.zeros(self.mynq)
        eps_qwij = self.get_eps_matrix()
        h_distr = h_distr.transpose()
        kernel_qij = self.get_Coulomb_Kernel()

        ##############NEW#######################
        if self.substrate is not None:
            if self.kernelsub_qwij is None:
                self.kernelsub_qwij = self.get_substrate_Coulomb_Kernel()
            kernel_qij += self.kernelsub_qwij[:, 0] 
        #########################################

        for iq in range(0, self.mynq):
            ext_pot = np.dot(kernel_qij[iq], h_distr)
            v_screened_q[iq] =\
                np.dot(e_distr,
                       np.dot(np.linalg.inv(eps_qwij[iq, 0, :, :]),
                              ext_pot)).real

        ##############NEW#######################
        if self.substrate is not None:
            kernel_qij -= self.kernelsub_qwij[:, 0] 
        #########################################

        v_screened_q = self.collect_q(v_screened_q[:])

        return self.q_abs, -v_screened_q, kernel_qij

    def get_exciton_screened_potential_r(self, r_array, e_distr=None,
                                         h_distr=None, Wq_name=None,
                                         tweak=None):
        if Wq_name is not None:
            q_abs, W_q = load(open(Wq_name, 'rb'))
        else:
            q_temp, W_q, xxx = self.get_exciton_screened_potential(e_distr,
                                                                   h_distr)
 
        from scipy.special import jn

        inter = False
        if np.where(e_distr == 1)[0][0] != np.where(h_distr == 1)[0][0]:
            inter = True

        layer_dist = 0.
        if self.n_layers == 1:
            layer_thickness = self.s[0]
        else:
            if len(e_distr) == self.n_layers:
                div = 1
            else:
                div = 2

            if not inter:
                ilayer = np.where(e_distr == 1)[0][0] // div
                if ilayer == len(self.d):
                    ilayer -= 1
                layer_thickness = self.d[ilayer]
            else:
                ilayer1 = np.min([np.where(e_distr == 1)[0][0],
                                  np.where(h_distr == 1)[0][0]]) // div
                ilayer2 = np.max([np.where(e_distr == 1)[0][0],
                                  np.where(h_distr == 1)[0][0]]) // div
                layer_thickness = self.d[ilayer1] / 2.
                layer_dist = np.sum(self.d[ilayer1:ilayer2]) / 1.8
        if tweak is not None:
            layer_thickness = tweak

        W_q *= q_temp
        q = np.linspace(q_temp[0], q_temp[-1], 10000)
        Wt_q = np.interp(q, q_temp, W_q)
        Dq_Q2D = q[1] - q[0]

        if not inter:
            Coulombt_q = (-4. * np.pi / q *
                          (1. - np.exp(-q * layer_thickness / 2.)) /
                          layer_thickness)
        else:
            Coulombt_q = (-2 * np.pi / q *
                          (np.exp(-q * (layer_dist - layer_thickness / 2.)) -
                           np.exp(-q * (layer_dist + layer_thickness / 2.))) /
                          layer_thickness)

        W_r = np.zeros(len(r_array))
        for ir in range(len(r_array)):
            J_q = jn(0, q * r_array[ir])
            if r_array[ir] > np.exp(-13):
                Int_temp = (
                    -1. / layer_thickness *
                    np.log((layer_thickness / 2. - layer_dist +
                            np.sqrt(r_array[ir]**2 +
                                    (layer_thickness / 2. - layer_dist)**2)) /
                           (-layer_thickness / 2. - layer_dist +
                            np.sqrt(r_array[ir]**2 +
                                    (layer_thickness / 2. + layer_dist)**2))))
            else:
                if not inter:
                    Int_temp = (-1. / layer_thickness *
                                np.log(layer_thickness**2 / r_array[ir]**2))
                else:
                    Int_temp = (-1. / layer_thickness *
                                np.log((layer_thickness + 2 * layer_dist) /
                                       (2 * layer_dist - layer_thickness)))

            W_r[ir] = (Dq_Q2D / 2. / np.pi *
                       np.sum(J_q * (Wt_q - Coulombt_q)) +
                       Int_temp)

        return r_array, W_r

    def get_exciton_binding_energies(self, eff_mass, L_min=-50, L_max=10,
                                     Delta=0.1, e_distr=None, h_distr=None,
                                     Wq_name=None, tweak=None):
        from scipy.linalg import eig
        r_space = np.arange(L_min, L_max, Delta)
        Nint = len(r_space)

        r, W_r = self.get_exciton_screened_potential_r(r_array=np.exp(r_space),
                                                       e_distr=e_distr,
                                                       h_distr=h_distr,
                                                       Wq_name=None,
                                                       tweak=tweak)

        H = np.zeros((Nint, Nint), dtype=complex)
        for i in range(0, Nint):
            r_abs = np.exp(r_space[i])
            H[i, i] = - 1. / r_abs**2 / 2. / eff_mass \
                * (-2. / Delta**2 + 1. / 4.) + W_r[i]
            if i + 1 < Nint:
                H[i, i + 1] = -1. / r_abs**2 / 2. / eff_mass \
                    * (1. / Delta**2 - 1. / 2. / Delta)
            if i - 1 >= 0:
                H[i, i - 1] = -1. / r_abs**2 / 2. / eff_mass \
                    * (1. / Delta**2 + 1. / 2. / Delta)

        ee, ev = eig(H)
        index_sort = np.argsort(ee.real)
        ee = ee[index_sort]
        ev = ev[:, index_sort]
        return ee * Hartree, ev

    def get_macroscopic_dielectric_function(self, static=True, direction='x'):
        """
        Calculates the averaged dielectric function over the structure.

        Parameters:

        static: bool
            If True only include w=0

        direction: str 'x' or 'z'
            'x' for in plane dielectric function
            'z' for out of plane dielectric function

        Returns list of q-points, frequencies, dielectric function(q, w).
        """
        assert self.substrate is None, print('get_macroscopic_dielectric_function does not apply for structures with substrate')
        if direction == 'x':
            const_per = np.ones([self.n_layers])
            if self.chi_dipole is not None:
                const_per = np.insert(const_per, np.arange(self.n_layers) + 1,
                                      np.zeros([self.n_layers]))

        elif direction == 'z':
            const_per = np.zeros([self.n_layers])
            assert self.chi_dipole is not None
            const_per = np.insert(const_per, np.arange(self.n_layers) + 1,
                                  np.ones([self.n_layers]))

        if static:
            Nw = 1
        else:
            Nw = len(self.frequencies)

        eps_qwij = self.get_eps_matrix(step_potential=True)[:, :Nw]
        
        N = self.n_layers
        Nq = self.mynq
        epsM_qw = np.zeros([Nq, Nw], dtype=complex)
        
        for iw in range(Nw):
            for iq in range(Nq):
                eps_ij = eps_qwij[iq, iw]
                epsinv_ij = np.linalg.inv(eps_ij)
                epsinvM = 1 / N * np.dot(np.array(const_per),
                                         np.dot(epsinv_ij,
                                                np.array(const_per)))

                epsM_qw[iq, iw] = 1. / epsinvM

        epsM_qw = self.collect_qw(epsM_qw)

        return self.q_abs / Bohr, self.frequencies[:Nw] * Hartree, epsM_qw

    def get_dielectric_function(self, layer=0):
        """
        Calculates the dielectric function of the chosen layer

        Parameters:
        layer: int
            index of layer to calculate the dielectric function for.

        Returns list of q-points, frequencies, dielectric function(q, w).
        """

        W_qw = self.get_screened_potential(layer=layer)
        kernel_qij = self.get_Coulomb_Kernel()

        k = layer
        if self.chi_dipole is not None:
            k *= 2        

        kernel_qw = kernel_qij[:, None, k, k]
        eps_qw = kernel_qw / W_qw
            
        return self.q_abs / Bohr, self.frequencies * Hartree, eps_qw

    def get_eels(self, dipole_contribution=False):
        """
        Calculates Electron energy loss spectrum, defined as:

        EELS(q, w) = - Im 4 \pi / q**2 \chiM(q, w)

        Returns list of q-points, Frequencies and the loss function
        """
        const_per = np.ones([self.n_layers])
        layer_weight = self.s / np.sum(self.s) * self.n_layers

        if self.chi_dipole is not None:
            const_per = np.insert(const_per,
                                  np.arange(self.n_layers) + 1,
                                  np.zeros([self.n_layers]))
            layer_weight = np.insert(layer_weight,
                                     np.arange(self.n_layers) + 1,
                                     layer_weight)

        if dipole_contribution:
            const_per = np.zeros([self.n_layers])
            const_per = np.insert(const_per,
                                  np.arange(self.n_layers) + 1,
                                  np.ones([self.n_layers]))

        N = self.n_layers
        eels_qw = np.zeros([self.mynq, len(self.frequencies)],
                           dtype=complex)

        chi_qwij = self.get_chi_matrix()

        for iq in range(self.mynq):
            for iw in range(len(self.frequencies)):
                eels_qw[iq, iw] = np.dot(np.array(const_per) * layer_weight,
                                         np.dot(chi_qwij[iq, iw],
                                                np.array(const_per)))

            eels_qw[iq, :] *= 1. / N * 4 * np.pi / self.q_abs[iq]**2

        eels_qw = self.collect_qw(eels_qw)

        return self.q_abs / Bohr, self.frequencies * Hartree, \
            - (Bohr * eels_qw).imag

    def get_absorption_spectrum(self, dipole_contribution=False):
        """
        Calculates absorption spectrum, defined as:

        ABS(q, w) = - Im 2 / q \epsM(q, w)

        Returns list of q-points, Frequencies and the loss function
        """
        const_per = np.ones([self.n_layers])
        layer_weight = self.s / np.sum(self.s) * self.n_layers

        if self.chi_dipole is not None:
            const_per = np.insert(const_per,
                                  np.arange(self.n_layers) + 1,
                                  np.zeros([self.n_layers]))
            layer_weight = np.insert(layer_weight,
                                     np.arange(self.n_layers) + 1,
                                     layer_weight)

        if dipole_contribution:
            const_per = np.zeros([self.n_layers])
            const_per = np.insert(const_per,
                                  np.arange(self.n_layers) + 1,
                                  np.ones([self.n_layers]))

        N = self.n_layers
        abs_qw = np.zeros([self.mynq, len(self.frequencies)],
                          dtype=complex)

        eps_qwij = self.get_eps_matrix()

        for iq in range(self.mynq):
            for iw in range(len(self.frequencies)):
                abs_qw[iq, iw] = np.dot(np.array(const_per) * layer_weight,
                                        np.dot(eps_qwij[iq, iw],
                                               np.array(const_per)))

            abs_qw[iq, :] *= 1. / N * 2. / self.q_abs[iq]

        abs_qw = self.collect_qw(abs_qw)
        return self.q_abs / Bohr, self.frequencies * Hartree, \
            (Bohr * abs_qw).imag

    def get_sum_eels(self, V_beam=100, include_z=False):
        """
        Calculates the q- averaged Electron energy loss spectrum usually
        obtained in scanning transmission electron microscopy (TEM).

        EELS(w) = - Im [sum_{q}^{q_max}  V(q) \chi(w, q) V(q)]
                    \delta(w - q \dot v_e)

        The calculation assumes a beam in the z-direction perpendicular to the
        layers, and that the response in isotropic within the plane.

        Input parameters:
        V_beam: float
            Acceleration voltage of electron beam in kV.
            Is used to calculate v_e that goes into \delta(w - q \dot v_e)

        Returns list of Frequencies and the loss function
        """
        const_per = np.ones([self.n_layers])
        layer_weight = self.s / np.sum(self.s) * self.n_layers

        if self.chi_dipole is not None:
            const_per = np.insert(const_per,
                                  np.arange(self.n_layers) + 1,
                                  np.zeros([self.n_layers]))
            layer_weight = np.insert(layer_weight,
                                     np.arange(self.n_layers) + 1,
                                     layer_weight)

        eels_w = np.zeros([len(self.frequencies)], dtype=complex)
        chi_qwij = self.get_chi_matrix()
        vol = np.pi * (self.q_abs[-1] + self.q_abs[1] / 2.)**2
        weight0 = np.pi * (self.q_abs[1] / 2.)**2 / vol
        c = (1 - weight0) / np.sum(self.q_abs)
        weights = c * self.q_abs
        weights[0] = weight0
        # Beam speed from relativistic eq
        me = ase.units._me
        c = ase.units._c
        E_0 = me * c**2  # Rest energy
        E = E_0 + V_beam * 1e3 / ase.units.J   # Relativistic energy
        v_e = c * (E**2 - E_0**2)**0.5 / E  # beam velocity in SI
        # Lower cutoff q_z = w / v_e
        w_wSI = self.frequencies * Hartree \
            / ase.units.J / ase.units._hbar  # w in SI units
        q_z = w_wSI / v_e / ase.units.m * Bohr  # in Bohr
        q_z[0] = q_z[1]
        print('Using a beam acceleration voltage of V = %3.1f kV' % (V_beam))
        print('Beam speed = %1.2f / c' % (v_e / c))
        # Upper cutoff q_c = q[1] / 2.
        q_c = self.q_abs[1] / 2.
        # Integral for q=0: \int_0^q_c \frac{q^3}{(q^2 + q_z^2)^2} dq
        I = 2 * np.pi / vol * \
            (q_z**2 / 2. / (q_c**2 + q_z**2) - 0.5 +
             0.5 * np.log((q_c / q_z)**2 + 1))
        I2 = 2 * np.pi / vol / 2. * (1. / q_z**2 - 1. / (q_z**2 + q_c**2))

        for iq in range(self.mynq):
            eels_temp = np.zeros([len(self.frequencies)], dtype=complex)
            for iw in range(len(self.frequencies)):
                # Longitudinal in-plane
                temp = np.dot(np.array(const_per) * layer_weight,
                              np.dot(chi_qwij[iq, iw], np.array(const_per)))
                eels_temp[iw] += temp

            if np.isclose(self.q_abs[iq], 0):
                eels_temp *= (4 * np.pi)**2 * I

            else:
                eels_temp *= 1. / (self.q_abs[iq]**2 + q_z**2)**2
                eels_temp *= (4 * np.pi)**2 * weights[iq]
            eels_w += eels_temp

            if include_z:
                eels_temp = np.zeros([len(self.frequencies)], dtype=complex)
                for iw in range(len(self.frequencies)):
                    # longitudinal out of plane
                    temp = np.dot(np.array(const_per[::-1]) * layer_weight,
                                  np.dot(chi_qwij[iq, iw],
                                         np.array(const_per[::-1])))
                    eels_temp[iw] += temp

                    # longitudinal cross terms
                    temp = 1J * np.dot(np.array(const_per) * layer_weight,
                                       np.dot(chi_qwij[iq, iw],
                                              np.array(const_per[::-1])))
                    eels_temp[iw] += temp / q_z[iw]

                    temp = -1J * np.dot(np.array(const_per[::-1]) *
                                        layer_weight,
                                        np.dot(chi_qwij[iq, iw],
                                               np.array(const_per)))
                    eels_temp[iw] += temp / q_z[iw]

                    # Transversal
                    temp = np.dot(np.array(const_per[::-1]) * layer_weight,
                                  np.dot(chi_qwij[iq, iw],
                                         np.array(const_per[::-1])))
                    temp *= (v_e / c)**4
                    eels_temp[iw] += temp

                if np.isclose(self.q_abs[iq], 0):
                    eels_temp *= (4 * np.pi)**2 * I2 * q_z**2
                else:
                    eels_temp *= 1. / (self.q_abs[iq]**2 + q_z**2)**2 * q_z**2
                    eels_temp *= (4 * np.pi)**2 * weights[iq]

                eels_w += eels_temp

        self.world.sum(eels_w)

        return self.frequencies * Hartree, - (Bohr**5 * eels_w * vol).imag

    def get_response(self, iw=0, dipole=False):
        """
        Get the induced density and potential due to constant perturbation
        obtained as: rho_ind(r) = \int chi(r,r') dr'
        """
        const_per = np.ones([self.n_layers])
        if self.chi_dipole is not None:
            const_per = np.insert(const_per,
                                  np.arange(self.n_layers) + 1,
                                  np.zeros([self.n_layers]))

        if dipole:
            const_per = self.z0 - self.z0[-1] / 2.
            const_per = np.insert(const_per,
                                  np.arange(self.n_layers) + 1,
                                  np.ones([self.n_layers]))

        chi_qij = self.get_chi_matrix()[:, iw]
        Vind_qz = np.zeros((self.mynq, len(self.z_big)))
        rhoind_qz = np.zeros((self.mynq, len(self.z_big)))

        drho_array = self.drho_array.copy()
        dphi_array = self.dphi_array.copy()
        # Expand on potential and density basis function
        # to get spatial detendence
        for iq in range(self.mynq):
            chi_ij = chi_qij[iq]
            Vind_qi = np.dot(chi_ij, np.array(const_per))
            rhoind_qz[iq] = np.dot(drho_array[:, iq].T, Vind_qi)
            Vind_qz[iq] = np.dot(dphi_array[:, iq].T, Vind_qi)

        rhoind_qz = self.collect_qw(rhoind_qz)
        return self.z_big * Bohr, rhoind_qz, Vind_qz, self.z0 * Bohr

    @timer('Calculate plasmon eigenmodes')
    def get_plasmon_eigenmodes(self, filename=None):
        """
        Diagonalize the dieletric matrix to get the plasmon eigenresonances
        of the system.

        Returns:
            Eigenvalue array (shape Nq x nw x dim), z-grid, induced densities,
            induced potentials, energies at zero crossings.
        """

        assert self.world.size == 1
        # eps_qwij = self.get_eps_matrix()

        Nw = len(self.frequencies)
        Nq = self.mynq
        w_w = self.frequencies
        eig = np.zeros([Nq, Nw, self.dim], dtype=complex)
        abseps = np.zeros([Nq, Nw], dtype=complex)
        # vec = np.zeros([Nq, Nw, self.dim, self.dim],
        #                dtype=complex)

        # import scipy as sp
        omega0 = [[] for i in range(Nq)]

        rho_z = [np.zeros([0, len(self.z_big)]) for i in range(Nq)]
        phi_z = [np.zeros([0, len(self.z_big)]) for i in range(Nq)]
        for iq in range(Nq):
            if (1 + iq) % (Nq // 10) == 0:
                print('{}%'.format(np.round((1 + iq) / Nq, 1) * 100))

            eps_qwij = self.get_eps_matrix(iq_q=[iq])
            if iq == 0:
                print('Calculating plasmon modes')

            eig[iq], vec_wij = np.linalg.eig(eps_qwij[0])
            abseps[iq, :] = np.linalg.det(eps_qwij[0])

            vec_dual_wij = np.linalg.inv(vec_wij)
            iwref = 0
            for iw in range(1, Nw):
                vec = vec_wij[iw]
                vec_dual = vec_dual_wij[iwref]
                overlap = np.dot(vec_dual, vec)
                index = list(np.argsort(np.abs(overlap))[:, -1])
                iwref = iw
                if len(np.unique(index)) < self.dim:  # add missing indices
                    addlist = []
                    removelist = []
                    for j in range(self.dim):
                        if index.count(j) < 1:
                            addlist.append(j)
                        if index.count(j) > 1:
                            for l in range(1, index.count(j)):
                                removelist.append(
                                    np.argwhere(np.array(index) == j)[l])
                    for j in range(len(addlist)):
                        index[removelist[j][0]] = addlist[j]

                # Sort vectors
                vec_wij[iw, :] = np.copy(vec_wij[iw][:, index])
                vec_dual_wij[iw, :] = np.copy(vec_dual_wij[iw][index, :])

                eig[iq, iw, :] = np.copy(eig[iq, iw][index])
                klist = [k for k in range(self.dim)
                         if (eig[iq, iw - 1, k] < 0 and eig[iq, iw, k] > 0)]
                for k in klist:  # Eigenvalue crossing
                    a = np.real((eig[iq, iw, k] - eig[iq, iw - 1, k]) /
                                (w_w[iw] - w_w[iw - 1]))
                    # linear interp for crossing point
                    w0 = np.real(-eig[iq, iw - 1, k]) / a + w_w[iw - 1]
                    rho = np.dot(self.drho_array[:, iq, :].T,
                                 vec_dual_wij[iw, k, :])
                    phi = np.dot(self.dphi_array[:, iq, :].T,
                                 vec_wij[iw, :, k])
                    rho_z[iq] = np.append(rho_z[iq], rho[np.newaxis, :],
                                          axis=0)
                    phi_z[iq] = np.append(phi_z[iq], phi[np.newaxis, :],
                                          axis=0)
                    omega0[iq].append(w0 * Hartree)

        # Make eigenfrequencies more easy to work with
        nmodes = 0
        for freqs in omega0:
            nmodes = np.max([len(freqs), nmodes])

        freqs_qm = np.zeros((Nq, nmodes), float) + np.nan

        for freqs_m, omega0_m in zip(freqs_qm, omega0):
            freqs_m[:len(omega0_m)] = np.sort(omega0_m)

        z = self.z_big * Bohr
        if filename is not None:
            q_q = self.q_abs / Bohr
            omega_w = self.frequencies * Hartree
            data = {'eig': eig, 'z': z,
                    'rho_z': rho_z, 'freqs_qm': freqs_qm,
                    'q_q': q_q, 'omega_w': omega_w,
                    'abseps': abseps}
            np.savez_compressed(filename, **data)

        return eig, z, rho_z, phi_z, freqs_qm, abseps

    def collect_q(self, a_q):
        """ Collect arrays of dim (q)"""
        world = self.world
        nq = len(self.q_abs)
        mynq = (nq + self.world.size - 1) // self.world.size
        b_q = np.zeros(mynq, a_q.dtype)
        b_q[:self.q2 - self.q1] = a_q
        A_q = np.empty(mynq * world.size, a_q.dtype)
        if world.size == 1:
            A_q[:] = b_q
        else:
            world.all_gather(b_q, A_q)
        return A_q[:nq]

    def collect_qw(self, a_qw):
        """ Collect arrays of dim (q X w)"""
        nw = a_qw.shape[1]
        nq = len(self.q_abs)
        A_qw = np.zeros((nq, nw),
                        a_qw.dtype)
        for iw in range(nw):
            A_qw[:, iw] = self.collect_q(a_qw[:, iw])
        nq = len(self.q_abs)
        return A_qw[:nq]


class BuildingBlock():

    """ Module for using Linear response to calculate dielectric
    building block of 2D material with GPAW"""

    def __init__(self, filename, df, isotropic_q=True, nq_inf=10,
                 direction='x', qmax=None, txt=sys.stdout):
        """Creates a BuildingBlock object.

        filename: str
            used to save data file: filename-chi.npz
        df: DielectricFunction object
            Determines how linear response calculation is performed
        isotropic_q: bool
            If True, only q-points along one direction (1 0 0) in the
            2D BZ is included, thus asuming an isotropic material
        direction: 'x' or 'y'
            Direction used for isotropic q sampling.
        qmax: float
            Cutoff for q-grid. To be used if one wishes to sample outside the
            irreducible BZ. Only works for isotropic q-sampling.
        nq_inf: int
            number of extra q points in the limit q->0 along each direction,
            extrapolated from q=0, assumung that the head of chi0_wGG goes
            as q^2 and the wings as q.
            Note that this does not hold for (semi)metals!

        """
        if qmax is not None:
            assert isotropic_q
        self.filename = filename
        self.isotropic_q = isotropic_q
        self.nq_inf = nq_inf
        self.nq_inftot = nq_inf
        if not isotropic_q:
            self.nq_inftot *= 2

        if direction == 'x':
            qdir = 0
        elif direction == 'y':
            qdir = 1
        self.direction = direction

        self.df = df  # dielectric function object
        self.df.truncation = '2D'  # in case you forgot!
        self.omega_w = self.df.chi0.omega_w
        self.world = self.df.chi0.world

        if self.world.rank != 0:
            txt = devnull
        elif isinstance(txt, str):
            txt = open(txt, 'w', 1)
        self.fd = txt

        calc = self.df.chi0.calc
        kd = calc.wfs.kd
        self.kd = kd
        r = calc.wfs.gd.get_grid_point_coordinates()
        self.z = r[2, 0, 0, :]

        nw = self.omega_w.shape[0]
        self.chiM_qw = np.zeros([0, nw])
        self.chiD_qw = np.zeros([0, nw])
        self.drhoM_qz = np.zeros([0, self.z.shape[0]])
        self.drhoD_qz = np.zeros([0, self.z.shape[0]])

        # First: choose all ibzq in 2D BZ
        from ase.dft.kpoints import monkhorst_pack
        from gpaw.kpt_descriptor import KPointDescriptor
        offset_c = 0.5 * ((kd.N_c + 1) % 2) / kd.N_c
        bzq_qc = monkhorst_pack(kd.N_c) + offset_c
        qd = KPointDescriptor(bzq_qc)
        qd.set_symmetry(calc.atoms, kd.symmetry)
        q_cs = qd.ibzk_kc
        rcell_cv = 2 * pi * np.linalg.inv(calc.wfs.gd.cell_cv).T
        if isotropic_q:  # only use q along [1 0 0] or [0 1 0] direction.
            Nk = kd.N_c[qdir]
            qx = np.array(range(1, Nk // 2)) / float(Nk)
            q_cs = np.zeros([Nk // 2 - 1, 3])
            q_cs[:, qdir] = qx
            q = 0
            if qmax is not None:
                qmax *= Bohr
                qmax_v = np.zeros([3])
                qmax_v[qdir] = qmax
                q_c = q_cs[-1]
                q_v = np.dot(q_c, rcell_cv)
                q = (q_v**2).sum()**0.5
                assert Nk % 2 == 0
                i = Nk / 2.0
                while q < qmax:
                    if i == Nk:  # omit BZ edge
                        i += 1
                        continue
                    q_c = np.zeros([3])
                    q_c[qdir] = i / Nk
                    q_cs = np.append(q_cs, q_c[np.newaxis, :], axis=0)
                    q_v = np.dot(q_c, rcell_cv)
                    q = (q_v**2).sum()**0.5
                    i += 1
        q_vs = np.dot(q_cs, rcell_cv)
        q_abs = (q_vs**2).sum(axis=1)**0.5
        sort = np.argsort(q_abs)
        q_abs = q_abs[sort]
        q_cs = q_cs[sort]
        if isotropic_q:
            q_cut = q_abs[0] / 2  # extrapolate to half of smallest finite q
        else:
            q_cut = q_abs[1]  # smallest finite q
        self.nq_cut = self.nq_inftot + 1

        q_infs = np.zeros([q_cs.shape[0] + self.nq_inftot, 3])
        # x-direction:
        q_infs[: self.nq_inftot, qdir] = \
            np.linspace(1e-05, q_cut, self.nq_inftot + 1)[:-1]
        if not isotropic_q:  # y-direction
            q_infs[self.nq_inf:self.nq_inftot + 1, 1] = \
                np.linspace(0, q_cut, self.nq_inf + 1)[1:]

        # add q_inf to list
        self.q_cs = np.insert(q_cs, 0, np.zeros([self.nq_inftot, 3]), axis=0)
        self.q_vs = np.dot(self.q_cs, rcell_cv)
        self.q_vs += q_infs
        self.q_abs = (self.q_vs**2).sum(axis=1)**0.5
        self.q_infs = q_infs
        self.complete = False
        self.nq = 0
        if self.load_chi_file():
            if self.complete:
                print('Building block loaded from file', file=self.fd)
        world.barrier()

    def calculate_building_block(self, add_intraband=False):
        if self.complete:
            return
        Nq = self.q_cs.shape[0]
        for nq in range(self.nq, Nq):
            self.nq = nq
            self.save_chi_file()
            q_c = self.q_cs[nq]
            q_inf = self.q_infs[nq]
            if np.allclose(q_inf, 0):
                q_inf = None

            qcstr = '(' + ', '.join(['%.3f' % x for x in q_c]) + ')'
            print('Calculating contribution from q-point #%d/%d, q_c=%s'
                  % (nq + 1, Nq, qcstr), file=self.fd)
            if q_inf is not None:
                qstr = '(' + ', '.join(['%.3f' % x for x in q_inf]) + ')'
                print('    and q_inf=%s' % qstr, file=self.fd)
            pd, chi0_wGG, \
                chi_wGG = self.df.get_dielectric_matrix(
                    symmetric=False,
                    calculate_chi=True,
                    q_c=q_c,
                    q_v=q_inf,
                    direction=self.direction,
                    add_intraband=add_intraband)
            print('calculated chi!', file=self.fd)

            nw = len(self.omega_w)
            world = self.df.chi0.world
            w1 = min(self.df.mynw * world.rank, nw)

            q, omega_w, chiM_qw, chiD_qw, z, drhoM_qz, drhoD_qz = \
                get_chi_2D(self.omega_w, pd, chi_wGG)

            chiM_w = chiM_qw[0]
            chiD_w = chiD_qw[0]
            chiM_w = self.collect(chiM_w)
            chiD_w = self.collect(chiD_w)

            if self.world.rank == 0:
                assert w1 == 0  # drhoM and drhoD in static limit
                self.update_building_block(chiM_w[np.newaxis, :],
                                           chiD_w[np.newaxis, :],
                                           drhoM_qz, drhoD_qz)

        # Induced densities are not probably described in q-> 0 limit-
        # replace with finite q result:
        if self.world.rank == 0:
            for n in range(Nq):
                if np.allclose(self.q_cs[n], 0):
                    self.drhoM_qz[n] = self.drhoM_qz[self.nq_cut]
                    self.drhoD_qz[n] = self.drhoD_qz[self.nq_cut]

        self.complete = True
        self.save_chi_file()

        return

    def update_building_block(self, chiM_qw, chiD_qw, drhoM_qz,
                              drhoD_qz):

        self.chiM_qw = np.append(self.chiM_qw, chiM_qw, axis=0)
        self.chiD_qw = np.append(self.chiD_qw, chiD_qw, axis=0)
        self.drhoM_qz = np.append(self.drhoM_qz, drhoM_qz, axis=0)
        self.drhoD_qz = np.append(self.drhoD_qz, drhoD_qz, axis=0)

    def save_chi_file(self, filename=None):
        if filename is None:
            filename = self.filename
        data = {'last_q': self.nq,
                'complete': self.complete,
                'isotropic_q': self.isotropic_q,
                'q_cs': self.q_cs,
                'q_vs': self.q_vs,
                'q_abs': self.q_abs,
                'omega_w': self.omega_w,
                'chiM_qw': self.chiM_qw,
                'chiD_qw': self.chiD_qw,
                'z': self.z,
                'drhoM_qz': self.drhoM_qz,
                'drhoD_qz': self.drhoD_qz}

        if self.world.rank == 0:
            np.savez_compressed(filename + '-chi.npz',
                                **data)
        world.barrier()

    def load_chi_file(self):
        try:
            data = np.load(self.filename + '-chi.npz')
        except IOError:
            return False
        if (np.all(data['omega_w'] == self.omega_w) and
            np.all(data['q_cs'] == self.q_cs) and
                np.all(data['z'] == self.z)):
            self.nq = data['last_q']
            self.complete = data['complete']
            self.chiM_qw = data['chiM_qw']
            self.chiD_qw = data['chiD_qw']
            self.drhoM_qz = data['drhoM_qz']
            self.drhoD_qz = data['drhoD_qz']
            return True
        else:
            return False

    def interpolate_to_grid(self, q_grid, w_grid):
        """
        Parameters
        q_grid: in Ang. should start at q=0
        w_grid: in eV
        """

        from scipy.interpolate import RectBivariateSpline
        from scipy.interpolate import interp1d
        if not self.complete:
            self.calculate_building_block()
        q_grid *= Bohr
        w_grid /= Hartree

        assert np.max(q_grid) <= np.max(self.q_abs), \
            'q can not be larger that %1.2f Ang' % np.max(self.q_abs / Bohr)
        assert np.max(w_grid) <= np.max(self.omega_w), \
            'w can not be larger that %1.2f eV' % \
            np.max(self.omega_w * Hartree)

        sort = np.argsort(self.q_abs)
        q_abs = self.q_abs[sort]

        # chi monopole
        self.chiM_qw = self.chiM_qw[sort]

        omit_q0 = False
        if np.isclose(q_abs[0], 0) and not np.isclose(self.chiM_qw[0, 0], 0):
            omit_q0 = True  # omit q=0 from interpolation
            q0_abs = q_abs[0].copy()
            q_abs[0] = 0.
            chi0_w = self.chiM_qw[0].copy()
            self.chiM_qw[0] = np.zeros_like(chi0_w)

        yr = RectBivariateSpline(q_abs, self.omega_w,
                                 self.chiM_qw.real,
                                 s=0)

        yi = RectBivariateSpline(q_abs, self.omega_w,
                                 self.chiM_qw.imag, s=0)

        self.chiM_qw = yr(q_grid, w_grid) + 1j * yi(q_grid, w_grid)
        if omit_q0:
            yr = interp1d(self.omega_w, chi0_w.real)
            yi = interp1d(self.omega_w, chi0_w.imag)
            chi0_w = yr(w_grid) + 1j * yi(w_grid)
            q_abs[0] = q0_abs
            if np.isclose(q_grid[0], 0):
                self.chiM_qw[0] = chi0_w

        # chi dipole
        yr = RectBivariateSpline(q_abs, self.omega_w,
                                 self.chiD_qw[sort].real,
                                 s=0)
        yi = RectBivariateSpline(q_abs, self.omega_w,
                                 self.chiD_qw[sort].imag,
                                 s=0)

        self.chiD_qw = yr(q_grid, w_grid) + 1j * yi(q_grid, w_grid)

        # drho monopole

        yr = RectBivariateSpline(q_abs, self.z,
                                 self.drhoM_qz[sort].real, s=0)
        yi = RectBivariateSpline(q_abs, self.z,
                                 self.drhoM_qz[sort].imag, s=0)

        self.drhoM_qz = yr(q_grid, self.z) + 1j * yi(q_grid, self.z)

        # drho dipole
        yr = RectBivariateSpline(q_abs, self.z,
                                 self.drhoD_qz[sort].real, s=0)
        yi = RectBivariateSpline(q_abs, self.z,
                                 self.drhoD_qz[sort].imag, s=0)

        self.drhoD_qz = yr(q_grid, self.z) + 1j * yi(q_grid, self.z)

        self.q_abs = q_grid
        self.omega_w = w_grid

        self.save_chi_file(filename=self.filename + '_int')

    def collect(self, a_w):
        world = self.df.chi0.world
        b_w = np.zeros(self.df.mynw, a_w.dtype)
        b_w[:self.df.w2 - self.df.w1] = a_w
        nw = len(self.omega_w)
        A_w = np.empty(world.size * self.df.mynw, a_w.dtype)
        world.all_gather(b_w, A_w)
        return A_w[:nw]

    def clear_temp_files(self):
        if not self.savechi0:
            world = self.df.chi0.world
            if world.rank == 0:
                while len(self.temp_files) > 0:
                    filename = self.temp_files.pop()
                    os.remove(filename)


"""TOOLS"""


def check_building_blocks(BBfiles=None):
    """ Check that building blocks are on same frequency-
    and q- grid.

    BBfiles: list of str
        list of names of BB files
    """
    name = BBfiles[0]
    data = np.load(name)
    try:
        q = data['q_abs'].copy()
        w = data['omega_w'].copy()
    except TypeError:
        # Skip test for old format:
        return True
    for name in BBfiles[1:]:
        data = np.load(name)
        if not ((data['q_abs'] == q).all and
                (data['omega_w'] == w).all):
            return False
    return True


def interpolate_building_blocks(BBfiles=None, BBmotherfile=None,
                                q_grid=None, w_grid=None, pad=True):
    """ Interpolate building blocks to same frequency-
    and q- grid

    BBfiles: list of str
        list of names of BB files to be interpolated
    BBmother: str
        name of BB file to match the grids to. Will
        also be interpolated to common grid.
    q_grid: float
        q-grid in Ang. Should start at q=0
    w_grid: float
        in eV
    """

    from scipy.interpolate import RectBivariateSpline, interp1d

    if BBmotherfile is not None:
        BBfiles.append(BBmotherfile)

    if BBmotherfile is not None and '-chi.npz' not in BBmotherfile:
        BBmotherfile = BBmotherfile + '-chi.npz'

    for il, filename in enumerate(BBfiles):
        if '-chi.npz' not in filename:
            BBfiles[il] = filename + '-chi.npz'

    q_max = 1000
    w_max = 1000
    for name in BBfiles:
        data = np.load(open(name, 'rb'))
        q_abs = data['q_abs']
        q_max = np.min([q_abs[-1], q_max])
        ow = data['omega_w']
        w_max = np.min([ow[-1], w_max])

    if BBmotherfile is not None:
        data = np.load(BBmotherfile)
        q_grid = data['q_abs']
        w_grid = data['omega_w']
    else:
        q_grid = q_grid * Bohr
        w_grid = w_grid / Hartree

    q_grid = [q for q in q_grid if q < q_max]

    if pad:
        q_grid.append(q_max)
    w_grid = [w for w in w_grid if w < w_max]
    if pad:
        w_grid.append(w_max)
    q_grid = np.array(q_grid)
    w_grid = np.array(w_grid)
    for name in BBfiles:
        # assert data['isotropic_q']
        data = np.load(name)
        q_abs = data['q_abs']
        w = data['omega_w']
        z = data['z']
        chiM_qw = data['chiM_qw']
        chiD_qw = data['chiD_qw']
        drhoM_qz = data['drhoM_qz']
        drhoD_qz = data['drhoD_qz']

        # chi monopole
        omit_q0 = False
        if np.isclose(q_abs[0], 0) and not np.isclose(chiM_qw[0, 0], 0):
            omit_q0 = True  # omit q=0 from interpolation
            q0_abs = q_abs[0].copy()
            q_abs[0] = 0.
            chi0_w = chiM_qw[0].copy()
            chiM_qw[0] = np.zeros_like(chi0_w)

        yr = RectBivariateSpline(q_abs, w,
                                 chiM_qw.real,
                                 s=0)

        yi = RectBivariateSpline(q_abs, w,
                                 chiM_qw.imag, s=0)

        chiM_qw = yr(q_grid, w_grid) + 1j * yi(q_grid, w_grid)

        if omit_q0:
            yr = interp1d(w, chi0_w.real)
            yi = interp1d(w, chi0_w.imag)
            chi0_w = yr(w_grid) + 1j * yi(w_grid)
            q_abs[0] = q0_abs
            if np.isclose(q_grid[0], 0):
                chiM_qw[0] = chi0_w

        # chi dipole
        yr = RectBivariateSpline(q_abs, w,
                                 chiD_qw.real,
                                 s=0)
        yi = RectBivariateSpline(q_abs, w,
                                 chiD_qw.imag,
                                 s=0)

        chiD_qw = yr(q_grid, w_grid) + 1j * yi(q_grid, w_grid)

        # drho monopole

        yr = RectBivariateSpline(q_abs, z,
                                 drhoM_qz.real, s=0)
        yi = RectBivariateSpline(q_abs, z,
                                 drhoM_qz.imag, s=0)

        drhoM_qz = yr(q_grid, z) + 1j * yi(q_grid, z)

        # drho dipole
        yr = RectBivariateSpline(q_abs, z,
                                 drhoD_qz.real, s=0)
        yi = RectBivariateSpline(q_abs, z,
                                 drhoD_qz.imag, s=0)

        drhoD_qz = yr(q_grid, z) + 1j * yi(q_grid, z)

        q_abs = q_grid
        omega_w = w_grid

        data = {'q_abs': q_abs,
                'omega_w': omega_w,
                'chiM_qw': chiM_qw,
                'chiD_qw': chiD_qw,
                'z': z,
                'drhoM_qz': drhoM_qz,
                'drhoD_qz': drhoD_qz,
                'isotropic_q': True}

        np.savez_compressed(name[:-8] + "_int-chi.npz",
                            **data)


def get_chi_2D(omega_w=None, pd=None, chi_wGG=None, q0=None,
               filenames=None, name=None):
    """Calculate the monopole and dipole contribution to the
    2D susceptibillity chi_2D, defined as

    ::

      \chi^M_2D(q, \omega) = \int\int dr dr' \chi(q, \omega, r,r') \\
                          = L \chi_{G=G'=0}(q, \omega)
      \chi^D_2D(q, \omega) = \int\int dr dr' z \chi(q, \omega, r,r') z'
                           = 1/L sum_{G_z,G_z'} z_factor(G_z)
                           chi_{G_z,G_z'} z_factor(G_z'),
      Where z_factor(G_z) =  +/- i e^{+/- i*G_z*z0}
      (L G_z cos(G_z L/2)-2 sin(G_z L/2))/G_z^2

    input parameters:

    filenames: list of str
        list of chi_wGG.pckl files for different q calculated with
        the DielectricFunction module in GPAW
    name: str
        name writing output files
    """

    q_list_abs = []
    if chi_wGG is None and filenames is not None:
        omega_w, pd, chi_wGG, q0 = read_chi_wGG(filenames[0])
        nq = len(filenames)
    elif chi_wGG is not None:
        nq = 1
    nw = chi_wGG.shape[0]
    r = pd.gd.get_grid_point_coordinates()
    z = r[2, 0, 0, :]
    L = pd.gd.cell_cv[2, 2]  # Length of cell in Bohr
    z0 = L / 2.  # position of layer
    chiM_qw = np.zeros([nq, nw], dtype=complex)
    chiD_qw = np.zeros([nq, nw], dtype=complex)
    drhoM_qz = np.zeros([nq, len(z)], dtype=complex)  # induced density
    drhoD_qz = np.zeros([nq, len(z)], dtype=complex)  # induced dipole density
    for iq in range(nq):
        if iq != 0:
            omega_w, pd, chi_wGG, q0 = read_chi_wGG(filenames[iq])
        if q0 is not None:
            q = q0
        else:
            q = pd.K_qv
        npw = chi_wGG.shape[1]
        Gvec = pd.get_reciprocal_vectors(add_q=False)

        Glist = []
        for iG in range(npw):  # List of G with Gx,Gy = 0
            if Gvec[iG, 0] == 0 and Gvec[iG, 1] == 0:
                Glist.append(iG)

        chiM_qw[iq] = L * chi_wGG[:, 0, 0]
        drhoM_qz[iq] += chi_wGG[0, 0, 0]
        q_abs = np.linalg.norm(q)
        q_list_abs.append(q_abs)
        for iG in Glist[1:]:
            G_z = Gvec[iG, 2]
            qGr_R = np.inner(G_z, z.T).T
            # Fourier transform to get induced density at \omega=0
            drhoM_qz[iq] += np.exp(1j * qGr_R) * chi_wGG[0, iG, 0]
            for iG1 in Glist[1:]:
                G_z1 = Gvec[iG1, 2]
                # integrate with z along both coordinates
                factor = z_factor(z0, L, G_z)
                factor1 = z_factor(z0, L, G_z1, sign=-1)
                chiD_qw[iq, :] += 1. / L * factor * chi_wGG[:, iG, iG1] * \
                    factor1
                # induced dipole density due to V_ext = z
                drhoD_qz[iq, :] += 1. / L * np.exp(1j * qGr_R) * \
                    chi_wGG[0, iG, iG1] * factor1
    # Normalize induced densities with chi
    drhoM_qz /= np.repeat(chiM_qw[:, 0, np.newaxis], drhoM_qz.shape[1],
                          axis=1)
    drhoD_qz /= np.repeat(chiD_qw[:, 0, np.newaxis], drhoM_qz.shape[1],
                          axis=1)

    """ Returns q array, frequency array, chi2D monopole and dipole, induced
    densities and z array (all in Bohr)
    """
    if name is not None:
        arrays = [np.array(q_list_abs), omega_w, chiM_qw, chiD_qw,
                  z, drhoM_qz, drhoD_qz]
        names = ['q_abs', 'omega_w', 'z',
                 'chiM_qw', 'chiD_qw',
                 'drhoM_qz', 'drhoD_qz']
        data = {}
        for array, name in zip(arrays, names):
            data[name] = array
        np.save(name + '-chi.npz', **data)
    return np.array(q_list_abs) / Bohr, omega_w * Hartree, chiM_qw, \
        chiD_qw, z, drhoM_qz, drhoD_qz


def z_factor(z0, d, G, sign=1):
    factor = -1j * sign * np.exp(1j * sign * G * z0) * \
        (d * G * np.cos(G * d / 2.) - 2. * np.sin(G * d / 2.)) / G**2
    return factor


def z_factor2(z0, d, G, sign=1):
    factor = sign * np.exp(1j * sign * G * z0) * np.sin(G * d / 2.)
    return factor


def expand_layers(structure):
    newlist = []
    for name in structure:
        num = ''
        while name[0].isdigit():
            num += name[0]
            name = name[1:]
        try:
            num = int(num)
        except ValueError:
            num = 1
        for n in range(num):
            newlist.append(name)
    return newlist


def read_chi_wGG(name):
    """
    Read density response matrix calculated with the DielectricFunction
    module in GPAW.
    Returns frequency grid, gpaw.wavefunctions object, chi_wGG
    """
    fd = open(name, 'rb')
    omega_w, pd, chi_wGG, q0, chi0_wvv = load(fd)
    nw = len(omega_w)
    nG = pd.ngmax
    chi_wGG = np.empty((nw, nG, nG), complex)
    for chi_GG in chi_wGG:
        chi_GG[:] = load(fd)
    return omega_w, pd, chi_wGG, q0


def plot_plasmons(hs, output,
                  plot_eigenvalues=False,
                  plot_density=False,
<<<<<<< HEAD
                  plot_potential=False):
=======
                  plot_potential=False,
                  save_plots=False,
                  show=True):
>>>>>>> 26425f61
    eig, z, rho_z, phi_z, omega0, abseps = output

    import matplotlib.pyplot as plt
    q_q = hs.q_abs / Bohr
    nq = len(q_q)
    omega_w = hs.frequencies * Hartree

    plt.figure()
    plt.title('Plasmon modes')
    for iq in range(nq):
        freqs = np.array(omega0[iq])
        plt.plot([q_q[iq], ] * len(freqs), freqs, 'k.')
        plt.ylabel(r'$\hbar\omega$ (eV)')
        plt.xlabel(r'q (Å$^{-1}$)')
    if save_plots is not None:
        plt.savefig('Plasmon_Modes_' + str(save_plots))


    plt.figure()
    plt.title('Loss Function')
    #levels = np.linspace(0, 12, 50)
    loss_qw = np.sum(-np.imag(eig**(-1)), axis=-1)
    plt.pcolor(q_q, omega_w, loss_qw.T, vmax=10)
    plt.ylabel(r'$\hbar\omega$ (eV)')
    plt.xlabel(r'q (Å$^{-1}$)')
    plt.colorbar()
    if save_plots is not None:
        plt.savefig('Loss_' + str(save_plots))

    #plt.title('1 / |Det(Dielectric Matrix)|')
    #plt.pcolor(q_q, omega_w, np.log10(1 / np.abs(abseps)).T)
    #plt.ylabel(r'$\hbar\omega$ (eV)')
    #plt.xlabel(r'q (Å$^{-1}$)')
    #plt.colorbar()
    #if save_plots is not None:
    #    plt.savefig('Loss_' + str(save_plots))

    if plot_eigenvalues:
        plt.figure()
        for iq in range(0, nq, nq // 10):
            plt.plot(omega_w, eig[iq].real)
            plt.plot(omega_w, eig[iq].imag, '--')
<<<<<<< HEAD
    if plot_potential:
        plt.figure()
        plt.title('Induced potential')
        q = nq // 10
        pots = np.array(phi_z[q]).real
        plt.plot(z, pots.T)
        plt.xlabel('z (Å)')
=======
        if save_plots is not None:
            plt.savefig('Eigenvalues_' + str(save_plots))

            
    if plot_potential:
        plt.figure()
        plt.title('Induced potential')
        q = nq // 5
        pots = np.array(phi_z[q]).real
        plt.plot(z, pots.T)
        plt.xlabel('z $(\AA)$')
        if save_plots is not None:
           plt.savefig('Potential_' + str(save_plots))

>>>>>>> 26425f61

    if plot_density:
        plt.figure()
        plt.title('Induced density')
<<<<<<< HEAD
        q = nq // 10
        dens = np.array(rho_z[q]).real
        plt.plot(z, dens.T)
        plt.xlabel('z (Å)')
=======
        q = nq // 5
        dens = np.array(rho_z[q]).real
        plt.plot(z, dens.T)
        plt.xlabel('z $(\AA)$')
        if save_plots is not None:
           plt.savefig('Density_' + str(save_plots))
>>>>>>> 26425f61


def make_heterostructure(layers,
<<<<<<< HEAD
                         frequencies=[0.001, 5, 5000],
                         momenta=[0.0001, 5, 1000],
                         thicknesses=None):
=======
                         frequencies=[0.001, 5.0, 5000],
                         momenta=[0.0001, 5.0, 2000],
                         thicknesses=None,
                         substrate=None):
>>>>>>> 26425f61
    """Easy function for making a heterostructure based on some layers"""

    # Copy for internal handling
    layers = layers.copy()
    layers = expand_layers(layers)

    # Remove those annoying '-chi.npz'
    for il, layer in enumerate(layers):
        if '-chi.npz' in layer:
            layers[il] = layer[:-8]

    # Parse input for layer
    originallayers = []  # Unmodified layer identifiers
    layerargs = []  # Modifiers for layers like +phonons and +doping

    for layer in layers:
        tmp = layer.split('+')
        name, layerargs = tmp[0], tmp[1:]
        originallayers.append(name)
        layerargs.append(layerargs)

    if thicknesses is None:
        thicknesses = []
        for layer in layers:
            for key in default_thicknesses:
                if '-icsd-' in key:
                    key2 = key.split('-icsd-')[0]
                else:
                    key2 = key

                if key2 in layer:
                    thicknesses.append(default_thicknesses[key])
                    break
            else:
                raise NotImplementedError
                print('define the thickness of all layers')

    q_q = np.linspace(*momenta)
    omega_w = np.linspace(*frequencies)
    # Interpolate the building blocks such that they are
    # represented on the same q and omega grid
    print('Interpolating building blocks to same grid')
    interpolate_building_blocks(BBfiles=originallayers, q_grid=q_q,
                                w_grid=omega_w,
                                pad=False)

    # The layers now have appended an '_int'
    for il, layer in enumerate(layers):
        ind = layer.find('+')
        if ind < 0:
            layers[il] = layer + '_int'
            continue

        layers[il] = layer[:ind] + '_int' + layer[ind:]

    # Parse args and modify building blocks accordingly
    from gpaw.qeh.buildingblocks import (GrapheneBB,
                                         dopedsemiconductor,
                                         phonon_polarizability)
    for layer in set(layers):
        # Everything that comes after a '+' is a modifier
        tmp = layer.split('+')
        modifiers = tmp[1:]

        if not len(modifiers):
            continue

        origin = tmp[0]
        originpath = origin + '-chi.npz'

        bb = np.load(originpath)

        for im, modifier in enumerate(modifiers):
            if 'doping' in modifier:
                subargs = modifier.split(',')
                kwargs = {'doping': 0,
                          'temperature': 0,
                          'eta': 1e-4}

                # Try to find emass in default values
                for key, val in default_ehmasses.items():
                    if origin[:-4] in key:
                        kwargs['effectivemass'] = val['emass1']

                # Overwrite
                for subarg in subargs:
                    key, value = subarg.split('=')
                    if key == 'T':
                        key = 'temperature'
                    elif key == 'em':
                        key = 'effectivemass'
                    kwargs[key] = float(value)

                mod = ['{}={}'.format(str(key), str(val))
                       for key, val in kwargs.items()]
                modifiers[im] = ','.join(mod)

                if 'graphene' in layer:
                    # Treat graphene specially, since in this case we are using
                    # an analytical approximation of the building block
                    assert np.allclose(kwargs['temperature'], 0.0), \
                        print('Graphene currently cannot be at a finite temp.')
                    bb = GrapheneBB(bb, doping=kwargs['doping'],
                                    eta=kwargs['eta'])
                else:
                    bb = dopedsemiconductor(bb, **kwargs)

            if 'phonons' in modifier:
                phonons = Path(origin[:-4] + '-phonons.npz')

                if not phonons.exists():
                    continue
                dct = np.load(str(phonons))

                Z_avv, freqs, modes, masses, cell = (dct['Z_avv'],
                                                     dct['freqs'],
                                                     dct['modes'],
                                                     dct['masses'],
                                                     dct['cell'])
                bb = phonon_polarizability(bb, Z_avv, freqs, modes,
                                           masses, cell)

        # Save modified building block
        newlayer = '{}+{}'.format(origin, '+'.join(modifiers))
        newlayerpath = newlayer + '-chi.npz'
        np.savez_compressed(newlayerpath, **bb)

        for il, layer2 in enumerate(layers):
            if layer2 == layer:
                layers[il] = newlayer

    thicknesses = np.array(thicknesses)

    # Calculate distance between layers
    d = (thicknesses[1:] + thicknesses[:-1]) / 2
    d0 = thicknesses[0]

    # Print summary of structure
    print('Structure:')
    #layers = [layer[:-4] for layer in layers]
    if substrate is not None:
        print('    Substrate d = {} Å'.format(substrate['d'][0]))
    for thickness, layer in zip(thicknesses, layers):
        print('    {} d = {} Å'.format(layer, thickness))
    het = Heterostructure(structure=layers, d=d, thicknesses=thicknesses, d0=d0, substrate=substrate)
    return het


def main(args=None):
    import argparse
    from pathlib import Path
    from os.path import expanduser
    import shutil

    description = 'QEH Model command line interface'

    example_text = """examples:
    (In the following "qeh = python -m gpaw.qeh". It can be nice
    to set this as an alias in your bashrc.)

    Calculate graphene plasmons with doping and plot them:
        qeh graphene+doping=0.5 --plasmons --plot

    Same but 5 layers of graphene and save to numpy npz file:
        qeh 5graphene+doping=0.5 --plasmons --plasmonfile plasmons.npz

    Graphene-Boron Nitride-Graphene heterostructure with doping and phonons:
        qeh graphene+doping=0.5 3BN+phonons graphene+doping=0.5

    Set up doped MoS2 at finite temperatures (T is in eV) with a
    custom relaxation rate:
        qeh H-MoS2+doping=0.1,T=25e-3,eta=1e-3,em=0.43

    Set custom omega and q grid:
       qeh 2graphene+doping=0.5 --q 1e-3 0.1 100 --omega 1e-3 2 1000

    """
    formatter = argparse.RawDescriptionHelpFormatter
    parser = argparse.ArgumentParser(description=description,
                                     epilog=example_text,
                                     formatter_class=formatter)

    help = """
    '3H-MoS2 graphene 10H-WS2' gives 3 layers of H-MoS2,
    1 layer of graphene and 10 layers of H-WS2. Each layer can be further
    modified (e.g. adding doping and phonon contribution) by appending
    +doping=0.1 or +phonons.

    For example 3 layers of 0.1 eV doped MoS2 (with effective mass m*=0.43)
    can be modelled by '3H-MoS2+doping=0.1,em=0.43'. Phonon contributions
    are added as '3H-MoS2+phonons'. Additional arguments such as the
    temperature, effective masses, relaxation rate can also be added.
    Please see the provided examples in the bottom.
    """

    parser.add_argument('layers', nargs='+', help=help, type=str)
    help = ("For above example: '6.2 3.2 6.2' gives thicknesses of "
            "6.2 3.2 and 6.2 AA to MoS2, graphene and WS2 "
            "respectively. If not set, the QEH module will use a "
            "default set of thicknesses")
    parser.add_argument('--thicknesses', nargs='*', help=help,
                        default=None, type=float)

    help = ("Path to folder containing dielectric building blocks. "
            "Defaults to current folder, ./chi-data and ~/.chi-data "
            "in that order")
    parser.add_argument('--buildingblockpath', nargs='*', help=help,
                        default=['.', './chi-data', '~/chi-data'], type=str)

    help = ("Calculate plasmon spectrum")
    parser.add_argument('--plasmons', action='store_true', help=help)

    help = ("Calculate eigenvalues of dielectric matrix")
    parser.add_argument('--eigenvalues', action='store_true', help=help)

    help = ("Calculate induced potential for finite q")
    parser.add_argument('--potential', action='store_true', help=help)

    help = ("Calculate induced density for finite q")
    parser.add_argument('--density', action='store_true', help=help)

    help = ("Save plasmon modes to file")
    parser.add_argument('--plasmonfile', type=str, default=None, help=help)

    help = ("Plot calculated quantities")
    parser.add_argument('--plot', action='store_true', help=help)

    help = ("Save plots to file")
    parser.add_argument('--saveplots', type=str, default=None, help=help)

<<<<<<< HEAD
    help = ("Custom frequencies to represent quantities on (in eV). "
            "The format is: min. frequency, max. frequency, "
            "number of frequencies. E. g.: 0.1 1.0 100")
    parser.add_argument('--omega', default=[0.001, 5, 5000],
=======
    help = ("Add a substrate to the structure."
            "A file '-sub.npz' that contains the dielectric function of the substrate,"
            "(in x and z direction in the anisotropic case)"
            "the omega grid where the epsilon is defined, the distance" 
            "of the substrate to the bottom most layer must to be given"
            "and a True or False 'isotropic' argument."
            "E. g.: --substrate SiO2")
    parser.add_argument('--substrate', type=str, default=None, help=help)

    help = ("Custom frequencies to represent quantities on (in eV). "
            "The format is: min. frequency, max. frequency, "
            "number of frequencies. E. g.: 0.001 1.0 500")
    parser.add_argument('--omega', default=[0.001, 1.0, 500],
>>>>>>> 26425f61
                        nargs=3,
                        help=help, type=float)

    help = ("Custom momentas to respresent quantities on (in AA^-1). "
            "The format is: min. q, max. q, number of q's. "
<<<<<<< HEAD
            "E. g.: 0.001 0.1 100")
    parser.add_argument('--q', default=[0.0001, 5, 1000],
=======
            "E. g.: 0.0001 0.15 100")
    parser.add_argument('--q', default=[0.0001, 0.15, 200],
>>>>>>> 26425f61
                        nargs=3,
                        help=help, type=float)

    args = parser.parse_args(args)
    layers = args.layers
    paths = args.buildingblockpath

    layers = expand_layers(layers)
    # for il, layer in enumerate(layers):
    #     layers[il] = layer + '-chi.npz'

    # Make sure that the building block files can be found
    link = "https://cmr.fysik.dtu.dk/_downloads/chi-data.tar.gz"
    msg = """

    Building block file ({bb}) cannot be found!
    Please download and unpack the dielectric building blocks.
    This can be done with:
    wget {link}
    tar -zxf chi-data.tar.gz
    mv chi-data ~
    which will put all building blocks in a folder in
    your home directory
    """

    # Locate files for layers
    print('Looking for building blocks')
    layer_paths = []
    for il, layer in enumerate(layers):
        # Parse layer and its arguments
        tmp = layer.split('+')
        layer = tmp[0]

        layerpath = layer + '-chi.npz'
        p = Path(layerpath)
        for path in paths:
            bb = Path(expanduser(path)) / p
            if bb.is_file():
                break
        else:
            raise FileNotFoundError(msg.format(bb=layerpath,
                                               link=link))

        layer_paths.append(str(bb))

    # Copy files to current directory
    for layerpath in set(layer_paths):
        p = Path(layerpath)
        layer = str(p.name).split('-chi')[0]

        src = str(p)
        dest = str(p.name)

        if src != dest:
            print(('Copying building block '
                   'to current folder from {}').format(str(p)))
            shutil.copy(src, dest)

        # Also copy phonons if present
        phonons = (Path(layerpath).parent /
                   Path('{}-phonons.npz'.format(layer)))
        if not phonons.exists():
            continue
        src = str(phonons)
        dest = str(phonons.name)
        if src != dest:
            shutil.copy(src, dest)
            
    ################ NEW ##################
    if args.substrate:
        substrate = np.load('{}-sub.npz'.format(str(args.substrate)))
    else:
        substrate = None
    #######################################

    # Make QEH calculation
    print('Initializing heterostructure')
    hs = make_heterostructure(layers,
                              thicknesses=args.thicknesses,
                              momenta=args.q,
                              frequencies=args.omega,
                              substrate=substrate)

    if args.plot:
        import matplotlib.pyplot as plt

    if args.plasmons:
        print('Calculate plasmon spectrum')
        tmp = hs.get_plasmon_eigenmodes(filename=args.plasmonfile)
        if args.plot:
            plot_plasmons(hs, tmp, plot_eigenvalues=args.eigenvalues,
                          plot_potential=args.potential,
<<<<<<< HEAD
                          plot_density=args.density)
=======
                          plot_density=args.density,
                          save_plots=args.saveplots,
                          show=False)
    if args.eels:
        q_abs, frequencies, eels_qw = hs.get_eels(dipole_contribution=True)
>>>>>>> 26425f61

    hs.timer.write()

    if args.plot:
        plt.show()


if __name__ == '__main__':
    main()<|MERGE_RESOLUTION|>--- conflicted
+++ resolved
@@ -161,10 +161,13 @@
                                'omega': omega_w,
                                'd': d,
                                'isotropic': Bool}
-            eps - Dielectric function of the substrate (frequency dependent) (epsx and epsz in the anisotropic case)
-            omega - Fequency grid of the eps (eV)
-            d - Distance of the substrate to the middle of the first layer (Ang)
-            isotropic - includes the out-of-plane dielectric function in the substrate if True
+            eps: Dielectric function of the substrate (frequency dependent)
+                (epsx and epsz in the anisotropic case)
+            omega: Fequency grid of the eps (eV)
+            d: Distance of the substrate to the middle of the
+                first layer (Ang)
+            isotropic: includes the out-of-plane dielectric function in
+                the substrate if True
         """
 
         self.timer = timer or Timer()
@@ -291,10 +294,8 @@
         self.dphi_array = self.get_induced_potentials()
         self.kernel_qij = None
 
-        ############### NEW ##################
         if self.substrate is not None:
             self.kernelsub_qwij = None
-        ######################################
 
     @timer('Arange basis')
     def arange_basis(self, drhom, drhod=None):
@@ -476,7 +477,6 @@
                                             self.dphi_array[:, iq].T) * self.dz
         return kernel_qij
 
-    ############## NEW #################
     @timer('Get substrate coulomb kernel')
     def get_substrate_Coulomb_Kernel(self, step_potential=False):
         from scipy.interpolate import interp1d
@@ -486,29 +486,45 @@
         subw_w = self.substrate['omega']
         if self.substrate['isotropic']:
             subeps_w = self.substrate['eps']
-            fsubreal_w = interp1d(subw_w, np.real(subeps_w), bounds_error=False, fill_value='extrapolate')
-            fsubimag_w = interp1d(subw_w, np.imag(subeps_w), bounds_error=False, fill_value='extrapolate')
-            newsubeps_w = fsubreal_w(self.frequencies * Hartree) + 1j * fsubimag_w(self.frequencies * Hartree)
+            fsubreal_w = interp1d(subw_w, np.real(subeps_w),
+                                  bounds_error=False, fill_value='extrapolate')
+            fsubimag_w = interp1d(subw_w, np.imag(subeps_w),
+                                  bounds_error=False, fill_value='extrapolate')
+            newsubeps_w = fsubreal_w(self.frequencies * Hartree) + \
+                1j * fsubimag_w(self.frequencies * Hartree)
         else:
             subepsx_w = self.substrate['epsx']
             subepsz_w = self.substrate['epsz']
-            fsubxreal_w = interp1d(subw_w, np.real(subepsx_w), bounds_error=False, fill_value='extrapolate')
-            fsubximag_w = interp1d(subw_w, np.imag(subepsx_w), bounds_error=False, fill_value='extrapolate')
-            fsubzreal_w = interp1d(subw_w, np.real(subepsz_w), bounds_error=False, fill_value='extrapolate')
-            fsubzimag_w = interp1d(subw_w, np.imag(subepsz_w), bounds_error=False, fill_value='extrapolate')
-            newsubepsx_w = fsubxreal_w(self.frequencies * Hartree) + 1j * fsubximag_w(self.frequencies * Hartree)
-            newsubepsz_w = fsubzreal_w(self.frequencies * Hartree) + 1j * fsubzimag_w(self.frequencies * Hartree)
+            fsubxreal_w = interp1d(subw_w, np.real(subepsx_w),
+                                   bounds_error=False,
+                                   fill_value='extrapolate')
+            fsubximag_w = interp1d(subw_w, np.imag(subepsx_w),
+                                   bounds_error=False,
+                                   fill_value='extrapolate')
+            fsubzreal_w = interp1d(subw_w, np.real(subepsz_w),
+                                   bounds_error=False,
+                                   fill_value='extrapolate')
+            fsubzimag_w = interp1d(subw_w, np.imag(subepsz_w),
+                                   bounds_error=False,
+                                   fill_value='extrapolate')
+            newsubepsx_w = fsubxreal_w(self.frequencies * Hartree) + \
+                1j * fsubximag_w(self.frequencies * Hartree)
+            newsubepsz_w = fsubzreal_w(self.frequencies * Hartree) + \
+                1j * fsubzimag_w(self.frequencies * Hartree)
             newsubeps_w = np.sqrt(newsubepsx_w * newsubepsz_w)
 
-        fphi_real = interp1d(self.z_big, np.real(self.dphi_array), bounds_error=False, fill_value=0, axis=-1)
-        fphi_imag = interp1d(self.z_big, np.imag(self.dphi_array), bounds_error=False, fill_value=0, axis=-1)
+        fphi_real = interp1d(self.z_big, np.real(self.dphi_array),
+                             bounds_error=False, fill_value=0, axis=-1)
+        fphi_imag = interp1d(self.z_big, np.imag(self.dphi_array),
+                             bounds_error=False, fill_value=0, axis=-1)
 
         if self.substrate['d']:
             subdist = self.substrate['d'][0] / Bohr
         else:
             subdist = self.d0 / 2
 
-        dphi_sub = (fphi_real(self.z_big - 2 * subdist) + 1j * fphi_imag(self.z_big - 2 * subdist))[:,:,::-1]
+        dphi_sub = (fphi_real(self.z_big - 2 * subdist) +
+                    1j * fphi_imag(self.z_big - 2 * subdist))[:, :, ::-1]
 
         for iq in range(self.mynq):
             if step_potential:
@@ -518,10 +534,11 @@
                 kernelsub_qij[iq] = np.dot(self.drho_array[:, iq],
                                            dphi_sub[:, iq].T)
 
-        kernelsub_qwij = (-((newsubeps_w - 1) / (newsubeps_w + 1))[None, :, None, None] * self.dz) * kernelsub_qij[:, None]
+        kernelsub_qwij = (-((newsubeps_w - 1) / (newsubeps_w + 1))[None, :,
+                                                                   None, None]
+                          * self.dz) * kernelsub_qij[:, None]
 
         return kernelsub_qwij.real
-    #####################################
 
     @timer('Solve chi dyson equation')
     def get_chi_matrix(self):
@@ -537,11 +554,9 @@
         if self.kernel_qij is None:
             self.kernel_qij = self.get_Coulomb_Kernel()
 
-        ################ NEW ################
         if self.substrate is not None:
             if self.kernelsub_qwij is None:
                 self.kernelsub_qwij = self.get_substrate_Coulomb_Kernel()
-        #####################################
 
         chi_qwij = np.zeros((self.mynq, len(self.frequencies),
                              self.dim, self.dim), dtype=complex)
@@ -573,12 +588,12 @@
                                                       iq, iw])
                 chi_intra_wij[iw] = np.diag(chi_intra_i)
 
-                ##################### NEW ########################            
                 if self.substrate is not None:
                     kernelsub_ij = self.kernelsub_qwij[iq, iw].copy()
                     newkernel_ij = kernel_ij + kernelsub_ij
 
-                    chi_qwij[iq, iw] = inv(eye - dot(chi_intra_wij[iw], newkernel_ij))
+                    chi_qwij[iq, iw] = inv(eye - dot(chi_intra_wij[iw],
+                                                     newkernel_ij))
 
             if self.substrate is None:
                 chi_qwij[iq] = inv(eye - dot(chi_intra_wij, kernel_ij))
@@ -606,11 +621,10 @@
             sp = step_potential
             self.kernel_qij = self.get_Coulomb_Kernel(step_potential=sp)
 
-            ################ NEW ################
             if self.substrate is not None:
                 if self.kernelsub_qwij is None:
-                    self.kernelsub_qwij = self.get_substrate_Coulomb_Kernel(step_potential=sp)
-            #####################################
+                    self.kernelsub_qwij = \
+                        self.get_substrate_Coulomb_Kernel(step_potential=sp)
 
             chi_qwij = self.get_chi_matrix()
             self.chi_qwij = chi_qwij
@@ -620,7 +634,6 @@
         eps_qwij = np.zeros((nq, nw,
                              self.dim, self.dim), dtype=complex)
 
-        ################### NEW ########################
         for i, iq in enumerate(iq_q):
             kernel_ij = self.kernel_qij[iq]
             if self.substrate is not None:
@@ -637,13 +650,13 @@
                         np.eye(kernel_ij.shape[0]) + np.dot(kernel_ij,
                                                             chi_qwij[iq, iw,
                                                                      :, :]))
-        #################################################
 
         return eps_qwij
 
     @timer('Get screened potential')
-    def get_screened_potential(self, layer=0, step_potential=False, subtract_bare_coulomb=False):
-        """
+    def get_screened_potential(self, layer=0, step_potential=False,
+                               subtract_bare_coulomb=False):
+        r"""
         get the screened interaction averaged over layer "k":
         W_{kk}(q, w) = \sum_{ij} V_{ki}(q) \chi_{ij}(q, w) V_{jk}(q)
 
@@ -656,10 +669,10 @@
         self.kernel_qij =\
             self.get_Coulomb_Kernel(step_potential=step_potential)
 
-        ############### NEW ##################
         if self.substrate is not None:
-            self.kernelsub_qwij = self.get_substrate_Coulomb_Kernel(step_potential=step_potential)
-        ######################################
+            sp = step_potential
+            self.kernelsub_qwij = \
+                self.get_substrate_Coulomb_Kernel(step_potential=sp)
 
         chi_qwij = self.get_chi_matrix()
         W_qw = np.zeros((self.mynq, len(self.frequencies)),
@@ -680,20 +693,21 @@
             #         kernel_ij[2 * j + 1, 2 * j] = 0
 
             for iw in range(0, len(self.frequencies)):
-                ################### NEW #######################
                 if self.substrate is not None:
-                    newkernel_ij = kernel_ij + self.kernelsub_qwij[iq, iw].copy()                    
-                    W_qw[iq, iw] = np.dot(np.dot(newkernel_ij[k], chi_qwij[iq, iw]),
+                    newkernel_ij = kernel_ij + \
+                        self.kernelsub_qwij[iq, iw].copy()
+                    W_qw[iq, iw] = np.dot(np.dot(newkernel_ij[k],
+                                                 chi_qwij[iq, iw]),
                                           newkernel_ij[:, k])
                     V0 = newkernel_ij[k, k]
                 else:
-                    W_qw[iq, iw] = np.dot(np.dot(kernel_ij[k], chi_qwij[iq, iw]),
+                    W_qw[iq, iw] = np.dot(np.dot(kernel_ij[k],
+                                                 chi_qwij[iq, iw]),
                                           kernel_ij[:, k])
                     V0 = kernel_ij[k, k]
 
                 if subtract_bare_coulomb is False:
                     W_qw[iq, iw] += V0
-                ###############################################
 
         W_qw = self.collect_qw(W_qw)
 
@@ -706,12 +720,10 @@
         h_distr = h_distr.transpose()
         kernel_qij = self.get_Coulomb_Kernel()
 
-        ##############NEW#######################
         if self.substrate is not None:
             if self.kernelsub_qwij is None:
                 self.kernelsub_qwij = self.get_substrate_Coulomb_Kernel()
-            kernel_qij += self.kernelsub_qwij[:, 0] 
-        #########################################
+            kernel_qij += self.kernelsub_qwij[:, 0]
 
         for iq in range(0, self.mynq):
             ext_pot = np.dot(kernel_qij[iq], h_distr)
@@ -720,10 +732,8 @@
                        np.dot(np.linalg.inv(eps_qwij[iq, 0, :, :]),
                               ext_pot)).real
 
-        ##############NEW#######################
         if self.substrate is not None:
-            kernel_qij -= self.kernelsub_qwij[:, 0] 
-        #########################################
+            kernel_qij -= self.kernelsub_qwij[:, 0]
 
         v_screened_q = self.collect_q(v_screened_q[:])
 
@@ -856,7 +866,9 @@
 
         Returns list of q-points, frequencies, dielectric function(q, w).
         """
-        assert self.substrate is None, print('get_macroscopic_dielectric_function does not apply for structures with substrate')
+        assert self.substrate is None, \
+            print('get_macroscopic_dielectric_function does not '
+                  'apply for structures with substrate')
         if direction == 'x':
             const_per = np.ones([self.n_layers])
             if self.chi_dipole is not None:
@@ -910,7 +922,7 @@
 
         k = layer
         if self.chi_dipole is not None:
-            k *= 2        
+            k *= 2
 
         kernel_qw = kernel_qij[:, None, k, k]
         eps_qw = kernel_qw / W_qw
@@ -918,7 +930,7 @@
         return self.q_abs / Bohr, self.frequencies * Hartree, eps_qw
 
     def get_eels(self, dipole_contribution=False):
-        """
+        r"""
         Calculates Electron energy loss spectrum, defined as:
 
         EELS(q, w) = - Im 4 \pi / q**2 \chiM(q, w)
@@ -962,7 +974,7 @@
             - (Bohr * eels_qw).imag
 
     def get_absorption_spectrum(self, dipole_contribution=False):
-        """
+        r"""
         Calculates absorption spectrum, defined as:
 
         ABS(q, w) = - Im 2 / q \epsM(q, w)
@@ -1005,7 +1017,7 @@
             (Bohr * abs_qw).imag
 
     def get_sum_eels(self, V_beam=100, include_z=False):
-        """
+        r"""
         Calculates the q- averaged Electron energy loss spectrum usually
         obtained in scanning transmission electron microscopy (TEM).
 
@@ -1118,7 +1130,7 @@
         return self.frequencies * Hartree, - (Bohr**5 * eels_w * vol).imag
 
     def get_response(self, iw=0, dipole=False):
-        """
+        r"""
         Get the induced density and potential due to constant perturbation
         obtained as: rho_ind(r) = \int chi(r,r') dr'
         """
@@ -1780,7 +1792,7 @@
 
 def get_chi_2D(omega_w=None, pd=None, chi_wGG=None, q0=None,
                filenames=None, name=None):
-    """Calculate the monopole and dipole contribution to the
+    r"""Calculate the monopole and dipole contribution to the
     2D susceptibillity chi_2D, defined as
 
     ::
@@ -1920,13 +1932,9 @@
 def plot_plasmons(hs, output,
                   plot_eigenvalues=False,
                   plot_density=False,
-<<<<<<< HEAD
-                  plot_potential=False):
-=======
                   plot_potential=False,
                   save_plots=False,
                   show=True):
->>>>>>> 26425f61
     eig, z, rho_z, phi_z, omega0, abseps = output
 
     import matplotlib.pyplot as plt
@@ -1944,10 +1952,8 @@
     if save_plots is not None:
         plt.savefig('Plasmon_Modes_' + str(save_plots))
 
-
     plt.figure()
     plt.title('Loss Function')
-    #levels = np.linspace(0, 12, 50)
     loss_qw = np.sum(-np.imag(eig**(-1)), axis=-1)
     plt.pcolor(q_q, omega_w, loss_qw.T, vmax=10)
     plt.ylabel(r'$\hbar\omega$ (eV)')
@@ -1956,73 +1962,40 @@
     if save_plots is not None:
         plt.savefig('Loss_' + str(save_plots))
 
-    #plt.title('1 / |Det(Dielectric Matrix)|')
-    #plt.pcolor(q_q, omega_w, np.log10(1 / np.abs(abseps)).T)
-    #plt.ylabel(r'$\hbar\omega$ (eV)')
-    #plt.xlabel(r'q (Å$^{-1}$)')
-    #plt.colorbar()
-    #if save_plots is not None:
-    #    plt.savefig('Loss_' + str(save_plots))
-
     if plot_eigenvalues:
         plt.figure()
         for iq in range(0, nq, nq // 10):
             plt.plot(omega_w, eig[iq].real)
             plt.plot(omega_w, eig[iq].imag, '--')
-<<<<<<< HEAD
-    if plot_potential:
-        plt.figure()
-        plt.title('Induced potential')
-        q = nq // 10
-        pots = np.array(phi_z[q]).real
-        plt.plot(z, pots.T)
-        plt.xlabel('z (Å)')
-=======
         if save_plots is not None:
             plt.savefig('Eigenvalues_' + str(save_plots))
 
-            
     if plot_potential:
         plt.figure()
         plt.title('Induced potential')
         q = nq // 5
         pots = np.array(phi_z[q]).real
         plt.plot(z, pots.T)
-        plt.xlabel('z $(\AA)$')
+        plt.xlabel(r'z $(\AA)$')
         if save_plots is not None:
-           plt.savefig('Potential_' + str(save_plots))
-
->>>>>>> 26425f61
+            plt.savefig('Potential_' + str(save_plots))
 
     if plot_density:
         plt.figure()
         plt.title('Induced density')
-<<<<<<< HEAD
-        q = nq // 10
-        dens = np.array(rho_z[q]).real
-        plt.plot(z, dens.T)
-        plt.xlabel('z (Å)')
-=======
         q = nq // 5
         dens = np.array(rho_z[q]).real
         plt.plot(z, dens.T)
-        plt.xlabel('z $(\AA)$')
+        plt.xlabel(r'z $(\AA)$')
         if save_plots is not None:
-           plt.savefig('Density_' + str(save_plots))
->>>>>>> 26425f61
+            plt.savefig('Density_' + str(save_plots))
 
 
 def make_heterostructure(layers,
-<<<<<<< HEAD
-                         frequencies=[0.001, 5, 5000],
-                         momenta=[0.0001, 5, 1000],
-                         thicknesses=None):
-=======
                          frequencies=[0.001, 5.0, 5000],
                          momenta=[0.0001, 5.0, 2000],
                          thicknesses=None,
                          substrate=None):
->>>>>>> 26425f61
     """Easy function for making a heterostructure based on some layers"""
 
     # Copy for internal handling
@@ -2162,12 +2135,13 @@
 
     # Print summary of structure
     print('Structure:')
-    #layers = [layer[:-4] for layer in layers]
     if substrate is not None:
         print('    Substrate d = {} Å'.format(substrate['d'][0]))
     for thickness, layer in zip(thicknesses, layers):
         print('    {} d = {} Å'.format(layer, thickness))
-    het = Heterostructure(structure=layers, d=d, thicknesses=thicknesses, d0=d0, substrate=substrate)
+    het = Heterostructure(structure=layers, d=d,
+                          thicknesses=thicknesses, d0=d0,
+                          substrate=substrate)
     return het
 
 
@@ -2253,16 +2227,10 @@
     help = ("Save plots to file")
     parser.add_argument('--saveplots', type=str, default=None, help=help)
 
-<<<<<<< HEAD
-    help = ("Custom frequencies to represent quantities on (in eV). "
-            "The format is: min. frequency, max. frequency, "
-            "number of frequencies. E. g.: 0.1 1.0 100")
-    parser.add_argument('--omega', default=[0.001, 5, 5000],
-=======
     help = ("Add a substrate to the structure."
-            "A file '-sub.npz' that contains the dielectric function of the substrate,"
-            "(in x and z direction in the anisotropic case)"
-            "the omega grid where the epsilon is defined, the distance" 
+            "A file '-sub.npz' that contains the dielectric function of the "
+            "substrate, (in x and z direction in the anisotropic case)"
+            "the omega grid where the epsilon is defined, the distance"
             "of the substrate to the bottom most layer must to be given"
             "and a True or False 'isotropic' argument."
             "E. g.: --substrate SiO2")
@@ -2272,19 +2240,13 @@
             "The format is: min. frequency, max. frequency, "
             "number of frequencies. E. g.: 0.001 1.0 500")
     parser.add_argument('--omega', default=[0.001, 1.0, 500],
->>>>>>> 26425f61
                         nargs=3,
                         help=help, type=float)
 
     help = ("Custom momentas to respresent quantities on (in AA^-1). "
             "The format is: min. q, max. q, number of q's. "
-<<<<<<< HEAD
-            "E. g.: 0.001 0.1 100")
-    parser.add_argument('--q', default=[0.0001, 5, 1000],
-=======
             "E. g.: 0.0001 0.15 100")
     parser.add_argument('--q', default=[0.0001, 0.15, 200],
->>>>>>> 26425f61
                         nargs=3,
                         help=help, type=float)
 
@@ -2353,12 +2315,10 @@
         if src != dest:
             shutil.copy(src, dest)
             
-    ################ NEW ##################
     if args.substrate:
         substrate = np.load('{}-sub.npz'.format(str(args.substrate)))
     else:
         substrate = None
-    #######################################
 
     # Make QEH calculation
     print('Initializing heterostructure')
@@ -2377,15 +2337,11 @@
         if args.plot:
             plot_plasmons(hs, tmp, plot_eigenvalues=args.eigenvalues,
                           plot_potential=args.potential,
-<<<<<<< HEAD
-                          plot_density=args.density)
-=======
                           plot_density=args.density,
                           save_plots=args.saveplots,
                           show=False)
     if args.eels:
         q_abs, frequencies, eels_qw = hs.get_eels(dipole_contribution=True)
->>>>>>> 26425f61
 
     hs.timer.write()
 
