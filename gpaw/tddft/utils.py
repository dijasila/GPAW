# Written by Lauri Lehtovaara 2008

<<<<<<< HEAD
from gpaw.utilities.blas import axpy, dotc, dotu, scal
from gpaw.utilities.mblas import multi_axpy, multi_dotc, multi_dotu, multi_scal

import _gpaw
import gpaw.cuda
=======
from gpaw.utilities.blas import axpy

>>>>>>> b65d1b47

class MultiBlas:
    def __init__(self, gd, timer=None):
        self.gd = gd
        self.timer = None

    # Multivector ZAXPY: a x + y => y
    def multi_zaxpy(self, a, x, y):
        assert type(x) == type(y)
        if self.timer is not None:
            self.timer.start('Multi zaxpy')
        if isinstance(a, (float, complex)):
            axpy(complex(a), x, y)
        else:
            multi_axpy(a.astype(complex), x, y)
        if self.timer is not None:
            self.timer.stop('Multi zaxpy')

    # Multivector dot product, a^H b, where ^H is transpose
<<<<<<< HEAD
    def multi_zdotc(self, x, y, s=None):
        if self.timer is not None:
            self.timer.start('Multi zdotc')
        ss = multi_dotc(x, y, s)
        if self.gd.comm.size > 1:
            if isinstance(ss, gpaw.cuda.gpuarray.GPUArray):
                s_cpu = ss.get(pagelocked=True)
                self.gd.comm.sum(s_cpu)
                ss.set(s_cpu)
            else:
                self.gd.comm.sum(ss)
        if self.timer is not None:
            self.timer.stop('Multi zdotc')
        return ss

    def multi_zdotu(self, x, y, s = None):
        if self.timer is not None:
            self.timer.start('Multi zdotu')
        ss = multi_dotu(x, y, s)
        if self.gd.comm.size > 1:
            if isinstance(s, gpaw.cuda.gpuarray.GPUArray):
                s_cpu = ss.get(pagelocked=True)
                self.gd.comm.sum(s_cpu)
                ss.set(s_cpu)
            else:
                self.gd.comm.sum(ss)
        if self.timer is not None:
            self.timer.stop('Multi zdotu')
        return ss
=======
    def multi_zdotc(self, s, x,y, nvec):
        for i in range(nvec):
            s[i] = np.vdot(x[i],y[i])
        self.gd.comm.sum(s)
        return s
>>>>>>> b65d1b47

    # Multiscale: a x => x
    def multi_scale(self, a, x):
        if self.timer is not None:
            self.timer.start('Multi scale')
        if isinstance(a, (float, complex)):
            scal(a,x)
        else:
            multi_scal(a,x)
        if self.timer is not None:
            self.timer.stop('Multi scale')

# -------------------------------------------------------------------

import numpy as np

class BandPropertyMonitor:
    def __init__(self, wfs, name, interval=1):
        self.niter = 0
        self.interval = interval

        self.wfs = wfs

        self.name = name

    def __call__(self):
        self.update(self.wfs)
        self.niter += self.interval

    def update(self, wfs):
        #strictly serial XXX!
        data_un = []

        for u, kpt in enumerate(wfs.kpt_u):
            data_n = getattr(kpt, self.name)

            data_un.append(data_n)

        self.write(np.array(data_un))

    def write(self, data):
        pass

class BandPropertyWriter(BandPropertyMonitor):
    def __init__(self, filename, wfs, name, interval=1):
        BandPropertyMonitor.__init__(self, wfs, name, interval)
        self.fileobj = open(filename,'w')

    def write(self, data):
        self.fileobj.write(data.tostring())
        self.fileobj.flush()

    def __del__(self):
        self.fileobj.close()

# -------------------------------------------------------------------


class StaticOverlapMonitor:
    def __init__(self, wfs, wf_u, P_aui, interval=1):
        self.niter = 0
        self.interval = interval

        self.wfs = wfs

        self.wf_u = wf_u
        self.P_aui = P_aui

    def __call__(self):
        self.update(self.wfs)
        self.niter += self.interval

    def update(self, wfs, calculate_P_ani=False):

        #strictly serial XXX!
        Porb_un = []

        for u, kpt in enumerate(wfs.kpt_u):
            swf = self.wf_u[u].ravel()

            psit_n = kpt.psit_nG.reshape((len(kpt.f_n),-1))
            Porb_n = np.dot(psit_n.conj(), swf) * wfs.gd.dv

            P_ani = kpt.P_ani

            if calculate_P_ani:
                #wfs.pt.integrate(psit_nG, P_ani, kpt.q)
                raise NotImplementedError(
                    'In case you were wondering, TODO XXX')

            for a, P_ni in P_ani.items():
                sP_i = self.P_aui[a][u]
                for n in range(wfs.bd.nbands):
                    for i in range(len(P_ni[0])):
                        for j in range(len(P_ni[0])):
                            Porb_n[n] += (P_ni[n][i].conj() *
                                       wfs.setups[a].dO_ii[i][j] *
                                       sP_i[j])

            Porb_un.append(Porb_n)

        self.write(np.array(Porb_un))

    def write(self, data):
        pass

class StaticOverlapWriter(StaticOverlapMonitor):
    def __init__(self, filename, wfs, overlap, interval=1):
        StaticOverlapMonitor.__init__(self, wfs, overlap, interval)
        self.fileobj = open(filename,'w')

    def write(self, data):
        self.fileobj.write(data.tostring())
        self.fileobj.flush()

    def __del__(self):
        self.fileobj.close()

# -------------------------------------------------------------------


class DynamicOverlapMonitor:
    def __init__(self, wfs, overlap, interval=1):
        self.niter = 0
        self.interval = interval

        self.setups = overlap.setups
        self.operator = overlap.operator
        self.wfs = wfs

    def __call__(self):
        self.update(self.wfs)
        self.niter += self.interval

    def update(self, wfs, calculate_P_ani=False):

        #strictly serial XXX!
        S_unn = []

        for kpt in wfs.kpt_u:
            psit_nG = kpt.psit_nG
            P_ani = kpt.P_ani

            if calculate_P_ani:
                #wfs.pt.integrate(psit_nG, P_ani, kpt.q)
                raise NotImplementedError(
                    'In case you were wondering, TODO XXX')

            # Construct the overlap matrix:
            S = lambda x: x
            dS_aii = dict([(a, self.setups[a].dO_ii) for a in P_ani])
            S_nn = self.operator.calculate_matrix_elements(psit_nG, P_ani,
                                                           S, dS_aii)
            S_unn.append(S_nn)

        self.write(np.array(S_unn))

    def write(self, data):
        pass

class DynamicOverlapWriter(DynamicOverlapMonitor):
    def __init__(self, filename, wfs, overlap, interval=1):
        DynamicOverlapMonitor.__init__(self, wfs, overlap, interval)
        self.fileobj = open(filename,'w')

    def write(self, data):
        self.fileobj.write(data.tostring())
        self.fileobj.flush()

    def __del__(self):
        self.fileobj.close()<|MERGE_RESOLUTION|>--- conflicted
+++ resolved
@@ -1,15 +1,11 @@
 # Written by Lauri Lehtovaara 2008
 
-<<<<<<< HEAD
-from gpaw.utilities.blas import axpy, dotc, dotu, scal
+from gpaw.utilities.blas import axpy, scal
 from gpaw.utilities.mblas import multi_axpy, multi_dotc, multi_dotu, multi_scal
 
 import _gpaw
 import gpaw.cuda
-=======
-from gpaw.utilities.blas import axpy
-
->>>>>>> b65d1b47
+
 
 class MultiBlas:
     def __init__(self, gd, timer=None):
@@ -29,7 +25,6 @@
             self.timer.stop('Multi zaxpy')
 
     # Multivector dot product, a^H b, where ^H is transpose
-<<<<<<< HEAD
     def multi_zdotc(self, x, y, s=None):
         if self.timer is not None:
             self.timer.start('Multi zdotc')
@@ -59,13 +54,6 @@
         if self.timer is not None:
             self.timer.stop('Multi zdotu')
         return ss
-=======
-    def multi_zdotc(self, s, x,y, nvec):
-        for i in range(nvec):
-            s[i] = np.vdot(x[i],y[i])
-        self.gd.comm.sum(s)
-        return s
->>>>>>> b65d1b47
 
     # Multiscale: a x => x
     def multi_scale(self, a, x):
