"""This module implements a class for (true) time-dependent density
functional theory calculations.

"""
from __future__ import print_function
import time
from math import log

import numpy as np

from gpaw.calculator import GPAW
from gpaw.mixer import DummyMixer
from gpaw.preconditioner import Preconditioner
from gpaw.tddft.units import (attosec_to_autime, autime_to_attosec,
                              aufrequency_to_eV)
from gpaw.tddft.utils import MultiBlas
from gpaw.tddft.bicgstab import BiCGStab
from gpaw.tddft.cscg import CSCG
from gpaw.tddft.propagators import \
    ExplicitCrankNicolson, \
    SemiImplicitCrankNicolson, \
    EhrenfestPAWSICN,\
    EhrenfestHGHSICN,\
    EnforcedTimeReversalSymmetryCrankNicolson, \
    SemiImplicitTaylorExponential, \
    SemiImplicitKrylovExponential, \
    AbsorptionKick
from gpaw.tddft.tdopers import \
    TimeDependentHamiltonian, \
    TimeDependentOverlap, \
    TimeDependentWaveFunctions, \
    TimeDependentDensity, \
    AbsorptionKickHamiltonian
from gpaw.wavefunctions.fd import FD

from gpaw.tddft.spectrum import photoabsorption_spectrum

photoabsorption_spectrum = photoabsorption_spectrum


# T^-1
# Bad preconditioner
class KineticEnergyPreconditioner:
    def __init__(self, gd, kin, dtype):
        self.preconditioner = Preconditioner(gd, kin, dtype)
        self.preconditioner.allocate()

    def apply(self, kpt, psi, psin):
        for i in range(len(psi)):
            psin[i][:] = self.preconditioner(psi[i], kpt.phase_cd, None, None)


# S^-1
class InverseOverlapPreconditioner:
    """Preconditioner for TDDFT."""
    def __init__(self, overlap):
        self.overlap = overlap

    def apply(self, kpt, psi, psin):
        self.overlap.apply_inverse(psi, psin, kpt)
# ^^^^^^^^^^


class FDTDDFTMode(FD):
    def __call__(self, *args, **kwargs):
        reuse_wfs_method = kwargs.pop('reuse_wfs_method', None)
        assert reuse_wfs_method is None
        return TimeDependentWaveFunctions(self.nn, *args, **kwargs)


class TDDFT(GPAW):
    """Time-dependent density functional theory calculation based on GPAW.

    This class is the core class of the time-dependent density functional
    theory implementation and is the only class which a user has to use.
    """

    def __init__(self, filename,
                 td_potential=None, propagator='SICN', calculate_energy=True,
                 propagator_kwargs=None, solver='CSCG', tolerance=1e-8,
                 cuda=False, **kwargs):
        """Create TDDFT-object.

        Parameters:

        filename: string
            File containing ground state or time-dependent state to propagate
        td_potential: class, optional
            Function class for the time-dependent potential. Must have a method
            'strength(time)' which returns the strength of the linear potential
            to each direction as a vector of three floats.
        propagator:  {'SICN','ETRSCN','ECN','SITE','SIKE4','SIKE5','SIKE6'}
            Name of the time propagator for the Kohn-Sham wavefunctions
        solver: {'CSCG','BiCGStab'}
            Name of the iterative linear equations solver for time propagation
        tolerance: float
            Tolerance for the linear solver

        The following parameters can be used: `txt`, `parallel`, `communicator`
        `mixer` and `dtype`. The internal parameters `mixer` and `dtype` are
        strictly used to specify a dummy mixer and complex type respectively.
        """

        # Set initial time
        self.time = 0.0

        # Set initial kick strength
        self.kick_strength = np.array([0.0, 0.0, 0.0], dtype=float)

        # Set initial value of iteration counter
        self.niter = 0

<<<<<<< HEAD
        self.cuda = cuda

        # Override default `mixer` and `dtype` given in InputParameters
        kwargs.setdefault('mixer', DummyMixer())
        kwargs.setdefault('dtype', complex)
=======
        # Parallelization dictionary should default to strided bands
        self.default_parallel = GPAW.default_parallel.copy()
        self.default_parallel['stridebands'] = True
>>>>>>> b6e9cdbe

        self.default_parameters = GPAW.default_parameters.copy()
        self.default_parameters['mixer'] = DummyMixer()

<<<<<<< HEAD
        kwargs.setdefault('cuda', cuda)

        # Initialize paw-object without density mixing
=======
>>>>>>> b6e9cdbe
        # NB: TDDFT restart files contain additional information which
        #     will override the initial settings for time/kick/niter.
        GPAW.__init__(self, filename, **kwargs)

        assert isinstance(self.wfs, TimeDependentWaveFunctions)
        assert isinstance(self.wfs.overlap, TimeDependentOverlap)

        # Prepare for dipole moment file handle
        self.dm_file = None

        # Initialize wavefunctions and density
        # (necessary after restarting from file)
        if not self.initialized:
            self.initialize()
        self.set_positions()

        # Don't be too strict
        self.density.charge_eps = 1e-5

        wfs = self.wfs
        self.rank = wfs.world.rank

        self.text = self.log
        self.text('')
        self.text('')
        self.text('------------------------------------------')
        self.text('  Time-propagation TDDFT                  ')
        self.text('------------------------------------------')
        self.text('')

        self.text('Charge epsilon: ', self.density.charge_eps)

        # Time-dependent variables and operators
        self.td_potential = td_potential
<<<<<<< HEAD
        self.td_hamiltonian = TimeDependentHamiltonian(self.wfs, self.atoms,
                                  self.hamiltonian, td_potential,
                                  cuda=self.cuda)
        self.td_overlap = self.wfs.overlap #TODO remove this property
=======
        self.td_hamiltonian = TimeDependentHamiltonian(self.wfs, self.spos_ac,
                                                       self.hamiltonian,
                                                       td_potential)
        self.td_overlap = self.wfs.overlap  # TODO remove this property
>>>>>>> b6e9cdbe
        self.td_density = TimeDependentDensity(self)

        # Solver for linear equations
        self.text('Solver: ', solver)
        if solver == 'BiCGStab':
            self.solver = BiCGStab(gd=wfs.gd, timer=self.timer,
                                   tolerance=tolerance)
        elif solver == 'CSCG':
            self.solver = CSCG(wfs, timer=self.timer,
                               tolerance=tolerance, cuda=self.cuda)
        else:
            raise RuntimeError('Solver %s not supported.' % solver)

        # Preconditioner
        # No preconditioner as none good found
        self.text('Preconditioner: ', 'None')
        self.preconditioner = None  # TODO! check out SSOR preconditioning
        # self.preconditioner = InverseOverlapPreconditioner(self.overlap)
        # self.preconditioner = KineticEnergyPreconditioner(
        #    wfs.gd, self.td_hamiltonian.hamiltonian.kin, np.complex)

        # Time propagator
        self.text('Propagator: ', propagator)
        if propagator_kwargs is None:
            propagator_kwargs = {}
        if propagator == 'ECN':
            self.propagator = ExplicitCrankNicolson(
                self.td_density,
                self.td_hamiltonian, self.td_overlap, self.solver,
                self.preconditioner, wfs.gd, self.timer, cuda=self.cuda,
                **propagator_kwargs)
        elif propagator == 'SICN':
            self.propagator = SemiImplicitCrankNicolson(
                self.td_density,
                self.td_hamiltonian, self.td_overlap, self.solver,
                self.preconditioner, wfs.gd, self.timer, cuda=self.cuda,
                **propagator_kwargs)
        elif propagator == 'EFSICN':
            self.propagator = EhrenfestPAWSICN(
                self.td_density,
                self.td_hamiltonian, self.td_overlap, self.solver,
                self.preconditioner, wfs.gd, self.timer, **propagator_kwargs)
        elif propagator == 'EFSICN_HGH':
            self.propagator = EhrenfestHGHSICN(
                self.td_density,
                self.td_hamiltonian, self.td_overlap, self.solver,
                self.preconditioner, wfs.gd, self.timer, **propagator_kwargs)
        elif propagator == 'ETRSCN':
            self.propagator = EnforcedTimeReversalSymmetryCrankNicolson(
                self.td_density,
                self.td_hamiltonian, self.td_overlap, self.solver,
                self.preconditioner, wfs.gd, self.timer, **propagator_kwargs)
        elif propagator == 'SITE':
            self.propagator = SemiImplicitTaylorExponential(
                self.td_density,
                self.td_hamiltonian, self.td_overlap, self.solver,
                self.preconditioner, wfs.gd, self.timer, **propagator_kwargs)
        elif propagator == 'SIKE':
            self.propagator = SemiImplicitKrylovExponential(
                self.td_density,
                self.td_hamiltonian, self.td_overlap, self.solver,
                self.preconditioner, wfs.gd, self.timer, **propagator_kwargs)
        elif propagator.startswith('SITE') or propagator.startswith('SIKE'):
            raise DeprecationWarning('Use propagator_kwargs to specify degree.')
        else:
            raise RuntimeError('Time propagator %s not supported.' % propagator)

        if self.rank == 0:
            if wfs.kd.comm.size > 1:
                if wfs.nspins == 2:
                    self.text('Parallelization Over Spin')

                if wfs.gd.comm.size > 1:
                    self.text('Using Domain Decomposition: %d x %d x %d' %
                              tuple(wfs.gd.parsize_c))

                if wfs.bd.comm.size > 1:
                    self.text('Parallelization Over bands on %d Processors' %
                              wfs.bd.comm.size)
            self.text('States per processor = ', wfs.bd.mynbands)

        self.hpsit = None
        self.eps_tmp = None
<<<<<<< HEAD
        self.mblas = MultiBlas(wfs.gd, self.timer)
        
        # Restarting an FDTD run generates hamiltonian.fdtd_poisson, which now overwrites hamiltonian.poisson
=======
        self.mblas = MultiBlas(wfs.gd)

        # Restarting an FDTD run generates hamiltonian.fdtd_poisson, which
        # now overwrites hamiltonian.poisson
>>>>>>> b6e9cdbe
        if hasattr(self.hamiltonian, 'fdtd_poisson'):
            self.hamiltonian.poisson = self.hamiltonian.fdtd_poisson
            self.hamiltonian.poisson.set_grid_descriptor(self.density.finegd)

        # For electrodynamics mode
        if self.hamiltonian.poisson.get_description() == 'FDTD+TDDFT':
            self.initialize_FDTD()
            self.hamiltonian.poisson.print_messages(self.text)
            self.log.flush()

        self.calculate_energy = calculate_energy
        if self.hamiltonian.xc.name.startswith('GLLB'):
            self.text('GLLB model potential. Not updating energy.')
            self.calculate_energy = False

    def create_wave_functions(self, mode, *args, **kwargs):
        mode = FDTDDFTMode(mode.nn, mode.interpolation, True)
        GPAW.create_wave_functions(self, mode, *args, **kwargs)

    def read(self, filename):
        reader = GPAW.read(self, filename)
        if 'tddft' in reader:
            self.time = reader.tddft.time
            self.niter = reader.tddft.niter
            self.kick_strength = reader.tddft.kick_strength

    def initialize(self, reading=False):
        self.parameters.mixer = DummyMixer()
        self.parameters.experimental['reuse_wfs_method'] = None
        GPAW.initialize(self, reading=reading)

    def _write(self, writer, mode):
        GPAW._write(self, writer, mode)
        writer.child('tddft').write(time=self.time,
                                    niter=self.niter,
                                    kick_strength=self.kick_strength)

    # Electrodynamics requires extra care
    def initialize_FDTD(self):

        # Sanity check
        assert(self.hamiltonian.poisson.get_description() == 'FDTD+TDDFT')

        self.hamiltonian.poisson.set_density(self.density)

        # The propagate calculation_mode causes classical part to evolve
        # in time when self.hamiltonian.poisson.solve(...) is called
        self.hamiltonian.poisson.set_calculation_mode('propagate')

        # During each time step, self.hamiltonian.poisson.solve may be called
        # several times (depending on the used propagator). Using the
        # attached observer one ensures that actual propagation takes
        # place only once. This is because
        # the FDTDPoissonSolver changes the calculation_mode from propagate to
        # something else when the propagation is finished.
<<<<<<< HEAD
        self.attach(self.hamiltonian.poisson.set_calculation_mode, 1, 'propagate')


    def set(self, **kwargs):
        p = self.input_parameters

        # Special treatment for dictionary parameters:
        for name in ['parallel']:
            if kwargs.get(name) is not None:
                tmp = p[name]
                for key in kwargs[name]:
                    if not key in tmp:
                        raise KeyError('Unknown subparameter "%s" in '
                                       'dictionary parameter "%s"' % (key,
                                                                      name))
                tmp.update(kwargs[name])
                kwargs[name] = tmp

        for key in kwargs:
            # Only whitelisted arguments can be changed after initialization
            if self.initialized and key not in ['txt']:
                raise TypeError("Keyword argument '%s' is immutable." % key)

            if key in ['txt', 'parallel', 'communicator', 'poissonsolver',
                       'cuda']:
                continue
            elif key == 'mixer':
                if not isinstance(kwargs[key], DummyMixer):
                    raise ValueError("Mixer must be of type DummyMixer.")
            elif key == 'dtype':
                if kwargs[key] is not complex:
                    raise ValueError("TDDFT calculation must be complex.")
            elif key in ['parsize', 'parsize_bands', 'parstride_bands']:
                name = {'parsize': 'domain',
                        'parsize_bands': 'band',
                        'parstride_bands': 'stridebands'}[key]
                raise DeprecationWarning(
                    'Keyword argument has been moved ' +
                    "to the 'parallel' dictionary keyword under '%s'." % name)
            else:
                raise TypeError("Unknown keyword argument: '%s'" % key)

        p.update(kwargs)

    def read(self, reader, read_projections=True):
        assert reader.has_array('PseudoWaveFunctions')
        GPAW.read(self, reader, read_projections)
=======
        self.attach(self.hamiltonian.poisson.set_calculation_mode, 1,
                    'propagate')
>>>>>>> b6e9cdbe

    def propagate(self, time_step, iterations, dipole_moment_file=None,
                  restart_file=None, dump_interval=100):
        """Propagates wavefunctions.

        Parameters:

        time_step: float
            Time step in attoseconds (10^-18 s), e.g., 4.0 or 8.0
        iterations: integer
            Iterations, e.g., 20 000 as / 4.0 as = 5000
        dipole_moment_file: string, optional
            Name of the data file where to the time-dependent dipole
            moment is saved
        restart_file: string, optional
            Name of the restart file
        dump_interval: integer
            After how many iterations restart data is dumped

        """

        if self.rank == 0:
            self.text()
            self.text('Starting time: %7.2f as'
                      % (self.time * autime_to_attosec))
            self.text('Time step:     %7.2f as' % time_step)
            header = """\
                        Simulation     Total         log10     Iterations:
             Time          time        Energy (eV)   Norm      Propagator"""
            self.text()
            self.text(header)

        # Convert to atomic units
        time_step = time_step * attosec_to_autime

        if dipole_moment_file is not None:
            self.initialize_dipole_moment_file(dipole_moment_file)

        # Set these as class properties for use of observers
        self.time_step = time_step
        self.dump_interval = dump_interval

        niterpropagator = 0
        self.tdmaxiter = self.niter + iterations

        # Let FDTD part know the time step
        if self.hamiltonian.poisson.get_description() == 'FDTD+TDDFT':
            self.hamiltonian.poisson.set_time(self.time)
            self.hamiltonian.poisson.set_time_step(self.time_step)

        self.timer.start('Propagate')
        if self.cuda:
            for kpt in self.wfs.kpt_u:
                kpt.cuda_psit_nG_htod()
        while self.niter < self.tdmaxiter:
            norm = self.density.finegd.integrate(self.density.rhot_g)

            # Write dipole moment at every iteration
            if dipole_moment_file is not None:
                self.update_dipole_moment_file(norm)

            # print output (energy etc.) every 10th iteration
            if self.niter % 10 == 0:
                self.get_td_energy()

                T = time.localtime()
                if self.rank == 0:
                    iter_text = 'iter: %3d  %02d:%02d:%02d %11.2f' \
                                '   %13.6f %9.1f %10d'
                    self.text(iter_text %
                              (self.niter, T[3], T[4], T[5],
                               self.time * autime_to_attosec,
                               self.Etot * aufrequency_to_eV,
                               log(abs(norm) + 1e-16) / log(10),
                               niterpropagator))

                    self.log.flush()

            # Propagate the Kohn-Shame wavefunctions a single timestep
            niterpropagator = self.propagator.propagate(self.time, time_step)
            self.time += time_step
            self.niter += 1

            # Call registered callback functions
            self.call_observers(self.niter)

            # Write restart data
            if restart_file is not None and self.niter % dump_interval == 0:
                self.write(restart_file, 'all')
                if self.rank == 0:
                    print('Wrote restart file.')
                    print(self.niter, ' iterations done. Current time is ',
                          self.time * autime_to_attosec, ' as.')

        if self.cuda:
            for kpt in self.wfs.kpt_u:
                kpt.cuda_psit_nG_dtoh()
        self.timer.stop('Propagate')

        # Write final results and close dipole moment file
        if dipole_moment_file is not None:
            # TODO final iteration is propagated, but nothing is updated
            # norm = self.density.finegd.integrate(self.density.rhot_g)
            # self.finalize_dipole_moment_file(norm)
            self.finalize_dipole_moment_file()

        # Finalize FDTDPoissonSolver
        if self.hamiltonian.poisson.get_description() == 'FDTD+TDDFT':
            self.hamiltonian.poisson.finalize_propagation()

        # Call registered callback functions
        self.call_observers(self.niter, final=True)

        if restart_file is not None:
            self.write(restart_file, 'all')

    def initialize_dipole_moment_file(self, dipole_moment_file):
        if self.rank == 0:
            if self.dm_file is not None and not self.dm_file.closed:
                raise RuntimeError('Dipole moment file is already open')

            if self.time == 0.0:
                mode = 'w'
            else:
                # We probably continue from restart
                mode = 'a'

            self.dm_file = open(dipole_moment_file, mode)

            # If the dipole moment file is empty, add a header
            if self.dm_file.tell() == 0:
                header = '# Kick = [%22.12le, %22.12le, %22.12le]\n' \
                    % (self.kick_strength[0], self.kick_strength[1],
                       self.kick_strength[2])
                header += '# %15s %15s %22s %22s %22s\n' \
                    % ('time', 'norm', 'dmx', 'dmy', 'dmz')
                self.dm_file.write(header)
                self.dm_file.flush()

    def update_dipole_moment_file(self, norm):
        dm = self.density.finegd.calculate_dipole_moment(self.density.rhot_g)

        if self.hamiltonian.poisson.get_description() == 'FDTD+TDDFT':
            dm += self.hamiltonian.poisson.get_classical_dipole_moment()

        if self.rank == 0:
            line = '%20.8lf %20.8le %22.12le %22.12le %22.12le\n' \
                % (self.time, norm, dm[0], dm[1], dm[2])
            self.dm_file.write(line)
            self.dm_file.flush()

    def finalize_dipole_moment_file(self, norm=None):
        if norm is not None:
            self.update_dipole_moment_file(norm)

        if self.rank == 0:
            self.dm_file.close()
            self.dm_file = None

    def update_eigenvalues(self):

        kpt_u = self.wfs.kpt_u
        if self.hpsit is None:
            self.hpsit = self.wfs.gd.zeros(len(kpt_u[0].psit_nG),
                                           dtype=complex, cuda=self.cuda)
        if self.eps_tmp is None:
            self.eps_tmp = np.zeros(len(kpt_u[0].eps_n),
                                    dtype=complex)

        # self.Eband = sum_i <psi_i|H|psi_j>
        for kpt in kpt_u:
            if self.cuda:
                psit_nG = kpt.psit_nG_gpu
            else:
                psit_nG = kpt.psit_nG
            self.td_hamiltonian.apply(kpt, psit_nG, self.hpsit,
                                      calculate_P_ani=False)
            self.mblas.multi_zdotc(psit_nG, self.hpsit, self.eps_tmp)
            self.eps_tmp *= self.wfs.gd.dv
            kpt.eps_n[:] = self.eps_tmp.real

        self.occupations.calculate_band_energy(self.wfs)

        H = self.td_hamiltonian.hamiltonian

        # Nonlocal
        self.Enlkin = H.xc.get_kinetic_energy_correction()

        # PAW
        self.Ekin = H.e_kinetic0 + self.occupations.e_band + self.Enlkin
        self.e_coulomb = H.e_coulomb
        self.Eext = H.e_external
        self.Ebar = H.e_zero
        self.Exc = H.e_xc
        self.Etot = self.Ekin + self.e_coulomb + self.Ebar + self.Exc

    def get_td_energy(self):
        """Calculate the time-dependent total energy"""

        if not self.calculate_energy:
            self.Etot = 0.0
            return 0.0

        self.td_overlap.update(self.wfs)
        self.td_density.update()
        self.td_hamiltonian.update(self.td_density.get_density(),
                                   self.time)
        self.update_eigenvalues()

        return self.Etot

    def set_absorbing_boundary(self, absorbing_boundary):
        self.td_hamiltonian.set_absorbing_boundary(absorbing_boundary)

    # exp(ip.r) psi
    def absorption_kick(self, kick_strength):
        """Delta absorption kick for photoabsorption spectrum.

        Parameters:

        kick_strength: [float, float, float]
            Strength of the kick, e.g., [0.0, 0.0, 1e-3]

        """
        if self.rank == 0:
            self.text('Delta kick = ', kick_strength)

        self.kick_strength = np.array(kick_strength)

        abs_kick_hamiltonian = AbsorptionKickHamiltonian(
            self.wfs, self.spos_ac,
            np.array(kick_strength, float))
        abs_kick = AbsorptionKick(self.wfs, abs_kick_hamiltonian,
                                  self.td_overlap, self.solver,
                                  self.preconditioner, self.wfs.gd, self.timer,
                                  cuda=self.cuda)

        if self.cuda:
            for kpt in self.wfs.kpt_u:
                kpt.cuda_psit_nG_htod()

        abs_kick.kick()

        if self.cuda:
            for kpt in self.wfs.kpt_u:
                kpt.cuda_psit_nG_dtoh()

        # Kick the classical part, if it is present
        if self.hamiltonian.poisson.get_description() == 'FDTD+TDDFT':
            self.hamiltonian.poisson.set_kick(kick = self.kick_strength)<|MERGE_RESOLUTION|>--- conflicted
+++ resolved
@@ -78,7 +78,7 @@
     def __init__(self, filename,
                  td_potential=None, propagator='SICN', calculate_energy=True,
                  propagator_kwargs=None, solver='CSCG', tolerance=1e-8,
-                 cuda=False, **kwargs):
+                 **kwargs):
         """Create TDDFT-object.
 
         Parameters:
@@ -110,27 +110,13 @@
         # Set initial value of iteration counter
         self.niter = 0
 
-<<<<<<< HEAD
-        self.cuda = cuda
-
-        # Override default `mixer` and `dtype` given in InputParameters
-        kwargs.setdefault('mixer', DummyMixer())
-        kwargs.setdefault('dtype', complex)
-=======
         # Parallelization dictionary should default to strided bands
         self.default_parallel = GPAW.default_parallel.copy()
         self.default_parallel['stridebands'] = True
->>>>>>> b6e9cdbe
 
         self.default_parameters = GPAW.default_parameters.copy()
         self.default_parameters['mixer'] = DummyMixer()
 
-<<<<<<< HEAD
-        kwargs.setdefault('cuda', cuda)
-
-        # Initialize paw-object without density mixing
-=======
->>>>>>> b6e9cdbe
         # NB: TDDFT restart files contain additional information which
         #     will override the initial settings for time/kick/niter.
         GPAW.__init__(self, filename, **kwargs)
@@ -165,17 +151,11 @@
 
         # Time-dependent variables and operators
         self.td_potential = td_potential
-<<<<<<< HEAD
-        self.td_hamiltonian = TimeDependentHamiltonian(self.wfs, self.atoms,
-                                  self.hamiltonian, td_potential,
-                                  cuda=self.cuda)
-        self.td_overlap = self.wfs.overlap #TODO remove this property
-=======
         self.td_hamiltonian = TimeDependentHamiltonian(self.wfs, self.spos_ac,
                                                        self.hamiltonian,
-                                                       td_potential)
+                                                       td_potential,
+                                                       cuda=self.cuda)
         self.td_overlap = self.wfs.overlap  # TODO remove this property
->>>>>>> b6e9cdbe
         self.td_density = TimeDependentDensity(self)
 
         # Solver for linear equations
@@ -259,16 +239,10 @@
 
         self.hpsit = None
         self.eps_tmp = None
-<<<<<<< HEAD
         self.mblas = MultiBlas(wfs.gd, self.timer)
-        
-        # Restarting an FDTD run generates hamiltonian.fdtd_poisson, which now overwrites hamiltonian.poisson
-=======
-        self.mblas = MultiBlas(wfs.gd)
 
         # Restarting an FDTD run generates hamiltonian.fdtd_poisson, which
         # now overwrites hamiltonian.poisson
->>>>>>> b6e9cdbe
         if hasattr(self.hamiltonian, 'fdtd_poisson'):
             self.hamiltonian.poisson = self.hamiltonian.fdtd_poisson
             self.hamiltonian.poisson.set_grid_descriptor(self.density.finegd)
@@ -324,58 +298,8 @@
         # place only once. This is because
         # the FDTDPoissonSolver changes the calculation_mode from propagate to
         # something else when the propagation is finished.
-<<<<<<< HEAD
-        self.attach(self.hamiltonian.poisson.set_calculation_mode, 1, 'propagate')
-
-
-    def set(self, **kwargs):
-        p = self.input_parameters
-
-        # Special treatment for dictionary parameters:
-        for name in ['parallel']:
-            if kwargs.get(name) is not None:
-                tmp = p[name]
-                for key in kwargs[name]:
-                    if not key in tmp:
-                        raise KeyError('Unknown subparameter "%s" in '
-                                       'dictionary parameter "%s"' % (key,
-                                                                      name))
-                tmp.update(kwargs[name])
-                kwargs[name] = tmp
-
-        for key in kwargs:
-            # Only whitelisted arguments can be changed after initialization
-            if self.initialized and key not in ['txt']:
-                raise TypeError("Keyword argument '%s' is immutable." % key)
-
-            if key in ['txt', 'parallel', 'communicator', 'poissonsolver',
-                       'cuda']:
-                continue
-            elif key == 'mixer':
-                if not isinstance(kwargs[key], DummyMixer):
-                    raise ValueError("Mixer must be of type DummyMixer.")
-            elif key == 'dtype':
-                if kwargs[key] is not complex:
-                    raise ValueError("TDDFT calculation must be complex.")
-            elif key in ['parsize', 'parsize_bands', 'parstride_bands']:
-                name = {'parsize': 'domain',
-                        'parsize_bands': 'band',
-                        'parstride_bands': 'stridebands'}[key]
-                raise DeprecationWarning(
-                    'Keyword argument has been moved ' +
-                    "to the 'parallel' dictionary keyword under '%s'." % name)
-            else:
-                raise TypeError("Unknown keyword argument: '%s'" % key)
-
-        p.update(kwargs)
-
-    def read(self, reader, read_projections=True):
-        assert reader.has_array('PseudoWaveFunctions')
-        GPAW.read(self, reader, read_projections)
-=======
         self.attach(self.hamiltonian.poisson.set_calculation_mode, 1,
                     'propagate')
->>>>>>> b6e9cdbe
 
     def propagate(self, time_step, iterations, dipole_moment_file=None,
                   restart_file=None, dump_interval=100):
