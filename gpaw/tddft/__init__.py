"""This module implements a class for (true) time-dependent density
functional theory calculations.

"""

import sys
import time
from math import log

import numpy as np
from ase.units import Bohr, Hartree

import gpaw.io
import gpaw.mpi as mpi
from gpaw.aseinterface import GPAW
from gpaw.mixer import DummyMixer
from gpaw.version import version
from gpaw.preconditioner import Preconditioner
from gpaw.lfc import LocalizedFunctionsCollection as LFC
from gpaw.tddft.units import attosec_to_autime, autime_to_attosec, \
                             eV_to_aufrequency, aufrequency_to_eV
from gpaw.tddft.utils import MultiBlas
from gpaw.tddft.bicgstab import BiCGStab
from gpaw.tddft.cscg import CSCG
from gpaw.tddft.propagators import \
    ExplicitCrankNicolson, \
    SemiImplicitCrankNicolson, \
    EhrenfestPAWSICN,\
    EhrenfestHGHSICN,\
    EnforcedTimeReversalSymmetryCrankNicolson, \
    SemiImplicitTaylorExponential, \
    SemiImplicitKrylovExponential, \
    AbsorptionKick
from gpaw.tddft.tdopers import \
    TimeDependentHamiltonian, \
    TimeDependentOverlap, \
    TimeDependentWaveFunctions, \
    TimeDependentDensity, \
    AbsorptionKickHamiltonian
from gpaw.tddft.abc import \
    LinearAbsorbingBoundary, \
    PML, \
    P4AbsorbingBoundary


# T^-1
# Bad preconditioner
class KineticEnergyPreconditioner:
    def __init__(self, gd, kin, dtype):
        self.preconditioner = Preconditioner(gd, kin, dtype)
        self.preconditioner.allocate()

    def apply(self, kpt, psi, psin):
        for i in range(len(psi)):
            psin[i][:] = self.preconditioner(psi[i], kpt.phase_cd, None, None)

# S^-1
class InverseOverlapPreconditioner:
    """Preconditioner for TDDFT."""
    def __init__(self, overlap):
        self.overlap = overlap

    def apply(self, kpt, psi, psin):
        self.overlap.apply_inverse(psi, psin, kpt)
# ^^^^^^^^^^


###########################
# Main class
###########################
class TDDFT(GPAW):
    """Time-dependent density functional theory calculation based on GPAW.
    
    This class is the core class of the time-dependent density functional
    theory implementation and is the only class which a user has to use.
    """
    
<<<<<<< HEAD
    def __init__(self, ground_state_file=None, txt='-', td_potential=None,
                 propagator='SICN', solver='CSCG', tolerance=1e-8,
                 parsize=None, parsize_bands=1, parstride_bands=True,
                 communicator=None, cuda=False):
=======
    def __init__(self, filename, td_potential=None, propagator='SICN',
                 propagator_kwargs=None, solver='CSCG', tolerance=1e-8,
                 **kwargs):
>>>>>>> 11aa5c7a
        """Create TDDFT-object.
        
        Parameters:
        -----------
        filename: string
            File containing ground state or time-dependent state to propagate
        td_potential: class, optional
            Function class for the time-dependent potential. Must have a method
            'strength(time)' which returns the strength of the linear potential
            to each direction as a vector of three floats.
        propagator:  {'SICN','ETRSCN','ECN','SITE','SIKE4','SIKE5','SIKE6'}
            Name of the time propagator for the Kohn-Sham wavefunctions
        solver: {'CSCG','BiCGStab'}
            Name of the iterative linear equations solver for time propagation
        tolerance: float
            Tolerance for the linear solver

        The following parameters can be used: `txt`, `parallel`, `communicator`
        `mixer` and `dtype`. The internal parameters `mixer` and `dtype` are
        strictly used to specify a dummy mixer and complex type respectively.
        """

        # Set initial time
        self.time = 0.0

        # Set initial kick strength
        self.kick_strength = np.array([0.0, 0.0, 0.0], dtype=float)

        # Set initial value of iteration counter
        self.niter = 0

<<<<<<< HEAD
        self.cuda=cuda
=======
        # Override default `mixer` and `dtype` given in InputParameters
        kwargs.setdefault('mixer', DummyMixer())
        kwargs.setdefault('dtype', complex)

        # Parallelization dictionary should also default to strided bands
        parallel = kwargs.setdefault('parallel', {})
        parallel.setdefault('stridebands', True)
>>>>>>> 11aa5c7a

        # Initialize paw-object without density mixing
        # NB: TDDFT restart files contain additional information which
        #     will override the initial settings for time/kick/niter.
<<<<<<< HEAD
        GPAW.__init__(self, ground_state_file, txt=txt, mixer=DummyMixer(),
                      parallel={'domain': parsize, 'band': parsize_bands, 
                                'stridebands': parstride_bands},
                      communicator=communicator, cuda=self.cuda)
=======
        GPAW.__init__(self, filename, **kwargs)

        assert isinstance(self.wfs, TimeDependentWaveFunctions)
        assert isinstance(self.wfs.overlap, TimeDependentOverlap)
>>>>>>> 11aa5c7a

        # Prepare for dipole moment file handle
        self.dm_file = None

        #print "hamiltonian.cuda ",self.hamiltonian.cuda 

        # Initialize wavefunctions and density 
        # (necessary after restarting from file)
        self.set_positions()

        # Don't be too strict
        self.density.charge_eps = 1e-5

        wfs = self.wfs
        self.rank = wfs.world.rank
<<<<<<< HEAD
        
        # Convert PAW-object to complex
        if wfs.dtype == float:
            raise DeprecationWarning('This should not happen.')

            wfs.dtype = complex
            from gpaw.fd_operators import Laplace
            nn = self.input_parameters.stencils[0]
            wfs.kin = Laplace(wfs.gd, -0.5, nn, complex, cuda=self.cuda )
            wfs.pt = LFC(wfs.gd, [setup.pt_j for setup in wfs.setups],
                         self.kpt_comm, dtype=complex, cuda=self.cuda)

            for kpt in wfs.kpt_u:
                for a,P_ni in kpt.P_ani.items():
                    assert not np.isnan(P_ni).any()
                    kpt.P_ani[a] = np.array(P_ni, complex)

            self.set_positions()

            # Wave functions
            for kpt in wfs.kpt_u:
                kpt.psit_nG = np.array(kpt.psit_nG[:], complex)
=======
>>>>>>> 11aa5c7a

        self.text('')
        self.text('')
        self.text('------------------------------------------')
        self.text('  Time-propagation TDDFT                  ')
        self.text('------------------------------------------')
        self.text('')

        self.text('Charge epsilon: ', self.density.charge_eps)

        # Time-dependent variables and operators
        self.td_potential = td_potential
        self.td_hamiltonian = TimeDependentHamiltonian(self.wfs, self.atoms,
                                  self.hamiltonian, td_potential)
        self.td_overlap = self.wfs.overlap #TODO remove this property
        self.td_density = TimeDependentDensity(self)

        # Solver for linear equations
        self.text('Solver: ', solver)
        if solver == 'BiCGStab':
            self.solver = BiCGStab(gd=wfs.gd, timer=self.timer,
                                   tolerance=tolerance)
        elif solver == 'CSCG':
            self.solver = CSCG(gd=wfs.gd, timer=self.timer,
                               tolerance=tolerance, cuda=self.cuda)
        else:
            raise RuntimeError('Solver %s not supported.' % solver)

        # Preconditioner
        # No preconditioner as none good found
        self.text('Preconditioner: ', 'None')
        self.preconditioner = None #TODO! check out SSOR preconditioning
        #self.preconditioner = InverseOverlapPreconditioner(self.overlap)
        #self.preconditioner = KineticEnergyPreconditioner(wfs.gd, self.td_hamiltonian.hamiltonian.kin, np.complex)

        # Time propagator
        self.text('Propagator: ', propagator)
        if propagator_kwargs is None:
            propagator_kwargs = {}
        if propagator == 'ECN':
            self.propagator = ExplicitCrankNicolson(self.td_density,
                self.td_hamiltonian, self.td_overlap, self.solver,
<<<<<<< HEAD
                self.preconditioner, wfs.gd, self.timer, cuda=self.cuda)
        elif propagator is 'SICN':
            self.propagator = SemiImplicitCrankNicolson(self.td_density,
                self.td_hamiltonian, self.td_overlap, self.solver,
                self.preconditioner, wfs.gd, self.timer, cuda=self.cuda)
        elif propagator is 'ETRSCN':
=======
                self.preconditioner, wfs.gd, self.timer, **propagator_kwargs)
        elif propagator == 'SICN':
            self.propagator = SemiImplicitCrankNicolson(self.td_density,
                self.td_hamiltonian, self.td_overlap, self.solver,
                self.preconditioner, wfs.gd, self.timer, **propagator_kwargs)
        elif propagator == 'EFSICN':
            self.propagator = EhrenfestPAWSICN(self.td_density,
                self.td_hamiltonian, self.td_overlap, self.solver,
                self.preconditioner, wfs.gd, self.timer, **propagator_kwargs)
        elif propagator == 'EFSICN_HGH':
            self.propagator = EhrenfestHGHSICN(self.td_density,
                self.td_hamiltonian, self.td_overlap, self.solver,
                self.preconditioner, wfs.gd, self.timer, **propagator_kwargs)
        elif propagator == 'ETRSCN':
>>>>>>> 11aa5c7a
            self.propagator = EnforcedTimeReversalSymmetryCrankNicolson(
                self.td_density,
                self.td_hamiltonian, self.td_overlap, self.solver,
                self.preconditioner, wfs.gd, self.timer, **propagator_kwargs)
        elif propagator == 'SITE':
            self.propagator = SemiImplicitTaylorExponential(self.td_density,
                self.td_hamiltonian, self.td_overlap, self.solver,
                self.preconditioner, wfs.gd, self.timer, **propagator_kwargs)
        elif propagator == 'SIKE':
            self.propagator = SemiImplicitKrylovExponential(self.td_density,
                self.td_hamiltonian, self.td_overlap, self.solver,
                self.preconditioner, wfs.gd, self.timer, **propagator_kwargs)
        elif propagator.startswith('SITE') or propagator.startswith('SIKE'):
            raise DeprecationWarning('Use propagator_kwargs to specify degree.')
        else:
            raise RuntimeError('Time propagator %s not supported.' % propagator)

        if self.rank == 0:
            if wfs.kpt_comm.size > 1:
                if wfs.nspins == 2:
                    self.text('Parallelization Over Spin')

                if wfs.gd.comm.size > 1:
                    self.text('Using Domain Decomposition: %d x %d x %d' %
                              tuple(wfs.gd.parsize_c))

                if wfs.band_comm.size > 1:
                    self.text('Parallelization Over bands on %d Processors' %
                              wfs.band_comm.size)
            self.text('States per processor = ', wfs.bd.mynbands)

        self.hpsit = None
        self.eps_tmp = None
        self.mblas = MultiBlas(wfs.gd,self.timer)

    def set(self, **kwargs):
        p = self.input_parameters

        # Special treatment for dictionary parameters:
        for name in ['parallel']:
            if kwargs.get(name) is not None:
                tmp = p[name]
                for key in kwargs[name]:
                    if not key in tmp:
                        raise KeyError('Unknown subparameter "%s" in '
                                       'dictionary parameter "%s"' % (key,
                                                                      name))
                tmp.update(kwargs[name])
                kwargs[name] = tmp

        for key in kwargs:
            # Only whitelisted arguments can be changed after initialization
            if self.initialized and key not in ['txt']:
                raise TypeError("Keyword argument '%s' is immutable." % key)

            if key in ['txt', 'parallel', 'communicator']:
                continue
            elif key == 'mixer':
                if not isinstance(kwargs[key], DummyMixer):
                    raise ValueError("Mixer must be of type DummyMixer.")
            elif key == 'dtype':
                if kwargs[key] is not complex:
                    raise ValueError("TDDFT calculation must be complex.")
            elif key in ['parsize', 'parsize_bands', 'parstride_bands']:
                name = {'parsize': 'domain',
                        'parsize_bands': 'band',
                        'parstride_bands': 'stridebands'}[key]
                raise DeprecationWarning(
                    'Keyword argument has been moved ' +
                    "to the 'parallel' dictionary keyword under '%s'." % name)
            else:
                raise TypeError("Unknown keyword argument: '%s'" % key)

        p.update(kwargs)

    def read(self, reader):
        assert reader.has_array('PseudoWaveFunctions')
        GPAW.read(self, reader)

    def propagate(self, time_step, iterations, dipole_moment_file=None,
                  restart_file=None, dump_interval=100):
        """Propagates wavefunctions.
        
        Parameters
        ----------
        time_step: float
            Time step in attoseconds (10^-18 s), e.g., 4.0 or 8.0
        iterations: integer
            Iterations, e.g., 20 000 as / 4.0 as = 5000
        dipole_moment_file: string, optional
            Name of the data file where to the time-dependent dipole
            moment is saved
        restart_file: string, optional
            Name of the restart file
        dump_interval: integer
            After how many iterations restart data is dumped
        
        """

        if self.rank == 0:
            self.text()
            self.text('Starting time: %7.2f as'
                      % (self.time * autime_to_attosec))
            self.text('Time step:     %7.2f as' % time_step)
            header = """\
                        Simulation      Total        log10     Iterations:
             Time          time         Energy       Norm      Propagator"""
            self.text()
            self.text(header)


        # Convert to atomic units
        time_step = time_step * attosec_to_autime
        
        if dipole_moment_file is not None:
            self.initialize_dipole_moment_file(dipole_moment_file)

        niterpropagator = 0
        maxiter = self.niter + iterations

        self.timer.start('Propagate')
        
        if self.cuda:
            for kpt in self.wfs.kpt_u:
                kpt.cuda_psit_nG_htod() 
        
        while self.niter < maxiter:
            print "Propagate iter = ",self.niter
            norm = self.density.finegd.integrate(self.density.rhot_g)

            # Write dipole moment at every iteration
            if dipole_moment_file is not None:
                self.update_dipole_moment_file(norm)

            # print output (energy etc.) every 10th iteration 
            if self.niter % 10 == 0:
                self.get_td_energy()
                
                T = time.localtime()
                if self.rank == 0:
                    iter_text = 'iter: %3d  %02d:%02d:%02d %11.2f' \
                                '   %13.6f %9.1f %10d'
                    self.text(iter_text % 
                              (self.niter, T[3], T[4], T[5],
                               self.time * autime_to_attosec,
                               self.Etot, log(abs(norm)+1e-16)/log(10),
                               niterpropagator))

                    self.txt.flush()


            # Propagate the Kohn-Shame wavefunctions a single timestep
            niterpropagator = self.propagator.propagate(self.time, time_step)
            self.time += time_step
            self.niter += 1

            # Call registered callback functions
            self.call_observers(self.niter)

            # Write restart data
            if restart_file is not None and self.niter % dump_interval == 0:
                self.write(restart_file, 'all')
                if self.rank == 0:
                    print 'Wrote restart file.'
                    print self.niter, ' iterations done. Current time is ', \
                        self.time * autime_to_attosec, ' as.' 

        if self.cuda:
            for kpt in self.wfs.kpt_u:
                kpt.cuda_psit_nG_dtoh() 

        self.timer.stop('Propagate')

        # Write final results and close dipole moment file
        if dipole_moment_file is not None:
            #TODO final iteration is propagated, but nothing is updated
            #norm = self.density.finegd.integrate(self.density.rhot_g)
            #self.finalize_dipole_moment_file(norm)
            self.finalize_dipole_moment_file()

        # Call registered callback functions
        self.call_observers(self.niter, final=True)

        if restart_file is not None:
            self.write(restart_file, 'all')

    def initialize_dipole_moment_file(self, dipole_moment_file):
        if self.rank == 0:
            if self.dm_file is not None and not self.dm_file.closed:
                raise RuntimeError('Dipole moment file is already open')

            if self.time == 0.0:
                mode = 'w'
            else:
                # We probably continue from restart
                mode = 'a'

            self.dm_file = file(dipole_moment_file, mode)

            # If the dipole moment file is empty, add a header
            if self.dm_file.tell() == 0:
                header = '# Kick = [%22.12le, %22.12le, %22.12le]\n' \
                    % (self.kick_strength[0], self.kick_strength[1], \
                       self.kick_strength[2])
                header += '# %15s %15s %22s %22s %22s\n' \
                    % ('time', 'norm', 'dmx', 'dmy', 'dmz')
                self.dm_file.write(header)
                self.dm_file.flush()

    def update_dipole_moment_file(self, norm):
        dm = self.density.finegd.calculate_dipole_moment(self.density.rhot_g)

        if self.rank == 0:
            line = '%20.8lf %20.8le %22.12le %22.12le %22.12le\n' \
                % (self.time, norm, dm[0], dm[1], dm[2])
            self.dm_file.write(line)
            self.dm_file.flush()

    def finalize_dipole_moment_file(self, norm=None):
        if norm is not None:
            self.update_dipole_moment_file(norm)

        if self.rank == 0:
            self.dm_file.close()
            self.dm_file = None

    def get_td_energy(self):
        """Calculate the time-dependent total energy"""

        self.td_overlap.update(self.wfs)
        self.td_density.update()
        self.td_hamiltonian.update(self.td_density.get_density(),
                                   self.time)

        kpt_u = self.wfs.kpt_u
        if self.hpsit is None:
            self.hpsit = self.wfs.gd.zeros(len(kpt_u[0].psit_nG),
                                           dtype=complex)
        if self.eps_tmp is None:
            self.eps_tmp = np.zeros(len(kpt_u[0].eps_n),
                                    dtype=complex)

        # self.Eband = sum_i <psi_i|H|psi_j>
        for kpt in kpt_u:
            self.td_hamiltonian.apply(kpt, kpt.psit_nG, self.hpsit,
                                      calculate_P_ani=False)
            self.mblas.multi_zdotc(self.eps_tmp, kpt.psit_nG,
                                   self.hpsit, len(kpt_u[0].psit_nG))
            self.eps_tmp *= self.wfs.gd.dv
            kpt.eps_n[:] = self.eps_tmp.real

        self.occupations.calculate_band_energy(self.wfs)

        H = self.td_hamiltonian.hamiltonian

        # Nonlocal
        self.Enlxc = 0.0#xcfunc.get_non_local_energy()
        self.Enlkin = H.xc.get_kinetic_energy_correction()

        # PAW
        self.Ekin = H.Ekin0 + self.occupations.e_band + self.Enlkin
        self.Epot = H.Epot
        self.Eext = H.Eext
        self.Ebar = H.Ebar
        self.Exc = H.Exc + self.Enlxc
        self.Etot = self.Ekin + self.Epot + self.Ebar + self.Exc

        return self.Etot


    def set_absorbing_boundary(self, absorbing_boundary):
        self.td_hamiltonian.set_absorbing_boundary(absorbing_boundary)


    # exp(ip.r) psi
    def absorption_kick(self, kick_strength):
        """Delta absorption kick for photoabsorption spectrum.

        Parameters
        ----------
        kick_strength: [float, float, float]
            Strength of the kick, e.g., [0.0, 0.0, 1e-3]
        
        """
        if self.rank == 0:
            self.text('Delta kick = ', kick_strength)

        self.kick_strength = np.array(kick_strength)

        abs_kick_hamiltonian = AbsorptionKickHamiltonian(self.wfs, self.atoms,
                                   np.array(kick_strength, float))
        abs_kick = AbsorptionKick(self.wfs, abs_kick_hamiltonian,
                                  self.td_overlap, self.solver,
<<<<<<< HEAD
                                  self.preconditioner, self.wfs.gd, self.timer, cuda=self.cuda)

        if self.cuda:
            for kpt in self.wfs.kpt_u:
                kpt.cuda_psit_nG_htod() 
        
        abs_kick.kick(self.wfs.kpt_u)
=======
                                  self.preconditioner, self.wfs.gd, self.timer)
        abs_kick.kick()
>>>>>>> 11aa5c7a

        if self.cuda:
            for kpt in self.wfs.kpt_u:
                kpt.cuda_psit_nG_dtoh() 

    def __del__(self):
        """Destructor"""
        GPAW.__del__(self)


from gpaw.mpi import world

# Function for calculating photoabsorption spectrum
def photoabsorption_spectrum(dipole_moment_file, spectrum_file,
                             folding='Gauss', width=0.2123,
                             e_min=0.0, e_max=30.0, delta_e=0.05):
    """Calculates photoabsorption spectrum from the time-dependent
    dipole moment.
    
    Parameters
    ----------
    dipole_moment_file: string
        Name of the time-dependent dipole moment file from which
        the specturm is calculated
    spectrum_file: string
        Name of the spectrum file
    folding: 'Gauss' or 'Lorentz'
        Whether to use Gaussian or Lorentzian folding
    width: float
        Width of the Gaussian (sigma) or Lorentzian (Gamma)
        Gaussian =     1/(sigma sqrt(2pi)) exp(-(1/2)(omega/sigma)^2)
        Lonrentzian =  (1/pi) (1/2) Gamma / [omega^2 + ((1/2) Gamma)^2]
    e_min: float
        Minimum energy shown in the spectrum (eV)
    e_max: float
        Maxiumum energy shown in the spectrum (eV)
    delta_e: float
        Energy resolution (eV)
    

    """


#    kick_strength: [float, float, float]
#        Strength of the kick, e.g., [0.0, 0.0, 1e-3]
#    fwhm: float
#        Full width at half maximum for peaks in eV
#    delta_omega: float
#        Energy resolution in eV
#    max_energy: float
#        Maximum excitation energy in eV

    if folding != 'Gauss':
        raise RuntimeError('Error in photoabsorption_spectrum: '
                           'Only Gaussian folding is currently supported.')
    
    
    if world.rank == 0:
        print 'Calculating photoabsorption spectrum from file "%s"' \
              % dipole_moment_file

        f_file = file(spectrum_file, 'w')
        dm_file = file(dipole_moment_file, 'r')
        lines = dm_file.readlines()
        dm_file.close()
        # Read kick strength
        columns = lines[0].split('[')
        columns = columns[1].split(']')
        columns = columns[0].split(',')
        kick_strength = np.array([eval(columns[0]),eval(columns[1]),eval(columns[2])], dtype=float)
        strength = np.array(kick_strength, dtype=float)
        # Remove first two lines
        lines.pop(0)
        lines.pop(0)
        print 'Using kick strength = ', strength
        # Continue with dipole moment data
        n = len(lines)
        dm = np.zeros((n,3),dtype=float)
        time = np.zeros((n,),dtype=float)
        for i in range(n):
            data = lines[i].split()
            time[i] = float(data[0])
            dm[i,0] = float(data[2])
            dm[i,1] = float(data[3])
            dm[i,2] = float(data[4])

        t = time - time[0]
        dt = time[1] - time[0]
        dm[:] = dm - dm[0]
        nw = int(e_max / delta_e)
        dw = delta_e * eV_to_aufrequency
        # f(w) = Nw exp(-w^2/2sigma^2)
        #sigma = fwhm / Hartree / (2.* np.sqrt(2.* np.log(2.0)))
        # f(t) = Nt exp(-t^2*sigma^2/2)
        sigma = width * eV_to_aufrequency
        fwhm = sigma * (2.* np.sqrt(2.* np.log(2.0)))
        kick_magnitude = np.sum(strength**2)

        # write comment line
        f_file.write('# Photoabsorption spectrum from real-time propagation\n')
        f_file.write('# GPAW version: ' + str(version) + '\n')
        f_file.write('# Total time = %lf fs, Time step = %lf as\n' \
            % (n * dt * autime_to_attosec/1000.0, \
               dt * autime_to_attosec))
        f_file.write('# Kick = [%lf,%lf,%lf]\n' % (kick_strength[0], \
                                                   kick_strength[1], \
                                                   kick_strength[2]))
        f_file.write('# %sian folding, Width = %lf eV = %lf Hartree <=> ' \
                     'FWHM = %lf eV\n' % (folding, sigma*aufrequency_to_eV, \
                                          sigma, fwhm*aufrequency_to_eV))

        f_file.write('#  om (eV) %14s%20s%20s\n' % ('Sx', 'Sy', 'Sz'))
        # alpha = 2/(2*pi) / eps int dt sin(omega t) exp(-t^2*sigma^2/2)
        #                                * ( dm(t) - dm(0) )
        alpha = 0
        for i in range(nw):
            w = i * dw
            # x
            alphax = np.sum(np.sin(t*w) * np.exp(-t**2*sigma**2/2.0) * dm[:,0])
            alphax *= 2 * dt / (2*np.pi) / kick_magnitude * strength[0]
            # y
            alphay = np.sum(np.sin(t*w) * np.exp(-t**2*sigma**2/2.0) * dm[:,1])
            alphay *= 2 * dt / (2*np.pi) / kick_magnitude * strength[1]
            # z
            alphaz = np.sum(np.sin(t*w) * np.exp(-t**2*sigma**2/2.0) * dm[:,2])
            alphaz *= 2 * dt / (2*np.pi) / kick_magnitude * strength[2]

            # f = 2 * omega * alpha
            line = '%10.6lf %20.10le %20.10le %20.10le\n' \
                % (w*aufrequency_to_eV,
                   2*w*alphax / Hartree,
                   2*w*alphay / Hartree,
                   2*w*alphaz / Hartree)
            f_file.write(line)

            if (i % 100) == 0:
                print '.',
                sys.stdout.flush()
                
        print ''
        f_file.close()
        
        print 'Calculated photoabsorption spectrum saved to file "%s"' \
              % spectrum_file

            
    # Make static method
    # photoabsorption_spectrum=staticmethod(photoabsorption_spectrum)
        <|MERGE_RESOLUTION|>--- conflicted
+++ resolved
@@ -75,16 +75,9 @@
     theory implementation and is the only class which a user has to use.
     """
     
-<<<<<<< HEAD
-    def __init__(self, ground_state_file=None, txt='-', td_potential=None,
-                 propagator='SICN', solver='CSCG', tolerance=1e-8,
-                 parsize=None, parsize_bands=1, parstride_bands=True,
-                 communicator=None, cuda=False):
-=======
     def __init__(self, filename, td_potential=None, propagator='SICN',
                  propagator_kwargs=None, solver='CSCG', tolerance=1e-8,
-                 **kwargs):
->>>>>>> 11aa5c7a
+                 cuda=False,**kwargs):
         """Create TDDFT-object.
         
         Parameters:
@@ -116,9 +109,8 @@
         # Set initial value of iteration counter
         self.niter = 0
 
-<<<<<<< HEAD
         self.cuda=cuda
-=======
+
         # Override default `mixer` and `dtype` given in InputParameters
         kwargs.setdefault('mixer', DummyMixer())
         kwargs.setdefault('dtype', complex)
@@ -126,27 +118,21 @@
         # Parallelization dictionary should also default to strided bands
         parallel = kwargs.setdefault('parallel', {})
         parallel.setdefault('stridebands', True)
->>>>>>> 11aa5c7a
 
         # Initialize paw-object without density mixing
         # NB: TDDFT restart files contain additional information which
         #     will override the initial settings for time/kick/niter.
-<<<<<<< HEAD
-        GPAW.__init__(self, ground_state_file, txt=txt, mixer=DummyMixer(),
-                      parallel={'domain': parsize, 'band': parsize_bands, 
-                                'stridebands': parstride_bands},
-                      communicator=communicator, cuda=self.cuda)
-=======
-        GPAW.__init__(self, filename, **kwargs)
+
+        GPAW.__init__(self, filename, cuda=self.cuda, **kwargs)
 
         assert isinstance(self.wfs, TimeDependentWaveFunctions)
         assert isinstance(self.wfs.overlap, TimeDependentOverlap)
->>>>>>> 11aa5c7a
 
         # Prepare for dipole moment file handle
         self.dm_file = None
 
-        #print "hamiltonian.cuda ",self.hamiltonian.cuda 
+        print "wfs.cuda ",self.wfs.cuda
+        print "wfs.overlap.cuda ",self.wfs.overlap.cuda 
 
         # Initialize wavefunctions and density 
         # (necessary after restarting from file)
@@ -157,31 +143,6 @@
 
         wfs = self.wfs
         self.rank = wfs.world.rank
-<<<<<<< HEAD
-        
-        # Convert PAW-object to complex
-        if wfs.dtype == float:
-            raise DeprecationWarning('This should not happen.')
-
-            wfs.dtype = complex
-            from gpaw.fd_operators import Laplace
-            nn = self.input_parameters.stencils[0]
-            wfs.kin = Laplace(wfs.gd, -0.5, nn, complex, cuda=self.cuda )
-            wfs.pt = LFC(wfs.gd, [setup.pt_j for setup in wfs.setups],
-                         self.kpt_comm, dtype=complex, cuda=self.cuda)
-
-            for kpt in wfs.kpt_u:
-                for a,P_ni in kpt.P_ani.items():
-                    assert not np.isnan(P_ni).any()
-                    kpt.P_ani[a] = np.array(P_ni, complex)
-
-            self.set_positions()
-
-            # Wave functions
-            for kpt in wfs.kpt_u:
-                kpt.psit_nG = np.array(kpt.psit_nG[:], complex)
-=======
->>>>>>> 11aa5c7a
 
         self.text('')
         self.text('')
@@ -224,19 +185,11 @@
         if propagator == 'ECN':
             self.propagator = ExplicitCrankNicolson(self.td_density,
                 self.td_hamiltonian, self.td_overlap, self.solver,
-<<<<<<< HEAD
-                self.preconditioner, wfs.gd, self.timer, cuda=self.cuda)
-        elif propagator is 'SICN':
-            self.propagator = SemiImplicitCrankNicolson(self.td_density,
-                self.td_hamiltonian, self.td_overlap, self.solver,
-                self.preconditioner, wfs.gd, self.timer, cuda=self.cuda)
-        elif propagator is 'ETRSCN':
-=======
-                self.preconditioner, wfs.gd, self.timer, **propagator_kwargs)
+                self.preconditioner, wfs.gd, self.timer, cuda=self.cuda, **propagator_kwargs)
         elif propagator == 'SICN':
             self.propagator = SemiImplicitCrankNicolson(self.td_density,
                 self.td_hamiltonian, self.td_overlap, self.solver,
-                self.preconditioner, wfs.gd, self.timer, **propagator_kwargs)
+                self.preconditioner, wfs.gd, self.timer, cuda=self.cuda, **propagator_kwargs)
         elif propagator == 'EFSICN':
             self.propagator = EhrenfestPAWSICN(self.td_density,
                 self.td_hamiltonian, self.td_overlap, self.solver,
@@ -246,7 +199,6 @@
                 self.td_hamiltonian, self.td_overlap, self.solver,
                 self.preconditioner, wfs.gd, self.timer, **propagator_kwargs)
         elif propagator == 'ETRSCN':
->>>>>>> 11aa5c7a
             self.propagator = EnforcedTimeReversalSymmetryCrankNicolson(
                 self.td_density,
                 self.td_hamiltonian, self.td_overlap, self.solver,
@@ -540,18 +492,13 @@
                                    np.array(kick_strength, float))
         abs_kick = AbsorptionKick(self.wfs, abs_kick_hamiltonian,
                                   self.td_overlap, self.solver,
-<<<<<<< HEAD
                                   self.preconditioner, self.wfs.gd, self.timer, cuda=self.cuda)
 
         if self.cuda:
             for kpt in self.wfs.kpt_u:
                 kpt.cuda_psit_nG_htod() 
         
-        abs_kick.kick(self.wfs.kpt_u)
-=======
-                                  self.preconditioner, self.wfs.gd, self.timer)
         abs_kick.kick()
->>>>>>> 11aa5c7a
 
         if self.cuda:
             for kpt in self.wfs.kpt_u:
