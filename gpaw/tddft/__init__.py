"""This module implements a class for (true) time-dependent density
functional theory calculations.

"""

import sys
import time
from math import log

import numpy as np
from ase.units import Bohr, Hartree

import gpaw.io
import gpaw.mpi as mpi
from gpaw.aseinterface import GPAW
from gpaw.mixer import DummyMixer
from gpaw.version import version
from gpaw.preconditioner import Preconditioner
from gpaw.lfc import LocalizedFunctionsCollection as LFC
from gpaw.tddft.units import attosec_to_autime, autime_to_attosec, \
                             eV_to_aufrequency, aufrequency_to_eV
from gpaw.tddft.utils import MultiBlas
from gpaw.tddft.bicgstab import BiCGStab
from gpaw.tddft.cscg import CSCG
from gpaw.tddft.propagators import \
    ExplicitCrankNicolson, \
    SemiImplicitCrankNicolson, \
    EhrenfestPAWSICN,\
    EhrenfestHGHSICN,\
    EnforcedTimeReversalSymmetryCrankNicolson, \
    SemiImplicitTaylorExponential, \
    SemiImplicitKrylovExponential, \
    AbsorptionKick
from gpaw.tddft.tdopers import \
    TimeDependentHamiltonian, \
    TimeDependentOverlap, \
    TimeDependentWaveFunctions, \
    TimeDependentDensity, \
    AbsorptionKickHamiltonian
from gpaw.tddft.abc import \
    LinearAbsorbingBoundary, \
    PML, \
    P4AbsorbingBoundary


# T^-1
# Bad preconditioner
class KineticEnergyPreconditioner:
    def __init__(self, gd, kin, dtype):
        self.preconditioner = Preconditioner(gd, kin, dtype)
        self.preconditioner.allocate()

    def apply(self, kpt, psi, psin):
        for i in range(len(psi)):
            psin[i][:] = self.preconditioner(psi[i], kpt.phase_cd, None, None)

# S^-1
class InverseOverlapPreconditioner:
    """Preconditioner for TDDFT."""
    def __init__(self, overlap):
        self.overlap = overlap

    def apply(self, kpt, psi, psin):
        self.overlap.apply_inverse(psi, psin, kpt)
# ^^^^^^^^^^


###########################
# Main class
###########################
class TDDFT(GPAW):
    """Time-dependent density functional theory calculation based on GPAW.
    
    This class is the core class of the time-dependent density functional
    theory implementation and is the only class which a user has to use.
    """
    
<<<<<<< HEAD
    def __init__(self, filename, td_potential=None, propagator='SICN',
=======
    def __init__(self, filename, td_potential=None, propagator='SICN', calculate_energy=True, 
>>>>>>> 21d46971
                 propagator_kwargs=None, solver='CSCG', tolerance=1e-8,
                 **kwargs):
        """Create TDDFT-object.
        
        Parameters:
        -----------
        filename: string
            File containing ground state or time-dependent state to propagate
        td_potential: class, optional
            Function class for the time-dependent potential. Must have a method
            'strength(time)' which returns the strength of the linear potential
            to each direction as a vector of three floats.
        propagator:  {'SICN','ETRSCN','ECN','SITE','SIKE4','SIKE5','SIKE6'}
            Name of the time propagator for the Kohn-Sham wavefunctions
        solver: {'CSCG','BiCGStab'}
            Name of the iterative linear equations solver for time propagation
        tolerance: float
            Tolerance for the linear solver

        The following parameters can be used: `txt`, `parallel`, `communicator`
        `mixer` and `dtype`. The internal parameters `mixer` and `dtype` are
        strictly used to specify a dummy mixer and complex type respectively.
        """

        # Set initial time
        self.time = 0.0

        # Set initial kick strength
        self.kick_strength = np.array([0.0, 0.0, 0.0], dtype=float)

        # Set initial value of iteration counter
        self.niter = 0

        # Override default `mixer` and `dtype` given in InputParameters
        kwargs.setdefault('mixer', DummyMixer())
        kwargs.setdefault('dtype', complex)

        # Parallelization dictionary should also default to strided bands
        parallel = kwargs.setdefault('parallel', {})
        parallel.setdefault('stridebands', True)

        # Initialize paw-object without density mixing
        # NB: TDDFT restart files contain additional information which
        #     will override the initial settings for time/kick/niter.
        GPAW.__init__(self, filename, **kwargs)

        assert isinstance(self.wfs, TimeDependentWaveFunctions)
        assert isinstance(self.wfs.overlap, TimeDependentOverlap)

        # Prepare for dipole moment file handle
        self.dm_file = None

        # Initialize wavefunctions and density 
        # (necessary after restarting from file)
        self.set_positions()

        # Don't be too strict
        self.density.charge_eps = 1e-5

        wfs = self.wfs
        self.rank = wfs.world.rank

        self.text('')
        self.text('')
        self.text('------------------------------------------')
        self.text('  Time-propagation TDDFT                  ')
        self.text('------------------------------------------')
        self.text('')

        self.text('Charge epsilon: ', self.density.charge_eps)

        # Time-dependent variables and operators
        self.td_potential = td_potential
        self.td_hamiltonian = TimeDependentHamiltonian(self.wfs, self.atoms,
                                  self.hamiltonian, td_potential)
        self.td_overlap = self.wfs.overlap #TODO remove this property
        self.td_density = TimeDependentDensity(self)

        # Solver for linear equations
        self.text('Solver: ', solver)
        if solver == 'BiCGStab':
            self.solver = BiCGStab(gd=wfs.gd, timer=self.timer,
                                   tolerance=tolerance)
        elif solver == 'CSCG':
            self.solver = CSCG(gd=wfs.gd, timer=self.timer,
                               tolerance=tolerance)
        else:
            raise RuntimeError('Solver %s not supported.' % solver)

        # Preconditioner
        # No preconditioner as none good found
        self.text('Preconditioner: ', 'None')
        self.preconditioner = None #TODO! check out SSOR preconditioning
        #self.preconditioner = InverseOverlapPreconditioner(self.overlap)
        #self.preconditioner = KineticEnergyPreconditioner(wfs.gd, self.td_hamiltonian.hamiltonian.kin, np.complex)

        # Time propagator
        self.text('Propagator: ', propagator)
        if propagator_kwargs is None:
            propagator_kwargs = {}
        if propagator == 'ECN':
            self.propagator = ExplicitCrankNicolson(self.td_density,
                self.td_hamiltonian, self.td_overlap, self.solver,
                self.preconditioner, wfs.gd, self.timer, **propagator_kwargs)
        elif propagator == 'SICN':
            self.propagator = SemiImplicitCrankNicolson(self.td_density,
                self.td_hamiltonian, self.td_overlap, self.solver,
                self.preconditioner, wfs.gd, self.timer, **propagator_kwargs)
        elif propagator == 'EFSICN':
            self.propagator = EhrenfestPAWSICN(self.td_density,
                self.td_hamiltonian, self.td_overlap, self.solver,
                self.preconditioner, wfs.gd, self.timer, **propagator_kwargs)
        elif propagator == 'EFSICN_HGH':
            self.propagator = EhrenfestHGHSICN(self.td_density,
                self.td_hamiltonian, self.td_overlap, self.solver,
                self.preconditioner, wfs.gd, self.timer, **propagator_kwargs)
        elif propagator == 'ETRSCN':
            self.propagator = EnforcedTimeReversalSymmetryCrankNicolson(
                self.td_density,
                self.td_hamiltonian, self.td_overlap, self.solver,
                self.preconditioner, wfs.gd, self.timer, **propagator_kwargs)
        elif propagator == 'SITE':
            self.propagator = SemiImplicitTaylorExponential(self.td_density,
                self.td_hamiltonian, self.td_overlap, self.solver,
                self.preconditioner, wfs.gd, self.timer, **propagator_kwargs)
        elif propagator == 'SIKE':
            self.propagator = SemiImplicitKrylovExponential(self.td_density,
                self.td_hamiltonian, self.td_overlap, self.solver,
                self.preconditioner, wfs.gd, self.timer, **propagator_kwargs)
        elif propagator.startswith('SITE') or propagator.startswith('SIKE'):
            raise DeprecationWarning('Use propagator_kwargs to specify degree.')
        else:
            raise RuntimeError('Time propagator %s not supported.' % propagator)

        if self.rank == 0:
            if wfs.kpt_comm.size > 1:
                if wfs.nspins == 2:
                    self.text('Parallelization Over Spin')

                if wfs.gd.comm.size > 1:
                    self.text('Using Domain Decomposition: %d x %d x %d' %
                              tuple(wfs.gd.parsize_c))

                if wfs.band_comm.size > 1:
                    self.text('Parallelization Over bands on %d Processors' %
                              wfs.band_comm.size)
            self.text('States per processor = ', wfs.bd.mynbands)

        self.hpsit = None
        self.eps_tmp = None
        self.mblas = MultiBlas(wfs.gd)
        
        # Restarting an FDTD run generates hamiltonian.fdtd_poisson, which now overwrites hamiltonian.poisson
        if hasattr(self.hamiltonian, 'fdtd_poisson'):
            self.hamiltonian.poisson = self.hamiltonian.fdtd_poisson
            self.hamiltonian.poisson.set_grid_descriptor(self.density.finegd)

        # For electrodynamics mode
        if self.hamiltonian.poisson.description=='FDTD+TDDFT':
            self.initialize_FDTD()
            self.hamiltonian.poisson.print_messages(self.text)
            self.txt.flush()



    # Electrodynamics requires extra care 
    def initialize_FDTD(self):
        
        # Sanity check
        assert(self.hamiltonian.poisson.description == 'FDTD+TDDFT')
        
        self.hamiltonian.poisson.set_density(self.density)

        # The propagate calculation_mode causes classical part to evolve
        # in time when self.hamiltonian.poisson.solve(...) is called
        self.hamiltonian.poisson.set_calculation_mode('propagate')

        # During each time step, self.hamiltonian.poisson.solve may be called several
        # times (depending on the used propagator). Using the attached observer one
        # ensures that actual propagation takes place only once. This is because
        # the FDTDPoissonSolver changes the calculation_mode from propagate to
        # something else when the propagation is finished. 
        self.attach(self.hamiltonian.poisson.set_calculation_mode, 1, 'propagate')



        self.calculate_energy = calculate_energy
        if self.hamiltonian.xc.name.startswith('GLLB'):
             self.text("GLLB model potential. Not updating energy.")
             self.calculate_energy = False



    def set(self, **kwargs):
        p = self.input_parameters

        # Special treatment for dictionary parameters:
        for name in ['parallel']:
            if kwargs.get(name) is not None:
                tmp = p[name]
                for key in kwargs[name]:
                    if not key in tmp:
                        raise KeyError('Unknown subparameter "%s" in '
                                       'dictionary parameter "%s"' % (key,
                                                                      name))
                tmp.update(kwargs[name])
                kwargs[name] = tmp

        for key in kwargs:
            # Only whitelisted arguments can be changed after initialization
            if self.initialized and key not in ['txt']:
                raise TypeError("Keyword argument '%s' is immutable." % key)

            if key in ['txt', 'parallel', 'communicator']:
                continue
            elif key == 'mixer':
                if not isinstance(kwargs[key], DummyMixer):
                    raise ValueError("Mixer must be of type DummyMixer.")
            elif key == 'dtype':
                if kwargs[key] is not complex:
                    raise ValueError("TDDFT calculation must be complex.")
            elif key in ['parsize', 'parsize_bands', 'parstride_bands']:
                name = {'parsize': 'domain',
                        'parsize_bands': 'band',
                        'parstride_bands': 'stridebands'}[key]
                raise DeprecationWarning(
                    'Keyword argument has been moved ' +
                    "to the 'parallel' dictionary keyword under '%s'." % name)
            else:
                raise TypeError("Unknown keyword argument: '%s'" % key)

        p.update(kwargs)

    def read(self, reader):
        assert reader.has_array('PseudoWaveFunctions')
        GPAW.read(self, reader)

    def propagate(self, time_step, iterations, dipole_moment_file=None,
                  restart_file=None, dump_interval=100):
        """Propagates wavefunctions.
        
        Parameters
        ----------
        time_step: float
            Time step in attoseconds (10^-18 s), e.g., 4.0 or 8.0
        iterations: integer
            Iterations, e.g., 20 000 as / 4.0 as = 5000
        dipole_moment_file: string, optional
            Name of the data file where to the time-dependent dipole
            moment is saved
        restart_file: string, optional
            Name of the restart file
        dump_interval: integer
            After how many iterations restart data is dumped
        
        """

        if self.rank == 0:
            self.text()
            self.text('Starting time: %7.2f as'
                      % (self.time * autime_to_attosec))
            self.text('Time step:     %7.2f as' % time_step)
            header = """\
                        Simulation      Total        log10     Iterations:
             Time          time         Energy       Norm      Propagator"""
            self.text()
            self.text(header)


        # Convert to atomic units
        time_step = time_step * attosec_to_autime
        
        if dipole_moment_file is not None:
            self.initialize_dipole_moment_file(dipole_moment_file)

        # Set these as class properties for use of observers
        self.time_step = time_step
        self.dump_interval = dump_interval

        niterpropagator = 0
        maxiter = self.niter + iterations

        # Let FDTD part know the time step
        if self.hamiltonian.poisson.description=='FDTD+TDDFT':
            self.hamiltonian.poisson.set_time(self.time)
            self.hamiltonian.poisson.set_time_step(self.time_step)
            
        self.timer.start('Propagate')
        while self.niter < maxiter:
            norm = self.density.finegd.integrate(self.density.rhot_g)

            # Write dipole moment at every iteration
            if dipole_moment_file is not None:
                self.update_dipole_moment_file(norm)

            # print output (energy etc.) every 10th iteration 
            if self.niter % 10 == 0:
                self.get_td_energy()
                
                T = time.localtime()
                if self.rank == 0:
                    iter_text = 'iter: %3d  %02d:%02d:%02d %11.2f' \
                                '   %13.6f %9.1f %10d'
                    self.text(iter_text % 
                              (self.niter, T[3], T[4], T[5],
                               self.time * autime_to_attosec,
                               self.Etot, log(abs(norm)+1e-16)/log(10),
                               niterpropagator))

                    self.txt.flush()


            # Propagate the Kohn-Shame wavefunctions a single timestep
            niterpropagator = self.propagator.propagate(self.time, time_step)
            self.time += time_step
            self.niter += 1

            # Call registered callback functions
            self.call_observers(self.niter)

            # Write restart data
            if restart_file is not None and self.niter % dump_interval == 0:
                self.write(restart_file, 'all')
                if self.rank == 0:
                    print 'Wrote restart file.'
                    print self.niter, ' iterations done. Current time is ', \
                        self.time * autime_to_attosec, ' as.' 

        self.timer.stop('Propagate')

        # Write final results and close dipole moment file
        if dipole_moment_file is not None:
            #TODO final iteration is propagated, but nothing is updated
            #norm = self.density.finegd.integrate(self.density.rhot_g)
            #self.finalize_dipole_moment_file(norm)
            self.finalize_dipole_moment_file()

        # Finalize FDTDPoissonSolver
        if self.hamiltonian.poisson.description=='FDTD+TDDFT':
            self.hamiltonian.poisson.finalize_propagation()

        # Call registered callback functions
        self.call_observers(self.niter, final=True)

        if restart_file is not None:
            self.write(restart_file, 'all')

    def initialize_dipole_moment_file(self, dipole_moment_file):
        if self.rank == 0:
            if self.dm_file is not None and not self.dm_file.closed:
                raise RuntimeError('Dipole moment file is already open')

            if self.time == 0.0:
                mode = 'w'
            else:
                # We probably continue from restart
                mode = 'a'

            self.dm_file = file(dipole_moment_file, mode)

            # If the dipole moment file is empty, add a header
            if self.dm_file.tell() == 0:
                header = '# Kick = [%22.12le, %22.12le, %22.12le]\n' \
                    % (self.kick_strength[0], self.kick_strength[1], \
                       self.kick_strength[2])
                header += '# %15s %15s %22s %22s %22s\n' \
                    % ('time', 'norm', 'dmx', 'dmy', 'dmz')
                self.dm_file.write(header)
                self.dm_file.flush()
        

    def update_dipole_moment_file(self, norm):
        dm = self.density.finegd.calculate_dipole_moment(self.density.rhot_g)
        
        if self.hamiltonian.poisson.description=='FDTD+TDDFT':
            dm += self.hamiltonian.poisson.get_classical_dipole_moment()

        if self.rank == 0:
            line = '%20.8lf %20.8le %22.12le %22.12le %22.12le\n' \
                % (self.time, norm, dm[0], dm[1], dm[2])
            self.dm_file.write(line)
            self.dm_file.flush()

    def finalize_dipole_moment_file(self, norm=None):
        if norm is not None:
            self.update_dipole_moment_file(norm)

        if self.rank == 0:
            self.dm_file.close()
            self.dm_file = None

    def update_eigenvalues(self):

        kpt_u = self.wfs.kpt_u
        if self.hpsit is None:
            self.hpsit = self.wfs.gd.zeros(len(kpt_u[0].psit_nG),
                                           dtype=complex)
        if self.eps_tmp is None:
            self.eps_tmp = np.zeros(len(kpt_u[0].eps_n),
                                    dtype=complex)

        # self.Eband = sum_i <psi_i|H|psi_j>
        for kpt in kpt_u:
            self.td_hamiltonian.apply(kpt, kpt.psit_nG, self.hpsit,
                                      calculate_P_ani=False)
            self.mblas.multi_zdotc(self.eps_tmp, kpt.psit_nG,
                                   self.hpsit, len(kpt_u[0].psit_nG))
            self.eps_tmp *= self.wfs.gd.dv
            kpt.eps_n[:] = self.eps_tmp.real

        self.occupations.calculate_band_energy(self.wfs)

        H = self.td_hamiltonian.hamiltonian

        # Nonlocal
        self.Enlxc = 0.0#xcfunc.get_non_local_energy()
        self.Enlkin = H.xc.get_kinetic_energy_correction()

        # PAW
        self.Ekin = H.Ekin0 + self.occupations.e_band + self.Enlkin
        self.Epot = H.Epot
        self.Eext = H.Eext
        self.Ebar = H.Ebar
        self.Exc = H.Exc + self.Enlxc
        self.Etot = self.Ekin + self.Epot + self.Ebar + self.Exc


    def get_td_energy(self):
        """Calculate the time-dependent total energy"""

        if not self.calculate_energy:
            self.Etot = 0.0
            return 0.0

        self.td_overlap.update(self.wfs)
        self.td_density.update()
        self.td_hamiltonian.update(self.td_density.get_density(),
                                   self.time)
        self.update_eigenvalues()

        return self.Etot


    def set_absorbing_boundary(self, absorbing_boundary):
        self.td_hamiltonian.set_absorbing_boundary(absorbing_boundary)


    # exp(ip.r) psi
    def absorption_kick(self, kick_strength):
        """Delta absorption kick for photoabsorption spectrum.

        Parameters
        ----------
        kick_strength: [float, float, float]
            Strength of the kick, e.g., [0.0, 0.0, 1e-3]
        
        """
        if self.rank == 0:
            self.text('Delta kick = ', kick_strength)

        self.kick_strength = np.array(kick_strength)

        abs_kick_hamiltonian = AbsorptionKickHamiltonian(self.wfs, self.atoms,
                                   np.array(kick_strength, float))
        abs_kick = AbsorptionKick(self.wfs, abs_kick_hamiltonian,
                                  self.td_overlap, self.solver,
                                  self.preconditioner, self.wfs.gd, self.timer)
        abs_kick.kick()

        # Kick the classical part, if it is present
        if self.hamiltonian.poisson.description=='FDTD+TDDFT':
            self.hamiltonian.poisson.set_kick(kick = self.kick_strength)



    def __del__(self):
        """Destructor"""
        GPAW.__del__(self)


from gpaw.mpi import world

# Function for calculating photoabsorption spectrum
def photoabsorption_spectrum(dipole_moment_file, spectrum_file,
                             folding='Gauss', width=0.2123,
                             e_min=0.0, e_max=30.0, delta_e=0.05):
    """Calculates photoabsorption spectrum from the time-dependent
    dipole moment.
    
    Parameters
    ----------
    dipole_moment_file: string
        Name of the time-dependent dipole moment file from which
        the specturm is calculated
    spectrum_file: string
        Name of the spectrum file
    folding: 'Gauss' or 'Lorentz'
        Whether to use Gaussian or Lorentzian folding
    width: float
        Width of the Gaussian (sigma) or Lorentzian (Gamma)
        Gaussian =     1/(sigma sqrt(2pi)) exp(-(1/2)(omega/sigma)^2)
        Lonrentzian =  (1/pi) (1/2) Gamma / [omega^2 + ((1/2) Gamma)^2]
    e_min: float
        Minimum energy shown in the spectrum (eV)
    e_max: float
        Maxiumum energy shown in the spectrum (eV)
    delta_e: float
        Energy resolution (eV)
    

    """


#    kick_strength: [float, float, float]
#        Strength of the kick, e.g., [0.0, 0.0, 1e-3]
#    fwhm: float
#        Full width at half maximum for peaks in eV
#    delta_omega: float
#        Energy resolution in eV
#    max_energy: float
#        Maximum excitation energy in eV

    if folding != 'Gauss':
        raise RuntimeError('Error in photoabsorption_spectrum: '
                           'Only Gaussian folding is currently supported.')
    
    
    if world.rank == 0:
        print 'Calculating photoabsorption spectrum from file "%s"' \
              % dipole_moment_file

        f_file = file(spectrum_file, 'w')
        dm_file = file(dipole_moment_file, 'r')
        lines = dm_file.readlines()
        dm_file.close()
        # Read kick strength
        columns = lines[0].split('[')
        columns = columns[1].split(']')
        columns = columns[0].split(',')
        kick_strength = np.array([eval(columns[0]),eval(columns[1]),eval(columns[2])], dtype=float)
        strength = np.array(kick_strength, dtype=float)
        # Remove first two lines
        lines.pop(0)
        lines.pop(0)
        print 'Using kick strength = ', strength
        # Continue with dipole moment data
        n = len(lines)
        dm = np.zeros((n,3),dtype=float)
        time = np.zeros((n,),dtype=float)
        for i in range(n):
            data = lines[i].split()
            time[i] = float(data[0])
            dm[i,0] = float(data[2])
            dm[i,1] = float(data[3])
            dm[i,2] = float(data[4])

        t = time - time[0]
        dt = time[1] - time[0]
        dm[:] = dm - dm[0]
        nw = int(e_max / delta_e)
        dw = delta_e * eV_to_aufrequency
        # f(w) = Nw exp(-w^2/2sigma^2)
        #sigma = fwhm / Hartree / (2.* np.sqrt(2.* np.log(2.0)))
        # f(t) = Nt exp(-t^2*sigma^2/2)
        sigma = width * eV_to_aufrequency
        fwhm = sigma * (2.* np.sqrt(2.* np.log(2.0)))
        kick_magnitude = np.sum(strength**2)

        # write comment line
        f_file.write('# Photoabsorption spectrum from real-time propagation\n')
        f_file.write('# GPAW version: ' + str(version) + '\n')
        f_file.write('# Total time = %lf fs, Time step = %lf as\n' \
            % (n * dt * autime_to_attosec/1000.0, \
               dt * autime_to_attosec))
        f_file.write('# Kick = [%lf,%lf,%lf]\n' % (kick_strength[0], \
                                                   kick_strength[1], \
                                                   kick_strength[2]))
        f_file.write('# %sian folding, Width = %lf eV = %lf Hartree <=> ' \
                     'FWHM = %lf eV\n' % (folding, sigma*aufrequency_to_eV, \
                                          sigma, fwhm*aufrequency_to_eV))

        f_file.write('#  om (eV) %14s%20s%20s\n' % ('Sx', 'Sy', 'Sz'))
        # alpha = 2/(2*pi) / eps int dt sin(omega t) exp(-t^2*sigma^2/2)
        #                                * ( dm(t) - dm(0) )
        alpha = 0
        for i in range(nw):
            w = i * dw
            # x
            alphax = np.sum(np.sin(t*w) * np.exp(-t**2*sigma**2/2.0) * dm[:,0])
            alphax *= 2 * dt / (2*np.pi) / kick_magnitude * strength[0]
            # y
            alphay = np.sum(np.sin(t*w) * np.exp(-t**2*sigma**2/2.0) * dm[:,1])
            alphay *= 2 * dt / (2*np.pi) / kick_magnitude * strength[1]
            # z
            alphaz = np.sum(np.sin(t*w) * np.exp(-t**2*sigma**2/2.0) * dm[:,2])
            alphaz *= 2 * dt / (2*np.pi) / kick_magnitude * strength[2]

            # f = 2 * omega * alpha
            line = '%10.6lf %20.10le %20.10le %20.10le\n' \
                % (w*aufrequency_to_eV,
                   2*w*alphax / Hartree,
                   2*w*alphay / Hartree,
                   2*w*alphaz / Hartree)
            f_file.write(line)

            if (i % 100) == 0:
                print '.',
                sys.stdout.flush()
                
        print "Sinc contamination", np.exp(-t[-1]**2*sigma**2/2.0)

        print ''
        f_file.close()
        
        print 'Calculated photoabsorption spectrum saved to file "%s"' \
              % spectrum_file

            
    # Make static method
    # photoabsorption_spectrum=staticmethod(photoabsorption_spectrum)
        <|MERGE_RESOLUTION|>--- conflicted
+++ resolved
@@ -75,11 +75,7 @@
     theory implementation and is the only class which a user has to use.
     """
     
-<<<<<<< HEAD
-    def __init__(self, filename, td_potential=None, propagator='SICN',
-=======
     def __init__(self, filename, td_potential=None, propagator='SICN', calculate_energy=True, 
->>>>>>> 21d46971
                  propagator_kwargs=None, solver='CSCG', tolerance=1e-8,
                  **kwargs):
         """Create TDDFT-object.
@@ -245,6 +241,12 @@
 
 
 
+        self.calculate_energy = calculate_energy
+        if self.hamiltonian.xc.name.startswith('GLLB'):
+             self.text("GLLB model potential. Not updating energy.")
+             self.calculate_energy = False
+
+
     # Electrodynamics requires extra care 
     def initialize_FDTD(self):
         
@@ -263,14 +265,6 @@
         # the FDTDPoissonSolver changes the calculation_mode from propagate to
         # something else when the propagation is finished. 
         self.attach(self.hamiltonian.poisson.set_calculation_mode, 1, 'propagate')
-
-
-
-        self.calculate_energy = calculate_energy
-        if self.hamiltonian.xc.name.startswith('GLLB'):
-             self.text("GLLB model potential. Not updating energy.")
-             self.calculate_energy = False
-
 
 
     def set(self, **kwargs):
