# Written by Lauri Lehtovaara, 2007

"""This module implements time propagators for time-dependent density
functional theory calculations."""

import sys

import numpy as np

from gpaw.utilities.blas import axpy
from gpaw.utilities.blas import dotc

from gpaw.mpi import rank, run

from gpaw.tddft.utils import MultiBlas
from gpaw.tddft.tdopers import DummyDensity

import gpaw.cuda


###############################################################################
# DummyKPoint
###############################################################################
class DummyKPoint(object):
    __slots__ = ('psit_nG',)

###############################################################################
# DummyPropagator
###############################################################################
class DummyPropagator:
    """Time propagator
    
    The DummyPropagator-class is the VIRTUAL base class for all propagators.
    
    """
    def __init__(self, td_density, td_hamiltonian, td_overlap,
                solver, preconditioner, gd, timer):
        """Create the DummyPropagator-object.
        
        Parameters
        ----------
        td_density: TimeDependentDensity
            the time-dependent density
        td_hamiltonian: TimeDependentHamiltonian
            the time-dependent hamiltonian
        td_overlap: TimeDependentOverlap
            the time-dependent overlap operator
        solver: LinearSolver
            solver for linear equations
        preconditioner: Preconditioner
            preconditioner for linear equations
        gd: GridDescriptor
            coarse (/wavefunction) grid descriptor
        timer: Timer
            timer
        
        """
        self.td_density = td_density
        self.td_hamiltonian = td_hamiltonian
        self.td_overlap = td_overlap

        self.wfs = td_density.get_wavefunctions()

        self.solver = solver
        self.preconditioner = preconditioner
        self.gd = gd
        self.timer = timer

        self.mblas = MultiBlas(gd,timer)

    # Solve M psin = psi
    def apply_preconditioner(self, psi, psin):
        """Solves preconditioner equation.
        
        Parameters
        ----------
        psi: List of coarse grids
            the known wavefunctions
        psin: List of coarse grids
            the result
        
        """
        self.timer.start('Solve TDDFT preconditioner')
        if self.preconditioner is not None:
            self.preconditioner.apply(self.kpt, psi, psin)
        else:
            if  isinstance(psi,gpaw.cuda.gpuarray.GPUArray):
                gpaw.cuda.drv.memcpy_dtod(psin.gpudata, psi.gpudata,
                                 psi.nbytes)
            else:
                psin[:] = psi
        self.timer.stop('Solve TDDFT preconditioner')


    def propagate(self, time, time_step):
        """Propagate wavefunctions once. 
        
        Parameters
        ----------
        time: float
            the current time
        time_step: float
            the time step
        
        """
        raise RuntimeError('Error in DummyPropagator: '
                            'Member function propagate is virtual.')


###############################################################################
# ExplicitCrankNicolson
###############################################################################
class ExplicitCrankNicolson(DummyPropagator):
    """Explicit Crank-Nicolson propagator
    
    Crank-Nicolson propagator, which approximates the time-dependent
    Hamiltonian to be unchanged during one iteration step.
    
    (S(t) + .5j dt H(t) / hbar) psi(t+dt) = (S(t) - .5j dt H(t) / hbar) psi(t)
    
    """
    
    def __init__(self, td_density, td_hamiltonian, td_overlap,
                 solver, preconditioner, gd, timer, cuda=False):
        """Create ExplicitCrankNicolson-object.
        
        Parameters
        ----------
        td_density: TimeDependentDensity
            time-dependent density
        td_hamiltonian: TimeDependentHamiltonian
            time-dependent hamiltonian
        td_overlap: TimeDependentOverlap
            time-dependent overlap operator
        solver: LinearSolver
            solver for linear equations
        preconditioner: Preconditioner
            preconditioner for linear equations
        gd: GridDescriptor
            coarse (/wavefunction) grid descriptor
        timer: Timer
            timer
        
        """
        
        DummyPropagator.__init__(self, td_density, td_hamiltonian, td_overlap,
                                 solver, preconditioner, gd, timer)

<<<<<<< HEAD
        self.cuda=cuda        
        self.wfs = td_density.get_wavefunctions()

=======
>>>>>>> 11aa5c7a
        self.tmp_kpt_u = None
        self.hpsit = None
        self.spsit = None

        
        self.sinvhpsit = None

        #if self.cuda:
        #    self.hpsit_gpu = None
        #    self.spsit_gpu = None
        #    self.sinvhpsit_gpu = None
        
    # ( S + i H dt/2 ) psit(t+dt) = ( S - i H dt/2 ) psit(t)
    def propagate(self, time, time_step):
        """Propagate wavefunctions. 
        
        Parameters
        ----------
        time: float
            the current time
        time_step: float
            time step
        
        """
        self.niter = 0

        # Allocate temporary wavefunctions
        if self.tmp_kpt_u is None:
            self.tmp_kpt_u = []
            for kpt in self.wfs.kpt_u:
                tmp_kpt = DummyKPoint()
                tmp_kpt.psit_nG = self.gd.empty(n=len(kpt.psit_nG),
                                                dtype=complex, cuda=self.cuda)
                self.tmp_kpt_u.append(tmp_kpt)

        # Allocate memory for Crank-Nicolson stuff
        nvec = len(self.wfs.kpt_u[0].psit_nG)
        if self.hpsit is None:
            self.hpsit = self.gd.zeros(nvec, dtype=complex, cuda=self.cuda)
        if self.spsit is None:
            self.spsit = self.gd.zeros(nvec, dtype=complex, cuda=self.cuda)


        self.timer.start('Update time-dependent operators')

        # Update overlap S(t) of kpt.psit_nG in kpt.P_ani.
<<<<<<< HEAD
        self.td_overlap.update(cuda_psit_nG=self.cuda)
=======
        self.td_overlap.update(self.wfs)
>>>>>>> 11aa5c7a

        # Calculate density rho(t) based on the wavefunctions psit_nG
        # in kpt_u for t = time. Updates wfs.D_asp based on kpt.P_ani.
        self.td_density.update(cuda_psit_nG=self.cuda)

        # Update Hamiltonian H(t) to reflect density rho(t)
        self.td_hamiltonian.update(self.td_density.get_density(), time)

        self.timer.stop('Update time-dependent operators')

        # Copy current wavefunctions psit_nG to work wavefunction arrays
<<<<<<< HEAD
        if self.cuda:
            for u in range(len(kpt_u)):
                gpaw.cuda.drv.memcpy_dtod(self.tmp_kpt_u[u].psit_nG.gpudata,
                                 kpt_u[u].psit_nG_gpu.gpudata, kpt_u[u].psit_nG_gpu.nbytes)
        else:
            for u in range(len(kpt_u)):
                self.tmp_kpt_u[u].psit_nG[:] = kpt_u[u].psit_nG
=======
        for u, kpt in enumerate(self.wfs.kpt_u):
            self.tmp_kpt_u[u].psit_nG[:] = kpt.psit_nG
>>>>>>> 11aa5c7a


        # Euler step
        # Overwrite psit_nG in tmp_kpt_u by (1 - i S^(-1)(t) H(t) dt) psit_nG
        # from corresponding kpt_u in a Euler step before predicting psit(t+dt)
        for [kpt, rhs_kpt] in zip(self.wfs.kpt_u, self.tmp_kpt_u):
            self.solve_propagation_equation(kpt, rhs_kpt, time_step, guess=True)

        # update projections before exiting
<<<<<<< HEAD
        self.td_overlap.update(cuda_psit_nG=self.cuda)
        #if self.cuda:
            #self.cuda_psit_dtoh()
        #    for kpt in kpt_u:
        #        kpt.cuda_psit_nG_dtoh() 
       
=======
        self.td_overlap.update(self.wfs)

>>>>>>> 11aa5c7a
        return self.niter


    # ( S + i H dt/2 ) psit(t+dt) = ( S - i H dt/2 ) psit(t)
    def solve_propagation_equation(self, kpt, rhs_kpt, time_step, guess=False):

        #print "spe ExplicitCrankNicolson"
        if self.cuda:
            psit_nG=kpt.psit_nG_gpu
        else:
            psit_nG=kpt.psit_nG
        
        # kpt is guess, rhs_kpt is used to calculate rhs and is overwritten
        nvec = len(rhs_kpt.psit_nG)

        assert kpt != rhs_kpt, 'Data race condition detected'
        assert len(psit_nG) == nvec, 'Incompatible lhs/rhs vectors'

        self.timer.start('Apply time-dependent operators')
        # Store H psi(t) as hpsit and S psit(t) as spsit
        self.td_overlap.update_k_point_projections(self.wfs, kpt, rhs_kpt.psit_nG)
        self.td_hamiltonian.apply(kpt, rhs_kpt.psit_nG, self.hpsit,
                                  calculate_P_ani=False)
        self.td_overlap.apply(rhs_kpt.psit_nG, self.spsit, self.wfs, kpt,
                              calculate_P_ani=False)
        self.timer.stop('Apply time-dependent operators')

        # Update rhs_kpt.psit_nG to reflect ( S - i H dt/2 ) psit(t)
        #rhs_kpt.psit_nG[:] = self.spsit - .5J * self.hpsit * time_step
        if  isinstance(self.spsit,gpaw.cuda.gpuarray.GPUArray):
            gpaw.cuda.drv.memcpy_dtod(rhs_kpt.psit_nG.gpudata, self.spsit.gpudata,
                             self.spsit.nbytes)
        else:        
            rhs_kpt.psit_nG[:] = self.spsit
        
        self.mblas.multi_zaxpy(-.5j*time_step, self.hpsit, rhs_kpt.psit_nG, nvec)

        if guess:
            if self.sinvhpsit is None:
                self.sinvhpsit = self.gd.zeros(len(psit_nG), dtype=complex, cuda=self.cuda)

            # Update estimate of psit(t+dt) to ( 1 - i S^(-1) H dt ) psit(t)
            self.td_overlap.apply_inverse(self.hpsit, self.sinvhpsit, self.wfs, kpt, use_cg=False)
            self.mblas.multi_zaxpy(-1.0j*time_step, self.sinvhpsit,
                                   psit_nG, nvec)

        # Information needed by solver.solve -> self.dot
        self.kpt = kpt
        self.time_step = time_step

        # Solve A x = b where A is (S + i H dt/2) and b = rhs_kpt.psit_nG
        self.niter += self.solver.solve(self, psit_nG, rhs_kpt.psit_nG)

    # ( S + i H dt/2 ) psi
    def dot(self, psi, psin):
        """Applies the propagator matrix to the given wavefunctions.

        Parameters
        ----------
        psi: List of coarse grids
            the known wavefunctions
        psin: List of coarse grids
            the result ( S + i H dt/2 ) psi

        """
        #self.timer.start('dot')
        self.timer.start('Apply time-dependent operators')
<<<<<<< HEAD

        
        self.td_overlap.update_k_point_projections(self.kpt, psi)
=======
        self.td_overlap.update_k_point_projections(self.wfs, self.kpt, psi)
>>>>>>> 11aa5c7a
        self.td_hamiltonian.apply(self.kpt, psi, self.hpsit,
                                  calculate_P_ani=False)
        self.td_overlap.apply(psi, self.spsit, self.wfs, self.kpt, calculate_P_ani=False)
        self.timer.stop('Apply time-dependent operators')

        # psin[:] = self.spsit + .5J * self.time_step * self.hpsit
        if  isinstance(self.spsit,gpaw.cuda.gpuarray.GPUArray):
            gpaw.cuda.drv.memcpy_dtod(psin.gpudata, self.spsit.gpudata,
                             self.spsit.nbytes)
        else:        
            psin[:] = self.spsit

        self.mblas.multi_zaxpy(.5j*self.time_step, self.hpsit, psin, len(psi))

        #self.timer.stop('dot')
            
    #def cuda_psit_htod(self):
    #    assert self.cuda
    #    if self.hpsit_gpu is None:
    #        self.hpsit_gpu=gpuarray.to_gpu(self.hpsit)
    #    else:
    #        self.hpsit_gpu.set(self.hpsit)

    #    if self.sinvhpsit is not None:
    #        if self.sinvhpsit_gpu is None:
    #            self.sinvhpsit_gpu=gpuarray.to_gpu(self.sinvhpsit)
    #        else:
    #            self.sinvhpsit_gpu.set(self.sinvhpsit)    
    #        
    #    if self.spsit_gpu is None:
    #        self.spsit_gpu=gpuarray.to_gpu(self.spsit)
    #    else:
    #        self.spsit_gpu.set(self.spsit)
    
    #def cuda_psit_dtoh(self):
    #    assert self.cuda
    #    self.hpsit_gpu.get(self.hpsit)
    #    self.spsit_gpu.get(self.spsit)
        
    #    if self.sinvhpsit_gpu is not None:
    #        if self.sinvhpsit is None:
    #            self.sinvhpsit=self.sinvhpsit_gpu.get()
    #        else:
    #            self.sinvhpsit_gpu.get(self.sinvhpsit)


###############################################################################
# SemiImplicitCrankNicolson
###############################################################################
class SemiImplicitCrankNicolson(ExplicitCrankNicolson):
    """Semi-implicit Crank-Nicolson propagator
    
    Crank-Nicolson propagator, which first approximates the time-dependent
    Hamiltonian to be unchanged during one iteration step to predict future
    wavefunctions. Then the approximations for the future wavefunctions are
    used to approximate the Hamiltonian at the middle of the time step.
    
    (S(t) + .5j dt H(t) / hbar) psi(t+dt) = (S(t) - .5j dt H(t) / hbar) psi(t)
    (S(t) + .5j dt H(t+dt/2) / hbar) psi(t+dt) 
    = (S(t) - .5j dt H(t+dt/2) / hbar) psi(t)
    
    """
    
    def __init__(self, td_density, td_hamiltonian, td_overlap, 
                 solver, preconditioner, gd, timer, cuda=False):
        """Create SemiImplicitCrankNicolson-object.
        
        Parameters
        ----------
        td_density: TimeDependentDensity
            the time-dependent density
        td_hamiltonian: TimeDependentHamiltonian
            the time-dependent hamiltonian
        td_overlap: TimeDependentOverlap
            the time-dependent overlap operator
        solver: LinearSolver
            solver for linear equations
        preconditioner: Preconditioner
            preconditioner for linear equations
        gd: GridDescriptor
            coarse (wavefunction) grid descriptor
        timer: Timer
            timer
        
        """
        ExplicitCrankNicolson.__init__(self, td_density, td_hamiltonian,
                          td_overlap, solver, preconditioner, gd, timer, cuda=cuda)

        self.old_kpt_u = None


    def propagate(self, time, time_step):
        """Propagate wavefunctions once.
        
        Parameters
        ----------
        time: float
            the current time
        time_step: float
            time step
        """

        self.niter = 0

        # Allocate old/temporary wavefunctions
        if self.old_kpt_u is None:
            self.old_kpt_u = []
            for kpt in self.wfs.kpt_u:
                old_kpt = DummyKPoint()
                old_kpt.psit_nG = self.gd.empty(n=len(kpt.psit_nG),
                                                dtype=complex, cuda=self.cuda)
                self.old_kpt_u.append(old_kpt)

        if self.tmp_kpt_u is None:
            self.tmp_kpt_u = []
            for kpt in self.wfs.kpt_u:
                tmp_kpt = DummyKPoint()
                tmp_kpt.psit_nG = self.gd.empty(n=len(kpt.psit_nG),
                                                dtype=complex, cuda=self.cuda)
                self.tmp_kpt_u.append(tmp_kpt)

        # Allocate memory for Crank-Nicolson stuff
        nvec = len(self.wfs.kpt_u[0].psit_nG)
        if self.hpsit is None:
            self.hpsit = self.gd.zeros(nvec, dtype=complex, cuda=self.cuda)
        if self.spsit is None:
            self.spsit = self.gd.zeros(nvec, dtype=complex, cuda=self.cuda)
            
        self.timer.start('Update time-dependent operators')

        # Update overlap S(t) of kpt.psit_nG in kpt.P_ani.
<<<<<<< HEAD
        self.td_overlap.update(cuda_psit_nG=self.cuda)
=======
        self.td_overlap.update(self.wfs)
>>>>>>> 11aa5c7a

        # Calculate density rho(t) based on the wavefunctions psit_nG
        # in kpt_u for t = time. Updates wfs.D_asp based on kpt.P_ani.
        self.td_density.update(cuda_psit_nG=self.cuda)

        # Update Hamiltonian H(t) to reflect density rho(t)
        self.td_hamiltonian.update(self.td_density.get_density(), time)

        self.timer.stop('Update time-dependent operators')

        # Copy current wavefunctions psit_nG to work and old wavefunction arrays
<<<<<<< HEAD
        if self.cuda:
            for u in range(len(kpt_u)):
                gpaw.cuda.drv.memcpy_dtod(self.old_kpt_u[u].psit_nG.gpudata,
                                 kpt_u[u].psit_nG_gpu.gpudata, kpt_u[u].psit_nG_gpu.nbytes)
                gpaw.cuda.drv.memcpy_dtod(self.tmp_kpt_u[u].psit_nG.gpudata,
                                 kpt_u[u].psit_nG_gpu.gpudata, kpt_u[u].psit_nG_gpu.nbytes)
        else:
            for u in range(len(kpt_u)):
                self.old_kpt_u[u].psit_nG[:] = kpt_u[u].psit_nG
                self.tmp_kpt_u[u].psit_nG[:] = kpt_u[u].psit_nG
=======
        for u, kpt in enumerate(self.wfs.kpt_u):
            self.old_kpt_u[u].psit_nG[:] = kpt.psit_nG
            self.tmp_kpt_u[u].psit_nG[:] = kpt.psit_nG
>>>>>>> 11aa5c7a


        # Predictor step
        # Overwrite psit_nG in tmp_kpt_u by (1 - i S^(-1)(t) H(t) dt) psit_nG
        # from corresponding kpt_u in a Euler step before predicting psit(t+dt)
<<<<<<< HEAD
        for [kpt, rhs_kpt] in zip(kpt_u, self.tmp_kpt_u):
            #print "predictor step  solve_propagation_equation"
=======
        for [kpt, rhs_kpt] in zip(self.wfs.kpt_u, self.tmp_kpt_u):
>>>>>>> 11aa5c7a
            self.solve_propagation_equation(kpt, rhs_kpt, time_step, guess=True)

        self.timer.start('Update time-dependent operators')

        # Update overlap S(t+dt) of kpt.psit_nG in kpt.P_ani.
<<<<<<< HEAD
        self.td_overlap.update(cuda_psit_nG=self.cuda)
=======
        self.td_overlap.update(self.wfs)
>>>>>>> 11aa5c7a

        # Calculate density rho(t+dt) based on the wavefunctions psit_nG in
        # kpt_u for t = time+time_step. Updates wfs.D_asp based on kpt.P_ani.
        self.td_density.update(cuda_psit_nG=self.cuda)

        # Estimate Hamiltonian H(t+dt/2) by averaging H(t) and H(t+dt)
        # and retain the difference for a half-way Hamiltonian dH(t+dt/2).
        self.td_hamiltonian.half_update(self.td_density.get_density(),
                                        time + time_step)

        # Estimate overlap S(t+dt/2) by averaging S(t) and S(t+dt) #TODO!!!
        self.td_overlap.half_update(self.wfs)

        self.timer.stop('Update time-dependent operators')

        # Corrector step
        # Use predicted psit_nG in kpt_u as an initial guess, whereas the old 
        # wavefunction in old_kpt_u are used to calculate rhs based on psit(t)
        for [kpt, rhs_kpt] in zip(self.wfs.kpt_u, self.old_kpt_u):
            # Average of psit(t) and predicted psit(t+dt)
            if self.cuda:
                psit_nG=kpt.psit_nG_gpu
            else:
               psit_nG=kpt.psit_nG 
            mean_psit_nG = 0.5*(psit_nG + rhs_kpt.psit_nG)
            self.td_hamiltonian.half_apply(kpt, mean_psit_nG, self.hpsit)
<<<<<<< HEAD
            self.td_overlap.apply_inverse(kpt, self.hpsit, self.sinvhpsit)
            
            # Update kpt.psit_nG to reflect psit(t+dt) - i S^(-1) dH(t+dt/2) dt/2 psit(t+dt/2)
            #kpt.psit_nG[:] = kpt.psit_nG - .5J * self.sinvhpsit * time_step
            self.mblas.multi_zaxpy(-.5j*time_step, self.sinvhpsit, psit_nG, nvec)                
            
            #print "corrector step solve_propagation_equation"
            self.solve_propagation_equation(kpt, rhs_kpt, time_step)
 
        # update projections before exiting
        self.td_overlap.update(cuda_psit_nG=self.cuda)
        
        #if self.cuda:
            #self.cuda_psit_dtoh()
        #    for kpt in kpt_u:
        #       kpt.cuda_psit_nG_dtoh() 
=======
            self.td_overlap.apply_inverse(self.hpsit, self.sinvhpsit, self.wfs, kpt, use_cg=False)

            # Update kpt.psit_nG to reflect psit(t+dt) - i S^(-1) dH(t+dt/2) dt/2 psit(t+dt/2)
            kpt.psit_nG[:] = kpt.psit_nG - .5J * self.sinvhpsit * time_step
            self.mblas.multi_zaxpy(-.5j*time_step, self.sinvhpsit, kpt.psit_nG, nvec)

            self.solve_propagation_equation(kpt, rhs_kpt, time_step)
 
        # update projections before exiting
        self.td_overlap.update(self.wfs)
>>>>>>> 11aa5c7a
       
        return self.niter


    # ( S + i H dt/2 ) psit(t+dt) = ( S - i H dt/2 ) psit(t)
    def solve_propagation_equation(self, kpt, rhs_kpt, time_step, guess=False):
        #print "spe SemiImplicitCrankNicolson"
        if self.cuda:
            psit_nG=kpt.psit_nG_gpu
        else:
            psit_nG=kpt.psit_nG

        # kpt is guess, rhs_kpt is used to calculate rhs and is overwritten
        nvec = len(rhs_kpt.psit_nG)

        assert kpt != rhs_kpt, 'Data race condition detected'
        assert len(psit_nG) == nvec, 'Incompatible lhs/rhs vectors'

        self.timer.start('Apply time-dependent operators')
<<<<<<< HEAD
        # Store H psi(t) as self.hpsit and S psit(t) as self.spsit
        self.td_overlap.update_k_point_projections(kpt, rhs_kpt.psit_nG)
=======
        # Store H psi(t) as hpsit and S psit(t) as spsit
        self.td_overlap.update_k_point_projections(self.wfs, kpt, rhs_kpt.psit_nG)
>>>>>>> 11aa5c7a
        self.td_hamiltonian.apply(kpt, rhs_kpt.psit_nG, self.hpsit,
                                  calculate_P_ani=False)
        self.td_overlap.apply(rhs_kpt.psit_nG, self.spsit, self.wfs, kpt,
                              calculate_P_ani=False)
        self.timer.stop('Apply time-dependent operators')

        #self.mblas.multi_zdotc(self.shift, rhs_kpt.psit_nG, self.hpsit, nvec)
        #self.shift *= self.gd.dv
        #self.mblas.multi_zdotc(self.tmp_shift, rhs_kpt.psit_nG, self.spsit, nvec)
        #self.tmp_shift *= self.gd.dv
        #self.shift /= self.tmp_shift

        # Update rhs_kpt.psit_nG to reflect ( S - i H dt/2 ) psit(t)
        #rhs_kpt.psit_nG[:] = self.spsit - .5J * self.hpsit * time_step
        if  isinstance(self.spsit,gpaw.cuda.gpuarray.GPUArray):
            gpaw.cuda.drv.memcpy_dtod(rhs_kpt.psit_nG.gpudata, self.spsit.gpudata,
                             self.spsit.nbytes)
        else:        
            rhs_kpt.psit_nG[:] = self.spsit
            
        self.mblas.multi_zaxpy(-.5j*time_step, self.hpsit, rhs_kpt.psit_nG, nvec)
        # Apply shift -i eps S t/2
        #self.mblas.multi_zaxpy(-.5j*time_step * (-self.shift), self.spsit, rhs_kpt.psit_nG, nvec)

        if guess:
            self.sinvhpsit = self.gd.zeros(len(psit_nG), dtype=complex, cuda=self.cuda)
            # Update estimate of psit(t+dt) to ( 1 - i S^(-1) H dt ) psit(t)
            self.td_overlap.apply_inverse(self.hpsit, self.sinvhpsit, self.wfs, kpt, use_cg=False)
            self.mblas.multi_zaxpy(-1.0j*time_step, self.sinvhpsit,
                                   psit_nG, nvec)

        # Information needed by solver.solve -> self.dot
        self.kpt = kpt
        self.time_step = time_step

        # Solve A x = b where A is (S + i H dt/2) and b = rhs_kpt.psit_nG
        #
        self.niter += self.solver.solve(self, psit_nG, rhs_kpt.psit_nG)

        # Apply shift exp(i eps t)
        #self.phase_shift = np.exp(1.0J * self.shift * time_step)
        #self.mblas.multi_scale(self.phase_shift, psit_nG, nvec)

    # ( S + i H dt/2 ) psi
    def dot(self, psi, psin):
        """Applies the propagator matrix to the given wavefunctions.

        Parameters
        ----------
        psi: List of coarse grids
            the known wavefunctions
        psin: List of coarse grids
            the result ( S + i H dt/2 ) psi

        """
        ExplicitCrankNicolson.dot(self, psi, psin)
        # Apply shift -i eps S t/2 
        #self.mblas.multi_zaxpy(.5j * self.time_step * (-self.shift), self.spsit, psin, len(psi))

class EhrenfestPAWSICN(ExplicitCrankNicolson):
    """Semi-implicit Crank-Nicolson propagator for Ehrenfest dynamics
       TODO: merge this with the ordinary SICN
    """
    def __init__(self, td_density, td_hamiltonian, td_overlap, 
                 solver, preconditioner, gd, timer, corrector_guess = True,
                 predictor_guess = (True,False), use_cg = (False,False)):
        """Create SemiImplicitCrankNicolson-object.
        
        Parameters
        ----------
        td_density: TimeDependentDensity
            the time-dependent density
        td_hamiltonian: TimeDependentHamiltonian
            the time-dependent hamiltonian
        td_overlap: TimeDependentOverlap
            the time-dependent overlap operator
        solver: LinearSolver
            solver for linear equations
        preconditioner: Preconditioner
            preconditioner for linear equations
        gd: GridDescriptor
            coarse (wavefunction) grid descriptor
        timer: Timer
            timer
        corrector_guess: Bool
            use initial guess for the corrector step (default is True)
        predictor_guess: (Bool, Bool)
            use (first, second) order initial guesses for the predictor step
            default is (True, False)
        use_cg: (Bool, Bool)
            use CG for calculating the inverse overlap (predictor, corrector)
            default is (False, False)
        
        """
        ExplicitCrankNicolson.__init__(self, td_density, td_hamiltonian,
                          td_overlap, solver, preconditioner, gd, timer)

        self.old_kpt_u = None
        self.corrector_guess = corrector_guess
        self.predictor_guess = predictor_guess
        self.use_cg = use_cg

        #self.hsinvhpsit = None
        self.sinvh2psit = None

    def update_velocities(self, v_at_new, v_at_old = None):
        self.v_at = v_at_new.copy()
        if(v_at_old is not None):
            self.v_at_old = v_at_old.copy()

    def propagate(self, time, time_step, v_a):
        """Propagate wavefunctions once.
        
        Parameters
        ----------
        time: float
            the current time
        time_step: float
            time step
        """

        self.niter = 0

        #update the atomic velocities which are required
        #for calculating the P term
        self.update_velocities(v_a)

        # Allocate old/temporary wavefunctions
        if self.old_kpt_u is None:
            self.old_kpt_u = []
            for kpt in self.wfs.kpt_u:
                old_kpt = DummyKPoint()
                old_kpt.psit_nG = self.gd.empty(n=len(kpt.psit_nG),
                                                dtype=complex)
                self.old_kpt_u.append(old_kpt)

        if self.tmp_kpt_u is None:
            self.tmp_kpt_u = []
            for kpt in self.wfs.kpt_u:
                tmp_kpt = DummyKPoint()
                tmp_kpt.psit_nG = self.gd.empty(n=len(kpt.psit_nG),
                                                dtype=complex)
                self.tmp_kpt_u.append(tmp_kpt)

        # Allocate memory for Crank-Nicolson stuff
        nvec = len(self.wfs.kpt_u[0].psit_nG)
        if self.hpsit is None:
            self.hpsit = self.gd.zeros(nvec, dtype=complex)
        if self.spsit is None:
            self.spsit = self.gd.zeros(nvec, dtype=complex)


        self.timer.start('Update time-dependent operators')

        # Update overlap S(t) of kpt.psit_nG in kpt.P_ani.
        self.td_overlap.update(self.wfs)

        # Calculate density rho(t) based on the wavefunctions psit_nG
        # in kpt_u for t = time. Updates wfs.D_asp based on kpt.P_ani.
        self.td_density.update()

        # Update Hamiltonian H(t) to reflect density rho(t)
        self.td_hamiltonian.update(self.td_density.get_density(), time)

        self.timer.stop('Update time-dependent operators')

        # Copy current wavefunctions psit_nG to work and old wavefunction arrays
        for u, kpt in enumerate(self.wfs.kpt_u):
            self.old_kpt_u[u].psit_nG[:] = kpt.psit_nG
            self.tmp_kpt_u[u].psit_nG[:] = kpt.psit_nG

        #print 'P_ani[0] =', self.wfs.kpt_u[0].P_ani[0]
        #print self.test


        # Predictor step
        # Overwrite psit_nG in tmp_kpt_u by (1 - i S^(-1)(t) H(t) dt) psit_nG
        # from corresponding kpt_u in a Euler step before predicting psit(t+dt)
        #self.v_at = self.v_at_old.copy() #v(t) for predictor step
        for [kpt, rhs_kpt] in zip(self.wfs.kpt_u, self.tmp_kpt_u):
            #print 'self.predictor_guess[0]', self.predictor_guess[0]
            self.solve_propagation_equation(kpt, rhs_kpt, time_step, guess=self.predictor_guess[0])

        self.timer.start('Update time-dependent operators')

        # Update overlap S(t+dt) of kpt.psit_nG in kpt.P_ani.
        self.td_overlap.update(self.wfs)

        # Calculate density rho(t+dt) based on the wavefunctions psit_nG in
        # kpt_u for t = time+time_step. Updates wfs.D_asp based on kpt.P_ani.
        self.td_density.update()

        # Estimate Hamiltonian H(t+dt/2) by averaging H(t) and H(t+dt)
        # and retain the difference for a half-way Hamiltonian dH(t+dt/2).
        self.td_hamiltonian.half_update(self.td_density.get_density(),
                                        time + time_step)

        # Estimate overlap S(t+dt/2) by averaging S(t) and S(t+dt) #TODO!!!
        self.td_overlap.half_update(self.wfs)

        self.timer.stop('Update time-dependent operators')

        # Corrector step
        # Use predicted psit_nG in kpt_u as an initial guess, whereas the old 
        # wavefunction in old_kpt_u are used to calculate rhs based on psit(t)
        for [kpt, rhs_kpt] in zip(self.wfs.kpt_u, self.old_kpt_u):
            # Average of psit(t) and predicted psit(t+dt)
            if(self.corrector_guess):
                mean_psit_nG = 0.5*(kpt.psit_nG + rhs_kpt.psit_nG)
                self.td_hamiltonian.half_apply(kpt, mean_psit_nG, self.hpsit)
                self.td_overlap.apply_inverse(self.hpsit, self.sinvhpsit, self.wfs, kpt, use_cg=self.use_cg[1])

                # Update kpt.psit_nG to reflect psit(t+dt) - i S^(-1) dH(t+dt/2) dt/2 psit(t+dt/2)
                kpt.psit_nG[:] = kpt.psit_nG - .5J * self.sinvhpsit * time_step
                self.mblas.multi_zaxpy(-.5j*time_step, self.sinvhpsit, kpt.psit_nG, nvec)

            self.solve_propagation_equation(kpt, rhs_kpt, time_step)
 
        # update projections before exiting
        self.td_overlap.update(self.wfs)
       
        return self.niter


    # ( S + i H dt/2 ) psit(t+dt) = ( S - i H dt/2 ) psit(t)
    def solve_propagation_equation(self, kpt, rhs_kpt, time_step, calculate_P_ani=False, guess=False):

        # kpt is guess, rhs_kpt is used to calculate rhs and is overwritten
        nvec = len(rhs_kpt.psit_nG)

        assert kpt != rhs_kpt, 'Data race condition detected'
        assert len(kpt.psit_nG) == nvec, 'Incompatible lhs/rhs vectors'

        self.timer.start('Apply time-dependent operators')
        # Store H psi(t) as hpsit and S psit(t) as spsit
        self.td_overlap.update_k_point_projections(self.wfs, kpt, rhs_kpt.psit_nG)
        self.td_hamiltonian.apply(kpt, rhs_kpt.psit_nG, self.hpsit,
                                  calculate_P_ani=False)
        self.td_hamiltonian.calculate_paw_correction(rhs_kpt.psit_nG, self.hpsit, self.wfs, kpt, self.v_at, calculate_P_ani=False)
            
        self.td_overlap.apply(rhs_kpt.psit_nG, self.spsit, self.wfs, kpt,
                              calculate_P_ani=False)
        self.timer.stop('Apply time-dependent operators')

        #self.mblas.multi_zdotc(self.shift, rhs_kpt.psit_nG, self.hpsit, nvec)
        #self.shift *= self.gd.dv
        #self.mblas.multi_zdotc(self.tmp_shift, rhs_kpt.psit_nG, self.spsit, nvec)
        #self.tmp_shift *= self.gd.dv
        #self.shift /= self.tmp_shift

        # Update rhs_kpt.psit_nG to reflect ( S - i H dt/2 ) psit(t)
        #rhs_kpt.psit_nG[:] = self.spsit - .5J * self.hpsit * time_step
        rhs_kpt.psit_nG[:] = self.spsit
        self.mblas.multi_zaxpy(-.5j*time_step, self.hpsit, rhs_kpt.psit_nG, nvec)
        # Apply shift -i eps S t/2
        #self.mblas.multi_zaxpy(-.5j*time_step * (-self.shift), self.spsit, rhs_kpt.psit_nG, nvec)

        if guess:
            if self.sinvhpsit is None:
                self.sinvhpsit = self.gd.zeros(len(kpt.psit_nG), dtype=complex)

            if self.predictor_guess[1]:
                if self.sinvh2psit is None:
                    self.sinvh2psit = self.gd.zeros(len(kpt.psit_nG), dtype=complex)

            # Update estimate of psit(t+dt) to ( 1 - i S^(-1) H dt ) psit(t)
            #print 'self.use_cg[0]', self.use_cg[0]
            self.td_overlap.apply_inverse(self.hpsit, self.sinvhpsit, self.wfs, kpt, use_cg=self.use_cg[0])
            #assert self.use_cg[0] is False
            #self.td_overlap.apply_inverse(self.hpsit, self.sinvhpsit, self.wfs, kpt, use_cg=False)
            
            self.mblas.multi_zaxpy(-1.0j*time_step, self.sinvhpsit,
                                   kpt.psit_nG, nvec)
            #print 'using guess for P step'
            if(self.predictor_guess[1]):
                #print 'using 2nd order guess for P step'
                self.td_hamiltonian.apply(kpt, self.sinvhpsit, self.sinvh2psit,
                                  calculate_P_ani=False)
                self.td_hamiltonian.calculate_paw_correction(self.sinvhpsit, self.sinvh2psit, self.wfs, kpt, self.v_at, calculate_P_ani=False)
                self.td_overlap.apply_inverse(self.sinvh2psit, self.sinvh2psit, self.wfs, kpt, use_cg=self.use_cg[0])
                self.mblas.multi_zaxpy(-.5 * time_step*time_step, self.sinvh2psit,
                                   kpt.psit_nG, nvec)
                

        # Information needed by solver.solve -> self.dot
        self.kpt = kpt
        self.time_step = time_step

        # Solve A x = b where A is (S + i H dt/2) and b = rhs_kpt.psit_nG
        self.niter += self.solver.solve(self, kpt.psit_nG, rhs_kpt.psit_nG)

        # Apply shift exp(i eps t)
        #self.phase_shift = np.exp(1.0J * self.shift * time_step)
        #self.mblas.multi_scale(self.phase_shift, kpt.psit_nG, nvec)

    # ( S + i H dt/2 ) psi
    def dot(self, psi, psin):
        """Applies the propagator matrix to the given wavefunctions.

        Parameters
        ----------
        psi: List of coarse grids
            the known wavefunctions
        psin: List of coarse grids
            the result ( S + i H dt/2 ) psi

        """
        self.timer.start('Apply time-dependent operators')
        self.td_overlap.update_k_point_projections(self.wfs, self.kpt, psi)
        self.td_hamiltonian.apply(self.kpt, psi, self.hpsit,
                                  calculate_P_ani=False)
        self.td_hamiltonian.calculate_paw_correction(psi, self.hpsit, self.wfs, self.kpt, self.v_at, calculate_P_ani=False)
        self.td_overlap.apply(psi, self.spsit, self.wfs, self.kpt, calculate_P_ani=False)
        self.timer.stop('Apply time-dependent operators')

        # psin[:] = self.spsit + .5J * self.time_step * self.hpsit
        psin[:] = self.spsit
        self.mblas.multi_zaxpy(.5j*self.time_step, self.hpsit, psin, len(psi))
        # Apply shift -i eps S t/2 
        #self.mblas.multi_zaxpy(.5j * self.time_step * (-self.shift), self.spsit, psin, len(psi))

class EhrenfestHGHSICN(ExplicitCrankNicolson):
    """Semi-implicit Crank-Nicolson propagator for Ehrenfest dynamics
       using HGH pseudopotentials
    
    """
    def __init__(self, td_density, td_hamiltonian, td_overlap, 
                 solver, preconditioner, gd, timer):
        """Create SemiImplicitCrankNicolson-object.
        
        Parameters
        ----------
        td_density: TimeDependentDensity
            the time-dependent density
        td_hamiltonian: TimeDependentHamiltonian
            the time-dependent hamiltonian
        td_overlap: TimeDependentOverlap
            the time-dependent overlap operator
        solver: LinearSolver
            solver for linear equations
        preconditioner: Preconditioner
            preconditioner for linear equations
        gd: GridDescriptor
            coarse (wavefunction) grid descriptor
        timer: Timer
            timer
        
        """
        ExplicitCrankNicolson.__init__(self, td_density, td_hamiltonian,
                          td_overlap, solver, preconditioner, gd, timer)

        self.old_kpt_u = None

    def propagate(self, time, time_step):
        """Propagate wavefunctions once.
        
        Parameters
        ----------
        time: float
            the current time
        time_step: float
            time step
        """

        self.niter = 0

        # Allocate old/temporary wavefunctions
        if self.old_kpt_u is None:
            self.old_kpt_u = []
            for kpt in self.wfs.kpt_u:
                old_kpt = DummyKPoint()
                old_kpt.psit_nG = self.gd.empty(n=len(kpt.psit_nG),
                                                dtype=complex)
                self.old_kpt_u.append(old_kpt)

        if self.tmp_kpt_u is None:
            self.tmp_kpt_u = []
            for kpt in self.wfs.kpt_u:
                tmp_kpt = DummyKPoint()
                tmp_kpt.psit_nG = self.gd.empty(n=len(kpt.psit_nG),
                                                dtype=complex)
                self.tmp_kpt_u.append(tmp_kpt)

        # Allocate memory for Crank-Nicolson stuff
        nvec = len(self.wfs.kpt_u[0].psit_nG)
        if self.hpsit is None:
            self.hpsit = self.gd.zeros(nvec, dtype=complex)
        if self.spsit is None:
            self.spsit = self.gd.zeros(nvec, dtype=complex)


        self.timer.start('Update time-dependent operators')

        # Update overlap S(t) of kpt.psit_nG in kpt.P_ani.
        self.td_overlap.update(self.wfs)

        # Calculate density rho(t) based on the wavefunctions psit_nG
        # in kpt_u for t = time. Updates wfs.D_asp based on kpt.P_ani.
        self.td_density.update()

        # Update Hamiltonian H(t) to reflect density rho(t)
        self.td_hamiltonian.update(self.td_density.get_density(), time)

        self.timer.stop('Update time-dependent operators')

        # Copy current wavefunctions psit_nG to work and old wavefunction arrays
        for u, kpt in enumerate(self.wfs.kpt_u):
            self.old_kpt_u[u].psit_nG[:] = kpt.psit_nG
            self.tmp_kpt_u[u].psit_nG[:] = kpt.psit_nG

        #print 'P_ani[0] =', self.wfs.kpt_u[0].P_ani[0]
        #print self.test


        # Predictor step
        # Overwrite psit_nG in tmp_kpt_u by (1 - i S^(-1)(t) H(t) dt) psit_nG
        # from corresponding kpt_u in a Euler step before predicting psit(t+dt)
        for [kpt, rhs_kpt] in zip(self.wfs.kpt_u, self.tmp_kpt_u):
            self.solve_propagation_equation(kpt, rhs_kpt, time_step, guess=False)

        self.timer.start('Update time-dependent operators')

        # Update overlap S(t+dt) of kpt.psit_nG in kpt.P_ani.
        self.td_overlap.update(self.wfs)

        # Calculate density rho(t+dt) based on the wavefunctions psit_nG in
        # kpt_u for t = time+time_step. Updates wfs.D_asp based on kpt.P_ani.
        self.td_density.update()

        # Estimate Hamiltonian H(t+dt/2) by averaging H(t) and H(t+dt)
        # and retain the difference for a half-way Hamiltonian dH(t+dt/2).
        self.td_hamiltonian.half_update(self.td_density.get_density(),
                                        time + time_step)

        # Estimate overlap S(t+dt/2) by averaging S(t) and S(t+dt) #TODO!!!
        self.td_overlap.half_update(self.wfs)

        self.timer.stop('Update time-dependent operators')

        # Corrector step
        # Use predicted psit_nG in kpt_u as an initial guess, whereas the old 
        # wavefunction in old_kpt_u are used to calculate rhs based on psit(t)
        for [kpt, rhs_kpt] in zip(self.wfs.kpt_u, self.old_kpt_u):

            self.solve_propagation_equation(kpt, rhs_kpt, time_step)
 
        # update projections before exiting
        self.td_overlap.update(self.wfs)
       
        return self.niter


    # ( S + i H dt/2 ) psit(t+dt) = ( S - i H dt/2 ) psit(t)
    def solve_propagation_equation(self, kpt, rhs_kpt, time_step, calculate_P_ani = False, guess=False):

        # kpt is guess, rhs_kpt is used to calculate rhs and is overwritten
        nvec = len(rhs_kpt.psit_nG)

        assert kpt != rhs_kpt, 'Data race condition detected'
        assert len(kpt.psit_nG) == nvec, 'Incompatible lhs/rhs vectors'

        self.timer.start('Apply time-dependent operators')
        # Store H psi(t) as hpsit and S psit(t) as spsit
        self.td_overlap.update_k_point_projections(self.wfs, kpt, rhs_kpt.psit_nG)
        self.td_hamiltonian.apply(kpt, rhs_kpt.psit_nG, self.hpsit,
                                  calculate_P_ani=False)          
        self.td_overlap.apply(rhs_kpt.psit_nG, self.spsit, self.wfs, kpt,
                              calculate_P_ani=False)
        self.timer.stop('Apply time-dependent operators')

        # Update rhs_kpt.psit_nG to reflect ( S - i H dt/2 ) psit(t)
        #rhs_kpt.psit_nG[:] = self.spsit - .5J * self.hpsit * time_step
        rhs_kpt.psit_nG[:] = self.spsit
        self.mblas.multi_zaxpy(-.5j*time_step, self.hpsit, rhs_kpt.psit_nG, nvec)
        # Apply shift -i eps S t/2
        #self.mblas.multi_zaxpy(-.5j*time_step * (-self.shift), self.spsit, rhs_kpt.psit_nG, nvec)

        # Information needed by solver.solve -> self.dot
        self.kpt = kpt
        self.time_step = time_step

        # Solve A x = b where A is (S + i H dt/2) and b = rhs_kpt.psit_nG
        self.niter += self.solver.solve(self, kpt.psit_nG, rhs_kpt.psit_nG)

        # Apply shift exp(i eps t)
        #self.phase_shift = np.exp(1.0J * self.shift * time_step)
        #self.mblas.multi_scale(self.phase_shift, kpt.psit_nG, nvec)

    # ( S + i H dt/2 ) psi
    def dot(self, psi, psin):
        """Applies the propagator matrix to the given wavefunctions.

        Parameters
        ----------
        psi: List of coarse grids
            the known wavefunctions
        psin: List of coarse grids
            the result ( S + i H dt/2 ) psi

        """
        ExplicitCrankNicolson.dot(self, psi, psin)





###############################################################################
# EnforcedTimeReversalSymmetryCrankNicolson
###############################################################################
class EnforcedTimeReversalSymmetryCrankNicolson(ExplicitCrankNicolson):
    """Enforced time-reversal symmetry Crank-Nicolson propagator
    
    Crank-Nicolson propagator, which first approximates the time-dependent
    Hamiltonian to be unchanged during one iteration step to predict future
    wavefunctions. Then the approximations for the future wavefunctions are
    used to approximate the Hamiltonian in the future.
    
    (S(t) + .5j dt H(t) / hbar) psi(t+dt) = (S(t) - .5j dt H(t) / hbar) psi(t)
    (S(t) + .5j dt H(t+dt) / hbar) psi(t+dt) 
    = (S(t) - .5j dt H(t) / hbar) psi(t)
    
    """
    
    def __init__(self, td_density, td_hamiltonian, td_overlap, 
                 solver, preconditioner, gd, timer):
        """Create SemiImplicitCrankNicolson-object.
        
        Parameters
        ----------
        td_density: TimeDependentDensity
            the time-dependent density
        td_hamiltonian: TimeDependentHamiltonian
            the time-dependent hamiltonian
        td_overlap: TimeDependentOverlap
            the time-dependent overlap operator
        solver: LinearSolver
            solver for linear equations
        preconditioner: Preconditioner
            preconditioner for linear equations
        gd: GridDescriptor
            coarse (wavefunction) grid descriptor
        timer: Timer
            timer
        
        """
        ExplicitCrankNicolson.__init__(self, td_density, td_hamiltonian,
                          td_overlap, solver, preconditioner, gd, timer)

        self.old_kpt_u = None


    def propagate(self, time, time_step, update_callback=None):
        """Propagate wavefunctions once.
        
        Parameters
        ----------
        time: float
            the current time
        time_step: float
            time step
        """

        self.niter = 0

        # Allocate old/temporary wavefunctions
        if self.old_kpt_u is None:
            self.old_kpt_u = []
            for kpt in self.wfs.kpt_u:
                old_kpt = DummyKPoint()
                old_kpt.psit_nG = self.gd.empty(n=len(kpt.psit_nG),
                                                dtype=complex)
                self.old_kpt_u.append(old_kpt)

        if self.tmp_kpt_u is None:
            self.tmp_kpt_u = []
            for kpt in self.wfs.kpt_u:
                tmp_kpt = DummyKPoint()
                tmp_kpt.psit_nG = self.gd.empty(n=len(kpt.psit_nG),
                                                dtype=complex)
                self.tmp_kpt_u.append(tmp_kpt)

        # Allocate memory for Crank-Nicolson stuff
        nvec = len(self.wfs.kpt_u[0].psit_nG)
        if self.hpsit is None:
            self.hpsit = self.gd.zeros(nvec, dtype=complex)
        if self.spsit is None:
            self.spsit = self.gd.zeros(nvec, dtype=complex)


        self.timer.start('Update time-dependent operators')

        # Update overlap S(t) of kpt.psit_nG in kpt.P_ani.
        self.td_overlap.update(self.wfs)

        # Calculate density rho(t) based on the wavefunctions psit_nG
        # in kpt_u for t = time. Updates wfs.D_asp based on kpt.P_ani.
        self.td_density.update()

        # Update Hamiltonian H(t) to reflect density rho(t)
        self.td_hamiltonian.update(self.td_density.get_density(), time)

        self.timer.stop('Update time-dependent operators')

        # Copy current wavefunctions psit_nG to work and old wavefunction arrays
        for u, kpt in enumerate(self.wfs.kpt_u):
            self.old_kpt_u[u].psit_nG[:] = kpt.psit_nG
            self.tmp_kpt_u[u].psit_nG[:] = kpt.psit_nG


        # Predictor step
        for [kpt, rhs_kpt] in zip(self.wfs.kpt_u, self.old_kpt_u):
            self.create_rhs(rhs_kpt, kpt, time_step)

        if update_callback is not None:
            update_callback()

            
        for [kpt, rhs_kpt] in zip(self.wfs.kpt_u, self.old_kpt_u):            
            self.solve_propagation_equation(kpt, rhs_kpt, time_step)


        self.timer.start('Update time-dependent operators')

        # Update overlap S(t+dt) of kpt.psit_nG in kpt.P_ani.
        self.td_overlap.update(self.wfs)

        # Calculate density rho(t+dt) based on the wavefunctions psit_nG in
        # kpt_u for t = time+time_step. Updates wfs.D_asp based on kpt.P_ani.
        self.td_density.update()

        # Estimate Hamiltonian H(t+dt/2) by averaging H(t) and H(t+dt)
        # and retain the difference for a half-way Hamiltonian dH(t+dt/2).
        self.td_hamiltonian.update(self.td_density.get_density(),
                                   time + time_step)

        # Estimate overlap S(t+dt/2) by averaging S(t) and S(t+dt) #TODO!!!
        self.td_overlap.update(self.wfs)

        self.timer.stop('Update time-dependent operators')

        # Corrector step
        # Use predicted psit_nG in kpt_u as an initial guess, whereas the old 
        # wavefunction in old_kpt_u are used to calculate rhs based on psit(t)
        for [kpt, rhs_kpt] in zip(self.wfs.kpt_u, self.old_kpt_u):
            self.solve_propagation_equation(kpt, rhs_kpt, time_step)

        # update projections before exiting
        self.td_overlap.update(self.wfs)
        
        return self.niter

    # Create RHS
    def create_rhs(self, rhs_kpt, kpt, time_step):
        # kpt is guess, rhs_kpt is used to calculate rhs and is overwritten
        nvec = len(rhs_kpt.psit_nG)

        assert kpt != rhs_kpt, 'Data race condition detected'
        assert len(kpt.psit_nG) == nvec, 'Incompatible lhs/rhs vectors'

        self.timer.start('Apply time-dependent operators')
        # Store H psi(t) as hpsit and S psit(t) as spsit
        self.td_overlap.update_k_point_projections(self.wfs, kpt, rhs_kpt.psit_nG)
        self.td_hamiltonian.apply(kpt, rhs_kpt.psit_nG, self.hpsit,
                                  calculate_P_ani=False)
        self.td_overlap.apply(rhs_kpt.psit_nG, self.spsit, self.wfs, kpt,
                              calculate_P_ani=False)
        self.timer.stop('Apply time-dependent operators')

        # Update rhs_kpt.psit_nG to reflect ( S - i H dt/2 ) psit(t)
        #rhs_kpt.psit_nG[:] = self.spsit - .5J * self.hpsit * time_step
        rhs_kpt.psit_nG[:] = self.spsit
        self.mblas.multi_zaxpy(-.5j*time_step, self.hpsit, rhs_kpt.psit_nG, nvec)

    # ( S + i H(t+dt) dt/2 ) psit(t+dt) = ( S - i H(t) dt/2 ) psit(t)
    # rhs_kpt = ( S - i H(t) dt/2 ) psit(t)
    def solve_propagation_equation(self, kpt, rhs_kpt, time_step, guess=False):
        # Information needed by solver.solve -> self.dot
        self.kpt = kpt
        self.time_step = time_step

        # Solve A x = b where A is (S + i H dt/2) and b = rhs_kpt.psit_nG
        self.niter += self.solver.solve(self, kpt.psit_nG, rhs_kpt.psit_nG)

        # Apply shift exp(i eps t)
        #self.phase_shift = np.exp(1.0J * self.shift * time_step)
        #self.mblas.multi_scale(self.phase_shift, kpt.psit_nG, nvec)

    # ( S + i H dt/2 ) psi
    def dot(self, psi, psin):
        """Applies the propagator matrix to the given wavefunctions.

        Parameters
        ----------
        psi: List of coarse grids
            the known wavefunctions
        psin: List of coarse grids
            the result ( S + i H dt/2 ) psi

        """
        ExplicitCrankNicolson.dot(self, psi, psin)
        # Apply shift -i eps S t/2 
        #self.mblas.multi_zaxpy(.5j * self.time_step * (-self.shift), self.spsit, psin, len(psi))






###############################################################################
# AbsorptionKick
###############################################################################
class AbsorptionKick(ExplicitCrankNicolson):
    """Absorption kick propagator
    
    Absorption kick propagator::

      (S(t) + .5j dt p.r / hbar) psi(0+) = (S(t) - .5j dt p.r / hbar) psi(0-)

    where ``|p| = (eps e / hbar)``, and eps is field strength, e is elementary
    charge.
    
    """
    
    def __init__(self, wfs, abs_kick_hamiltonian, td_overlap,
                 solver, preconditioner, gd, timer, cuda=False):
        """Create AbsorptionKick-object.
        
        Parameters
        ----------
        wfs: FDWaveFunctions
            time-independent grid-based wavefunctions
        abs_kick_hamiltonian: AbsorptionKickHamiltonian
            the absorption kick hamiltonian
        td_overlap: TimeDependentOverlap
            the time-dependent overlap operator
        solver: LinearSolver
            solver for linear equations
        preconditioner: Preconditioner
            preconditioner for linear equations
        gd: GridDescriptor
            coarse (wavefunction) grid descriptor
        timer: Timer
            timer

        """
        ExplicitCrankNicolson.__init__(self, DummyDensity(wfs),
                        abs_kick_hamiltonian, td_overlap, solver,
                        preconditioner, gd, timer, cuda=cuda)


    def kick(self):
        """Excite all possible frequencies.
        
        """

        # if rank == 0:
        #     self.text('Kick iterations = ', self.td_hamiltonian.iterations)

        for l in range(self.td_hamiltonian.iterations):
<<<<<<< HEAD
            print "kick propagate =",l
            self.propagate(kpt_u, 0, 1.0)
=======
            self.propagate(0, 1.0)
>>>>>>> 11aa5c7a
            # if rank == 0:
            #     self.text('.')
        # if rank == 0:
        #     print ''
        





###############################################################################
# SemiImpicitTaylorExponential
###############################################################################
class SemiImplicitTaylorExponential(DummyPropagator):
    """Semi-implicit Taylor exponential propagator 
    exp(-i S^-1 H t) = 1 - i S^-1 H t + (1/2) (-i S^-1 H t)^2 + ...
    
    """
    
    def __init__(self, td_density, td_hamiltonian, td_overlap, solver,
                 preconditioner, gd, timer, degree=4):
        """Create SemiImplicitTaylorExponential-object.
        
        Parameters
        ----------
        td_density: TimeDependentDensity
            the time-dependent density
        td_hamiltonian: TimeDependentHamiltonian
            the time-dependent hamiltonian
        td_overlap: TimeDependentOverlap
            the time-dependent overlap operator
        solver: LinearSolver
            solver for linear equations
        preconditioner: Preconditioner
            preconditioner
        gd: GridDescriptor
            coarse (wavefunction) grid descriptor
        timer: Timer
            timer
        degree: integer
            Degree of the Taylor polynomial (default is 4)
        
        """
        DummyPropagator.__init__(self, td_density, td_hamiltonian, td_overlap,
                                 solver, preconditioner, gd, timer)

        self.degree = degree

        self.tmp_kpt_u = None
        self.psin = None
        self.hpsit = None
        
        
    def propagate(self, time, time_step):
        """Propagate wavefunctions once.
        
        Parameters
        ----------
        time: float
            the current time
        time_step: float
            time step
        """

        self.niter = 0

        # Allocate temporary wavefunctions
        if self.tmp_kpt_u is None:
            self.tmp_kpt_u = []
            for kpt in self.wfs.kpt_u:
                tmp_kpt = DummyKPoint()
                tmp_kpt.psit_nG = self.gd.empty(n=len(kpt.psit_nG),
                                                dtype=complex)
                self.tmp_kpt_u.append(tmp_kpt)

        # Allocate memory for Taylor exponential stuff
        nvec = len(self.wfs.kpt_u[0].psit_nG)
        if self.psin is None:
            self.psin = self.gd.zeros(nvec, dtype=complex)
        if self.hpsit is None:
            self.hpsit = self.gd.zeros(nvec, dtype=complex)
        

        self.timer.start('Update time-dependent operators')

        # Update overlap S(t) of kpt.psit_nG in kpt.P_ani.
        self.td_overlap.update(self.wfs)

        # Calculate density rho(t) based on the wavefunctions psit_nG
        # in kpt_u for t = time. Updates wfs.D_asp based on kpt.P_ani.
        self.td_density.update()

        # Update Hamiltonian H(t) to reflect density rho(t)
        self.td_hamiltonian.update(self.td_density.get_density(), time)

        self.timer.stop('Update time-dependent operators')


        # copy current wavefunctions to temporary variable
        for u, kpt in enumerate(self.wfs.kpt_u):
            self.tmp_kpt_u[u].psit_nG[:] = kpt.psit_nG

        # predict for each k-point
        for kpt in self.wfs.kpt_u:
            self.solve_propagation_equation(kpt, time_step)


        self.timer.start('Update time-dependent operators')

        # Update overlap S(t+dt) of kpt.psit_nG in kpt.P_ani.
        self.td_overlap.update(self.wfs)

        # Calculate density rho(t+dt) based on the wavefunctions psit_nG in
        # kpt_u for t = time+time_step. Updates wfs.D_asp based on kpt.P_ani.
        self.td_density.update()

        # Estimate Hamiltonian H(t+dt/2) by averaging H(t) and H(t+dt)
        self.td_hamiltonian.half_update(self.td_density.get_density(),
                                        time + time_step)

        # Estimate overlap S(t+dt/2) by averaging S(t) and S(t+dt) #TODO!!!
        self.td_overlap.half_update(self.wfs)

        self.timer.stop('Update time-dependent operators')


        # propagate psit(t), not psit(t+dt), in correct
        for u, kpt in enumerate(self.wfs.kpt_u):
            kpt.psit_nG[:] = self.tmp_kpt_u[u].psit_nG

        # correct for each k-point
        for kpt in self.wfs.kpt_u:
            self.solve_propagation_equation(kpt, time_step)
        
        # update projections before exiting
        self.td_overlap.update(self.wfs)

        return self.niter

    # psi(t) = exp(-i t S^-1 H) psi(0)
    # psi(t) = 1  + (-i S^-1 H t) (1 + (1/2) (-i S^-1 H t) (1 + ... ) )
    def solve_propagation_equation(self, kpt, time_step):

        nvec = len(kpt.psit_nG)

        # Information needed by solver.solve -> self.dot
        self.kpt = kpt
        self.time_step = time_step
            
        # psin = psi(0)
        self.psin[:] = kpt.psit_nG
        for k in range(self.degree,0,-1):
            # psin = psi(0) + (1/k) (-i S^-1 H t) psin
            self.td_hamiltonian.apply(kpt, self.psin, self.hpsit)
            # S psin = H psin
            self.psin[:] = self.hpsit
            self.niter += self.solver.solve(self, self.psin, self.hpsit)
            #print 'Linear solver iterations = ', self.solver.iterations
            # psin = psi(0) + (-it/k) S^-1 H psin
            self.mblas.multi_scale(-1.0j*time_step/k, self.psin, nvec)
            self.mblas.multi_zaxpy(1.0, kpt.psit_nG, self.psin, nvec)

        kpt.psit_nG[:] = self.psin

    def dot(self, psit, spsit):
        self.td_overlap.apply(psit, spsit, self.wfs, self.kpt)




###############################################################################
# SemiImplicitKrylovExponential
###############################################################################
class SemiImplicitKrylovExponential(DummyPropagator):
    """Semi-implicit Krylov exponential propagator
    
    
    """
    
    def __init__(self, td_density, td_hamiltonian, td_overlap, solver,
                 preconditioner, gd, timer, degree=4):
        """Create SemiImplicitKrylovExponential-object.
        
        Parameters
        ----------
        td_density: TimeDependentDensity
            the time-dependent density
        td_hamiltonian: TimeDependentHamiltonian
            the time-dependent hamiltonian
        td_overlap: TimeDependentOverlap
            the time-dependent overlap operator
        solver: LinearSolver
            solver for linear equations
        preconditioner: Preconditioner
            preconditioner
        gd: GridDescriptor
            coarse (wavefunction) grid descriptor
        timer: Timer
            timer
        degree: integer
            Degree of the Krylov subspace (default is 4)
        
        """
        DummyPropagator.__init__(self, td_density, td_hamiltonian, td_overlap,
                                 solver, preconditioner, gd, timer)

        self.kdim = degree + 1
        
        self.tmp_kpt_u = None
        self.lm = None
        self.em = None
        self.hm = None
        self.sm = None
        self.xm = None
        self.qm = None
        self.Hqm = None
        self.Sqm = None
        self.rqm = None
        
        
    def propagate(self, time, time_step):
        """Propagate wavefunctions once.
        
        Parameters
        ----------
        time: float
            the current time
        time_step: float
            time step
        """

        self.niter = 0

        # Allocate temporary wavefunctions
        if self.tmp_kpt_u is None:
            self.tmp_kpt_u = []
            for kpt in self.wfs.kpt_u:
                tmp_kpt = DummyKPoint()
                tmp_kpt.psit_nG = self.gd.empty(n=len(kpt.psit_nG),
                                                dtype=complex)
                self.tmp_kpt_u.append(tmp_kpt)


        # Allocate memory for Krylov subspace stuff
        nvec = len(self.wfs.kpt_u[0].psit_nG)

        # em = (wfs, degree)
        if self.em is None:
            self.em = np.zeros((nvec, self.kdim), float)

        # lm = (wfs)
        if self.lm is None:
            self.lm = np.zeros((nvec,), complex)

        # hm = (wfs, degree, degree)
        if self.hm is None:
            self.hm = np.zeros((nvec, self.kdim, self.kdim), complex)
        # sm = (wfs, degree, degree)
        if self.sm is None:
            self.sm = np.zeros((nvec, self.kdim, self.kdim), complex)
        # xm = (wfs, degree, degree)
        if self.xm is None:
            self.xm = np.zeros((nvec, self.kdim, self.kdim), complex)

        # qm = (degree, wfs, nx, ny, nz) 
        if self.qm is None:
            self.qm = self.gd.zeros((self.kdim, nvec), dtype=complex)
        # H qm = (degree, wfs, nx, ny, nz) 
        if self.Hqm is None:
            self.Hqm = self.gd.zeros((self.kdim, nvec), dtype=complex)
        # S qm = (degree, wfs, nx, ny, nz) 
        if self.Sqm is None:
            self.Sqm = self.gd.zeros((self.kdim, nvec), dtype=complex)
        # rqm = (wfs, nx, ny, nz) 
        if self.rqm is None:
            self.rqm = self.gd.zeros((nvec,), dtype=complex)

        
        self.time_step = time_step


        self.timer.start('Update time-dependent operators')

        # Update overlap S(t) of kpt.psit_nG in kpt.P_ani.
        self.td_overlap.update(self.wfs)

        # Calculate density rho(t) based on the wavefunctions psit_nG
        # in kpt_u for t = time. Updates wfs.D_asp based on kpt.P_ani.
        self.td_density.update()

        # Update Hamiltonian H(t) to reflect density rho(t)
        self.td_hamiltonian.update(self.td_density.get_density(), time)

        self.timer.stop('Update time-dependent operators')


        # copy current wavefunctions to temporary variable
        for u, kpt in enumerate(self.wfs.kpt_u):
            self.tmp_kpt_u[u].psit_nG[:] = kpt.psit_nG

        # predict for each k-point
        for kpt in self.wfs.kpt_u:
            self.solve_propagation_equation(kpt, time_step)


        self.timer.start('Update time-dependent operators')

        # Update overlap S(t+dt) of kpt.psit_nG in kpt.P_ani.
        self.td_overlap.update(self.wfs)

        # Calculate density rho(t+dt) based on the wavefunctions psit_nG in
        # kpt_u for t = time+time_step. Updates wfs.D_asp based on kpt.P_ani.
        self.td_density.update()

        # Estimate Hamiltonian H(t+dt/2) by averaging H(t) and H(t+dt)
        self.td_hamiltonian.half_update(self.td_density.get_density(),
                                        time + time_step)

        # Estimate overlap S(t+dt/2) by averaging S(t) and S(t+dt) #TODO!!!
        self.td_overlap.half_update(self.wfs)

        self.timer.stop('Update time-dependent operators')


        # propagate psit(t), not psit(t+dt), in correct
        for u, kpt in enumerate(self.wfs.kpt_u):
            kpt.psit_nG[:] = self.tmp_kpt_u[u].psit_nG

        # correct for each k-point
        for kpt in self.wfs.kpt_u:
            self.solve_propagation_equation(kpt, time_step)
        
        # update projections before exiting
        self.td_overlap.update(self.wfs)

        return self.niter
    
    # psi(t) = exp(-i t S^-1 H) psi(0)
    def solve_propagation_equation(self, kpt, time_step):

        nvec = len(kpt.psit_nG)
        tmp = np.zeros((nvec,), complex)
        xm_tmp = np.zeros((nvec, self.kdim), complex)

        qm = self.qm
        Hqm = self.Hqm
        Sqm = self.Sqm

        # Information needed by solver.solve -> self.dot
        self.kpt = kpt

        scale = self.create_krylov_subspace(kpt,
                                            self.td_hamiltonian,
                                            self.td_overlap,
                                            self.qm, self.Hqm, self.Sqm)

        # Calculate hm and sm
        for i in range(self.kdim):
            for j in range(self.kdim):
                self.mblas.multi_zdotc(tmp, qm[i], Hqm[j], nvec)
                tmp *= self.gd.dv
                for k in range(nvec):
                    self.hm[k][i][j] = tmp[k]
                self.mblas.multi_zdotc(tmp, qm[i], Sqm[j], nvec)
                tmp *= self.gd.dv
                for k in range(nvec):
                    self.sm[k][i][j] = tmp[k]

        #print 'Hm ='
        #print np.round(self.hm*1e4) / 1e4
        #print 'log Hm ='
        #print np.round(np.log(self.hm)*1e2)/1e2
        #print 'Sm ='
        #print np.round(self.sm*1e4) / 1e4

        #print np.round(np.log10(np.abs(np.linalg.eigh(self.hm[0])[1]))*1e6)/1e6

        # Diagonalize
        # Propagate
        # psi(t) = Qm Xm exp(-i Em t) Xm^H Sm e_1
        #        = Qm Xm exp(-i Em t) Sm Qm^H S psi(0) ???
        #        = Qm Xm exp(-i Em t) y
        #        = Qm Xm z
        # y = Sm Qm^H S psi(0) = Xm^H Sm e_1
        # if Sm = I then y is the first row of Xm^*
        # and z = exp(-i Em t) y
        for k in range(nvec):
            (self.em[k], self.xm[k]) = np.linalg.eigh(self.hm[k])
        #print 'Em = ', self.em
        #for k in range(nvec):
            #print 'Xm',k,' = '
            #print self.xm[k]

        #print self.em[0] * (-1.0J*self.time_step)
        self.em = np.exp(self.em * (-1.0j*time_step))
        #print self.em[0]
        #print np.linalg.eigh(self.hm[0])
        for k in range(nvec):
            z = self.em[k] * np.conj(self.xm[k,0])
            xm_tmp[k][:] = np.dot(self.xm[k], z)
        #print xm_tmp
        kpt.psit_nG[:] = 0.0
        for k in range(nvec):
            for i in range(self.kdim):
                #print 'Xm_tmp[',k,'][',i,'] = ', xm_tmp[k][i]
                axpy(xm_tmp[k][i] / scale[k], 
                     self.qm[i][k], kpt.psit_nG[k])

        #print self.qm
        #print kpt.psit_nG


    # Create Krylov subspace
    #    K_v = { psi, S^-1 H psi, (S^-1 H)^2 psi, ... }
    def create_krylov_subspace(self, kpt, h, s, qm, Hqm, Sqm):
        nvec = len(kpt.psit_nG)
        # tmp = (wfs)
        tmp = np.zeros((nvec,), complex)
        scale = np.zeros((nvec,), complex)
        scale[:] = 0.0
        rqm = self.rqm

        # q_0 = psi
        rqm[:] = kpt.psit_nG

        for i in range(self.kdim):
            qm[i][:] = rqm

            # S orthogonalize
            # q_i = q_i - sum_j<i <q_j|S|q_i> q_j
            for j in range(i):
                self.mblas.multi_zdotc(tmp, qm[i], Sqm[j], nvec)
                tmp *= self.gd.dv
                tmp = np.conj(tmp)
                self.mblas.multi_zaxpy(-tmp, qm[j], qm[i], nvec)

            # S q_i
            s.apply(qm[i], Sqm[i], self.wfs, kpt)
            self.mblas.multi_zdotc(tmp, qm[i], Sqm[i], nvec)
            tmp *= self.gd.dv
            self.mblas.multi_scale(1./np.sqrt(tmp), qm[i], nvec)
            self.mblas.multi_scale(1./np.sqrt(tmp), Sqm[i], nvec)
            if i == 0:
                scale[:] = 1/np.sqrt(tmp)
                #print 'Scale', scale

            # H q_i
            h.apply(kpt, qm[i], Hqm[i])

            # S r = H q_i, (if stuff, to save one inversion)
            if i+1 < self.kdim:
                rqm[:] = Hqm[i]
                self.solver.solve(self, rqm, Hqm[i])
                #print 'Linear solver iterations = ', self.solver.iterations

        #print '---'
        return scale

    def dot(self, psit, spsit):
        self.td_overlap.apply(psit, spsit, self.wfs, self.kpt)

    ### Below this, just for testing & debug
    def Sdot(self, psit, spsit):
        self.apply_preconditioner(psit, self.tmp)
        self.td_overlap.apply(self.tmp, spsit, self.wfs, self.kpt)

    def Hdot(self, psit, spsit):
        self.apply_preconditioner(psit, self.tmp)
        self.td_hamiltonian.apply(self.kpt, self.tmp, spsit)

    def inverse_overlap(self, kpt_u, degree):
        self.dot = self.Sdot
        self.kpt = kpt_u[0]
        nvec = len(self.kpt.psit_nG)
        nrm2 = np.zeros(nvec, dtype=complex)
        self.tmp = self.gd.zeros(n=nvec, dtype=complex)

        for i in range(10):
            self.solver.solve(self, self.kpt.psit_nG, self.kpt.psit_nG)
            self.mblas.multi_zdotc(nrm2, self.kpt.psit_nG, self.kpt.psit_nG, nvec)
            nrm2 *= self.gd.dv
            self.mblas.multi_scale(1/np.sqrt(nrm2), self.kpt.psit_nG, nvec)
        self.td_overlap.apply(self.kpt.psit_nG, self.tmp, self.wfs, self.kpt)
        self.mblas.multi_zdotc(nrm2, self.kpt.psit_nG, self.tmp, nvec)
        nrm2 *= self.gd.dv
        print 'S min eig = ', nrm2


    def overlap(self, kpt_u, degree):
        self.dot = self.Sdot
        self.kpt = kpt_u[0]
        nvec = len(self.kpt.psit_nG)
        nrm2 = np.zeros(nvec, dtype=complex)
        self.tmp = self.gd.zeros(n=nvec, dtype=complex)

        for i in range(100):
            self.tmp[:] = self.kpt.psit_nG
            self.td_overlap.apply(self.tmp, self.kpt.psit_nG, self.wfs, self.kpt)
            self.mblas.multi_zdotc(nrm2, self.kpt.psit_nG, self.kpt.psit_nG, nvec)
            nrm2 *= self.gd.dv
            self.mblas.multi_scale(1/np.sqrt(nrm2), self.kpt.psit_nG, nvec)
        self.td_overlap.apply(self.kpt.psit_nG, self.tmp, self.wfs, self.kpt)
        self.mblas.multi_zdotc(nrm2, self.kpt.psit_nG, self.tmp, nvec)
        nrm2 *= self.gd.dv
        print 'S max eig = ', nrm2


    def inverse_hamiltonian(self, kpt_u, degree):
        self.dot = self.Hdot
        self.kpt = kpt_u[0]
        nvec = len(self.kpt.psit_nG)
        nrm2 = np.zeros(nvec, dtype=complex)
        self.tmp = self.gd.zeros(n=nvec, dtype=complex)

        for i in range(10):
            self.solver.solve(self, self.kpt.psit_nG, self.kpt.psit_nG)
            self.mblas.multi_zdotc(nrm2, self.kpt.psit_nG, self.kpt.psit_nG, nvec)
            nrm2 *= self.gd.dv
            self.mblas.multi_scale(1/np.sqrt(nrm2), self.kpt.psit_nG, nvec)
        self.td_hamiltonian.apply(self.kpt, self.kpt.psit_nG, self.tmp)
        self.mblas.multi_zdotc(nrm2, self.kpt.psit_nG, self.tmp, nvec)
        nrm2 *= self.gd.dv
        print 'H min eig = ', nrm2


    def hamiltonian(self, kpt_u, degree):
        self.dot = self.Hdot
        self.kpt = kpt_u[0]
        nvec = len(self.kpt.psit_nG)
        nrm2 = np.zeros(nvec, dtype=complex)
        self.tmp = self.gd.zeros(n=nvec, dtype=complex)

        for i in range(100):
            self.tmp[:] = self.kpt.psit_nG
            self.td_hamiltonian.apply(self.kpt, self.tmp, self.kpt.psit_nG)
            self.mblas.multi_zdotc(nrm2, self.kpt.psit_nG, self.kpt.psit_nG, nvec)
            nrm2 *= self.gd.dv
            self.mblas.multi_scale(1/np.sqrt(nrm2), self.kpt.psit_nG, nvec)
        self.td_hamiltonian.apply(self.kpt, self.kpt.psit_nG, self.tmp)
        self.mblas.multi_zdotc(nrm2, self.kpt.psit_nG, self.tmp, nvec)
        nrm2 *= self.gd.dv
        print 'H max eig = ', nrm2<|MERGE_RESOLUTION|>--- conflicted
+++ resolved
@@ -146,12 +146,7 @@
         DummyPropagator.__init__(self, td_density, td_hamiltonian, td_overlap,
                                  solver, preconditioner, gd, timer)
 
-<<<<<<< HEAD
         self.cuda=cuda        
-        self.wfs = td_density.get_wavefunctions()
-
-=======
->>>>>>> 11aa5c7a
         self.tmp_kpt_u = None
         self.hpsit = None
         self.spsit = None
@@ -198,11 +193,8 @@
         self.timer.start('Update time-dependent operators')
 
         # Update overlap S(t) of kpt.psit_nG in kpt.P_ani.
-<<<<<<< HEAD
-        self.td_overlap.update(cuda_psit_nG=self.cuda)
-=======
-        self.td_overlap.update(self.wfs)
->>>>>>> 11aa5c7a
+
+        self.td_overlap.update(self.wfs, cuda_psit_nG=self.cuda)
 
         # Calculate density rho(t) based on the wavefunctions psit_nG
         # in kpt_u for t = time. Updates wfs.D_asp based on kpt.P_ani.
@@ -214,19 +206,13 @@
         self.timer.stop('Update time-dependent operators')
 
         # Copy current wavefunctions psit_nG to work wavefunction arrays
-<<<<<<< HEAD
         if self.cuda:
-            for u in range(len(kpt_u)):
+            for u, kpt in enumerate(self.wfs.kpt_u):
                 gpaw.cuda.drv.memcpy_dtod(self.tmp_kpt_u[u].psit_nG.gpudata,
-                                 kpt_u[u].psit_nG_gpu.gpudata, kpt_u[u].psit_nG_gpu.nbytes)
+                                 kpt.psit_nG_gpu.gpudata, kpt.psit_nG_gpu.nbytes)
         else:
-            for u in range(len(kpt_u)):
-                self.tmp_kpt_u[u].psit_nG[:] = kpt_u[u].psit_nG
-=======
-        for u, kpt in enumerate(self.wfs.kpt_u):
-            self.tmp_kpt_u[u].psit_nG[:] = kpt.psit_nG
->>>>>>> 11aa5c7a
-
+            for u, kpt in enumerate(self.wfs.kpt_u):
+                self.tmp_kpt_u[u].psit_nG[:] = kpt.psit_nG
 
         # Euler step
         # Overwrite psit_nG in tmp_kpt_u by (1 - i S^(-1)(t) H(t) dt) psit_nG
@@ -235,17 +221,9 @@
             self.solve_propagation_equation(kpt, rhs_kpt, time_step, guess=True)
 
         # update projections before exiting
-<<<<<<< HEAD
-        self.td_overlap.update(cuda_psit_nG=self.cuda)
-        #if self.cuda:
-            #self.cuda_psit_dtoh()
-        #    for kpt in kpt_u:
-        #        kpt.cuda_psit_nG_dtoh() 
-       
-=======
-        self.td_overlap.update(self.wfs)
-
->>>>>>> 11aa5c7a
+
+        self.td_overlap.update(self.wfs,cuda_psit_nG=self.cuda)
+
         return self.niter
 
 
@@ -313,13 +291,8 @@
         """
         #self.timer.start('dot')
         self.timer.start('Apply time-dependent operators')
-<<<<<<< HEAD
-
-        
-        self.td_overlap.update_k_point_projections(self.kpt, psi)
-=======
+
         self.td_overlap.update_k_point_projections(self.wfs, self.kpt, psi)
->>>>>>> 11aa5c7a
         self.td_hamiltonian.apply(self.kpt, psi, self.hpsit,
                                   calculate_P_ani=False)
         self.td_overlap.apply(psi, self.spsit, self.wfs, self.kpt, calculate_P_ani=False)
@@ -451,11 +424,7 @@
         self.timer.start('Update time-dependent operators')
 
         # Update overlap S(t) of kpt.psit_nG in kpt.P_ani.
-<<<<<<< HEAD
-        self.td_overlap.update(cuda_psit_nG=self.cuda)
-=======
-        self.td_overlap.update(self.wfs)
->>>>>>> 11aa5c7a
+        self.td_overlap.update(self.wfs,cuda_psit_nG=self.cuda)
 
         # Calculate density rho(t) based on the wavefunctions psit_nG
         # in kpt_u for t = time. Updates wfs.D_asp based on kpt.P_ani.
@@ -467,43 +436,30 @@
         self.timer.stop('Update time-dependent operators')
 
         # Copy current wavefunctions psit_nG to work and old wavefunction arrays
-<<<<<<< HEAD
         if self.cuda:
-            for u in range(len(kpt_u)):
+            for u, kpt in enumerate(self.wfs.kpt_u):
                 gpaw.cuda.drv.memcpy_dtod(self.old_kpt_u[u].psit_nG.gpudata,
-                                 kpt_u[u].psit_nG_gpu.gpudata, kpt_u[u].psit_nG_gpu.nbytes)
+                                 kpt.psit_nG_gpu.gpudata, kpt.psit_nG_gpu.nbytes)
                 gpaw.cuda.drv.memcpy_dtod(self.tmp_kpt_u[u].psit_nG.gpudata,
-                                 kpt_u[u].psit_nG_gpu.gpudata, kpt_u[u].psit_nG_gpu.nbytes)
+                                 kpt.psit_nG_gpu.gpudata, kpt.psit_nG_gpu.nbytes)
         else:
-            for u in range(len(kpt_u)):
-                self.old_kpt_u[u].psit_nG[:] = kpt_u[u].psit_nG
-                self.tmp_kpt_u[u].psit_nG[:] = kpt_u[u].psit_nG
-=======
-        for u, kpt in enumerate(self.wfs.kpt_u):
-            self.old_kpt_u[u].psit_nG[:] = kpt.psit_nG
-            self.tmp_kpt_u[u].psit_nG[:] = kpt.psit_nG
->>>>>>> 11aa5c7a
+            for u, kpt in enumerate(self.wfs.kpt_u):
+                self.old_kpt_u[u].psit_nG[:] = kpt.psit_nG
+                self.tmp_kpt_u[u].psit_nG[:] = kpt.psit_nG
 
 
         # Predictor step
         # Overwrite psit_nG in tmp_kpt_u by (1 - i S^(-1)(t) H(t) dt) psit_nG
         # from corresponding kpt_u in a Euler step before predicting psit(t+dt)
-<<<<<<< HEAD
-        for [kpt, rhs_kpt] in zip(kpt_u, self.tmp_kpt_u):
+        for [kpt, rhs_kpt] in zip(self.wfs.kpt_u, self.tmp_kpt_u):
             #print "predictor step  solve_propagation_equation"
-=======
-        for [kpt, rhs_kpt] in zip(self.wfs.kpt_u, self.tmp_kpt_u):
->>>>>>> 11aa5c7a
             self.solve_propagation_equation(kpt, rhs_kpt, time_step, guess=True)
 
         self.timer.start('Update time-dependent operators')
 
         # Update overlap S(t+dt) of kpt.psit_nG in kpt.P_ani.
-<<<<<<< HEAD
-        self.td_overlap.update(cuda_psit_nG=self.cuda)
-=======
-        self.td_overlap.update(self.wfs)
->>>>>>> 11aa5c7a
+        self.td_overlap.update(self.wfs,cuda_psit_nG=self.cuda)
+
 
         # Calculate density rho(t+dt) based on the wavefunctions psit_nG in
         # kpt_u for t = time+time_step. Updates wfs.D_asp based on kpt.P_ani.
@@ -530,35 +486,18 @@
                psit_nG=kpt.psit_nG 
             mean_psit_nG = 0.5*(psit_nG + rhs_kpt.psit_nG)
             self.td_hamiltonian.half_apply(kpt, mean_psit_nG, self.hpsit)
-<<<<<<< HEAD
-            self.td_overlap.apply_inverse(kpt, self.hpsit, self.sinvhpsit)
+            self.td_overlap.apply_inverse(self.hpsit, self.sinvhpsit, self.wfs, kpt, use_cg=False)
             
             # Update kpt.psit_nG to reflect psit(t+dt) - i S^(-1) dH(t+dt/2) dt/2 psit(t+dt/2)
-            #kpt.psit_nG[:] = kpt.psit_nG - .5J * self.sinvhpsit * time_step
+            kpt.psit_nG[:] = kpt.psit_nG - .5J * self.sinvhpsit * time_step
             self.mblas.multi_zaxpy(-.5j*time_step, self.sinvhpsit, psit_nG, nvec)                
             
             #print "corrector step solve_propagation_equation"
             self.solve_propagation_equation(kpt, rhs_kpt, time_step)
  
         # update projections before exiting
-        self.td_overlap.update(cuda_psit_nG=self.cuda)
-        
-        #if self.cuda:
-            #self.cuda_psit_dtoh()
-        #    for kpt in kpt_u:
-        #       kpt.cuda_psit_nG_dtoh() 
-=======
-            self.td_overlap.apply_inverse(self.hpsit, self.sinvhpsit, self.wfs, kpt, use_cg=False)
-
-            # Update kpt.psit_nG to reflect psit(t+dt) - i S^(-1) dH(t+dt/2) dt/2 psit(t+dt/2)
-            kpt.psit_nG[:] = kpt.psit_nG - .5J * self.sinvhpsit * time_step
-            self.mblas.multi_zaxpy(-.5j*time_step, self.sinvhpsit, kpt.psit_nG, nvec)
-
-            self.solve_propagation_equation(kpt, rhs_kpt, time_step)
- 
-        # update projections before exiting
-        self.td_overlap.update(self.wfs)
->>>>>>> 11aa5c7a
+
+        self.td_overlap.update(self.wfs,cuda_psit_nG=self.cuda)
        
         return self.niter
 
@@ -578,13 +517,8 @@
         assert len(psit_nG) == nvec, 'Incompatible lhs/rhs vectors'
 
         self.timer.start('Apply time-dependent operators')
-<<<<<<< HEAD
         # Store H psi(t) as self.hpsit and S psit(t) as self.spsit
-        self.td_overlap.update_k_point_projections(kpt, rhs_kpt.psit_nG)
-=======
-        # Store H psi(t) as hpsit and S psit(t) as spsit
         self.td_overlap.update_k_point_projections(self.wfs, kpt, rhs_kpt.psit_nG)
->>>>>>> 11aa5c7a
         self.td_hamiltonian.apply(kpt, rhs_kpt.psit_nG, self.hpsit,
                                   calculate_P_ani=False)
         self.td_overlap.apply(rhs_kpt.psit_nG, self.spsit, self.wfs, kpt,
@@ -1344,12 +1278,8 @@
         #     self.text('Kick iterations = ', self.td_hamiltonian.iterations)
 
         for l in range(self.td_hamiltonian.iterations):
-<<<<<<< HEAD
             print "kick propagate =",l
-            self.propagate(kpt_u, 0, 1.0)
-=======
             self.propagate(0, 1.0)
->>>>>>> 11aa5c7a
             # if rank == 0:
             #     self.text('.')
         # if rank == 0:
