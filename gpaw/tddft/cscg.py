# Written by Lauri Lehtovaara, 2008

"""This module defines CSCG-class, which implements conjugate gradient
for complex symmetric matrices. Requires Numpy and GPAW's own BLAS."""

import numpy as np

from gpaw.utilities.blas import axpy
from gpaw.utilities.linalg import change_sign
from gpaw.mpi import rank
from gpaw.tddft.utils import MultiBlas

import gpaw.cuda


class CSCG:
    """Conjugate gradient for complex symmetric matrices

    This class solves a set of linear equations A.x = b using conjugate
    gradient for complex symmetric matrices. The matrix A is a complex,
    symmetric, and non-singular matrix. The method requires only access
    to matrix-vector product A.x = b, which is called A.dot(x). Thus A
    must provide the member function dot(self,x,b), where x and b are
    complex arrays (numpy.array([], complex), and x is the known vector,
    and b is the result.

    Now x and b are multivectors, i.e., list of vectors.
    """

<<<<<<< HEAD
    def __init__( self, wfs, timer = None,
                  tolerance = 1e-15, max_iterations = 1000, eps=1e-15,
                  blocksize=16, cuda=False ):
=======
    def __init__(self, gd, timer=None,
                 tolerance=1e-15, max_iterations=1000, eps=1e-15):
>>>>>>> c5b9c0c9
        """Create the CSCG-object.

        Tolerance should not be smaller than attainable accuracy, which is
        order of kappa(A) * eps, where kappa(A) is the (spectral) condition
        number of the matrix. The maximum number of iterations should be
        significantly less than matrix size, approximately
        .5 sqrt(kappa) ln(2/tolerance). A small number is treated as zero
        if it's magnitude is smaller than argument eps.

        Parameters
        ----------
        wfs: Wavefunctions
            Coarse pseudowavefunctions
        timer: Timer
            timer
        tolerance: float
            tolerance for the norm of the residual ||b - A.x||^2
        max_iterations: integer
            maximum number of iterations
        eps: float
            if abs(rho) or (omega) < eps, it's regarded as zero
            and the method breaks down

        """

        self.tol = tolerance
        self.max_iter = max_iterations
        if eps <= tolerance:
            self.eps = eps
        else:
            raise RuntimeError(
                "CSCG method got invalid tolerance (tol = %le < eps = %le)." %
                (tolerance, eps))

        self.iterations = -1

        self.cuda = cuda

        self.gd = wfs.gd
        self.timer = timer
        self.mblas = MultiBlas(self.gd, timer)
        self.blocksize = min(blocksize, wfs.bd.mynbands)

        if self.cuda:
            cuda_blocks_min = 16
            cuda_blocks_max = 64
            self.blocksize = min(cuda_blocks_max, wfs.bd.mynbands,
                                 wfs.gd.comm.size * cuda_blocks_min,
                                 max(1, (224 * 224 * 224) * wfs.gd.comm.size
                                     / (wfs.gd.N_c[0] * wfs.gd.N_c[1]
                                        * wfs.gd.N_c[2])))

    def solve(self, A, x, b):
        """Solve a set of linear equations A.x = b.

        Parameters:
        A           matrix A
        x           initial guess x_0 (on entry) and the result (on exit)
        b           right-hand side (multi)vector

        """
        if self.timer is not None:
            self.timer.start('CSCG')

        cuda = isinstance(x, gpaw.cuda.gpuarray.GPUArray)

        # number of vectors
        nvec = len(x)

<<<<<<< HEAD
        B = min(self.blocksize, nvec)

        r = self.gd.empty(B, dtype=complex, cuda=cuda)
        p = self.gd.empty(B, dtype=complex, cuda=cuda)
        z = self.gd.empty(B, dtype=complex, cuda=cuda)

        if cuda:
            alpha = gpaw.gpuarray.zeros((B,), dtype=complex)
            rho  = gpaw.gpuarray.zeros((B,), dtype=complex)
            rhop  = gpaw.gpuarray.zeros((B,), dtype=complex)
        else:
            alpha = np.zeros((B,), dtype=complex)
            rho  = np.zeros((B,), dtype=complex)
            rhop  = np.zeros((B,), dtype=complex)

        slow_convergence_iters = 100

        iterations = [];

        if self.timer is not None:
            self.timer.start('Iteration')

        for n1 in range(0, nvec, B):
            n2 = n1 + B
            if n2 > nvec:
                n2 = nvec
                B = n2 - n1
                r = r[:B]
                p = p[:B]
                z = z[:B]
                alpha = alpha[:B]
                rho = rho[:B]
                rhop = rhop[:B]

            x_x = x[n1:n2]
            b_x = b[n1:n2]

            rhop.fill(1.0)
            p.fill(0.0)

            # r_0 = b - A x_0
            A.dot(x_x, r)
            r -= b_x
            change_sign(r)

            # scale = square of the norm of b
            scale = self.mblas.multi_zdotc(b_x, b_x).real

            # if scale < eps, then convergence check breaks down
            if (scale < self.eps).any():
                raise RuntimeError("CSCG method detected underflow for squared norm of right-hand side (scale = %le < eps = %le)." % (scale,eps))

            for i in range(self.max_iter):
                # z_i = (M^-1.r)
                A.apply_preconditioner(r,z)

                # rho_i-1 = r^T z_i-1
                self.mblas.multi_zdotu(z, r, rho)

                # if i=1, p_i = r_i-1
                # else beta = (rho_i-1 / rho_i-2) (alpha_i-1 / omega_i-1)
                #      p_i = r_i-1 + b_i-1 (p_i-1 - omega_i-1 v_i-1)
                beta = rho / rhop

                #if abs(beta) / scale < eps, then CSCG breaks down
                if ( (i > 0) and
                     ((self.mblas.multi_zdotc(beta, beta).real / scale[n1:n2])
                      < self.eps).any() ):
                    raise RuntimeError("Conjugate gradient method failed (abs(beta)=%le < eps = %le)." % (np.min(self.mblas.multi_zdotc(beta, beta).real), self.eps))

                # p = z + beta p
                self.mblas.multi_scale(beta, p)
                p += z

                # z = A.p
                A.dot(p, z)

                # alpha_i = rho_i-1 / (p^T q_i)
                self.mblas.multi_zdotu(p, z, alpha)
                alpha = rho / alpha

                # x_i = x_i-1 + alpha_i p_i
                self.mblas.multi_zaxpy(alpha, p, x_x)
                # r_i = r_i-1 - alpha_i q_i
                self.mblas.multi_zaxpy(-alpha, z, r)

                # if ( |r|^2 < tol^2 ) done
                tmp = self.mblas.multi_zdotc(r, r).real
                if (tmp / scale <  self.tol*self.tol).all():
                    #print 'R2 of proc #', rank, '  = ' , tmp, \
                    #    ' after ', i+1, ' iterations'
                    iterations.append(i)
                    break

                # finally update rho
                if isinstance(rhop, gpaw.cuda.gpuarray.GPUArray):
                    gpaw.cuda.drv.memcpy_dtod(rhop.gpudata, rho.gpudata,
                                              rho.nbytes)
                else:
                    rhop[:] = rho

                # print if slow convergence
                if ((i+1) % slow_convergence_iters) == 0:
                    print('R2 of proc #', rank, '  = ' , tmp, \
                          ' after ', i+1, ' iterations')

            # if max iters reached, raise error
            if (i >= self.max_iter-1):
                raise RuntimeError("Conjugate gradient method failed to converged within given number of iterations (= %d)." % self.max_iter)


        self.iterations = np.max(iterations) + 1
=======
        # r_0 = b - A x_0
        r = self.gd.zeros(nvec, dtype=complex)
        A.dot(-x, r)
        r += b

        p = self.gd.zeros(nvec, dtype=complex)
        q = self.gd.zeros(nvec, dtype=complex)
        z = self.gd.zeros(nvec, dtype=complex)

        alpha = np.zeros((nvec,), dtype=complex)
        beta = np.zeros((nvec,), dtype=complex)
        rho = np.zeros((nvec,), dtype=complex)
        rhop = np.zeros((nvec,), dtype=complex)
        scale = np.zeros((nvec,), dtype=complex)
        tmp = np.zeros((nvec,), dtype=complex)

        rhop[:] = 1.

        # Multivector dot product, a^T b, where ^T is transpose
        def multi_zdotu(s, x, y, nvec):
            for i in range(nvec):
                s[i] = x[i].ravel().dot(y[i].ravel())
                # s[i] = dotu(x[i],y[i])
            self.gd.comm.sum(s)
            return s

        # Multivector ZAXPY: a x + y => y
        def multi_zaxpy(a, x, y, nvec):
            for i in range(nvec):
                axpy(a[i] * (1 + 0J), x[i], y[i])

        # Multiscale: a x => x
        def multi_scale(a, x, nvec):
            for i in range(nvec):
                x[i] *= a[i]

        # scale = square of the norm of b
        multi_zdotu(scale, b, b, nvec)
        scale = np.abs(scale)

        # if scale < eps, then convergence check breaks down
        if (scale < self.eps).any():
            raise RuntimeError(
                "CSCG method detected underflow for squared norm of "
                "right-hand side (scale = %le < eps = %le)." %
                (scale, self.eps))

        # print 'Scale = ', scale

        slow_convergence_iters = 100

        for i in range(self.max_iter):
            # z_i = (M^-1.r)
            A.apply_preconditioner(r, z)

            # rho_i-1 = r^T z_i-1
            multi_zdotu(rho, r, z, nvec)

            # print 'Rho = ', rho

            # if i=1, p_i = r_i-1
            # else beta = (rho_i-1 / rho_i-2) (alpha_i-1 / omega_i-1)
            #      p_i = r_i-1 + b_i-1 (p_i-1 - omega_i-1 v_i-1)
            beta = rho / rhop

            # print 'Beta = ', beta

            # if abs(beta) / scale < eps, then CSCG breaks down
            if ((i > 0) and
                ((np.abs(beta) / scale) < self.eps).any()):
                raise RuntimeError(
                    "Conjugate gradient method failed "
                    "(abs(beta)=%le < eps = %le)." %
                    (np.min(np.abs(beta)), self.eps))

            # p = z + beta p
            multi_scale(beta, p, nvec)
            p += z

            # q = A.p
            A.dot(p, q)

            # alpha_i = rho_i-1 / (p^T q_i)
            multi_zdotu(alpha, p, q, nvec)
            alpha = rho / alpha

            # print 'Alpha = ', alpha

            # x_i = x_i-1 + alpha_i p_i
            multi_zaxpy(alpha, p, x, nvec)
            # r_i = r_i-1 - alpha_i q_i
            multi_zaxpy(-alpha, q, r, nvec)

            # if ( |r|^2 < tol^2 ) done
            multi_zdotu(tmp, r, r, nvec)
            if ((np.abs(tmp) / scale) < self.tol * self.tol).all():
                # print 'R2 of proc #', rank, '  = ' , tmp, \
                #     ' after ', i+1, ' iterations'
                break

            # print if slow convergence
            if ((i + 1) % slow_convergence_iters) == 0:
                print('R2 of proc #', rank, '  = ', tmp,
                      ' after ', i + 1, ' iterations')

            # finally update rho
            rhop[:] = rho

        # if max iters reached, raise error
        if (i >= self.max_iter - 1):
            raise RuntimeError(
                "Conjugate gradient method failed to converged "
                "within given number of iterations (= %d)." % self.max_iter)

        # done
        self.iterations = i + 1
        # print 'CSCG iterations = ', self.iterations
>>>>>>> c5b9c0c9

        if self.timer is not None:
            self.timer.stop('Iteration')
            self.timer.stop('CSCG')

<<<<<<< HEAD
        return self.iterations
=======
        return self.iterations
        # print self.iterations
>>>>>>> c5b9c0c9
<|MERGE_RESOLUTION|>--- conflicted
+++ resolved
@@ -27,14 +27,8 @@
     Now x and b are multivectors, i.e., list of vectors.
     """
 
-<<<<<<< HEAD
-    def __init__( self, wfs, timer = None,
-                  tolerance = 1e-15, max_iterations = 1000, eps=1e-15,
-                  blocksize=16, cuda=False ):
-=======
     def __init__(self, gd, timer=None,
-                 tolerance=1e-15, max_iterations=1000, eps=1e-15):
->>>>>>> c5b9c0c9
+                 tolerance=1e-15, max_iterations=1000, eps=1e-15, cuda=False):
         """Create the CSCG-object.
 
         Tolerance should not be smaller than attainable accuracy, which is
@@ -104,7 +98,6 @@
         # number of vectors
         nvec = len(x)
 
-<<<<<<< HEAD
         B = min(self.blocksize, nvec)
 
         r = self.gd.empty(B, dtype=complex, cuda=cuda)
@@ -159,7 +152,7 @@
 
             for i in range(self.max_iter):
                 # z_i = (M^-1.r)
-                A.apply_preconditioner(r,z)
+                A.apply_preconditioner(r, z)
 
                 # rho_i-1 = r^T z_i-1
                 self.mblas.multi_zdotu(z, r, rho)
@@ -193,7 +186,7 @@
 
                 # if ( |r|^2 < tol^2 ) done
                 tmp = self.mblas.multi_zdotc(r, r).real
-                if (tmp / scale <  self.tol*self.tol).all():
+                if (tmp / scale < self.tol * self.tol).all():
                     #print 'R2 of proc #', rank, '  = ' , tmp, \
                     #    ' after ', i+1, ' iterations'
                     iterations.append(i)
@@ -212,138 +205,13 @@
                           ' after ', i+1, ' iterations')
 
             # if max iters reached, raise error
-            if (i >= self.max_iter-1):
+            if (i >= self.max_iter - 1):
                 raise RuntimeError("Conjugate gradient method failed to converged within given number of iterations (= %d)." % self.max_iter)
 
-
         self.iterations = np.max(iterations) + 1
-=======
-        # r_0 = b - A x_0
-        r = self.gd.zeros(nvec, dtype=complex)
-        A.dot(-x, r)
-        r += b
-
-        p = self.gd.zeros(nvec, dtype=complex)
-        q = self.gd.zeros(nvec, dtype=complex)
-        z = self.gd.zeros(nvec, dtype=complex)
-
-        alpha = np.zeros((nvec,), dtype=complex)
-        beta = np.zeros((nvec,), dtype=complex)
-        rho = np.zeros((nvec,), dtype=complex)
-        rhop = np.zeros((nvec,), dtype=complex)
-        scale = np.zeros((nvec,), dtype=complex)
-        tmp = np.zeros((nvec,), dtype=complex)
-
-        rhop[:] = 1.
-
-        # Multivector dot product, a^T b, where ^T is transpose
-        def multi_zdotu(s, x, y, nvec):
-            for i in range(nvec):
-                s[i] = x[i].ravel().dot(y[i].ravel())
-                # s[i] = dotu(x[i],y[i])
-            self.gd.comm.sum(s)
-            return s
-
-        # Multivector ZAXPY: a x + y => y
-        def multi_zaxpy(a, x, y, nvec):
-            for i in range(nvec):
-                axpy(a[i] * (1 + 0J), x[i], y[i])
-
-        # Multiscale: a x => x
-        def multi_scale(a, x, nvec):
-            for i in range(nvec):
-                x[i] *= a[i]
-
-        # scale = square of the norm of b
-        multi_zdotu(scale, b, b, nvec)
-        scale = np.abs(scale)
-
-        # if scale < eps, then convergence check breaks down
-        if (scale < self.eps).any():
-            raise RuntimeError(
-                "CSCG method detected underflow for squared norm of "
-                "right-hand side (scale = %le < eps = %le)." %
-                (scale, self.eps))
-
-        # print 'Scale = ', scale
-
-        slow_convergence_iters = 100
-
-        for i in range(self.max_iter):
-            # z_i = (M^-1.r)
-            A.apply_preconditioner(r, z)
-
-            # rho_i-1 = r^T z_i-1
-            multi_zdotu(rho, r, z, nvec)
-
-            # print 'Rho = ', rho
-
-            # if i=1, p_i = r_i-1
-            # else beta = (rho_i-1 / rho_i-2) (alpha_i-1 / omega_i-1)
-            #      p_i = r_i-1 + b_i-1 (p_i-1 - omega_i-1 v_i-1)
-            beta = rho / rhop
-
-            # print 'Beta = ', beta
-
-            # if abs(beta) / scale < eps, then CSCG breaks down
-            if ((i > 0) and
-                ((np.abs(beta) / scale) < self.eps).any()):
-                raise RuntimeError(
-                    "Conjugate gradient method failed "
-                    "(abs(beta)=%le < eps = %le)." %
-                    (np.min(np.abs(beta)), self.eps))
-
-            # p = z + beta p
-            multi_scale(beta, p, nvec)
-            p += z
-
-            # q = A.p
-            A.dot(p, q)
-
-            # alpha_i = rho_i-1 / (p^T q_i)
-            multi_zdotu(alpha, p, q, nvec)
-            alpha = rho / alpha
-
-            # print 'Alpha = ', alpha
-
-            # x_i = x_i-1 + alpha_i p_i
-            multi_zaxpy(alpha, p, x, nvec)
-            # r_i = r_i-1 - alpha_i q_i
-            multi_zaxpy(-alpha, q, r, nvec)
-
-            # if ( |r|^2 < tol^2 ) done
-            multi_zdotu(tmp, r, r, nvec)
-            if ((np.abs(tmp) / scale) < self.tol * self.tol).all():
-                # print 'R2 of proc #', rank, '  = ' , tmp, \
-                #     ' after ', i+1, ' iterations'
-                break
-
-            # print if slow convergence
-            if ((i + 1) % slow_convergence_iters) == 0:
-                print('R2 of proc #', rank, '  = ', tmp,
-                      ' after ', i + 1, ' iterations')
-
-            # finally update rho
-            rhop[:] = rho
-
-        # if max iters reached, raise error
-        if (i >= self.max_iter - 1):
-            raise RuntimeError(
-                "Conjugate gradient method failed to converged "
-                "within given number of iterations (= %d)." % self.max_iter)
-
-        # done
-        self.iterations = i + 1
-        # print 'CSCG iterations = ', self.iterations
->>>>>>> c5b9c0c9
 
         if self.timer is not None:
             self.timer.stop('Iteration')
             self.timer.stop('CSCG')
 
-<<<<<<< HEAD
-        return self.iterations
-=======
-        return self.iterations
-        # print self.iterations
->>>>>>> c5b9c0c9
+        return self.iterations