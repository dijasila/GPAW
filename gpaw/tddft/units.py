--- conflicted
+++ resolved
@@ -4,13 +4,9 @@
 
 from ase.units import _hbar, _eps0, _me, _e, _c, Bohr, Hartree
 
-<<<<<<< HEAD
 _a0 = Bohr * 1e-10
-_autime = _hbar**3 * (4 * pi * _eps0)**2 / (_me * _e**4)  # 1 au ~ 2.42e-17 s
-=======
 _autime = _hbar**3 * (4 * pi * _eps0)**2 / (_me * _e**4
                                             )  # 1 autime ~ 2.42e-17 s
->>>>>>> ca54fa19
 
 # Conversion factors between ASE and GPAW units
 
@@ -35,12 +31,9 @@
 as_to_au = attosec_to_autime
 au_to_as = autime_to_attosec
 au_to_fs = au_to_as / 1e3
-<<<<<<< HEAD
+fs_to_au = as_to_au * 1e3
 
 # Rotatory strength
 # See https://doi.org/10.1016/0009-2614(95)01036-9
 rot_au_to_SI = _e**2 * _hbar / _me * _a0  # 1 au = 1.6e-52 J C m / T
 rot_au_to_cgs = rot_au_to_SI / (1e-6 / _c)  # 1 au = 4.7e-38 erg esu cm / gauss
-=======
-fs_to_au = as_to_au * 1e3
->>>>>>> ca54fa19
