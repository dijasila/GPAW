import numpy as np


class DirectLCAO(object):
    """Eigensolver for LCAO-basis calculation"""

    def __init__(self, diagonalizer=None):
        self.diagonalizer = diagonalizer
        # ??? why should we be able to set
        # this diagonalizer in both constructor and initialize?
        self.has_initialized = False  # XXX

    def initialize(self, gd, dtype, nao, diagonalizer=None):
        self.gd = gd
        self.nao = nao
        if diagonalizer is not None:
            self.diagonalizer = diagonalizer
        assert self.diagonalizer is not None
        self.has_initialized = True  # XXX

    def reset(self):
        pass

    @property
    def error(self):
        return 0.0

    @error.setter
    def error(self, e):
        pass

    def calculate_hamiltonian_matrix(self, hamiltonian, wfs, kpt, Vt_xMM=None,
                                     root=-1, add_kinetic=True):
        # XXX document parallel stuff, particularly root parameter
        assert self.has_initialized

        bfs = wfs.basis_functions

        # distributed_atomic_correction works with ScaLAPACK/BLACS in general.
        # If SL is not enabled, it will not work with band parallelization.
        # But no one would want that for a practical calculation anyway.
        # dH_asp = wfs.atomic_correction.redistribute(wfs, hamiltonian.dH_asp)
        # XXXXX fix atomic corrections
        dH_asp = hamiltonian.dH_asp

        if Vt_xMM is None:
            wfs.timer.start('Potential matrix')
            vt_G = hamiltonian.vt_sG[kpt.s]
            Vt_xMM = bfs.calculate_potential_matrices(vt_G)
            wfs.timer.stop('Potential matrix')

        if bfs.gamma and wfs.dtype == float:
            yy = 1.0
            H_MM = Vt_xMM[0]
        else:
            wfs.timer.start('Sum over cells')
            yy = 0.5
            k_c = wfs.kd.ibzk_qc[kpt.q]
            H_MM = (0.5 + 0.0j) * Vt_xMM[0]

            H_MM += np.einsum('x,xMN->MN',
                              np.exp(2j * np.pi * bfs.sdisp_xc[1:] @ k_c),
                              Vt_xMM[1:],
                              optimize=True)
            wfs.timer.stop('Sum over cells')

        # Add atomic contribution
        #
        #           --   a     a  a*
        # H      += >   P    dH  P
        #  mu nu    --   mu i  ij nu j
        #           aij
        #
        name = wfs.atomic_correction.__class__.__name__
        wfs.timer.start(name)
        wfs.atomic_correction.calculate_hamiltonian(kpt, dH_asp, H_MM, yy)
        wfs.timer.stop(name)

        wfs.timer.start('Distribute overlap matrix')
        H_MM = wfs.ksl.distribute_overlap_matrix(
            H_MM, root, add_hermitian_conjugate=(yy == 0.5))
        wfs.timer.stop('Distribute overlap matrix')

        if add_kinetic:
            H_MM += wfs.T_qMM[kpt.q]
        return H_MM

    def iterate(self, hamiltonian, wfs, occ=None):
        wfs.timer.start('LCAO eigensolver')

        s = -1
        for kpt in wfs.kpt_u:
            if kpt.s != s:
                s = kpt.s
                wfs.timer.start('Potential matrix')
                Vt_xMM = wfs.basis_functions.calculate_potential_matrices(
                    hamiltonian.vt_sG[s])
                wfs.timer.stop('Potential matrix')
<<<<<<< HEAD
#            self.iterate_one_k_point(hamiltonian, wfs, kpt, Vt_xMM)
            self.iterate_one_k_point(hamiltonian, wfs, kpt, kpt.C_nM, Vt_xMM)

=======
            self.iterate_one_k_point(hamiltonian, wfs, kpt, Vt_xMM)
        wfs.set_orthonormalized(True)
>>>>>>> 0265b928
        wfs.timer.stop('LCAO eigensolver')

#    def iterate_one_k_point(self, hamiltonian, wfs, kpt, Vt_xMM):
    def iterate_one_k_point(self, hamiltonian, wfs, kpt, C_nM, Vt_xMM=None):
        if wfs.bd.comm.size > 1 and wfs.bd.strided:
            raise NotImplementedError

        H_MM = self.calculate_hamiltonian_matrix(hamiltonian, wfs, kpt, Vt_xMM,
                                                 root=0)

        # Decomposition step of overlap matrix can be skipped if we have
        # cached the result and if the solver supports it (Elpa)
        may_decompose = self.diagonalizer.accepts_decomposed_overlap_matrix
        if may_decompose:
            S_MM = wfs.decomposed_S_qMM[kpt.q]
            is_already_decomposed = (S_MM is not None)
            if S_MM is None:
                # Contents of S_MM will be overwritten by eigensolver below.
                S_MM = wfs.decomposed_S_qMM[kpt.q] = wfs.S_qMM[kpt.q].copy()
        else:
            is_already_decomposed = False
            S_MM = wfs.S_qMM[kpt.q]

        if kpt.eps_n is None:
            kpt.eps_n = np.empty(wfs.bd.mynbands)

        diagonalization_string = repr(self.diagonalizer)
        wfs.timer.start(diagonalization_string)
        # May overwrite S_MM (so the results will be stored as decomposed)
        if kpt.C_nM is None:
            kpt.C_nM = wfs.bd.empty(wfs.setups.nao, dtype=wfs.dtype)

        self.diagonalizer.diagonalize(H_MM, kpt.C_nM, kpt.eps_n, S_MM,
                                      is_already_decomposed)
        wfs.timer.stop(diagonalization_string)

        wfs.timer.start('Calculate projections')
        # P_ani are not strictly necessary as required quantities can be
        # evaluated directly using P_aMi/Paaqim.  We should perhaps get rid
        # of the places in the LCAO code using P_ani directly
        wfs.atomic_correction.calculate_projections(wfs, kpt)
        wfs.timer.stop('Calculate projections')

    def __repr__(self):
        # The "diagonalizer" must be equal to the Kohn-Sham layout
        # object presently.  That information will be printed in the
        # text output anyway so we do not need it here.
        #
        # Although maybe it may be better to print it anyway...
        return 'LCAO using direct dense diagonalizer'

    def estimate_memory(self, mem, dtype):
        pass
        # self.diagonalizer.estimate_memory(mem, dtype) #XXX enable this<|MERGE_RESOLUTION|>--- conflicted
+++ resolved
@@ -96,14 +96,8 @@
                 Vt_xMM = wfs.basis_functions.calculate_potential_matrices(
                     hamiltonian.vt_sG[s])
                 wfs.timer.stop('Potential matrix')
-<<<<<<< HEAD
-#            self.iterate_one_k_point(hamiltonian, wfs, kpt, Vt_xMM)
-            self.iterate_one_k_point(hamiltonian, wfs, kpt, kpt.C_nM, Vt_xMM)
-
-=======
             self.iterate_one_k_point(hamiltonian, wfs, kpt, Vt_xMM)
         wfs.set_orthonormalized(True)
->>>>>>> 0265b928
         wfs.timer.stop('LCAO eigensolver')
 
 #    def iterate_one_k_point(self, hamiltonian, wfs, kpt, Vt_xMM):
