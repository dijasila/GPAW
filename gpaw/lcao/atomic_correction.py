import numpy as np

from gpaw.utilities.blas import gemm, mmm
from gpaw.utilities import unpack
<<<<<<< HEAD
from gpaw.utilities.partition import EvenPartitioning


def get_atomic_correction(name):
    cls = dict(dense=DenseAtomicCorrection,
               sparse=SparseAtomicCorrection)[name]
    return cls()
=======
>>>>>>> febfaf44


class BaseAtomicCorrection:
    name = 'base'
    description = 'base class for atomic corrections with LCAO'

    def __init__(self, dS_aii, Mstart, Mstop):
        self.dS_aii = dS_aii
        self.Mstart = Mstart
        self.Mstop = Mstop

    @staticmethod
    def get_dS(atom_partition, setups):
        dO_aii = atom_partition.arraydict([setup.dO_ii.shape
                                           for setup in setups])
        for a in dO_aii:
            dO_aii[a][:] = setups[a].dO_ii
        return dO_aii

    def calculate_hamiltonian(self, kpt, dH_asp, H_MM, yy):
        dH_aii = dH_asp.partition.arraydict(self.dS_aii.shapes_a,
                                            dtype=dH_asp.dtype)

        for a in dH_asp:
            dH_aii[a] = yy * unpack(dH_asp[a][kpt.s])

        self.calculate(kpt.q, dH_aii, H_MM, self.Mstart, self.Mstop)

    def add_overlap_correction(self, S_qMM):
        for q, S_MM in enumerate(S_qMM):
            self.calculate(q, self.dS_aii, S_MM, self.Mstart, self.Mstop)

    def calculate(self, q, dX_aii, X_MM):
        raise NotImplementedError

<<<<<<< HEAD
    def get_a_values(self):
        raise NotImplementedError

    def calculate_projections(self, wfs, kpt):
        for a, P_ni in kpt.P_ani.items():
            # ATLAS can't handle uninitialized output array:
            P_ni.fill(117)
            mmm(1.0, kpt.C_nM, 'N', wfs.P_aqMi[a][kpt.q], 'N', 0.0, P_ni)

=======
>>>>>>> febfaf44

class DenseAtomicCorrection(BaseAtomicCorrection):
    name = 'dense'
    description = 'dense with blas'

<<<<<<< HEAD
    def gobble_data(self, wfs):
        self.initialize(wfs.P_aqMi, wfs.ksl.Mstart, wfs.ksl.Mstop)
        self.orig_partition = wfs.atom_partition  # XXXXXXXXXXXXXXXXXXXXX
        assert set(self.orig_partition.my_indices) == set(wfs.P_aqMi)

    def initialize(self, P_aqMi, Mstart, Mstop):
=======
    def __init__(self, P_aqMi, dS_aii, Mstart, Mstop):
        BaseAtomicCorrection.__init__(self, dS_aii, Mstart, Mstop)
>>>>>>> febfaf44
        self.P_aqMi = P_aqMi

    @classmethod
    def new_from_wfs(cls, wfs):
        return cls(wfs.P_aqMi, cls.get_dS(wfs.atom_partition, wfs.setups),
                   wfs.ksl.Mstart, wfs.ksl.Mstop)

    def calculate(self, q, dX_aii, X_MM, Mstart, Mstop):
        dtype = X_MM.dtype
        P_aqMi = self.P_aqMi

        # P_aqMi is distributed over domains (a) and bands (M).
        # Hence the correction X_MM = sum(P dX P) includes contributions
        # only from local atoms; the result must be summed over gd.comm
        # to get all 'a' contributions, and it will be locally calculated
        # only on the local slice of bands.
        for a, dX_ii in dX_aii.items():
            P_Mi = P_aqMi[a][q]
            assert dtype == P_Mi.dtype
            dXP_iM = np.zeros((dX_ii.shape[1], P_Mi.shape[0]), dtype)
            # (ATLAS can't handle uninitialized output array)
            gemm(1.0, P_Mi, np.asarray(dX_ii, dtype), 0.0, dXP_iM, 'c')
            gemm(1.0, dXP_iM, P_Mi[Mstart:Mstop], 1.0, X_MM)

    def calculate_projections(self, wfs, kpt):
        for a, P_ni in kpt.P_ani.items():
            # ATLAS can't handle uninitialized output array:
            P_ni.fill(117)
            mmm(1.0, kpt.C_nM, 'N', wfs.P_aqMi[a][kpt.q], 'N', 0.0, P_ni)


class SparseAtomicCorrection(BaseAtomicCorrection):
    name = 'sparse'
    description = 'sparse using scipy'

    def __init__(self, Psparse_qIM, P_indices, dS_aii, Mstart, Mstop,
                 tolerance=1e-12):
        BaseAtomicCorrection.__init__(self, dS_aii, Mstart, Mstop)
        self.Psparse_qIM = Psparse_qIM
        self.P_indices = P_indices
        # We currently don't use tolerance although we could speed things
        # up that way.
        #
<<<<<<< HEAD
        # This matrix multiplication is semi-sparse.  It works by blocks
        # of atoms, looping only over pairs that do have nonzero
        # overlaps.  But it might be even nicer with scipy sparse.
        # This we will have to check at some point.
        #
        # The projection arrays P_aaim are distributed over the grid,
        # whereas the X_MM is distributed over the band comm.
        # One could choose a set of a3 to optimize the load balance.
        # Right now the load balance will be "random" and probably
        # not very good.
        # innerloops = 0

        setups = wfs.setups

        outer = 0
        inner = 0
        nops = 0

        nao_a = [setup.nao for setup in setups]

        for (a3, a1), P1_qim in wfs.P_aaqim.items():
            P1_im = P1_qim[q]
            a1M1 = M_a[a1]
            nM1 = nM_a[a1]
            a1M2 = a1M1 + nM1

            if a1M1 > Mstop or a1M2 < Mstart:
                continue

            stickout1 = max(0, Mstart - a1M1)
            stickout2 = max(0, a1M2 - Mstop)
            P1_mi = np.conj(P1_im.T[stickout1:nM1 - stickout2])
            dX_ii = dX_aii[a3]
            X_mM = X_MM[a1M1 + stickout1 - Mstart:a1M2 - stickout2 - Mstart]

            P1dX_mi = np.dot(P1_mi, dX_ii)
            nops += P1dX_mi.size * dX_ii.shape[0]
            outer += 1

            assert len(wfs.P_neighbors_a[a3]) > 0
            if 0:
                for a2 in wfs.P_neighbors_a[a3]:
                    inner += 1
                    # We can use symmetry somehow.  Since the entire matrix
                    # is symmetrized after the X_MM is constructed,
                    # at least in the non-Gamma-point case, we should do
                    # so conditionally somehow.  Right now let's stay out
                    # of trouble.

                    # Humm.  The following works with gamma point
                    # but not with kpts.  XXX take a look at this.
                    # also, it doesn't work with a2 < a1 for some reason.
                    # if a2 > a1:
                    #     continue
                    a2M1 = M_a[a2]
                    a2M2 = a2M1 + wfs.setups[a2].nao
                    P2_im = wfs.P_aaqim[(a3, a2)][q]
                    P1dXP2_mm = np.dot(P1dX_mi, P2_im)
                    X_mM[:, a2M1:a2M2] += P1dXP2_mm
                    # innerloops += 1
                    # if wfs.world.rank == 0:
                    #     print 'y', y
                    # if a1 != a2:
                    #     X_MM[a2M1:a2M2, a1M1:a1M2] += P1dXP2_mm.T.conj()

            a2_a = wfs.P_neighbors_a[a3]

            a2nao = sum(nao_a[a2] for a2 in a2_a)

            P2_iam = np.empty((P1_mi.shape[1], a2nao), dtype)
            m2 = 0
            for a2 in a2_a:
                P2_im = wfs.P_aaqim[(a3, a2)][q]
                nao = nao_a[a2]
                P2_iam[:, m2:m2 + nao] = P2_im
                m2 += nao

            P1dXP2_mam = np.zeros((P1dX_mi.shape[0],
                                   P2_iam.shape[1]), dtype)
            gemm(1.0, P2_iam, P1dX_mi, 0.0, P1dXP2_mam)
            nops += P1dXP2_mam.size * P2_iam.shape[0]

            m2 = 0
            for a2 in a2_a:
                nao = nao_a[a2]
                X_mM[:, M_a[a2]:M_a[a2] + setups[a2].nao] += \
                    P1dXP2_mam[:, m2:m2 + nao]
                m2 += nao

        self.nops = nops
        self.inner = inner
        self.outer = outer


class SparseAtomicCorrection(DistributedAtomicCorrection):
    name = 'sparse'
    description = 'sparse using scipy'

    def __init__(self, tolerance=1e-12):
        DistributedAtomicCorrection.__init__(self)
        from scipy import sparse
        self.sparse = sparse
=======
        # Tolerance is for zeroing elements very close to zero, which
        # often increases sparsity somewhat, even for very small values.
>>>>>>> febfaf44
        self.tolerance = tolerance

    @classmethod
    def new_from_wfs(cls, wfs):
        return cls(wfs.P_qIM, wfs.setups.projector_indices(),
                   cls.get_dS(wfs.atom_partition, wfs.setups),
                   wfs.ksl.Mstart, wfs.ksl.Mstop)

    def calculate(self, q, dX_aii, X_MM, Mstart, Mstop):
        P_indices = self.P_indices
        nI = P_indices.max

        import scipy.sparse as sparse
        dXsparse_II = sparse.lil_matrix((nI, nI), dtype=X_MM.dtype)
        for a in dX_aii:
            I1, I2 = P_indices[a]
            dXsparse_II[I1:I2, I1:I2] = dX_aii[a]
        dXsparse_II = dXsparse_II.tocsr()

        Psparse_IM = self.Psparse_qIM[q]
        Psparse_MI = Psparse_IM[:, Mstart:Mstop].transpose().conj()
        Xsparse_MM = Psparse_MI.dot(dXsparse_II.dot(Psparse_IM))
        X_MM[:, :] += Xsparse_MM.todense()

    def calculate_projections(self, wfs, kpt):
<<<<<<< HEAD
        P_In = self.Psparse_qIM[kpt.q].dot(kpt.C_nM.T.conj())
        for a in self.orig_partition.my_indices:
            I1 = self.I_a[a]
            I2 = I1 + wfs.setups[a].ni
=======
        P_indices = self.P_indices
        P_In = self.Psparse_qIM[kpt.q].dot(kpt.C_nM.T.conj())
        for a in kpt.P_ani:
            I1, I2 = P_indices[a]
>>>>>>> febfaf44
            kpt.P_ani[a][:, :] = P_In[I1:I2, :].T.conj()<|MERGE_RESOLUTION|>--- conflicted
+++ resolved
@@ -2,16 +2,6 @@
 
 from gpaw.utilities.blas import gemm, mmm
 from gpaw.utilities import unpack
-<<<<<<< HEAD
-from gpaw.utilities.partition import EvenPartitioning
-
-
-def get_atomic_correction(name):
-    cls = dict(dense=DenseAtomicCorrection,
-               sparse=SparseAtomicCorrection)[name]
-    return cls()
-=======
->>>>>>> febfaf44
 
 
 class BaseAtomicCorrection:
@@ -47,34 +37,13 @@
     def calculate(self, q, dX_aii, X_MM):
         raise NotImplementedError
 
-<<<<<<< HEAD
-    def get_a_values(self):
-        raise NotImplementedError
-
-    def calculate_projections(self, wfs, kpt):
-        for a, P_ni in kpt.P_ani.items():
-            # ATLAS can't handle uninitialized output array:
-            P_ni.fill(117)
-            mmm(1.0, kpt.C_nM, 'N', wfs.P_aqMi[a][kpt.q], 'N', 0.0, P_ni)
-
-=======
->>>>>>> febfaf44
 
 class DenseAtomicCorrection(BaseAtomicCorrection):
     name = 'dense'
     description = 'dense with blas'
 
-<<<<<<< HEAD
-    def gobble_data(self, wfs):
-        self.initialize(wfs.P_aqMi, wfs.ksl.Mstart, wfs.ksl.Mstop)
-        self.orig_partition = wfs.atom_partition  # XXXXXXXXXXXXXXXXXXXXX
-        assert set(self.orig_partition.my_indices) == set(wfs.P_aqMi)
-
-    def initialize(self, P_aqMi, Mstart, Mstop):
-=======
     def __init__(self, P_aqMi, dS_aii, Mstart, Mstop):
         BaseAtomicCorrection.__init__(self, dS_aii, Mstart, Mstop)
->>>>>>> febfaf44
         self.P_aqMi = P_aqMi
 
     @classmethod
@@ -118,113 +87,8 @@
         # We currently don't use tolerance although we could speed things
         # up that way.
         #
-<<<<<<< HEAD
-        # This matrix multiplication is semi-sparse.  It works by blocks
-        # of atoms, looping only over pairs that do have nonzero
-        # overlaps.  But it might be even nicer with scipy sparse.
-        # This we will have to check at some point.
-        #
-        # The projection arrays P_aaim are distributed over the grid,
-        # whereas the X_MM is distributed over the band comm.
-        # One could choose a set of a3 to optimize the load balance.
-        # Right now the load balance will be "random" and probably
-        # not very good.
-        # innerloops = 0
-
-        setups = wfs.setups
-
-        outer = 0
-        inner = 0
-        nops = 0
-
-        nao_a = [setup.nao for setup in setups]
-
-        for (a3, a1), P1_qim in wfs.P_aaqim.items():
-            P1_im = P1_qim[q]
-            a1M1 = M_a[a1]
-            nM1 = nM_a[a1]
-            a1M2 = a1M1 + nM1
-
-            if a1M1 > Mstop or a1M2 < Mstart:
-                continue
-
-            stickout1 = max(0, Mstart - a1M1)
-            stickout2 = max(0, a1M2 - Mstop)
-            P1_mi = np.conj(P1_im.T[stickout1:nM1 - stickout2])
-            dX_ii = dX_aii[a3]
-            X_mM = X_MM[a1M1 + stickout1 - Mstart:a1M2 - stickout2 - Mstart]
-
-            P1dX_mi = np.dot(P1_mi, dX_ii)
-            nops += P1dX_mi.size * dX_ii.shape[0]
-            outer += 1
-
-            assert len(wfs.P_neighbors_a[a3]) > 0
-            if 0:
-                for a2 in wfs.P_neighbors_a[a3]:
-                    inner += 1
-                    # We can use symmetry somehow.  Since the entire matrix
-                    # is symmetrized after the X_MM is constructed,
-                    # at least in the non-Gamma-point case, we should do
-                    # so conditionally somehow.  Right now let's stay out
-                    # of trouble.
-
-                    # Humm.  The following works with gamma point
-                    # but not with kpts.  XXX take a look at this.
-                    # also, it doesn't work with a2 < a1 for some reason.
-                    # if a2 > a1:
-                    #     continue
-                    a2M1 = M_a[a2]
-                    a2M2 = a2M1 + wfs.setups[a2].nao
-                    P2_im = wfs.P_aaqim[(a3, a2)][q]
-                    P1dXP2_mm = np.dot(P1dX_mi, P2_im)
-                    X_mM[:, a2M1:a2M2] += P1dXP2_mm
-                    # innerloops += 1
-                    # if wfs.world.rank == 0:
-                    #     print 'y', y
-                    # if a1 != a2:
-                    #     X_MM[a2M1:a2M2, a1M1:a1M2] += P1dXP2_mm.T.conj()
-
-            a2_a = wfs.P_neighbors_a[a3]
-
-            a2nao = sum(nao_a[a2] for a2 in a2_a)
-
-            P2_iam = np.empty((P1_mi.shape[1], a2nao), dtype)
-            m2 = 0
-            for a2 in a2_a:
-                P2_im = wfs.P_aaqim[(a3, a2)][q]
-                nao = nao_a[a2]
-                P2_iam[:, m2:m2 + nao] = P2_im
-                m2 += nao
-
-            P1dXP2_mam = np.zeros((P1dX_mi.shape[0],
-                                   P2_iam.shape[1]), dtype)
-            gemm(1.0, P2_iam, P1dX_mi, 0.0, P1dXP2_mam)
-            nops += P1dXP2_mam.size * P2_iam.shape[0]
-
-            m2 = 0
-            for a2 in a2_a:
-                nao = nao_a[a2]
-                X_mM[:, M_a[a2]:M_a[a2] + setups[a2].nao] += \
-                    P1dXP2_mam[:, m2:m2 + nao]
-                m2 += nao
-
-        self.nops = nops
-        self.inner = inner
-        self.outer = outer
-
-
-class SparseAtomicCorrection(DistributedAtomicCorrection):
-    name = 'sparse'
-    description = 'sparse using scipy'
-
-    def __init__(self, tolerance=1e-12):
-        DistributedAtomicCorrection.__init__(self)
-        from scipy import sparse
-        self.sparse = sparse
-=======
         # Tolerance is for zeroing elements very close to zero, which
         # often increases sparsity somewhat, even for very small values.
->>>>>>> febfaf44
         self.tolerance = tolerance
 
     @classmethod
@@ -250,15 +114,8 @@
         X_MM[:, :] += Xsparse_MM.todense()
 
     def calculate_projections(self, wfs, kpt):
-<<<<<<< HEAD
-        P_In = self.Psparse_qIM[kpt.q].dot(kpt.C_nM.T.conj())
-        for a in self.orig_partition.my_indices:
-            I1 = self.I_a[a]
-            I2 = I1 + wfs.setups[a].ni
-=======
         P_indices = self.P_indices
         P_In = self.Psparse_qIM[kpt.q].dot(kpt.C_nM.T.conj())
         for a in kpt.P_ani:
             I1, I2 = P_indices[a]
->>>>>>> febfaf44
             kpt.P_ani[a][:, :] = P_In[I1:I2, :].T.conj()