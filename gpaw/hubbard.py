from typing import List, Tuple

import numpy as np
from ase.units import Ha

from gpaw.typing import Array1D, Array2D, Array3D, ArrayLike2D


def parse_hubbard_string(type: str) -> Tuple[str, 'HubbardU']:

    # Parse DFT+U parameters from type-string:
    # Examples: "type:l,U" or "type:l,U,scale"
    type, lus = type.split(':')
    if type == '':
        type = 'paw'

    l = []
    U = []
    scale = []

    for lu in lus.split(';'):  # Multiple U corrections
        l_, u_, scale_ = (lu + ',,').split(',')[:3]
        l.append('spdf'.find(l_))
        U.append(float(u_) / Ha)
        if scale_:
            scale.append(bool(int(scale_)))
        else:
            scale.append(True)
    return type, HubbardU(U, l, scale)


class HubbardU:
    def __init__(self, U, l, scale=1):
        self.scale = scale
        self.U = U
        self.l = l

    def _tuple(self):
        # Tests use this method to compare to expected values
        return (self.l, self.U, self.scale)

    def calculate(self, setup, D_sii):
        eU = 0.
        dHU_sii = np.zeros_like(D_sii)
        for l, U, scale in zip(self.l, self.U, self.scale):
            nl = np.argwhere(np.equal(setup.l_j, l))
            assert len(nl) == 1 or len(nl) == 2, (
                f'Setup has {len(nl)} radial partial waves with angular '
                f'momentum quantum number {l}. Must be 1 or 2 for DFT+U.')
<<<<<<< HEAD
            assert len(nl) != len(np.argwhere(np.equal(np.array(setup.n_j)[nl],
                                                       -1))), (
                'DFT+U correction cannot be scaled if '
                'there is no bounded partial wave.')

            eU1, dHU1_sii = hubbard(D_sii, U=U, l=l,
                                    l_j=setup.l_j, n_j=setup.n_j,
                                    N0_q=setup.N0_q, scale=scale)
            eU += eU1
=======

            if len(nl) == 1 and scale == 1:
                assert setup.n_j[nl[0]] != -1, (
                    'DFT+U correction cannot be scaled if '
                    'there is no bounded partial wave.')
            elif len(nl) == 2 and scale == 1:
                assert setup.n_j[nl[-1]] == -1, (
                    'DFT+U scaling has only been implemented for setups with '
                    'one bounded and one unbounded radial partial wave.')

            eU1, dHU1_sii = hubbard(D_sii, U=U, l=l, l_j=setup.l_j,
                                    lq=setup.lq, scale=scale)

            eU += eU1.real
>>>>>>> 0ff23109
            dHU_sii += dHU1_sii
        return eU, dHU_sii

    def descriptions(self):
        for U, l, scale in zip(self.U, self.l, self.scale):
            yield f'Hubbard: {{U: {U * Ha},  # eV\n'
            yield f'          l: {l},\n'
            yield f'          scale: {bool(scale)}}}'


def hubbard(D_sii: Array3D,
            U: float,
            l: int,
            l_j: List[int],
            n_j: List[int],
            N0_q: Array1D,
            scale: bool) -> Tuple[float, ArrayLike2D]:
    nspins = len(D_sii)

    # j-indices which have the correct angular momentum quantum number
    nl = np.where(np.equal(l_j, l))[0]

    nm_j = 2 * np.array(l_j) + 1
    nm = nm_j[nl[0]]

    # Get relevant entries of the density matrix
    i1 = slice(nm_j[:nl[0]].sum(), nm_j[:nl[0]].sum() + nm)

    eU = 0.
    dHU_sii = np.zeros_like(D_sii)

    for s, D_ii in enumerate(D_sii):
        N_mm, dHU_ii = aoom(D_ii, l, l_j, n_j, N0_q, scale)
        N_mm = N_mm / 2 * nspins

        if nspins == 4:
            N_mm = N_mm / 2.0
            if s == 0:
                eU1 = U / 2. * (N_mm - 0.5 * N_mm @ N_mm).trace()

                dHU_mm = U / 2. * (np.eye(nm) - N_mm.T)

            else:
                eU1 = -U / 2. * (0.5 * N_mm @ N_mm).trace()

                dHU_mm = -U / 2. * N_mm.T
        else:
            eU1 = U / 2. * (N_mm - N_mm @ N_mm).trace()

            dHU_mm = U / 2. * (np.eye(nm) - 2 * N_mm)

        eU += eU1
        if nspins == 1:
            # Add contribution from other spin manifold
            eU += eU1

        if len(nl) == 1:
            dHU_ii[i1, i1] *= dHU_mm
        elif len(nl) == 2:
            i2 = slice(nm_j[:nl[1]].sum(), nm_j[:nl[1]].sum() + nm)

            dHU_ii[i1, i1] *= dHU_mm
            dHU_ii[i1, i2] *= dHU_mm
            dHU_ii[i2, i1] *= dHU_mm
            dHU_ii[i2, i2] *= dHU_mm
        else:
            raise NotImplementedError

        dHU_sii[s] = dHU_ii

    return eU, dHU_sii


def aoom(D_ii: Array2D,
         l: int,
         l_j: List[int],
         n_j: List[int],
         N0_q: Array1D,
         scale: bool = True) -> Tuple[Array2D, Array2D]:
    """
    This function returns the atomic orbital occupation matrix (aoom) for a
    given l quantum number.

    The submatrix / submatrices of the density matrix (D_ii) for the
    selected l quantum number are determined and summed together which
    represents the orbital occupation matrix. For l=2 this is a 5x5 matrix.

    If scale = True, the inner products are scaled such that the inner product
    of the bounded partial waves is 1.
    """

    # j-indices which have the correct angular momentum quantum number
    nl = np.where(np.equal(l_j, l))[0]

    nm_j = 2 * np.array(l_j) + 1
    nm = nm_j[nl[0]]

    # Get relevant entries of the density matrix
    i1 = slice(nm_j[:nl[0]].sum(), nm_j[:nl[0]].sum() + nm)

    dHU_ii = np.zeros_like(D_ii)
    if len(nl) == 2:
        # First get q-indices for the radial inner products
        q1 = nl[0] * len(l_j) - (nl[0] - 1) * nl[0] // 2  # Bounded-bounded
        q2 = nl[1] * len(l_j) - (nl[1] - 1) * nl[1] // 2  # Unbounded-unbounded
        q12 = q1 + nl[1] - nl[0]  # Bounded-unbounded

        # If the Hubbard correction should be scaled, the three inner products
        # will be divided by the inner product of the bounded partial wave,
        # increasing the value of these inner products since 0 < N0_q[q1] < 1
        if scale:
            if n_j[nl[1]] == -1:
                N1 = 1
                N2 = N0_q[q2] / N0_q[q1]
                N12 = N0_q[q12] / N0_q[q1]
            else:
                N1 = 1
                N2 = 1
                N12 = N0_q[q12] / np.sqrt(N0_q[q1] * N0_q[q2])
        else:
            N1 = N0_q[q1]
            N2 = N0_q[q2]
            N12 = N0_q[q12]

        # Get the entries in the density matrix of the unbounded partial waves
        i2 = slice(nm_j[:nl[1]].sum(), nm_j[:nl[1]].sum() + nm)

        # Scale and add the four submatrices to get the occupation matrix
        N_mm = D_ii[i1, i1] * N1 + D_ii[i2, i2] * N2 + (D_ii[i1, i2]
                                                        + D_ii[i2, i1]) * N12

        dHU_ii[i1, i1] = N1
        dHU_ii[i1, i2] = N12
        dHU_ii[i2, i1] = N12
        dHU_ii[i2, i2] = N2

        return N_mm, dHU_ii
    elif len(nl) == 1:
        q1 = nl[0] * len(l_j) - (nl[0] - 1) * nl[0] // 2
        if scale:
            N1 = 1
        else:
            N1 = N0_q[q1]

        N_mm = D_ii[i1, i1] * N1
        dHU_ii[i1, i1] = N1
        return N_mm, dHU_ii
    else:
        raise NotImplementedError(f'Setup has {len(nl)} partial waves with '
                                  f'angular momentum quantum number {l}. '
                                  'Must be 1 or 2 for DFT+U correction.')<|MERGE_RESOLUTION|>--- conflicted
+++ resolved
@@ -44,35 +44,19 @@
         dHU_sii = np.zeros_like(D_sii)
         for l, U, scale in zip(self.l, self.U, self.scale):
             nl = np.argwhere(np.equal(setup.l_j, l))
-            assert len(nl) == 1 or len(nl) == 2, (
-                f'Setup has {len(nl)} radial partial waves with angular '
-                f'momentum quantum number {l}. Must be 1 or 2 for DFT+U.')
-<<<<<<< HEAD
-            assert len(nl) != len(np.argwhere(np.equal(np.array(setup.n_j)[nl],
-                                                       -1))), (
-                'DFT+U correction cannot be scaled if '
-                'there is no bounded partial wave.')
+            if not (len(nl) == 1 or len(nl) == 2):
+                raise RuntimeError(f'Setup has {len(nl)} radial partial waves '
+                                   f'with angular momentum quantum number {l}.'
+                                   ' Must be 1 or 2 for DFT+U.')
+            if (len(nl) == len(np.argwhere(np.equal(np.array(setup.n_j)[nl],
+                                                    -1))) and scale == 1):
+                raise RuntimeError('DFT+U correction cannot be scaled if '
+                                   'there is no bounded partial waves.')
 
             eU1, dHU1_sii = hubbard(D_sii, U=U, l=l,
                                     l_j=setup.l_j, n_j=setup.n_j,
                                     N0_q=setup.N0_q, scale=scale)
-            eU += eU1
-=======
-
-            if len(nl) == 1 and scale == 1:
-                assert setup.n_j[nl[0]] != -1, (
-                    'DFT+U correction cannot be scaled if '
-                    'there is no bounded partial wave.')
-            elif len(nl) == 2 and scale == 1:
-                assert setup.n_j[nl[-1]] == -1, (
-                    'DFT+U scaling has only been implemented for setups with '
-                    'one bounded and one unbounded radial partial wave.')
-
-            eU1, dHU1_sii = hubbard(D_sii, U=U, l=l, l_j=setup.l_j,
-                                    lq=setup.lq, scale=scale)
-
             eU += eU1.real
->>>>>>> 0ff23109
             dHU_sii += dHU1_sii
         return eU, dHU_sii
 
