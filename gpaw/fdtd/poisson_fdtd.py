--- conflicted
+++ resolved
@@ -282,21 +282,12 @@
         self.qm.gd = qmgd
 
         # Create quantum Poisson solver
-<<<<<<< HEAD
-        self.qm.poisson_solver = PoissonSolver(
-            name='fd',
-            nn=self.nn,
-            eps=self.eps,
-            relax=self.relax,
-            remove_moment=self.remove_moment_qm,
-            use_gpu=self.use_gpu)
-=======
         poisson_qm_kwargs = dict(name='fd', nn=self.nn,
-                                 eps=self.eps, relax=self.relax)
+                                 eps=self.eps, relax=self.relax,
+                                 use_gpu=self.use_gpu)
         self.qm.poisson_solver = MomentCorrectionPoissonSolver(
             poissonsolver=PoissonSolver(**poisson_qm_kwargs),
             moment_corrections=self.remove_moment_qm)
->>>>>>> dde85b12
         self.qm.poisson_solver.set_grid_descriptor(self.qm.gd)
         # self.qm.poisson_solver.initialize()
         self.qm.phi = self.qm.gd.zeros()
@@ -306,21 +297,12 @@
         self.qm.poisson_solver.set_grid_descriptor(qmgd)
 
         # Create classical PoissonSolver
-<<<<<<< HEAD
-        self.cl.poisson_solver = PoissonSolver(
-            name='fd',
-            nn=self.nn,
-            eps=self.eps,
-            relax=self.relax,
-            remove_moment=self.remove_moment_cl,
-            use_gpu=self.use_gpu)
-=======
         poisson_cl_kwargs = dict(name='fd', nn=self.nn,
-                                 eps=self.eps, relax=self.relax)
+                                 eps=self.eps, relax=self.relax,
+                                 use_gpu=self.use_gpu)
         self.cl.poisson_solver = MomentCorrectionPoissonSolver(
             poissonsolver=PoissonSolver(**poisson_cl_kwargs),
             moment_corrections=self.remove_moment_cl)
->>>>>>> dde85b12
         self.cl.poisson_solver.set_grid_descriptor(self.cl.gd)
         # self.cl.poisson_solver.initialize()
 
