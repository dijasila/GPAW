from __future__ import division
from math import pi

import numpy as np
from ase.units import Bohr

import _gpaw
from gpaw import debug, extra_parameters
from gpaw.grid_descriptor import GridDescriptor, GridBoundsError
from gpaw.utilities import smallest_safe_grid_spacing

import gpaw.cuda

"""

===  =================================================
 M   Global localized function number.
 W   Global volume number.
 G   Global grid point number.
 g   Local (inside sphere) grid point number.
 i   Index into list of current spheres for current G.
===  =================================================

l
m
b
w

Global grid point number (*G*) for a 7*6 grid::

   -------------
  |5 . . . . . .|
  |4 . . . . . .|
  |3 9 . . . . .|
  |2 8 . . . . .|
  |1 7 . . . . .|
  |0 6 . . . . .|
   -------------

For this example *G* runs from 0 to 41.

Here is a sphere inside the box with grid points (*g*) numbered from 0
to 7::

   -------------
  |. . . . . . .|
  |. . . . 5 . .|
  |. . . 1 4 7 .|
  |. . . 0 3 6 .|
  |. . . . 2 . .|
  |. . . . . . .|
   -------------

~  _  ^  ~  ~
p  v  g  n  F
 i     L  c  M

i
d  d  d  d  d
s     s
   s     s
"""


class Sphere:
    def __init__(self, spline_j):
        self.spline_j = spline_j
        self.spos_c = None
        self.rank = None  # Rank corresponding to center
        self.ranks = None  # Ranks with at least some overlap
        self.Mmax = None
        self.A_wgm = None
        self.G_wb = None
        self.M_w = None
        self.sdisp_wc = None
        self.normalized = False
        self.I_M = None

    def set_position(self, spos_c, gd, cut):
        if self.spos_c is not None and not (self.spos_c - spos_c).any():
            return False

        self.A_wgm = []
        self.G_wb = []
        self.M_w = []
        self.sdisp_wc = []

        ng = 0
        M = 0
        for spline in self.spline_j:
            rcut = spline.get_cutoff()
            l = spline.get_angular_momentum_number()
            for beg_c, end_c, sdisp_c in gd.get_boxes(spos_c, rcut, cut):
                A_gm, G_b = self.spline_to_grid(spline, gd, beg_c, end_c,
                                                spos_c - sdisp_c)
                if len(G_b) > 0:
                    self.A_wgm.append(A_gm)
                    self.G_wb.append(G_b)
                    self.M_w.append(M)
                    self.sdisp_wc.append(sdisp_c)
                    ng += A_gm.shape[0]
                    assert A_gm.shape[0] > 0
            M += 2 * l + 1

        self.Mmax = M

        self.rank = gd.get_rank_from_position(spos_c)
        if ng == 0:
            self.ranks = None  # What about making empty lists instead?
            self.A_wgm = None
            self.G_wb = None
            self.M_w = None
            self.sdisp_wc = None

        self.spos_c = spos_c.copy()
        self.normalized = False
        return True

    def spline_to_grid(spline, gd, start_c, end_c, spos_c):
        dom = gd
        pos_v = np.dot(spos_c, dom.cell_cv)
        return _gpaw.spline_to_grid(spline.spline, start_c, end_c, pos_v,
                                    np.ascontiguousarray(gd.h_cv),
                                    gd.n_c, gd.beg_c)

    # TODO This belongs in Spline!
    spline_to_grid = staticmethod(spline_to_grid)

    def get_function_count(self):
        return sum([2 * spline.get_angular_momentum_number() + 1
                    for spline in self.spline_j])

    def normalize(self, integral, a, dv, comm):
        """Normalize localized functions."""
        if self.normalized or integral < 1e-15:
            self.normalized = True
            yield None
            yield None
            yield None
            return

        I_M = np.zeros(self.Mmax)

        nw = len(self.A_wgm) // len(self.spline_j)
        assert nw * len(self.spline_j) == len(self.A_wgm)

        for M, A_gm in zip(self.M_w, self.A_wgm):
            I_m = A_gm.sum(axis=0)
            I_M[M:M + len(I_m)] += I_m * dv

        requests = []
        if len(self.ranks) > 0:
            I_rM = np.empty((len(self.ranks), self.Mmax))
            for r, J_M in zip(self.ranks, I_rM):
                requests.append(comm.receive(J_M, r, a, False))
        if self.rank != comm.rank:
            requests.append(comm.send(I_M, self.rank, a, False))

        yield None

        for request in requests:
            comm.wait(request)

        requests = []
        if len(self.ranks) > 0:
            I_M += I_rM.sum(axis=0)
            for r in self.ranks:
                requests.append(comm.send(I_M, r, a, False))
        if self.rank != comm.rank:
            requests.append(comm.receive(I_M, self.rank, a, False))

        yield None

        for request in requests:
            comm.wait(request)

        w = 0
        for M, A_gm in zip(self.M_w, self.A_wgm):
            if M == 0:
                A_gm *= integral / I_M[0]
            else:
                A_gm -= (I_M[M:M + A_gm.shape[1]] / integral *
                         self.A_wgm[w % nw])
            w += 1
        self.normalized = True
        self.I_M = I_M
        yield None

    def estimate_gridpointcount(self, gd):
        points = 0.0
        for spline in self.spline_j:
            l = spline.get_angular_momentum_number()
            rc = spline.get_cutoff()
            points += 4.0 * np.pi / 3.0 * rc**3 / gd.dv * (2 * l + 1)
        return points


# Quick hack: base class to share basic functionality across LFC classes
class BaseLFC:
    def dict(self, shape=(), derivative=False, zero=False):
        if isinstance(shape, int):
            shape = (shape,)
        if derivative:
            assert not zero
            c_axiv = {}
            for a in self.my_atom_indices:
                ni = self.get_function_count(a)
                c_axiv[a] = np.empty(shape + (ni, 3), self.dtype)
            return c_axiv
        else:
            c_axi = {}
            for a in self.my_atom_indices:
                ni = self.get_function_count(a)
                c_axi[a] = np.empty(shape + (ni,), self.dtype)
                if zero:
                    c_axi[a][:] = 0.0
            return c_axi

    def estimate_memory(self, mem):
        points = 0
        for sphere in self.sphere_a:
            points += sphere.estimate_gridpointcount(self.gd)
        nbytes = points * mem.floatsize
        mem.setsize(nbytes / self.gd.comm.size)  # Assume equal distribution


class NewLocalizedFunctionsCollection(BaseLFC):
    """New LocalizedFunctionsCollection

    Utilizes that localized functions can be stored on a spherical subset of
    the uniform grid, as opposed to LocalizedFunctionsCollection which is just
    a wrapper around the old localized_functions which use rectangular grids.

    """
    def __init__(self, gd, spline_aj, kd=None, cut=False, dtype=float,
                 integral=None, forces=None, cuda=False):
        self.gd = gd
        self.sphere_a = [Sphere(spline_j) for spline_j in spline_aj]
        self.cut = cut
        self.dtype = dtype
        self.Mmax = None
        self.cuda = cuda

        if kd is None:
            self.ibzk_qc = np.zeros((1, 3))
            self.gamma = True
        else:
            self.ibzk_qc = kd.ibzk_qc
            self.gamma = kd.gamma

        # Global or local M-indices?
        self.use_global_indices = False

        if integral is not None:
            if isinstance(integral, (float, int)):
                self.integral_a = np.empty(len(spline_aj))
                self.integral_a[:] = integral
            else:
                self.integral_a = np.array(integral)
        else:
            self.integral_a = None

        self.my_atom_indices = None

    def set_positions(self, spos_ac, atom_partition=None):
        assert len(spos_ac) == len(self.sphere_a)
        spos_ac = np.asarray(spos_ac)
        movement = False
        for a, (spos_c, sphere) in enumerate(zip(spos_ac, self.sphere_a)):
            try:
                movement |= sphere.set_position(spos_c, self.gd, self.cut)
            except GridBoundsError as e:
                e.args = ['Atom %d too close to edge: %s' % (a, str(e))]
                raise

        if movement or self.my_atom_indices is None:
            self._update(spos_ac)

    def _update(self, spos_ac):
        nB = 0
        nW = 0
        self.my_atom_indices = []
        self.atom_indices = []
        M = 0
        self.M_a = []
        for a, sphere in enumerate(self.sphere_a):
            self.M_a.append(M)
            if sphere.rank == self.gd.comm.rank:
                self.my_atom_indices.append(a)
            G_wb = sphere.G_wb
            if G_wb:
                nB += sum([len(G_b) for G_b in G_wb])
                nW += len(G_wb)
                self.atom_indices.append(a)

                if not self.use_global_indices:
                    M += sphere.Mmax

            if self.use_global_indices:
                M += sphere.Mmax

        self.Mmax = M

        natoms = len(spos_ac)
        # Holm-Nielsen check:
        if ((self.gd.comm.sum(float(sum(self.my_atom_indices))) !=
             natoms * (natoms - 1) // 2)):
            raise ValueError('Holm-Nielsen check failed.  Grid might be '
                             'too coarse.  Use h < %.3f'
                             % (smallest_safe_grid_spacing * Bohr))

        self.M_W = np.empty(nW, np.intc)
        self.G_B = np.empty(nB, np.intc)
        self.W_B = np.empty(nB, np.intc)
        self.A_Wgm = []
        sdisp_Wc = np.empty((nW, 3), int)
        self.pos_Wv = np.empty((nW, 3))

        B1 = 0
        W = 0
        for a in self.atom_indices:
            sphere = self.sphere_a[a]
            self.A_Wgm.extend(sphere.A_wgm)
            nw = len(sphere.M_w)
            self.M_W[W:W + nw] = self.M_a[a] + np.array(sphere.M_w)
            sdisp_Wc[W:W + nw] = sphere.sdisp_wc
            self.pos_Wv[W:W + nw] = np.dot(spos_ac[a] -
                                           np.array(sphere.sdisp_wc),
                                           self.gd.cell_cv)
            for G_b in sphere.G_wb:
                B2 = B1 + len(G_b)
                self.G_B[B1:B2] = G_b
                self.W_B[B1:B2:2] = W
                self.W_B[B1 + 1:B2 + 1:2] = -W - 1
                B1 = B2
                W += 1
        assert B1 == nB

        if self.gamma:
            if self.dtype == float:
                self.phase_qW = np.empty((0, nW), complex)
            else:
                # TDDFT calculation:
                self.phase_qW = np.ones((1, nW), complex)
        else:
            self.phase_qW = np.exp(2j * pi * np.inner(self.ibzk_qc, sdisp_Wc))

        indices = np.argsort(self.G_B, kind='mergesort')
        self.G_B = self.G_B[indices]
        self.W_B = self.W_B[indices]

        self.lfc = _gpaw.LFC(self.A_Wgm, self.M_W, self.G_B, self.W_B,
                             self.gd.dv, self.phase_qW, self.cuda)

        # Find out which ranks have a piece of the
        # localized functions:
        x_a = np.zeros(natoms, bool)
        x_a[self.atom_indices] = True
        x_a[self.my_atom_indices] = False
        x_ra = np.empty((self.gd.comm.size, natoms), bool)
        self.gd.comm.all_gather(x_a, x_ra)
        for a in self.atom_indices:
            sphere = self.sphere_a[a]
            if sphere.rank == self.gd.comm.rank:
                sphere.ranks = x_ra[:, a].nonzero()[0]
            else:
                sphere.ranks = []

        if self.integral_a is not None:
            iterators = []
            for a in self.atom_indices:
                iterator = self.sphere_a[a].normalize(self.integral_a[a], a,
                                                      self.gd.dv,
                                                      self.gd.comm)
                iterators.append(iterator)
            for i in range(3):
                for iterator in iterators:
                    next(iterator)

        return sdisp_Wc

    def M_to_ai(self, src_xM, dst_axi):
        xshape = src_xM.shape[:-1]
        src_xM = src_xM.reshape(np.prod(xshape), self.Mmax)
        for a in self.my_atom_indices:
            M1 = self.M_a[a]
            M2 = M1 + self.sphere_a[a].Mmax
            dst_axi[a] = src_xM[:, M1:M2].copy()

    def ai_to_M(self, src_axi, dst_xM):
        xshape = dst_xM.shape[:-1]
        dst_xM = dst_xM.reshape(np.prod(xshape), self.Mmax)
        for a in self.my_atom_indices:
            M1 = self.M_a[a]
            M2 = M1 + self.sphere_a[a].Mmax
            dst_xM[:, M1:M2] = src_axi[a]

    def add(self, a_xG, c_axi=1.0, q=-1):
        """Add localized functions to extended arrays.

        ::

                   --  a     a
          a (G) += >  c   Phi (G)
           x       --  xi    i
                   a,i
        """

        assert not self.use_global_indices
        if q == -1:
            assert self.dtype == float

        if isinstance(c_axi, float):
            assert q == -1 and a_xG.ndim == 3
            c_xM = np.empty(self.Mmax)
            c_xM.fill(c_axi)
            if isinstance(a_xG, gpaw.cuda.gpuarray.GPUArray):
                if self.Mmax > 0 :
                    assert self.cuda
                    if gpaw.cuda.debug:
                        a_xG_cpu = a_xG.get()
                        self.lfc.add(c_xM, a_xG_cpu, q)
                    c_xM_gpu = gpaw.cuda.gpuarray.to_gpu(c_xM)
                    self.lfc.add_cuda_gpu(c_xM_gpu.gpudata, c_xM_gpu.shape,
                                          a_xG.gpudata, a_xG.shape, q)
                    if gpaw.cuda.debug:
                        gpaw.cuda.debug_test(a_xG_cpu, a_xG, "lfc add")
            else:
                self.lfc.add(c_xM, a_xG, q)
            return

        dtype = a_xG.dtype

        if debug:
            assert a_xG.ndim >= 3
            assert sorted(c_axi.keys()) == self.my_atom_indices
            for c_xi in c_axi.values():
                assert c_xi.dtype == dtype

        comm = self.gd.comm
        xshape = a_xG.shape[:-3]
        assert len(xshape) <= 1
        requests = []
        M1 = 0
        b_axi = {}
        for a in self.atom_indices:
            c_xi = c_axi.get(a)
            sphere = self.sphere_a[a]
            M2 = M1 + sphere.Mmax
            if c_xi is None:
                c_xi = np.empty(xshape + (sphere.Mmax,), dtype)
                b_axi[a] = c_xi
                requests.append(comm.receive(c_xi, sphere.rank, a, False))
            else:
                for r in sphere.ranks:
                    requests.append(comm.send(c_xi.copy(), r, a, False))

            M1 = M2

        for request in requests:
            comm.wait(request)

        c_xM = np.empty(xshape + (self.Mmax,), dtype)
        M1 = 0
        for a in self.atom_indices:
            c_xi = c_axi.get(a)
            sphere = self.sphere_a[a]
            M2 = M1 + sphere.Mmax
            if c_xi is None:
                c_xi = b_axi[a]
            c_xM[..., M1:M2] = c_xi
            M1 = M2

        if isinstance(a_xG, gpaw.cuda.gpuarray.GPUArray):
            if self.Mmax > 0:
                assert self.cuda
                if gpaw.cuda.debug:
                    a_xG_cpu = a_xG.get()
                    self.lfc.add(c_xM, a_xG_cpu, q)
                c_xM_gpu = gpaw.cuda.gpuarray.to_gpu(c_xM)
                self.lfc.add_cuda_gpu(c_xM_gpu.gpudata, c_xM_gpu.shape,
                                      a_xG.gpudata, a_xG.shape, q)
                if gpaw.cuda.debug:
                    gpaw.cuda.debug_test(a_xG_cpu, a_xG, "lfc add")
        else:
            self.lfc.add(c_xM, a_xG, q)

    def add_derivative(self, a, v, a_xG, c_axi=1.0, q=-1):
        """Add derivative of localized functions on atom to extended arrays.

        Parameters:

        a: int
            Atomic index of the derivative
        v: int
            Cartesian coordinate of the derivative (0, 1 or 2)

        This function adds the following sum to the extended arrays::

                   --  a      a
          a (G) += >  c   dPhi  (G)
           x       --  xi     iv
                    i

        where::

              a        d     a
          dPhi  (G) =  -- Phi (g)
              iv       dv    i

        is the derivative of the Phi^a and v is either x, y, or z.

        """

        assert v in [0, 1, 2]
        assert not self.use_global_indices

        if q == -1:
            assert self.dtype == float

        if isinstance(c_axi, float):
            assert q == -1
            c_xM = np.empty(self.Mmax)
            c_xM.fill(c_axi)
            self.lfc.add(c_xM, a_xG, q)
            return

        dtype = a_xG.dtype

        if debug:
            assert a_xG.ndim >= 3
            assert dtype == self.dtype
            if isinstance(c_axi, dict):
                assert sorted(c_axi.keys()) == self.my_atom_indices
            for c_xi in c_axi.values():
                assert c_xi.dtype == dtype

        cspline_M = []
        for a_ in self.atom_indices:
            for spline in self.sphere_a[a_].spline_j:
                nm = 2 * spline.get_angular_momentum_number() + 1
                cspline_M.extend([spline.spline] * nm)

        # Temp solution - set all coefficient to zero except for those at
        # atom a

        # Coefficient indices for atom a
        M1 = self.M_a[a]
        M2 = M1 + self.sphere_a[a].Mmax

        if isinstance(c_axi, float):
            assert q == -1
            c_xM = np.zeros(self.Mmax)
            c_xM[..., M1:M2] = c_axi
        else:
            xshape = a_xG.shape[:-3]
            c_xM = np.zeros(xshape + (self.Mmax,), dtype)
            c_xM[..., M1:M2] = c_axi[a]

        gd = self.gd

        self.lfc.add_derivative(c_xM, a_xG, np.ascontiguousarray(gd.h_cv),
                                gd.n_c, cspline_M,
                                gd.beg_c, self.pos_Wv, a, v, q)

    def integrate(self, a_xG, c_axi, q=-1):
        """Calculate integrals of arrays times localized functions.

        ::

                   /             a*
          c_axi =  | dG a (G) Phi  (G)
                   /     x       i

        """
        assert not self.use_global_indices
        if q == -1:
            assert self.dtype == float

        xshape = a_xG.shape[:-3]

        if debug:
            assert a_xG.ndim >= 3
            assert sorted(c_axi.keys()) == self.my_atom_indices
            for c_xi in c_axi.values():
                assert c_xi.shape[:-1] == xshape

        dtype = a_xG.dtype
<<<<<<< HEAD
=======

        c_xM = np.zeros(xshape + (self.Mmax,), dtype)
        self.lfc.integrate(a_xG, c_xM, q)
>>>>>>> b6e9cdbe

        if isinstance(a_xG, gpaw.cuda.gpuarray.GPUArray):
            assert self.cuda
            if self.Mmax > 0:
                c_xM_gpu = gpaw.cuda.gpuarray.zeros(xshape + (self.Mmax,),
                                                    dtype)
                self.lfc.integrate_cuda_gpu(a_xG.gpudata, a_xG.shape,
                                            c_xM_gpu.gpudata, c_xM_gpu.shape,
                                            q)
                c_xM = c_xM_gpu.get() * self.gd.dv
                if gpaw.cuda.debug:
                    assert not np.isnan(c_xM).any()
                    c_xM2 = np.zeros(xshape + (self.Mmax,), dtype)
                    self.lfc.integrate(a_xG.get(), c_xM2, q)
                    gpaw.cuda.debug_test(c_xM2, c_xM, "lfc integrate")
            else:
                c_xM = np.zeros(xshape + (self.Mmax,), dtype)
        else:
            c_xM = np.zeros(xshape + (self.Mmax,), dtype)
            self.lfc.integrate(a_xG, c_xM, q)
        comm = self.gd.comm
        rank = comm.rank
        srequests = []
        rrequests = []
        c_arxi = {}
        b_axi = {}
        M1 = 0
        for a in self.atom_indices:
            sphere = self.sphere_a[a]
            M2 = M1 + sphere.Mmax
            if sphere.rank != rank:
                c_xi = c_xM[..., M1:M2].copy()
                b_axi[a] = c_xi
                srequests.append(comm.send(c_xi,
                                           sphere.rank, a, False))
            else:
                if len(sphere.ranks) > 0:
                    c_rxi = np.empty(sphere.ranks.shape + xshape + (M2 - M1,),
                                     dtype)
                    c_arxi[a] = c_rxi
                    for r, b_xi in zip(sphere.ranks, c_rxi):
                        rrequests.append(comm.receive(b_xi, r, a, False))
            M1 = M2

        for request in rrequests:
            comm.wait(request)

        M1 = 0
        for a in self.atom_indices:
            c_xi = c_axi.get(a)
            sphere = self.sphere_a[a]
            M2 = M1 + sphere.Mmax
            if c_xi is not None:
                if len(sphere.ranks) > 0:
                    c_xi[:] = c_xM[..., M1:M2] + c_arxi[a].sum(axis=0)
                else:
                    c_xi[:] = c_xM[..., M1:M2]
            M1 = M2

        for request in srequests:
            comm.wait(request)

    def derivative(self, a_xG, c_axiv, q=-1):
        """Calculate x-, y-, and z-derivatives of localized function integrals.

        ::

                    /              a*
          c_axiv =  | dG a (G) dPhi  (G)
                    /     x        iv

        where::


              a        d     a
          dPhi  (G) =  -- Phi (g)
              iv       dv    i


        and v is either x, y, or z, and R^a_v is the center of Phi^a.

        Notice that d Phi^a_i / dR^a_v == - d Phi^a_i / d v.

        """

        assert not self.use_global_indices

        if debug:
            assert a_xG.ndim >= 3
            assert sorted(c_axiv.keys()) == self.my_atom_indices

        if self.integral_a is not None:
            assert q == -1
            assert a_xG.ndim == 3
            assert a_xG.dtype == float
            self._normalized_derivative(a_xG, c_axiv)
            return

        dtype = a_xG.dtype

        xshape = a_xG.shape[:-3]
        c_xMv = np.zeros(xshape + (self.Mmax, 3), dtype)

        cspline_M = []
        for a in self.atom_indices:
            for spline in self.sphere_a[a].spline_j:
                nm = 2 * spline.get_angular_momentum_number() + 1
                cspline_M.extend([spline.spline] * nm)

        gd = self.gd
        self.lfc.derivative(a_xG, c_xMv, np.ascontiguousarray(gd.h_cv),
                            gd.n_c, cspline_M,
                            gd.beg_c, self.pos_Wv, q)

        comm = self.gd.comm
        rank = comm.rank
        srequests = []
        rrequests = []
        c_arxiv = {}  # see also http://arXiv.org
        b_axiv = {}
        M1 = 0
        for a in self.atom_indices:
            sphere = self.sphere_a[a]
            M2 = M1 + sphere.Mmax
            if sphere.rank != rank:
                c_xiv = c_xMv[..., M1:M2, :].copy()
                b_axiv[a] = c_xiv
                srequests.append(comm.send(c_xiv,
                                           sphere.rank, a, False))
            else:
                if len(sphere.ranks) > 0:
                    c_rxiv = np.empty(sphere.ranks.shape + xshape +
                                      (M2 - M1, 3), dtype)
                    c_arxiv[a] = c_rxiv
                    for r, b_xiv in zip(sphere.ranks, c_rxiv):
                        rrequests.append(comm.receive(b_xiv, r, a, False))
            M1 = M2

        for request in rrequests:
            comm.wait(request)

        M1 = 0
        for a in self.atom_indices:
            c_xiv = c_axiv.get(a)
            sphere = self.sphere_a[a]
            M2 = M1 + sphere.Mmax
            if c_xiv is not None:
                if len(sphere.ranks) > 0:
                    c_xiv[:] = c_xMv[..., M1:M2, :] + c_arxiv[a].sum(axis=0)
                else:
                    c_xiv[:] = c_xMv[..., M1:M2, :]
            M1 = M2

        for request in srequests:
            comm.wait(request)

    def _normalized_derivative(self, a_G, c_aiv):
        """Calculate x-, y-, and z-derivatives of localized function integrals.

        Calculates the derivatives of this integral::

           a       /  _   _   a  -   _a
          A     =  | dr a(r) f  (r - R ),
           lm      /          lm

                    a
                  dA
                    lm
          c_aiv = ----,
                    a
                   R
                    v

        where v is either x, y, or z and i=l**2+m.  Note that the
        actual integrals used are normalized::

                      a
          ~a     a   I
          f   = f   ---,
           00    00  a
                    I
                     00

        and for l > 0::

                           a
                          I
          ~a     a     a   lm
          f   = f   - f   ---,
           lm    lm    00  a
                          I
                           00

        where

        ::

           a       /  _ -a  _   _a
          I     =  | dr f  (r - R ),
           lm      /     lm


        so the derivative look pretty ugly!
        """

        c_Mv = np.zeros((self.Mmax, 7))

        cspline_M = []
        for a in self.atom_indices:
            for spline in self.sphere_a[a].spline_j:
                nm = 2 * spline.get_angular_momentum_number() + 1
                cspline_M.extend([spline.spline] * nm)
        gd = self.gd
        self.lfc.normalized_derivative(a_G, c_Mv,
                                       np.ascontiguousarray(gd.h_cv), gd.n_c,
                                       cspline_M,
                                       gd.beg_c, self.pos_Wv)

        comm = self.gd.comm
        rank = comm.rank
        srequests = []
        rrequests = []
        c_ariv = {}
        b_aiv = {}
        M1 = 0
        for a in self.atom_indices:
            sphere = self.sphere_a[a]
            M2 = M1 + sphere.Mmax
            if sphere.rank != rank:
                c_iv = c_Mv[M1:M2].copy()
                b_aiv[a] = c_iv
                srequests.append(comm.send(c_iv, sphere.rank, a, False))
            else:
                if len(sphere.ranks) > 0:
                    c_riv = np.empty((len(sphere.ranks), M2 - M1, 7))
                    c_ariv[a] = c_riv
                    for r, b_iv in zip(sphere.ranks, c_riv):
                        rrequests.append(comm.receive(b_iv, r, a, False))
            M1 = M2

        for request in rrequests:
            comm.wait(request)

        M1 = 0
        for a in self.atom_indices:
            c_iv = c_aiv.get(a)
            sphere = self.sphere_a[a]
            M2 = M1 + sphere.Mmax
            if c_iv is not None:
                I = self.integral_a[a]
                if I > 1e-15:
                    if len(sphere.ranks) > 0:
                        c_Mv[M1:M2] += c_ariv[a].sum(axis=0)
                    I_L = sphere.I_M
                    I0 = I_L[0]
                    c_Lv = c_Mv[M1:M2, :3]
                    b_Lv = c_Mv[M1:M2, 3:6]
                    A0 = c_Mv[M1, 6]
                    c_iv[0, :] = (I / I0 * c_Lv[0] -
                                  I / I0**2 * b_Lv[0] * A0)
                    c_iv[1:, :] = (c_Lv[1:] -
                                   np.outer(I_L[1:] / I0, c_Lv[0]) -
                                   A0 / I0 * b_Lv[1:] +
                                   A0 / I0**2 * np.outer(I_L[1:], b_Lv[0]))
                else:
                    c_iv[:] = 0.0

            M1 = M2

        for request in srequests:
            comm.wait(request)

    def second_derivative(self, a_xG, c_axivv, q=-1):
        """Calculate second derivatives.

        Works only for this type of input for now::

              second_derivative(self, a_G, c_avv, q=-1)

        ::

                              2 a _ _a
                   /  _   _  d f (r-R )
          c_avv =  | dr a(r) ----------
                   /             a  a
                               dR dR
                                 i  j
        """

        assert not self.use_global_indices

        if debug:
            assert a_xG.ndim == 3
            assert a_xG.dtype == self.dtype
            assert sorted(c_axivv.keys()) == self.my_atom_indices

        dtype = a_xG.dtype

        c_Mvv = np.zeros((self.Mmax, 3, 3), dtype)

        cspline_M = []
        for a in self.atom_indices:
            # Works only for atoms with a single function
            assert len(self.sphere_a[a].spline_j) == 1
            spline = self.sphere_a[a].spline_j[0]
            # that is spherical symmetric
            assert spline.get_angular_momentum_number() == 0
            cspline_M.append(spline.spline)

        gd = self.gd

        self.lfc.second_derivative(a_xG, c_Mvv, np.ascontiguousarray(gd.h_cv),
                                   gd.n_c, cspline_M,
                                   gd.beg_c, self.pos_Wv, q)

        comm = self.gd.comm
        rank = comm.rank
        srequests = []
        rrequests = []
        c_arvv = {}
        b_avv = {}
        M1 = 0

        for a in self.atom_indices:
            sphere = self.sphere_a[a]
            M2 = M1 + sphere.Mmax
            if sphere.rank != rank:
                c_vv = c_Mvv[M1:M2].copy()
                b_avv[a] = c_vv
                srequests.append(comm.send(c_vv, sphere.rank, a, False))
            else:
                if len(sphere.ranks) > 0:
                    c_rvv = np.empty(sphere.ranks.shape + (3, 3), dtype)
                    c_arvv[a] = c_rvv
                    for r, b_vv in zip(sphere.ranks, c_rvv):
                        rrequests.append(comm.receive(b_vv, r, a, False))
            M1 = M2

        for request in rrequests:
            comm.wait(request)

        M1 = 0
        for a in self.atom_indices:
            c_vv = c_axivv.get(a)
            sphere = self.sphere_a[a]
            M2 = M1 + sphere.Mmax
            if c_vv is not None:
                if len(sphere.ranks) > 0:
                    c_vv[:] = c_Mvv[M1] + c_arvv[a].sum(axis=0)
                else:
                    c_vv[:] = c_Mvv[M1]
            M1 = M2

        for request in srequests:
            comm.wait(request)

    def griditer(self):
        """Iterate over grid points."""
        self.g_W = np.zeros(len(self.M_W), np.intc)
        self.current_lfindices = []
        G1 = 0
        for W, G in zip(self.W_B, self.G_B):
            G2 = G

            yield G1, G2

            self.g_W[self.current_lfindices] += G2 - G1

            if W >= 0:
                self.current_lfindices.append(W)
            else:
                self.current_lfindices.remove(-1 - W)

            G1 = G2

    def get_function_count(self, a):
        return self.sphere_a[a].get_function_count()


class BasisFunctions(NewLocalizedFunctionsCollection):
    def __init__(self, gd, spline_aj, kd=None, cut=False, dtype=float,
                 integral=None, forces=None):
        NewLocalizedFunctionsCollection.__init__(self, gd, spline_aj,
                                                 kd, cut,
                                                 dtype, integral,
                                                 forces)
        self.use_global_indices = True

        self.Mstart = None
        self.Mstop = None

    def set_positions(self, spos_ac):
        NewLocalizedFunctionsCollection.set_positions(self, spos_ac)
        self.Mstart = 0
        self.Mstop = self.Mmax

    def _update(self, spos_ac):
        sdisp_Wc = NewLocalizedFunctionsCollection._update(self, spos_ac)

        if not self.gamma or self.dtype == complex:
            self.x_W, self.sdisp_xc = self.create_displacement_arrays(sdisp_Wc)
        return sdisp_Wc

    def create_displacement_arrays(self, sdisp_Wc=None):
        if sdisp_Wc is None:
            sdisp_Wc = np.empty((len(self.M_W), 3), int)

            W = 0
            for a in self.atom_indices:
                sphere = self.sphere_a[a]
                nw = len(sphere.M_w)
                sdisp_Wc[W:W + nw] = sphere.sdisp_wc
                W += nw

        if len(sdisp_Wc) > 0:
            n_c = sdisp_Wc.max(0) - sdisp_Wc.min(0)
        else:
            n_c = np.zeros(3, int)
        N_c = 2 * n_c + 1
        stride_c = np.array([N_c[1] * N_c[2], N_c[2], 1])
        x_W = np.dot(sdisp_Wc, stride_c).astype(np.intc)
        # use a neighbor list instead?
        x1 = np.dot(n_c, stride_c)
        sdisp_xc = np.zeros((x1 + 1, 3), int)
        r_x, sdisp_xc[:, 2] = divmod(np.arange(x1, 2 * x1 + 1), N_c[2])
        sdisp_xc.T[:2] = divmod(r_x, N_c[1])
        sdisp_xc -= n_c

        return x_W, sdisp_xc

    def set_matrix_distribution(self, Mstart, Mstop):
        assert self.Mmax is not None
        self.Mstart = Mstart
        self.Mstop = Mstop

    def add_to_density(self, nt_sG, f_asi):
        """Add linear combination of squared localized functions to density.

        ::

          ~        --   a  /    a    \2
          n (r) += >   f   | Phi (r) |
            s      --   si \    i    /
                   a,i
        """
        assert np.all(self.gd.n_c == nt_sG.shape[1:])
        nspins = len(nt_sG)
        f_sM = np.empty((nspins, self.Mmax))
        for a in self.atom_indices:
            sphere = self.sphere_a[a]
            M1 = self.M_a[a]
            M2 = M1 + sphere.Mmax
            f_sM[:, M1:M2] = f_asi[a]

        for nt_G, f_M in zip(nt_sG, f_sM):
            self.lfc.construct_density1(f_M, nt_G)

    def construct_density(self, rho_MM, nt_G, q):
        """Calculate electron density from density matrix.

        rho_MM: ndarray
            Density matrix.
        nt_G: ndarray
            Pseudo electron density.

        ::

          ~        --      *
          n(r) +=  >    Phi (r) rho     Phi (r)
                   --     M1       M1M2   M2
                  M1,M2
        """
        self.lfc.construct_density(rho_MM, nt_G, q, self.Mstart, self.Mstop)

    def integrate2(self, a_xG, c_xM, q=-1):
        """Calculate integrals of arrays times localized functions.

        ::

                               /       *
          c_xM += <Phi | a > = | dG Phi (G) a (G)
                      M   x    /       M     x
        """
        xshape, Gshape = a_xG.shape[:-3], a_xG.shape[-3:]
        Nx = int(np.prod(xshape))
        a_xG = a_xG.reshape((Nx,) + Gshape)
        c_xM = c_xM.reshape(Nx, -1)
        for a_G, c_M in zip(a_xG, c_xM):
            self.lfc.integrate(a_G, c_M, q)

    def calculate_potential_matrices(self, vt_G):
        """Calculate lower part of potential matrix.

        ::

                      /
            ~         |     *  _  ~ _        _   _
            V      =  |  Phi  (r) v(r) Phi  (r) dr    for  mu >= nu
             mu nu    |     mu            nu
                      /

        Overwrites the elements of the target matrix Vt_MM. """
        assert np.all(vt_G.shape == self.gd.n_c), (vt_G.shape, self.gd.n_c)
        if self.gamma and self.dtype == float:
            Vt_xMM = np.zeros((1, self.Mstop - self.Mstart, self.Mmax))
            self.lfc.calculate_potential_matrix(vt_G, Vt_xMM[0], -1,
                                                self.Mstart, self.Mstop)
        else:
            Vt_xMM = np.zeros((len(self.sdisp_xc),
                               self.Mstop - self.Mstart,
                               self.Mmax))
            self.lfc.calculate_potential_matrices(vt_G, Vt_xMM, self.x_W,
                                                  self.Mstart, self.Mstop)
        return Vt_xMM

    def calculate_potential_matrix(self, vt_G, Vt_MM, q):
        """Calculate lower part of potential matrix.

        ::

                      /
            ~         |     *  _  ~ _        _   _
            V      =  |  Phi  (r) v(r) Phi  (r) dr    for  mu >= nu
             mu nu    |     mu            nu
                      /

        Overwrites the elements of the target matrix Vt_MM. """
        Vt_MM[:] = 0.0
        self.lfc.calculate_potential_matrix(vt_G, Vt_MM, q,
                                            self.Mstart, self.Mstop)

    def lcao_to_grid(self, C_xM, psit_xG, q):
        """Deploy basis functions onto grids according to coefficients.

        ::

                       ----
             ~   _     \                 _
            psi (r) +=  )    C     Phi  (r)
               n       /      n mu    mu
                       ----
                        mu
        """

        if C_xM.size == 0:
            return

        C_xM = C_xM.reshape((-1,) + C_xM.shape[-1:])
        psit_xG = psit_xG.reshape((-1,) + psit_xG.shape[-3:])

        if self.gamma or len(C_xM) == 1:
            for C_M, psit_G in zip(C_xM, psit_xG):
                self.lfc.lcao_to_grid(C_M, psit_G, q)
        else:
            # Do sum over unit cells first followed by sum over bands
            # in blocks of 10 orbitals at the time:
            assert C_xM.flags.contiguous
            assert psit_xG.flags.contiguous
            self.lfc.lcao_to_grid_k(C_xM, psit_xG, q, 10)

    def calculate_potential_matrix_derivative(self, vt_G, DVt_vMM, q):
        """Calculate derivatives of potential matrix elements.

        ::

                      /     *  _
                     |   Phi  (r)
           ~c        |      mu    ~ _        _   _
          DV      += |   -------- v(r) Phi  (r) dr
            mu nu    |     dr             nu
                    /        c

        Results are added to DVt_vMM.
        """
        cspline_M = []
        for a, sphere in enumerate(self.sphere_a):
            for j, spline in enumerate(sphere.spline_j):
                nm = 2 * spline.get_angular_momentum_number() + 1
                cspline_M.extend([spline.spline] * nm)
        gd = self.gd
        for v in range(3):
            self.lfc.calculate_potential_matrix_derivative(
                vt_G, DVt_vMM[v],
                np.ascontiguousarray(gd.h_cv),
                gd.n_c, q, v,
                np.array(cspline_M),
                gd.beg_c,
                self.pos_Wv,
                self.Mstart,
                self.Mstop)

    def calculate_force_contribution(self, vt_G, rhoT_MM, q):
        """Calculate derivatives of potential matrix elements.

        ::

                      /     *  _
                     |   Phi  (r)
           ~c        |      mu    ~ _        _   _
          DV      += |   -------- v(r) Phi  (r) dr
            mu nu    |     dr             nu
                    /        c

        Results are added to DVt_vMM.
        """
        assert np.all(vt_G.shape == self.gd.n_c)
        cspline_M = []
        for a, sphere in enumerate(self.sphere_a):
            for j, spline in enumerate(sphere.spline_j):
                nm = 2 * spline.get_angular_momentum_number() + 1
                cspline_M.extend([spline.spline] * nm)
        gd = self.gd
        Mstart = self.Mstart
        Mstop = self.Mstop
        F_vM = np.zeros((3, Mstop - Mstart))
        assert self.Mmax == rhoT_MM.shape[1]
        assert Mstop - Mstart == rhoT_MM.shape[0]
        for v in range(3):
            self.lfc.calculate_potential_matrix_force_contribution(
                vt_G, rhoT_MM, F_vM[v],
                np.ascontiguousarray(gd.h_cv),
                gd.n_c, q, v,
                np.array(cspline_M),
                gd.beg_c,
                self.pos_Wv,
                Mstart,
                Mstop)

        F_av = np.zeros((len(self.M_a), 3))
        a = 0
        for a, M1 in enumerate(self.M_a):
            M1 -= Mstart
            M2 = M1 + self.sphere_a[a].Mmax
            if M2 < 0:
                continue
            M1 = max(0, M1)
            F_av[a, :] = 2.0 * F_vM[:, M1:M2].sum(axis=1)
        return F_av

from gpaw.localized_functions import LocFuncs, LocFuncBroadcaster
from gpaw.mpi import run


class OldLocalizedFunctionsCollection(BaseLFC):
    def __init__(self, gd, spline_aj, kpt_comm=None,
                 cut=False, dtype=float,
                 integral=None, forces=False):

        self.gd = gd
        self.spline_aj = spline_aj
        self.cut = cut
        self.forces = forces
        self.dtype = dtype
        self.integral_a = integral

        self.spos_ac = None
        self.lfs_a = {}
        self.ibzk_qc = None
        self.gamma = True
        self.kpt_comm = kpt_comm

        self.my_atom_indices = None

    def set_positions(self, spos_ac):
        if self.kpt_comm:
            lfbc = LocFuncBroadcaster(self.kpt_comm)
        else:
            lfbc = None

        for a, spline_j in enumerate(self.spline_aj):
            if self.spos_ac is None or (self.spos_ac[a] != spos_ac[a]).any():
                lfs = LocFuncs(spline_j, self.gd, spos_ac[a],
                               self.dtype, self.cut, self.forces, lfbc)
                if len(lfs.box_b) > 0:
                    if not self.gamma:
                        lfs.set_phase_factors(self.ibzk_qc)
                    self.lfs_a[a] = lfs
                elif a in self.lfs_a:
                    del self.lfs_a[a]

        if lfbc:
            lfbc.broadcast()

        rank = self.gd.comm.rank
        self.my_atom_indices = [a for a, lfs in self.lfs_a.items()
                                if lfs.root == rank]
        self.my_atom_indices.sort()
        self.atom_indices = [a for a, lfs in self.lfs_a.items()]
        self.atom_indices.sort()

        if debug:
            # Holm-Nielsen check:
            natoms = len(spos_ac)
            assert (self.gd.comm.sum(float(sum(self.my_atom_indices))) ==
                    natoms * (natoms - 1) // 2)

        if self.integral_a is not None:
            if isinstance(self.integral_a, (float, int)):
                integral = self.integral_a
                for a in self.atom_indices:
                    self.lfs_a[a].normalize(integral)
            else:
                for a in self.atom_indices:
                    lfs = self.lfs_a[a]
                    integral = self.integral_a[a]
                    if abs(integral) > 1e-15:
                        lfs.normalize(integral)
        self.spos_ac = spos_ac

    def get_dtype(self):  # old LFC uses the dtype attribute for dicts
        return self.dtype

    def add(self, a_xG, c_axi=1.0, q=-1):
        if isinstance(c_axi, float):
            assert q == -1
            c_xi = np.array([c_axi])
            run([lfs.iadd(a_xG, c_xi) for lfs in self.lfs_a.values()])
        else:
            run([self.lfs_a[a].iadd(a_xG, c_axi.get(a), q, True)
                 for a in self.atom_indices])

    def integrate(self, a_xG, c_axi, q=-1):
        for c_xi in c_axi.values():
            c_xi.fill(0.0)
        run([self.lfs_a[a].iintegrate(a_xG, c_axi.get(a), q)
             for a in self.atom_indices])

    def derivative(self, a_xG, c_axiv, q=-1):
        for c_xiv in c_axiv.values():
            c_xiv.fill(0.0)
        run([self.lfs_a[a].iderivative(a_xG, c_axiv.get(a), q)
             for a in self.atom_indices])

    def add1(self, n_g, scale, I_a):
        scale_i = np.array([scale], float)
        for lfs in self.lfs_a.values():
            lfs.add(n_g, scale_i)
        for a, lfs in self.lfs_a.items():
            I_ic = np.zeros((1, 4))
            for box in lfs.box_b:
                box.norm(I_ic)
            I_a[a] += I_ic[0, 0] * scale

    def add2(self, n_g, D_asp, s, scale, I_a):
        for a, lfs in self.lfs_a.items():
            I_a[a] += lfs.add_density2(n_g, scale * D_asp[a][s])

    def get_function_count(self, a):
        return self.lfs_a[a].ni

    def estimate_memory(self, mem):
        count = 0
        for spline_j in self.spline_aj:
            for spline in spline_j:
                l = spline.get_angular_momentum_number()
                sidelength = 2 * spline.get_cutoff()
                count += (2 * l + 1) * sidelength**3 / self.gd.dv
        bytes = count * mem.floatsize / self.gd.comm.size
        mem.subnode('Boxes', bytes)
        if self.forces:
            mem.subnode('Derivatives', 3 * bytes)
        mem.subnode('Work', bytes)

if extra_parameters.get('usenewlfc', True):
    LocalizedFunctionsCollection = NewLocalizedFunctionsCollection
else:
    LocalizedFunctionsCollection = OldLocalizedFunctionsCollection


def LFC(gd, spline_aj, kd=None,
        cut=False, dtype=float,
        integral=None, forces=False):
    if isinstance(gd, GridDescriptor):
        return LocalizedFunctionsCollection(gd, spline_aj, kd,
                                            cut, dtype, integral, forces)
    else:
        return gd.get_lfc(gd, spline_aj)


def test():
    from gpaw.grid_descriptor import GridDescriptor

    ngpts = 40
    h = 1 / ngpts
    N_c = (ngpts, ngpts, ngpts)
    a = h * ngpts
    gd = GridDescriptor(N_c, (a, a, a))

    from gpaw.spline import Spline
    a = np.array([1, 0.9, 0.8, 0.0])
    s = Spline(0, 0.2, a)
    x = LocalizedFunctionsCollection(gd, [[s], [s]])
    x.set_positions([(0.5, 0.45, 0.5), (0.5, 0.55, 0.5)])
    n_G = gd.zeros()
    x.add(n_G)
    import pylab as plt
    plt.contourf(n_G[20, :, :])
    plt.axis('equal')
    plt.show()

if __name__ == '__main__':
    test()<|MERGE_RESOLUTION|>--- conflicted
+++ resolved
@@ -586,12 +586,6 @@
                 assert c_xi.shape[:-1] == xshape
 
         dtype = a_xG.dtype
-<<<<<<< HEAD
-=======
-
-        c_xM = np.zeros(xshape + (self.Mmax,), dtype)
-        self.lfc.integrate(a_xG, c_xM, q)
->>>>>>> b6e9cdbe
 
         if isinstance(a_xG, gpaw.cuda.gpuarray.GPUArray):
             assert self.cuda
@@ -612,6 +606,7 @@
         else:
             c_xM = np.zeros(xshape + (self.Mmax,), dtype)
             self.lfc.integrate(a_xG, c_xM, q)
+
         comm = self.gd.comm
         rank = comm.rank
         srequests = []
