from gpaw.mixer import DummyMixer
from gpaw.xc import XC

from gpaw.lcaotddft.laser import create_laser
from gpaw.lcaotddft.utilities import read_uMM
from gpaw.lcaotddft.utilities import read_wuMM
from gpaw.lcaotddft.utilities import write_uMM
from gpaw.lcaotddft.utilities import write_wuMM
from gpaw.utilities.blas import gemm, gemmdot


class TimeDependentPotential(object):
    def __init__(self):
        self.ext_i = []
        self.laser_i = []
        self.initialized = False

    def add(self, ext, laser):
        self.ext_i.append(ext)
        self.laser_i.append(laser)

    def initialize(self, paw):
        if self.initialized:
            return

        self.ksl = paw.wfs.ksl
        self.kd = paw.wfs.kd
        self.kpt_u = paw.wfs.kpt_u
        get_matrix = paw.wfs.eigensolver.calculate_hamiltonian_matrix
        self.V_iuMM = []
        for ext in self.ext_i:
            V_uMM = []
            hamiltonian = KickHamiltonian(paw.hamiltonian, paw.density, ext)
            for kpt in paw.wfs.kpt_u:
                V_MM = get_matrix(hamiltonian, paw.wfs, kpt,
                                  add_kinetic=False, root=-1)
                V_uMM.append(V_MM)
            self.V_iuMM.append(V_uMM)
        self.Ni = len(self.ext_i)
        self.initialized = True

    def get_MM(self, u, time):
        V_MM = self.laser_i[0].strength(time) * self.V_iuMM[0][u]
        for i in range(1, self.Ni):
            V_MM += self.laser_i[i].strength(time) * self.V_iuMM[i][u]
        return V_MM

    def write(self, writer):
        writer.write(Ni=self.Ni)
        writer.write(laser_i=[laser.todict() for laser in self.laser_i])
        write_wuMM(self.kd, self.ksl, writer, 'V_iuMM',
                   self.V_iuMM, range(self.Ni))

    def read(self, reader):
        self.Ni = reader.Ni
        self.laser_i = [create_laser(**laser) for laser in reader.laser_i]
        self.V_iuMM = read_wuMM(self.kpt_u, self.ksl, reader, 'V_iuMM',
                                range(self.Ni))
        self.initialized = True


class KickHamiltonian(object):
    def __init__(self, ham, dens, ext):
        nspins = ham.nspins
        vext_g = ext.get_potential(ham.finegd)
        vext_G = ham.restrict_and_collect(vext_g)
        self.vt_sG = ham.gd.empty(nspins)
        for s in range(nspins):
            self.vt_sG[s] = vext_G

        dH_asp = ham.setups.empty_atomic_matrix(nspins,
                                                ham.atom_partition)
        W_aL = dens.ghat.dict()
        dens.ghat.integrate(vext_g, W_aL)
        # XXX this is a quick hack to get the distribution right
        # It'd be better to have these distributions abstracted elsewhere.
        # The idea is (thanks Ask, see discussion in !910):
        # * gd has D cores and coarse grid
        # * aux_gd is the same grid as gd but with either D or
        #   K * B * D cores (with augment_grids = True)
        # * finegd is then aux_gd.refine().
        # In integrals like W_aL, the atomic quantities are distributed
        # according to the domains of those atoms (so finegd for W_aL,
        # but gd for dH_asp).
        # And, some things (atomic XC corrections) are calculated evenly
        # distributed among all cores.
        dHaux_asp = ham.atomdist.to_aux(dH_asp)
        for a, W_L in W_aL.items():
            setup = dens.setups[a]
            dH_p = setup.Delta_pL @ W_L
            for s in range(nspins):
                dHaux_asp[a][s] = dH_p
        self.dH_asp = ham.atomdist.from_aux(dHaux_asp)


class TimeDependentHamiltonian(object):
    def __init__(self, fxc=None, td_potential=None, scale=None,
                 rremission=None):
        assert fxc is None or isinstance(fxc, str)
        self.fxc_name = fxc
        if isinstance(td_potential, dict):
            td_potential = [td_potential]
        if isinstance(td_potential, list):
            pot_i = td_potential
            td_potential = TimeDependentPotential()
            for pot in pot_i:
                td_potential.add(**pot)
        self.td_potential = td_potential
        self.has_scale = scale is not None
        if self.has_scale:
            self.scale = scale
        self.rremission = rremission

    def write(self, writer):
        if self.has_fxc:
            self.write_fxc(writer.child('fxc'))
        if self.has_scale:
            self.write_scale(writer.child('scale'))
        if self.td_potential is not None:
            self.td_potential.write(writer.child('td_potential'))

    def write_fxc(self, writer):
        writer.write(name=self.fxc_name)
        write_uMM(self.wfs.kd, self.wfs.ksl, writer, 'deltaXC_H_uMM',
                  self.deltaXC_H_uMM)

    def write_scale(self, writer):
        writer.write(scale=self.scale)
        write_uMM(self.wfs.kd, self.wfs.ksl, writer, 'scale_H_uMM',
                  self.scale_H_uMM)

    def read(self, reader):
        if 'fxc' in reader:
            self.read_fxc(reader.fxc)
        if 'scale' in reader:
            self.read_scale(reader.scale)
        if 'td_potential' in reader:
            assert self.td_potential is None
            self.td_potential = TimeDependentPotential()
            self.td_potential.ksl = self.wfs.ksl
            self.td_potential.kd = self.wfs.kd
            self.td_potential.kpt_u = self.wfs.kpt_u
            self.td_potential.read(reader.td_potential)

    def read_fxc(self, reader):
        assert self.fxc_name is None or self.fxc_name == reader.name
        self.fxc_name = reader.name
        self.deltaXC_H_uMM = read_uMM(self.wfs.kpt_u, self.wfs.ksl, reader,
                                      'deltaXC_H_uMM')

    def read_scale(self, reader):
        assert not self.has_scale or self.scale == reader.scale
        self.has_scale = True
        self.scale = reader.scale
        self.scale_H_uMM = read_uMM(self.wfs.kpt_u, self.wfs.ksl, reader,
                                    'scale_H_uMM')

    def initialize(self, paw):
        self.timer = paw.timer
        self.timer.start('Initialize TDDFT Hamiltonian')
        self.wfs = paw.wfs
        self.density = paw.density
        self.hamiltonian = paw.hamiltonian
        niter = paw.niter
<<<<<<< HEAD
        self.PPP = get_P(self.wfs)
=======
        if self.rremission is not None:
            self.rremission.initialize(paw)
>>>>>>> 0265b928

        # Reset the density mixer
        # XXX: density mixer is not written to the gpw file
        # XXX: so we need to set it always
        self.density.set_mixer(DummyMixer())
        self.update()

        # Initialize fxc
        self.initialize_fxc(niter)

        # Initialize scale
        self.initialize_scale(niter)

        # Initialize td_potential
        if self.td_potential is not None:
            self.td_potential.initialize(paw)

        self.timer.stop('Initialize TDDFT Hamiltonian')

    def initialize_fxc(self, niter):
        self.has_fxc = self.fxc_name is not None
        if not self.has_fxc:
            return
        self.timer.start('Initialize fxc')
        # XXX: Similar functionality is available in
        # paw.py: PAW.linearize_to_xc(self, newxc)
        # See test/lcaotddft/fxc_vs_linearize.py

        # Calculate deltaXC: 1. take current H_MM
        if niter == 0:
            def get_H_MM(kpt):
                return self.get_hamiltonian_matrix(kpt, time=0.0,
                                                   addfxc=False, addpot=False,
                                                   scale=False)
            self.deltaXC_H_uMM = []
            for kpt in self.wfs.kpt_u:
                self.deltaXC_H_uMM.append(get_H_MM(kpt))

        # Update hamiltonian.xc
        if self.fxc_name == 'RPA':
            xc_name = 'null'
        else:
            xc_name = self.fxc_name
        # XXX: xc is not written to the gpw file
        # XXX: so we need to set it always
        xc = XC(xc_name)
        xc.initialize(self.density, self.hamiltonian, self.wfs)
        xc.set_positions(self.hamiltonian.spos_ac)
        self.hamiltonian.xc = xc
        self.update()

        # Calculate deltaXC: 2. update with new H_MM
        if niter == 0:
            for u, kpt in enumerate(self.wfs.kpt_u):
                self.deltaXC_H_uMM[u] -= get_H_MM(kpt)
        self.timer.stop('Initialize fxc')

    def initialize_scale(self, niter):
        if not self.has_scale:
            return
        self.timer.start('Initialize scale')

        # Take current H_MM and multiply with scale
        if niter == 0:
            def get_H_MM(kpt):
                return self.get_hamiltonian_matrix(kpt, time=0.0,
                                                   addfxc=False, addpot=False,
                                                   scale=False)
            self.scale_H_uMM = []
            for kpt in self.wfs.kpt_u:
                self.scale_H_uMM.append((1 - self.scale) * get_H_MM(kpt))
        self.timer.stop('Initialize scale')

    def update_projectors(self):
        self.timer.start('Update projectors')
        for kpt in self.wfs.kpt_u:
            self.wfs.atomic_correction.calculate_projections(self.wfs, kpt)
        self.timer.stop('Update projectors')

    def get_hamiltonian_matrix(self, kpt, time, addfxc=True, addpot=True,
                               scale=True):
        self.timer.start('Calculate H_MM')
        kpt_rank, q = self.wfs.kd.get_rank_and_index(kpt.k)
        u = q * self.wfs.nspins + kpt.s
        assert kpt_rank == self.wfs.kd.comm.rank

        get_matrix = self.wfs.eigensolver.calculate_hamiltonian_matrix
        H_MM = get_matrix(self.hamiltonian, self.wfs, kpt, root=-1)
        if addfxc and self.has_fxc:
            H_MM += self.deltaXC_H_uMM[u]

        if self.rremission is not None:
            H_MM += self.rremission.vradiationreaction(kpt, time)

        if scale and self.has_scale:
            H_MM *= self.scale
            H_MM += self.scale_H_uMM[u]
        if addpot and self.td_potential is not None:
            H_MM += self.td_potential.get_MM(u, time)
        self.timer.stop('Calculate H_MM')
        return H_MM

    def update(self, mode='all'):
        self.timer.start('Update TDDFT Hamiltonian')
        if mode in ['all', 'density']:
            self.update_projectors()
            self.density.update(self.wfs)
        if mode in ['all']:
            self.hamiltonian.update(self.density)
        self.timer.stop('Update TDDFT Hamiltonian')


class get_P:
    def __init__(self, wfs):
        # self.v = wfs.v
        self.wfs = wfs
        tci = wfs.tciexpansions.get_manytci_calculator
        self.dpt_aniv = wfs.basis_functions.dict(wfs.bd.mynbands,
                                                 derivative=True)
        self.manytci = tci(wfs.setups, wfs.gd, wfs.spos_ac,
                           wfs.kd.ibzk_qc, wfs.dtype, wfs.timer)
        self.my_atom_indices = wfs.basis_functions.my_atom_indices
        self.nao = wfs.ksl.nao
        self.mynao = wfs.ksl.mynao
        self.dtype = wfs.dtype
        self.Mstop = wfs.ksl.Mstop
        self.Mstart = wfs.ksl.Mstart
        self.P_aqMi = self.manytci.P_aqMi(self.my_atom_indices)

    def D1_1(self):
        # This function calculate the first term
        # in square bracket in eq. 4.66 pp.49
        # D1_1_aqvMM = <Phi_nu|pt^a_i>O^a_ii<grad pt^a_i|Phi_mu>
        dPdR_aqvMi = self.manytci.P_aqMi(self.my_atom_indices, True)
        self.D1_1_aqvMM = np.zeros((len(self.my_atom_indices),
                                   len(self.wfs.kpt_u), 3,
                                   self.mynao, self.nao), self.dtype)
        for u, kpt in enumerate(self.wfs.kpt_u):
            # print ('k===\n',u,kpt)
            for a in self.my_atom_indices:
                setup = self.wfs.setups[a]
                dO_ii = np.asarray(setup.dO_ii, self.dtype)
                P_aqMi_dO_iM = np.zeros((setup.ni, self.nao), self.dtype)
            # Calculate first product: P_aqMi_dO_iM=<Phi_nu|pt^a_i>O^a_ii
                gemm(1.0, self.P_aqMi[a][kpt.q], dO_ii, 0.0,
                     P_aqMi_dO_iM, 'c')
            # Calculate final term:
            # D1_1_aqvMM=<Phi_nu|p^a_i>O^a_ii<grad p^a_i|Phi_mu>
                for c in range(3):
                    gemm(1.0, P_aqMi_dO_iM, dPdR_aqvMi[a][kpt.q][c],
                         0.0, self.D1_1_aqvMM[a, kpt.q, c], 'n')
        return self.D1_1_aqvMM

    def D1_2(self):
        # This function calculate the second term
        # in square bracket in eq. 4.66 pp.49
        # D1_2_aqvMM = <Phi_nu|pt^a_i>nabla^a_ii<pt^a_i|Phi_mu>
        self.D1_2_aqvMM = np.zeros((len(self.my_atom_indices),
                                    len(self.wfs.kpt_u), 3,
                                    self.mynao, self.nao), self.dtype)
        for u, kpt in enumerate(self.wfs.kpt_u):
            for a in self.my_atom_indices:
                setup = self.wfs.setups[a]
                nabla_ii = self.wfs.setups[a].nabla_iiv
                Pnabla_ii_iM_aux = np.zeros((3, setup.ni, self.nao),
                                            self.dtype)
                # <Phi_nu|p^a_i>nabla^a_ii
                for c in range(3):
                    gemm(1.0, self.P_aqMi[a][kpt.q],
                         nabla_ii[:, :, c], 0.0,
                         Pnabla_ii_iM_aux[c, :, :], 'c')
                    self.D1_2_aqvMM[a, kpt.q, c, :, :] = \
                        gemmdot(self.P_aqMi[a][kpt.q].conj(),
                                Pnabla_ii_iM_aux[c, :, :])
        return self.D1_2_aqvMM

    def D2_1(self):
        # This function calculate the first term
        # in square bracket in eq. 4.67 pp.49
        # D2_1_qvMM = <Phi_nu|dPhi_mu/dR_amu>
        self.D2_1_qvMM, self.dTdR_qvMM = \
            self._get_overlap_derivatives(self.wfs.ksl.using_blacs)
        return self.D2_1_qvMM, self.dTdR_qvMM

    def calc_P(self, v):
        self.v = v
        # Calculate P1_MM = i sum ((V_a) . (D1_1 + D1_2))   eq. 4.66 p.49
        P_MM = np.zeros((self.mynao, self.nao), self.dtype)
        P1_MM = np.zeros((self.mynao, self.nao), self.dtype)
        P2_MM = np.zeros((self.mynao, self.nao), self.dtype)
        self.D1_1()
        self.D1_2()
        self.D2_1()
        D_sum_aqvMM = self.D1_2_aqvMM + self.D1_1_aqvMM + self.D2_1_qvMM
        for u, kpt in enumerate(self.wfs.kpt_u):
            for a in self.my_atom_indices:
                for c in range(3):
                    P1_MM[:, :] += self.v[a][c] * \
                        (self.D1_1_aqvMM[a, kpt.q, c, :, :] +
                         self.D1_2_aqvMM[a, kpt.q, c, :, :])

        # Calculate P2_MM= -i [ V_a . D2_1 + V_a . sum( D1_2 ) ]   4.67 p 49

        for u, kpt in enumerate(self.wfs.kpt_u):
            for a in self.my_atom_indices:
                for c in range(3):
                    P2_MM[:, :] += self.v[a][c] * \
                        (self.D2_1_qvMM[kpt.q, c, :, :] +
                         self.D1_1_aqvMM[a, kpt.q, c, :, :])

        P_MM = (P1_MM - P2_MM) * complex(0, 1)

        return P_MM, D_sum_aqvMM

    def _get_overlap_derivatives(self, ignore_upper=False):
        dThetadR_qvMM, dTdR_qvMM = self.wfs.manytci.O_qMM_T_qMM(
            self.wfs.gd.comm, self.wfs.ksl.Mstart, self.wfs.ksl.Mstop,
            ignore_upper, derivative=True)
        return dThetadR_qvMM, dTdR_qvMM<|MERGE_RESOLUTION|>--- conflicted
+++ resolved
@@ -162,16 +162,13 @@
         self.density = paw.density
         self.hamiltonian = paw.hamiltonian
         niter = paw.niter
-<<<<<<< HEAD
         self.PPP = get_P(self.wfs)
-=======
         if self.rremission is not None:
             self.rremission.initialize(paw)
->>>>>>> 0265b928
-
         # Reset the density mixer
         # XXX: density mixer is not written to the gpw file
         # XXX: so we need to set it always
+
         self.density.set_mixer(DummyMixer())
         self.update()
 
