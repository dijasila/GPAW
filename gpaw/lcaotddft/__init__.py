--- conflicted
+++ resolved
@@ -19,12 +19,6 @@
 
 
 class LCAOTDDFT(GPAW):
-<<<<<<< HEAD
-    def __init__(self, filename=None, propagator=None, scale=None,
-                 calculate_energy=True, PP_flag=False, ED_F=False,
-                 S_flag=False, fxc=None, td_potential=None,
-                 **kwargs):
-=======
     """Real-time time-propagation TDDFT calculator with LCAO basis.
 
     Parameters
@@ -58,10 +52,12 @@
                  scale: float = None,
                  parallel: dict = None,
                  communicator: object = None,
-                 txt: str = '-'):
+                 txt: str = '-',
+                 PP_flag: bool = False,
+                 ED_F: bool = False,
+                 S_flag: bool = False):
         """"""
         assert filename is not None
->>>>>>> 0265b928
         self.time = 0.0
         self.niter = 0
         # TODO: deprecate kick keywords (and store them as td_potential)
@@ -151,10 +147,6 @@
 
         self.tddft_initialized = True
         self.timer.stop('Initialize TDDFT')
-<<<<<<< HEAD
-        
-    def absorption_kick(self, kick_strength):
-=======
 
     def absorption_kick(self, kick_strength: ArrayLike):
         """Kick with a weak electric field.
@@ -164,7 +156,6 @@
         kick_strength
             Strength of the kick in atomic units
         """
->>>>>>> 0265b928
         self.tddft_init()
 
         self.timer.start('Kick')
