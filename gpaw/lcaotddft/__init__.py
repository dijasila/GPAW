--- conflicted
+++ resolved
@@ -8,17 +8,7 @@
 from gpaw import GPAW
 from gpaw.external import ConstantElectricField
 from gpaw.utilities.blas import gemm
-<<<<<<< HEAD
-from gpaw.utilities import unpack
-from numpy.linalg import inv, eig
-from numpy import dot, eye, array, asarray, zeros
 from gpaw.mixer import DummyMixer
-from math import pi, log
-from ase.parallel import paropen
-from gpaw.mpi import world
-=======
-from gpaw.mixer import DummyMixer
->>>>>>> 7988be2a
 from gpaw.tddft.units import attosec_to_autime, autime_to_attosec
 from gpaw.xc import XC
 
@@ -27,94 +17,7 @@
                                       scalapack_zero, pblas_tran,
                                       scalapack_set)
                                      
-<<<<<<< HEAD
-from gpaw.utilities.tools import tri2full 
-
-import sys
 from time import localtime
-
-def print_matrix(M, file=None, rank=0):
-    # XXX Debugging stuff. Remove.
-    if world.rank == 0:
-        if file is not None:
-            f = open(file,'w')
-        else:
-            f = sys.stdout
-        a, b = M.shape
-        for i in range(a):
-            for j in range(b):
-                print("%.7f" % M[i][j].real, "%.7f" % M[i][j].imag, end=' ', file=f)
-            print(file=f)
-        if file is not None:
-            f.close()
-
-
-def verify(data1, data2, id, uplo='B'):
-    # Debugging stuff. Remove
-    if uplo=='B':
-        err = sum(abs(data1-data2).ravel()**2)
-    else:
-        err = 0
-        N,M = data1.shape
-        for i in range(N):
-            for j in range(i,M):
-                if uplo == 'L':
-                    if i >= j:
-                        err += abs(data1[i][j]-data2[i][j])**2
-                if uplo == 'U':
-                    if i <= j:
-                        err += abs(data1[i][j]-data2[i][j])**2
-    if err > 1e-7:
-        print("verify err", err)
-    if err > 1e-5:
-       print("Parallel assert failed: ", id, " norm: ", err)
-       print("Data from proc ", world.rank)
-       print("First", data1)
-       print("Second", data2)
-       print("Diff", data1-data2)
-       assert False
-
-def mpiverify(data, id):
-    # Do some debugging when running on two procs XXX REMOVE
-    if world.size == 2:
-        if world.rank == 0:
-            temp = -data.copy()
-        else:
-            temp = data.copy()
-        world.sum(temp)
-        err = sum(abs(temp).ravel()**2)
-        if err > 1e-10:
-            if world.rank == 0:
-                print("Parallel assert failed: ", id, " norm: ", sum(temp.ravel()**2))
-            print("Data from proc ", world.rank)
-            print(data)
-            assert False
-            
-class KickHamiltonian:
-    def __init__(self, calc, ext):
-        self.ext = ext
-        self.vt_sG = [ ext.get_potential(gd=calc.density.gd) ]
-        self.dH_asp = {}
-
-        # This code is copy-paste from hamiltonian.update
-        for a, D_sp in calc.density.D_asp.items():
-            setup = calc.hamiltonian.setups[a]
-            vext = ext.get_taylor(spos_c=calc.hamiltonian.spos_ac[a, :])
-            # Taylor expansion to the zeroth order
-            self.dH_asp[a] = [ vext[0][0] * sqrt(4 * pi) * setup.Delta_pL[:, 0] ]
-            if len(vext) > 1:
-                # Taylor expansion to the first order
-                Delta_p1 = np.array([setup.Delta_pL[:, 1],
-                                     setup.Delta_pL[:, 2],
-                                     setup.Delta_pL[:, 3]])
-                self.dH_asp[a] += sqrt(4 * pi / 3) * np.dot(vext[1], Delta_p1)
-
-
-class LCAOTDDFT(GPAW):
-    def __init__(self, filename=None, propagator_debug=False, 
-=======
-from time import localtime
-
 
 class KickHamiltonian:
     def __init__(self, calc, ext):
@@ -133,7 +36,6 @@
 
 class LCAOTDDFT(GPAW):
     def __init__(self, filename=None,
->>>>>>> 7988be2a
                  propagator='cn', fxc=None, **kwargs):
         self.time = 0.0
         self.niter = 0
@@ -167,41 +69,15 @@
 
     def linear_propagator(self, sourceC_nM, targetC_nM, S_MM, H_MM, dt):
         self.timer.start('Linear solve')
-<<<<<<< HEAD
-        # XXX Debugging stuff. Remove
-        if self.propagator_debug:
-            if self.blacs:
-                globalH_MM = self.blacs_mm_to_global(H_MM)
-                globalS_MM = self.blacs_mm_to_global(S_MM) 
-                if world.rank == 0:
-                    tri2full(globalS_MM, 'L')
-                    tri2full(globalH_MM, 'L')
-                    U_MM = dot(inv(globalS_MM-0.5j*globalH_MM*dt), globalS_MM+0.5j*globalH_MM*dt)
-                    debugC_nM = dot(sourceC_nM, U_MM.T.conjugate())
-                    #print "PASS PROPAGATOR"
-                    #debugC_nM = sourceC_nM.copy()
-            else:
-                if world.rank == 0:
-                    U_MM = dot(inv(S_MM-0.5j*H_MM*dt), S_MM+0.5j*H_MM*dt)
-                    debugC_nM = dot(sourceC_nM, U_MM.T.conjugate())
-                #print "PASS PROPAGATOR"
-                #debugC_nM = sourceC_nM.copy()
-=======
->>>>>>> 7988be2a
 
         if self.blacs:
             # XXX, Preallocate
             target_blockC_nm = self.Cnm_block_descriptor.empty(dtype=complex)
             temp_blockC_nm = self.Cnm_block_descriptor.empty(dtype=complex)
             temp_block_mm = self.mm_block_descriptor.empty(dtype=complex)
-<<<<<<< HEAD
             if self.density.gd.comm.rank != 0: 
-                # XXX Fake blacks nbands, nao, nbands, nao grid because some weird asserts
-=======
-            if self.density.gd.comm.rank != 0:
                 # XXX Fake blacks nbands, nao, nbands, nao grid because some
                 # weird asserts
->>>>>>> 7988be2a
                 # (these are 0,x or x,0 arrays)
                 sourceC_nM = self.CnM_unique_descriptor.zeros(dtype=complex)
 
@@ -210,13 +86,6 @@
             self.CnM2nm.redistribute(sourceC_nM, temp_blockC_nm) 
 
             # XXX It can't be this f'n hard to symmetrize a matrix (tri2full)
-<<<<<<< HEAD
-            scalapack_zero(self.mm_block_descriptor, H_MM, 'U') # Remove upper diagonal
-            temp_block_mm[:] = S_MM - (0.5j*dt) * H_MM  # Lower diagonal matrix
-            scalapack_set(self.mm_block_descriptor, temp_block_mm, 0, 0, 'U') # Not it's stricly lower diagonal matrix           
-            pblas_tran(-0.5j*dt, H_MM, 1.0, temp_block_mm, self.mm_block_descriptor, self.mm_block_descriptor) # Add transpose of H
-            pblas_tran(1.0, S_MM, 1.0, temp_block_mm, self.mm_block_descriptor, self.mm_block_descriptor) # Add transpose of S
-=======
             # Remove upper diagonal
             scalapack_zero(self.mm_block_descriptor, H_MM, 'U')
             # Lower diagonal matrix:
@@ -229,7 +98,6 @@
             # Add transpose of S
             pblas_tran(1.0, S_MM, 1.0, temp_block_mm,
                        self.mm_block_descriptor, self.mm_block_descriptor)
->>>>>>> 7988be2a
 
             pblas_simple_gemm(self.Cnm_block_descriptor, 
                               self.mm_block_descriptor, 
@@ -272,39 +140,10 @@
                       np.dot(S_MM + 0.5j * H_MM * dt,
                              sourceC_nM.T.conjugate())).T.conjugate()
         
-<<<<<<< HEAD
-        # XXX Debugging stuff. Remove
-        if self.propagator_debug:
-             if world.rank == 0:
-                 verify(targetC_nM, debugC_nM, "Linear solver propagator vs. reference")
-
-=======
->>>>>>> 7988be2a
         self.timer.stop('Linear solve')
 
     def taylor_propagator(self, sourceC_nM, targetC_nM, S_MM, H_MM, dt):
         self.timer.start('Taylor propagator')
-<<<<<<< HEAD
-        # XXX Debugging stuff. Remove
-        if self.propagator_debug:
-            if self.blacs:
-                globalH_MM = self.blacs_mm_to_global(H_MM)
-                globalS_MM = self.blacs_mm_to_global(S_MM) 
-                if world.rank == 0:
-                    tri2full(globalS_MM, 'L')
-                    tri2full(globalH_MM, 'L')
-                    U_MM = dot(inv(globalS_MM-0.5j*globalH_MM*dt), globalS_MM+0.5j*globalH_MM*dt)
-                    debugC_nM = dot(sourceC_nM, U_MM.T.conjugate())
-                    #print "PASS PROPAGATOR"
-                    #debugC_nM = sourceC_nM.copy()
-            else:
-                if world.rank == 0:
-                    U_MM = dot(inv(S_MM-0.5j*H_MM*dt), S_MM+0.5j*H_MM*dt)
-                    debugC_nM = dot(sourceC_nM, U_MM.T.conjugate())
-                #print "PASS PROPAGATOR"
-                #debugC_nM = sourceC_nM.copy()
-=======
->>>>>>> 7988be2a
 
         if self.blacs:
             # XXX, Preallocate
@@ -366,13 +205,6 @@
                     targetC_nM += tempC_nM
             self.density.gd.comm.broadcast(targetC_nM, 0)
                 
-<<<<<<< HEAD
-        if self.propagator_debug:
-             if world.rank == 0:
-                 verify(targetC_nM, debugC_nM, "Linear solver propagator vs. reference")
-
-=======
->>>>>>> 7988be2a
         self.timer.stop('Taylor propagator')
 
     def absorption_kick(self, kick_strength):
@@ -386,15 +218,9 @@
         # normalize
         direction = self.kick_strength / magnitude
 
-<<<<<<< HEAD
-        self.text("Applying absorbtion kick")
-        self.text("Magnitude: %.8f " % magnitude)
-        self.text("Direction: %.4f %.4f %.4f" % tuple(direction))
-=======
         self.text('Applying absorbtion kick')
         self.text('Magnitude: %.8f hartree/bohr' % magnitude)
         self.text('Direction: %.4f %.4f %.4f' % tuple(direction))
->>>>>>> 7988be2a
 
         # Create hamiltonian object for absorbtion kick
         cef = ConstantElectricField(magnitude * Hartree / Bohr, direction)
@@ -423,79 +249,6 @@
         return target
 
     def tddft_init(self):
-<<<<<<< HEAD
-        if not self.tddft_initialized:
-            if world.rank == 0:
-                print("Initializing real time LCAO TD-DFT calculation.")
-                print("XXX Warning: Array use not optimal for memory.")
-                print("XXX Taylor propagator probably doesn't work")
-                print("XXX ...and no arrays are listed in memory estimate yet.")
-            self.blacs = self.wfs.ksl.using_blacs
-            if self.blacs:
-                self.ksl = ksl = self.wfs.ksl    
-                nao = ksl.nao
-                nbands = ksl.bd.nbands
-                mynbands = ksl.bd.mynbands
-                blocksize = ksl.blocksize
-
-                from gpaw.blacs import Redistributor
-                if world.rank == 0:
-                    print("BLACS Parallelization")
-
-                # Parallel grid descriptors
-                self.MM_descriptor = ksl.blockgrid.new_descriptor(nao, nao, nao, nao) # FOR DEBUG
-                self.mm_block_descriptor = ksl.blockgrid.new_descriptor(nao, nao, blocksize, blocksize)
-                self.Cnm_block_descriptor = ksl.blockgrid.new_descriptor(nbands, nao, blocksize, blocksize)
-                #self.CnM_descriptor = ksl.blockgrid.new_descriptor(nbands, nao, mynbands, nao)
-                self.mM_column_descriptor = ksl.single_column_grid.new_descriptor(nao, nao, ksl.naoblocksize, nao)
-                self.CnM_unique_descriptor = ksl.single_column_grid.new_descriptor(nbands, nao, mynbands, nao)
-
-                # Redistributors
-                self.mm2MM =  Redistributor(ksl.block_comm, self.mm_block_descriptor, self.MM_descriptor) # XXX FOR DEBUG
-                self.MM2mm =  Redistributor(ksl.block_comm, self.MM_descriptor, self.mm_block_descriptor) # XXX FOR DEBUG
-                self.Cnm2nM = Redistributor(ksl.block_comm, self.Cnm_block_descriptor, self.CnM_unique_descriptor) 
-                self.CnM2nm = Redistributor(ksl.block_comm, self.CnM_unique_descriptor, self.Cnm_block_descriptor) 
-                self.mM2mm =  Redistributor(ksl.block_comm, self.mM_column_descriptor, self.mm_block_descriptor)
-
-                for kpt in self.wfs.kpt_u:
-                    scalapack_zero(self.mm_block_descriptor, kpt.S_MM,'U')
-                    scalapack_zero(self.mm_block_descriptor, kpt.T_MM,'U')
-
-                if self.propagator == 'taylor' and self.blacs: # XXX to propagator class
-                    cholS_mm = self.mm_block_descriptor.empty(dtype=complex)
-                    for kpt in self.wfs.kpt_u:
-                        kpt.invS_MM = kpt.S_MM.copy()
-                        scalapack_inverse(self.mm_block_descriptor, kpt.invS_MM, 'L')
-                    if self.propagator_debug:
-                        if world.rank == 0:
-                            print("XXX Doing serial inversion of overlap matrix.")
-                        self.timer.start('Invert overlap (serial)')
-                        invS2_MM = self.MM_descriptor.empty(dtype=complex)
-                        for kpt in self.wfs.kpt_u:
-                            #kpt.S_MM[:] = 128.0*(2**world.rank)
-                            self.mm2MM.redistribute(self.wfs.S_qMM[kpt.q], invS2_MM)
-                            world.barrier()
-                            if world.rank == 0:
-                                tri2full(invS2_MM,'L')
-                                invS2_MM[:] = inv(invS2_MM.copy())
-                                self.invS2_MM = invS2_MM
-                            kpt.invS2_MM = ksl.mmdescriptor.empty(dtype=complex)
-                            self.MM2mm.redistribute(invS2_MM, kpt.invS2_MM)
-                            verify(kpt.invS_MM, kpt.invS2_MM, "overlap par. vs. serial", 'L')
-                        self.timer.stop('Invert overlap (serial)')
-                        if world.rank == 0:
-                            print("XXX Overlap inverted.")
-                if self.propagator == 'taylor' and not self.blacs:
-                    tmp = inv(self.wfs.kpt_u[0].S_MM)
-                    self.wfs.kpt_u[0].invS = tmp
-
-            # Reset the density mixer
-            self.density.mixer = DummyMixer()    
-            self.tddft_initialized = True
-            for k, kpt in enumerate(self.wfs.kpt_u):
-                kpt.C2_nM = kpt.C_nM.copy()
-                #kpt.firstC_nM = kpt.C_nM.copy()
-=======
         if self.tddft_initialized:
             return
         self.blacs = self.wfs.ksl.using_blacs
@@ -565,17 +318,12 @@
         for k, kpt in enumerate(self.wfs.kpt_u):
             kpt.C2_nM = kpt.C_nM.copy()
             #kpt.firstC_nM = kpt.C_nM.copy()
->>>>>>> 7988be2a
 
     def update_projectors(self):
         self.timer.start('LCAO update projectors')
         # Loop over all k-points
         for k, kpt in enumerate(self.wfs.kpt_u):
             for a, P_ni in kpt.P_ani.items():
-<<<<<<< HEAD
-                print("Update projector: Rank:", world.rank, "a", a)
-=======
->>>>>>> 7988be2a
                 P_ni.fill(117)
                 gemm(1.0, self.wfs.P_aqMi[a][kpt.q], kpt.C_nM, 0.0, P_ni, 'n')
         self.timer.stop('LCAO update projectors')
@@ -595,27 +343,6 @@
         self.density.update(self.wfs)
         self.hamiltonian.update(self.density)
 
-<<<<<<< HEAD
-    def propagate(self, time_step=10, iterations=2000, out='lcao.dm', dump_interval=50):
-        time_step *= attosec_to_autime
-        self.time_step = time_step
-        self.dump_interval = dump_interval
-        maxiter = self.niter + iterations
-
-        if self.time < self.time_step:
-            self.dm_file = paropen(out,'w')
-            header = '# Kick = [%22.12le, %22.12le, %22.12le]\n' \
-                   % (self.kick_strength[0], self.kick_strength[1], \
-                      self.kick_strength[2])
-            header += '# %15s %15s %22s %22s %22s\n' \
-                   % ('time', 'norm', 'dmx', 'dmy', 'dmz')
-            self.dm_file.write(header)
-            self.dm_file.flush()
-            self.text("About to do %d propagation steps." % iterations)
-        else:
-            self.dm_file = paropen(out,'a')
-            self.text("About to continue from iteration %d and do %d propagation steps" % (self.niter, maxiter)) 
-=======
     def propagate_single(self, dt):
         # --------------
         # Predictor step
@@ -696,7 +423,6 @@
                 self.dm_file = open(out, 'a')
                 self.text('About to continue from iteration %d and do %d '
                           'propagation steps' % (self.niter, self.tdmaxiter))
->>>>>>> 7988be2a
         self.tddft_init()
 
         dm0 = None  # Initial dipole moment
@@ -708,18 +434,11 @@
                 dm0 = dm
 
             norm = self.density.finegd.integrate(self.density.rhot_g)
-<<<<<<< HEAD
-            line = '%20.8lf %20.8le %22.12le %22.12le %22.12le\n' % (self.time, norm, dm[0], dm[1], dm[2])
-            T = localtime()
-            if world.rank == 0:
-                print(line, end=' ', file=self.dm_file)
-=======
             line = ('%20.8lf %20.8le %22.12le %22.12le %22.12le'
                     % (self.time, norm, dm[0], dm[1], dm[2]))
             T = localtime()
             if self.wfs.world.rank == 0:
-                print(line, file=self.dm_file)
->>>>>>> 7988be2a
+                print(line, end=' ', file=self.dm_file)
 
             if self.wfs.world.rank == 0 and self.niter % 1 == 0:
                 self.text('iter: %3d  %02d:%02d:%02d %11.2f   %9.1f'
@@ -727,69 +446,10 @@
                              self.time * autime_to_attosec,
                              log(abs(norm) + 1e-16) / log(10)))
                 self.dm_file.flush()
-<<<<<<< HEAD
-
-            # ---------------------------------------------------------------------------- 
-            # Predictor step
-            # ----------------------------------------------------------------------------
-            # 1. Calculate H(t)
-            self.save_wfs() # kpt.C2_nM = kpt.C_nM
-            # 2. H_MM(t) = <M|H(t)|H>
-            #    Solve Psi(t+dt) from (S_MM - 0.5j*H_MM(t)*dt) Psi(t+dt) = (S_MM + 0.5j*H_MM(t)*dt) Psi(t)
-
-            for k, kpt in enumerate(self.wfs.kpt_u):
-                if self.fxc is not None:
-                    if self.time == 0.0:
-                        kpt.deltaXC_H_MM = self.wfs.eigensolver.calculate_hamiltonian_matrix(\
-                            self.hamiltonian, self.wfs, kpt, root=-1)
-                        self.hamiltonian.xc = XC(self.fxc)
-                        self.update_hamiltonian()
-                        assert len(self.wfs.kpt_u) == 1
-                        kpt.deltaXC_H_MM -= self.wfs.eigensolver.calculate_hamiltonian_matrix(\
-                            self.hamiltonian, self.wfs, kpt, root=-1)
-
-            self.update_hamiltonian()
-
-
-            for k, kpt in enumerate(self.wfs.kpt_u):
-                kpt.H0_MM = self.wfs.eigensolver.calculate_hamiltonian_matrix(self.hamiltonian, self.wfs, kpt, root=-1)
-                if self.fxc is not None:
-                    kpt.H0_MM += kpt.deltaXC_H_MM
-                self.propagate_wfs(kpt.C_nM, kpt.C_nM, kpt.S_MM, kpt.H0_MM, self.time_step)
-            # ----------------------------------------------------------------------------
-            # Propagator step
-            # ----------------------------------------------------------------------------
-            # 1. Calculate H(t+dt)
-            self.update_hamiltonian()
-            # 2. Estimate H(t+0.5*dt) ~ H(t) + H(t+dT)
-            for k, kpt in enumerate(self.wfs.kpt_u):
-                kpt.H0_MM *= 0.5
-                if self.fxc is not None:
-                    #  Store this to H0_MM and maybe save one extra H_MM of memory?
-                    kpt.H0_MM += 0.5 * (self.wfs.eigensolver.calculate_hamiltonian_matrix( \
-                                             self.hamiltonian, self.wfs, kpt, root=-1) +\
-                                             kpt.deltaXC_H_MM)
-                else:
-                    #  Store this to H0_MM and maybe save one extra H_MM of memory?
-                    kpt.H0_MM += 0.5 * self.wfs.eigensolver.calculate_hamiltonian_matrix( \
-                                             self.hamiltonian, self.wfs, kpt, root=-1)
-
-                # 3. Solve Psi(t+dt) from (S_MM - 0.5j*H_MM(t+0.5*dt)*dt) Psi(t+dt) = (S_MM + 0.5j*H_MM(t+0.5*dt)*dt) Psi(t)
-                self.propagate_wfs(kpt.C2_nM, kpt.C_nM, kpt.S_MM, kpt.H0_MM, self.time_step)
-
-            self.niter += 1
-            self.time += self.time_step
-=======
             self.propagate_single(self.time_step)
->>>>>>> 7988be2a
             
         self.call_observers(self.niter, final=True)
-<<<<<<< HEAD
-        self.dm_file.close()
-        self.timer.stop('Propagate')
-
-=======
         if self.wfs.world.rank == 0:
             self.dm_file.close()
         self.timer.stop('Propagate')
->>>>>>> 7988be2a
+
