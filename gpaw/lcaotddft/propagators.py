--- conflicted
+++ resolved
@@ -1,11 +1,8 @@
 import numpy as np
 from numpy.linalg import inv, solve
 
-<<<<<<< HEAD
 from gpaw.lcaotddft.hamiltonian import KickHamiltonian
-=======
 from gpaw import debug
->>>>>>> f9472b65
 from gpaw.tddft.units import au_to_as
 from gpaw.utilities.scalapack import (pblas_simple_hemm, pblas_simple_gemm,
                                       scalapack_inverse, scalapack_solve,
@@ -92,22 +89,14 @@
         if self.read_index == self.read_count:
             raise RuntimeError('Time not found: %f' % time)
 
-<<<<<<< HEAD
-    def kick(self, ext, time):
-        self._align_read_index(time)
-        # Take the step after kick
-        self.read_index += 1
-        r = self.reader[self.read_index].wave_functions
-=======
     def _read(self):
         reader = self.reader[self.read_index]
         r = reader.wave_functions
->>>>>>> f9472b65
         self.wfs.read_wave_functions(r)
         self.wfs.read_occupations(r)
         self.read_index += 1
 
-    def kick(self, hamiltonian, time):
+    def kick(self, ext, time):
         self._align_read_index(time)
         # Check that this is the step after kick
         assert not equal(self.reader[self.read_index].time,
