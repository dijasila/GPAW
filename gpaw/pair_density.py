--- conflicted
+++ resolved
@@ -76,25 +76,21 @@
         self.density = paw.density
         self.setups = paw.wfs.setups
         self.spos_ac = paw.atoms.get_scaled_positions()
-<<<<<<< HEAD
 
         self.spin = 0
         self.k = 0
         self.weight = 0.0
 
-=======
         self.lcao = paw.input_parameters.mode == 'lcao'
         assert paw.wfs.dtype == float
         if self.lcao:
             self.wfs = paw.wfs
 
         
->>>>>>> 19d6cefb
     def initialize(self, kpt, i, j):
         """initialize yourself with the wavefunctions"""
         self.i = i
         self.j = j
-<<<<<<< HEAD
         if kpt is not None:
             self.spin = kpt.s
             self.k = kpt.k
@@ -102,13 +98,6 @@
             self.P_ani = kpt.P_ani
             self.wfi = kpt.psit_nG[i]
             self.wfj = kpt.psit_nG[j]
-
-    def get(self, finegrid=False):
-        """Get pair density"""
-        nijt_G = self.wfi.conj() * self.wfj
-=======
-        self.spin = kpt.s
-        self.P_ani = kpt.P_ani
 
         if self.lcao:
             self.q = kpt.q
@@ -121,7 +110,8 @@
     def get_lcao(self, finegrid=False):
         """Get pair density"""
         # Expand the pair density as density matrix
-        rho_MM = 0.5 * np.outer(self.wfi_M, self.wfj_M) + 0.5 * np.outer(self.wfj_M, self.wfi_M)
+        rho_MM = (0.5 * np.outer(self.wfi_M, self.wfj_M) + 
+                  0.5 * np.outer(self.wfj_M, self.wfi_M))
 
         rho_G = self.density.gd.zeros()
         self.wfs.basis_functions.construct_density(rho_MM, rho_G, self.q)
@@ -142,8 +132,7 @@
             return self.get_lcao(finegrid)
 
 
-        nijt = self.wfi * self.wfj
->>>>>>> 19d6cefb
+        nijt_G = self.wfi.conj() * self.wfj
         if not finegrid:
             return nijt_G 
 
@@ -183,9 +172,4 @@
                 self.density.Ghat.set_positions(self.spos_ac)
             self.density.Ghat.add(rhot_g, Q_aL)
                 
-<<<<<<< HEAD
-        return rhot_g
-=======
-        return rhot
-
->>>>>>> 19d6cefb
+        return rhot_g