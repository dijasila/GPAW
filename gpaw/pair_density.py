--- conflicted
+++ resolved
@@ -1,12 +1,8 @@
 from math import sqrt, pi
 import numpy as np
 
-<<<<<<< HEAD
+import gpaw.mpi as mpi
 from gpaw.utilities import pack, unpack2
-=======
-import gpaw.mpi as mpi
-from gpaw.utilities import pack
->>>>>>> 1e098d37
 from gpaw.utilities.tools import pick
 from gpaw.lfc import LocalizedFunctionsCollection as LFC, BasisFunctions
 
@@ -147,13 +143,8 @@
         return nijt_g
 
     def with_compensation_charges(self, finegrid=False):
-<<<<<<< HEAD
         """Get pair density including the compensation charges"""
-        rhot = self.get(finegrid)
-=======
-        """Get pair densisty including the compensation charges"""
         rhot_g = self.get(finegrid)
->>>>>>> 1e098d37
 
         # Determine the compensation charges for each nucleus
         Q_aL = {}
@@ -181,8 +172,7 @@
                 self.density.Ghat.set_positions(self.spos_ac)
             self.density.Ghat.add(rhot_g, Q_aL)
                 
-<<<<<<< HEAD
-        return rhot
+        return rhot_g
 
     def with_ae_corrections(self, finegrid=False):
         """Get pair density including the AE corrections"""
@@ -272,6 +262,3 @@
 #            -rho_MM, nij_g, np.zeros(len(phit.M_W), np.intc), np.zeros(self.na))
             
         return nij_g
-=======
-        return rhot_g
->>>>>>> 1e098d37
