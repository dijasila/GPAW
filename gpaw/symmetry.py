# Copyright (C) 2003  CAMP
# Please see the accompanying LICENSE file for further information.

import numpy as np

from gpaw import debug

class Symmetry:
    
    def __init__(self, id_a, cell_cv, pbc_c=np.ones(3, bool), tolerance=1e-11):
        """Symmetry object.

        Two atoms can only be identical if they have the same atomic numbers,
        setup types and magnetic moments. If it is an LCAO type of calculation,
        they must have the same atomic basis set also.

        """

        self.id_a = id_a
        self.cell_cv = np.array(cell_cv, float)
        assert self.cell_cv.shape == (3, 3)
        self.pbc_c = np.array(pbc_c, bool)
        self.tol = tolerance

        self.op_scc = np.identity(3, int).reshape((1, 3, 3))
        self.a_sa = np.arange(len(id_a)).reshape((1, -1))
        
    def analyze(self, spos_ac):
        """Determine list of symmetry operations.

        First determine all symmetry operations of the cell. Then call
        ``prune_symmetries`` to remove those symmetries that are not satisfied
        by the atoms.

        """

        # Symmetry operations as matrices in 123 basis
        self.op_scc = [] 
        
        # Metric tensor
        metric_cc = np.dot(self.cell_cv, self.cell_cv.T)

        # Generate all possible 3x3 symmetry matrices using base-3 integers
        power = (6561, 2187, 729, 243, 81, 27, 9, 3, 1)

        # operation is a 3x3 matrix, with possible elements -1, 0, 1, thus
        # there are 3**9 = 19683 possible matrices
        for base3id in xrange(19683):
            op_cc = np.empty((3, 3), dtype=int)
            m = base3id
            for ip, p in enumerate(power):
                d, m = divmod(m, p)
                op_cc[ip // 3, ip % 3] = 1 - d

            # The metric of the cell should be conserved after applying
            # the operation
            opmetric_cc = np.dot(np.dot(op_cc, metric_cc), op_cc.T)
                                       
            if np.abs(metric_cc - opmetric_cc).sum() > self.tol:
                continue

            # Operation must not swap axes that are not both periodic
            pbc_cc = np.logical_and.outer(self.pbc_c, self.pbc_c)
            if op_cc[~(pbc_cc | np.identity(3, bool))].any():
                continue

            # Operation must not invert axes that are not periodic
            pbc_cc = np.logical_and.outer(self.pbc_c, self.pbc_c)
            if not (op_cc[np.diag(~self.pbc_c)] == 1).all():
                continue

            # operation is a valid symmetry of the unit cell
            self.op_scc.append(op_cc)

        self.op_scc = np.array(self.op_scc)
        
        # Check if symmetry operations are also valid when taking account
        # of atomic positions
        self.prune_symmetries(spos_ac)
        
    def prune_symmetries(self, spos_ac):
        """Remove symmetries that are not satisfied by the atoms."""

        # Build lists of (atom number, scaled position) tuples.  One
        # list for each combination of atomic number, setup type,
        # magnetic moment and basis set
        species = {}
        for a, id in enumerate(self.id_a):
            spos_c = spos_ac[a]
            if id in species:
                species[id].append((a, spos_c))
            else:
                species[id] = [(a, spos_c)]

        opok = []
        a_sa = []
        # Reduce point group using operation matrices
        for op_cc in self.op_scc:
            map = np.zeros(len(spos_ac), int)
            ok = True
            for specie in species.values():
                for a1, spos1_c in specie:
                    spos1_c = np.dot(spos1_c, op_cc)
                    ok = False
                    for a2, spos2_c in specie:
                        sdiff = spos1_c - spos2_c
                        sdiff -= np.floor(sdiff + 0.5)
                        if np.dot(sdiff, sdiff) < self.tol:
                            ok = True
                            map[a1] = a2
                            break
                    if not ok:
                        break
                if not ok:
                    break
            if ok:
                opok.append(op_cc)
                a_sa.append(map)

        if debug:
            for op_cc, map_a in zip(opok, a_sa):
                for a1, id1 in enumerate(self.id_a):
                    a2 = map_a[a1]
                    assert id1 == self.id_a[a2]
                    spos1_c = spos_ac[a1]
                    spos2_c = spos_ac[a2]
                    sdiff = np.dot(spos1_c, op_cc) - spos2_c
                    sdiff -= np.floor(sdiff + 0.5)
                    assert np.dot(sdiff, sdiff) < self.tol

<<<<<<< HEAD
        self.a_sa = a_sa
=======
        self.a_sa = np.array(a_sa)
>>>>>>> b900b368
        self.op_scc = np.array(opok)

    def check(self, spos_ac):
        """Check if positions satisfy symmetry operations."""

        nsymold = len(self.op_scc)
        self.prune_symmetries(spos_ac)
        if len(self.op_scc) < nsymold:
            raise RuntimeError('Broken symmetry!')

    def reduce(self, bzk_kc):
        """Reduce k-points to irreducible part of the BZ.

        Returns the irreducible k-points and the weights.
        
        """
        nbzkpts = len(bzk_kc)
        ibzk0_kc = np.empty((nbzkpts, 3))
        ibzk_kc = ibzk0_kc[:0]
        weight_k = np.ones(nbzkpts)
        nibzkpts = 0
        
        # Mapping between k and symmetry related point in the irreducible BZ
        kibz_k = np.empty(nbzkpts, int)
        # Symmetry operation mapping the k-point in the irreducible BZ to k
        sym_k = np.empty(nbzkpts, int)
        # Time-reversal symmetry used on top of the point group operation
        time_reversal_k = np.zeros(nbzkpts, dtype=bool)

        for i, op_cc in enumerate(self.op_scc):
            if (np.abs(op_cc - np.eye(3,dtype=int)) < 1e-8).all():
                opI = i
                break
        
        kbz = nbzkpts
        for k_c in bzk_kc[::-1]:
            kbz -= 1
            found = False
            
            for s, op_cc in enumerate(self.op_scc):
                if len(ibzk_kc) == 0:
                    break
                diff_kc = np.dot(ibzk_kc, op_cc.T) - k_c
                b_k = ((diff_kc - diff_kc.round())**2).sum(1) < self.tol
                if not b_k.any():
                    # Try with time reversal:
                    diff_kc += 2 * k_c
                    b_k = ((diff_kc - diff_kc.round())**2).sum(1) < self.tol
                    if not b_k.any():
                        continue
                    else:
                        time_reversal_k[kbz] = True

                found = True
                kibz = np.where(b_k)[0][0]
                weight_k[kibz] += 1.0
                kibz_k[kbz] = kibz
                sym_k[kbz] = s
                break

            if not found:
                kibz_k[kbz] = nibzkpts
                sym_k[kbz] = opI
                nibzkpts += 1
                ibzk_kc = ibzk0_kc[:nibzkpts]
                ibzk_kc[-1] = k_c

        # Reverse order (looks more natural)
        return (ibzk_kc[::-1].copy(),
                weight_k[:nibzkpts][::-1] / nbzkpts,
                sym_k, time_reversal_k, nibzkpts - 1 - kibz_k)

    def prune_symmetries_grid(self, N_c):
        """Remove symmetries that are not satisfied by the grid."""

        U_scc = []
        a_sa = []
        for U_cc, a_a in zip(self.op_scc, self.a_sa):
            if not (U_cc * N_c - (U_cc.T * N_c).T).any():
                U_scc.append(U_cc)
                a_sa.append(a_a)
                
        self.a_sa = np.array(a_sa)
        self.op_scc = np.array(U_scc)

    def symmetrize(self, a, gd):
        """Symmetrize array."""
        
        gd.symmetrize(a, self.op_scc)

    def symmetrize_wavefunction(self, a_g, kibz_c, kbz_c, op_cc,
                                time_reversal):
        """Generate Bloch function from symmetry related function in the IBZ.

        a_g: ndarray
            Array with Bloch function from the irreducible BZ.
        kibz_c: ndarray
            Corresponing k-point coordinates.
        kbz_c: ndarray
            K-point coordinates of the symmetry related k-point.
        op_cc: ndarray
            Point group operation connecting the two k-points.
        time-reversal: bool
            Time-reversal symmetry required in addition to the point group
            symmetry to connect the two k-points.
        
        """

        # Identity
        if (np.abs(op_cc - np.eye(3, dtype=int)) < 1e-10).all():
            if time_reversal:
                return a_g.conj()
            else:
                return a_g
        # Inversion symmetry
        elif (np.abs(op_cc + np.eye(3, dtype=int)) < 1e-10).all():
            return a_g.conj()
        # General point group symmetry
        else:
            import _gpaw
            b_g = np.zeros_like(a_g)
            if time_reversal:
                # assert abs(np.dot(op_cc, kibz_c) - -kbz_c) < tol
                _gpaw.symmetrize_wavefunction(a_g, b_g, op_cc.T.copy(),
                                              kibz_c, -kbz_c)
                return b_g.conj()
            else:
                # assert abs(np.dot(op_cc, kibz_c) - kbz_c) < tol
                _gpaw.symmetrize_wavefunction(a_g, b_g, op_cc.T.copy(),
                                              kibz_c, kbz_c)
                return b_g
        
    def symmetrize_forces(self, F0_av):
        """Symmetrice forces."""
        
        F_ac = np.zeros_like(F0_av)
        for map_a, op_cc in zip(self.a_sa, self.op_scc):
            op_vv = np.dot(np.linalg.inv(self.cell_cv),
                           np.dot(op_cc, self.cell_cv))
            for a1, a2 in enumerate(map_a):
                F_ac[a2] += np.dot(F0_av[a1], op_vv)
        return F_ac / len(self.op_scc)
        
    def print_symmetries(self, text):
        
        n = len(self.op_scc)
        text('Symmetries present: %s' % n)<|MERGE_RESOLUTION|>--- conflicted
+++ resolved
@@ -128,11 +128,7 @@
                     sdiff -= np.floor(sdiff + 0.5)
                     assert np.dot(sdiff, sdiff) < self.tol
 
-<<<<<<< HEAD
-        self.a_sa = a_sa
-=======
         self.a_sa = np.array(a_sa)
->>>>>>> b900b368
         self.op_scc = np.array(opok)
 
     def check(self, spos_ac):
