--- conflicted
+++ resolved
@@ -1,9 +1,4 @@
-<<<<<<< HEAD
 from collections import defaultdict
-=======
-# type: ignore
-from collections import namedtuple, defaultdict
->>>>>>> c2a8634c
 from math import pi
 from typing import List, Tuple, Dict
 
