--- conflicted
+++ resolved
@@ -295,26 +295,6 @@
                                              P_axi, kpt.eps_n[n_x], R_xG, n_x,
                                              calculate_change=True)
                     self.timer.stop('Calculate residuals')
-<<<<<<< HEAD
-                    self.timer.start('Calculate errors')
-                    errors_new_x = np.zeros(B)
-                    # errors_x[:] = 0.0
-                    for n in range(n1, n2):
-                        if kpt.f_n is None:
-                            weight = kpt.weight
-                        else:
-                            weight = kpt.f_n[n]
-                        if self.nbands_converge != 'occupied':
-                            if wfs.bd.global_index(n) < self.nbands_converge:
-                                weight = kpt.weight
-                            else:
-                                weight = 0.0
-                        errors_new_x[n - n1] += weight * integrate(
-                            R_xG[n - n1], R_xG[n - n1])
-                    comm.sum(errors_x)
-                    self.timer.stop('Calculate errors')
-=======
->>>>>>> ea209953
 
             self.timer.stop('DIIS step')
             # Final trial step
