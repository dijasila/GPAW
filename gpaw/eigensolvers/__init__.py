"""Module defining  ``Eigensolver`` classes."""

from gpaw.eigensolvers.rmmdiis import RMMDIIS
from gpaw.eigensolvers.cg import CG
from gpaw.eigensolvers.davidson import Davidson
from gpaw.eigensolvers.direct import DirectPW
from gpaw.lcao.eigensolver import DirectLCAO
<<<<<<< HEAD
from gpaw.directmin.directmin_fd import DirectMinFD

=======
from gpaw.directmin.lcao.directmin_lcao import DirectMinLCAO
>>>>>>> 4b6c2bbe

def get_eigensolver(eigensolver, mode, convergence=None):

    """Create eigensolver object."""

    if eigensolver is None:
        if mode.name == 'lcao':
            eigensolver = 'lcao'
        else:
            eigensolver = 'dav'

    if isinstance(eigensolver, str):
        eigensolver = {'name': eigensolver}

    if isinstance(eigensolver, dict):
        eigensolver = eigensolver.copy()
        name = eigensolver.pop('name')
        eigensolver = {'rmm-diis': RMMDIIS,
                       'cg': CG,
                       'dav': Davidson,
                       'lcao': DirectLCAO,
                       'direct': DirectPW,
<<<<<<< HEAD
                       'direct_min_fd': DirectMinFD,
=======
                       'direct_min_lcao': DirectMinLCAO,
>>>>>>> 4b6c2bbe
                       }[name](**eigensolver)

    if isinstance(eigensolver, CG):
        eigensolver.tolerance = convergence.get('eigenstates', 4.0e-8)

    assert isinstance(eigensolver, DirectLCAO) == (mode.name == 'lcao')

    return eigensolver<|MERGE_RESOLUTION|>--- conflicted
+++ resolved
@@ -5,17 +5,11 @@
 from gpaw.eigensolvers.davidson import Davidson
 from gpaw.eigensolvers.direct import DirectPW
 from gpaw.lcao.eigensolver import DirectLCAO
-<<<<<<< HEAD
 from gpaw.directmin.directmin_fd import DirectMinFD
-
-=======
 from gpaw.directmin.lcao.directmin_lcao import DirectMinLCAO
->>>>>>> 4b6c2bbe
 
 def get_eigensolver(eigensolver, mode, convergence=None):
-
     """Create eigensolver object."""
-
     if eigensolver is None:
         if mode.name == 'lcao':
             eigensolver = 'lcao'
@@ -33,11 +27,8 @@
                        'dav': Davidson,
                        'lcao': DirectLCAO,
                        'direct': DirectPW,
-<<<<<<< HEAD
                        'direct_min_fd': DirectMinFD,
-=======
-                       'direct_min_lcao': DirectMinLCAO,
->>>>>>> 4b6c2bbe
+                       'direct_min_lcao': DirectMinLCAO
                        }[name](**eigensolver)
 
     if isinstance(eigensolver, CG):
