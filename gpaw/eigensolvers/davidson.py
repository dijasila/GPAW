import numpy as np

from gpaw.utilities import unpack
<<<<<<< HEAD
from gpaw.hs_operators import reshape
=======
from gpaw.utilities.blas import gemm
from gpaw.hs_operators import reshape
from gpaw.utilities.lapack import general_diagonalize
>>>>>>> ad184c09
from gpaw.eigensolvers.eigensolver import Eigensolver


class Davidson(Eigensolver):
    """Simple Davidson eigensolver

    It is expected that the trial wave functions are orthonormal
    and the integrals of projector functions and wave functions
    ``nucleus.P_uni`` are already calculated.

    Solution steps are:

    * Subspace diagonalization
    * Calculate all residuals
    * Add preconditioned residuals to the subspace and diagonalize
    """

    def __init__(self, niter=2, preconditioner=1):
        Eigensolver.__init__(self)
        self.niter = niter
<<<<<<< HEAD
=======
        self.preconditioner = preconditioner  # 1 or 2 (old/new)
>>>>>>> ad184c09
        self.orthonormalization_required = False

    def initialize(self, wfs):
        if wfs.bd.comm.size > 1:
            raise ValueError('CG eigensolver does not support band '
                             'parallelization.  This calculation parallelizes '
                             'over %d band groups.' % wfs.bd.comm.size)
        Eigensolver.initialize(self, wfs)
        self.overlap = wfs.overlap
        # Allocate arrays
        self.H_nn = np.zeros((self.nbands, self.nbands), self.dtype)
        self.S_nn = np.zeros((self.nbands, self.nbands), self.dtype)
        self.H_2n2n = np.empty((2 * self.nbands, 2 * self.nbands), self.dtype)
        self.S_2n2n = np.empty((2 * self.nbands, 2 * self.nbands), self.dtype)
        self.eps_2n = np.empty(2 * self.nbands)

    def estimate_memory(self, mem, wfs):
        Eigensolver.estimate_memory(self, mem, wfs)
        nbands = wfs.bd.nbands
        mem.subnode('H_nn', nbands * nbands * mem.itemsize[wfs.dtype])
        mem.subnode('S_nn', nbands * nbands * mem.itemsize[wfs.dtype])
        mem.subnode('H_2n2n', 4 * nbands * nbands * mem.itemsize[wfs.dtype])
        mem.subnode('S_2n2n', 4 * nbands * nbands * mem.itemsize[wfs.dtype])
        mem.subnode('eps_2n', 2 * nbands * mem.floatsize)

    def iterate_one_k_point(self, hamiltonian, wfs, kpt):
        """Do Davidson iterations for the kpoint"""
        niter = self.niter
        nbands = self.nbands

        gd = wfs.matrixoperator.gd

        psit_nG, Htpsit_nG = self.subspace_diagonalize(hamiltonian, wfs, kpt)
        # Note that psit_nG is now in self.operator.work1_nG and
        # Htpsit_nG is in kpt.psit_nG!

        H_2n2n = self.H_2n2n
        S_2n2n = self.S_2n2n
        eps_2n = self.eps_2n
        psit2_nG = reshape(self.Htpsit_nG, psit_nG.shape)

        self.timer.start('Davidson')
        R_nG = Htpsit_nG
        self.calculate_residuals(kpt, wfs, hamiltonian, psit_nG,
                                 kpt.P_ani, kpt.eps_n, R_nG)

        def integrate(a_G, b_G):
            return np.real(wfs.integrate(a_G, b_G, global_integral=False))

        for nit in range(niter):
            H_2n2n[:] = 0.0
            S_2n2n[:] = 0.0

            error = 0.0
            for n in range(nbands):
                if kpt.f_n is None:
                    weight = kpt.weight
                else:
                    weight = kpt.f_n[n]
                if self.nbands_converge != 'occupied':
                    if n < self.nbands_converge:
                        weight = kpt.weight
                    else:
                        weight = 0.0
                error += weight * integrate(R_nG[n], R_nG[n])

<<<<<<< HEAD
                ekin = self.preconditioner.calculate_kinetic_energy(R_nG[n:n+1], kpt)
                psit2_nG[n] = self.preconditioner(R_nG[n:n+1], kpt, ekin)
=======
                if self.preconditioner == 1:
                    p_1G = R_nG[n:n + 1]
                else:
                    p_1G = psit_nG[n:n + 1]
                    
                ekin_1 = self.preconditioner.calculate_kinetic_energy(p_1G,
                                                                      kpt)
                psit2_nG[n] = self.preconditioner(R_nG[n:n + 1], kpt, ekin_1)
>>>>>>> ad184c09

                H_2n2n[n, n] = kpt.eps_n[n]
                S_2n2n[n, n] = 1.0

            # Calculate projections
            P2_ani = wfs.pt.dict(nbands)
            wfs.pt.integrate(psit2_nG, P2_ani, kpt.q)
            
            # Hamiltonian matrix
            # <psi2 | H | psi>
            wfs.apply_pseudo_hamiltonian(kpt, hamiltonian, psit2_nG, Htpsit_nG)
            gd.integrate(psit_nG, Htpsit_nG, global_integral=False,
                          _transposed_result=self.H_nn)
            # gemm(1.0, psit_nG, Htpsit_nG, 0.0, self.H_nn, 'c')

            for a, P_ni in kpt.P_ani.items():
                P2_ni = P2_ani[a]
                dH_ii = unpack(hamiltonian.dH_asp[a][kpt.s])
                self.H_nn += np.dot(P2_ni, np.dot(dH_ii, P_ni.T.conj()))

            gd.comm.sum(self.H_nn, 0)
            H_2n2n[nbands:, :nbands] = self.H_nn

            # <psi2 | H | psi2>
            gd.integrate(psit2_nG, Htpsit_nG, global_integral=False,
                          _transposed_result=self.H_nn)
            # r2k(0.5 * gd.dv, psit2_nG, Htpsit_nG, 0.0, self.H_nn)
            for a, P2_ni in P2_ani.items():
                dH_ii = unpack(hamiltonian.dH_asp[a][kpt.s])
                self.H_nn += np.dot(P2_ni, np.dot(dH_ii, P2_ni.T.conj()))

            gd.comm.sum(self.H_nn, 0)
            H_2n2n[nbands:, nbands:] = self.H_nn

            # Overlap matrix
            # <psi2 | S | psi>
            gd.integrate(psit_nG, psit2_nG, global_integral=False,
                          _transposed_result=self.S_nn)
            # gemm(1.0, psit_nG, psit2_nG, 0.0, self.S_nn, 'c')
        
            for a, P_ni in kpt.P_ani.items():
                P2_ni = P2_ani[a]
                dO_ii = wfs.setups[a].dO_ii
                self.S_nn += np.dot(P2_ni, np.inner(dO_ii, P_ni.conj()))

            gd.comm.sum(self.S_nn, 0)
            S_2n2n[nbands:, :nbands] = self.S_nn

            # <psi2 | S | psi2>
            gd.integrate(psit2_nG, psit2_nG, global_integral=False,
                          _transposed_result=self.S_nn)
            # rk(gd.dv, psit2_nG, 0.0, self.S_nn)
            for a, P2_ni in P2_ani.items():
                dO_ii = wfs.setups[a].dO_ii
                self.S_nn += np.dot(P2_ni, np.dot(dO_ii, P2_ni.T.conj()))

            gd.comm.sum(self.S_nn, 0)
            S_2n2n[nbands:, nbands:] = self.S_nn

            if gd.comm.rank == 0:
                general_diagonalize(H_2n2n, eps_2n, S_2n2n)

            gd.comm.broadcast(H_2n2n, 0)
            gd.comm.broadcast(eps_2n, 0)

            kpt.eps_n[:] = eps_2n[:nbands]

            # Rotate psit_nG
            gd.gemm(1.0, psit_nG, H_2n2n[:nbands, :nbands],
                    0.0, Htpsit_nG)
            gd.gemm(1.0, psit2_nG, H_2n2n[:nbands, nbands:],
                    1.0, Htpsit_nG)
            psit_nG, Htpsit_nG = Htpsit_nG, psit_nG

            # Rotate P_uni:
            for a, P_ni in kpt.P_ani.items():
                P2_ni = P2_ani[a]
<<<<<<< HEAD
                gemm(1.0, P_ni.copy(), H_2n2n[:nbands, :nbands], 
=======
                gemm(1.0, P_ni.copy(), H_2n2n[:nbands, :nbands],
>>>>>>> ad184c09
                     0.0, P_ni)
                gemm(1.0, P2_ni, H_2n2n[:nbands, nbands:], 1.0, P_ni)

            if nit < niter - 1:
<<<<<<< HEAD
                wfs.apply_pseudo_hamiltonian(kpt, hamiltonian, psit_nG, Htpsit_nG)
=======
                wfs.apply_pseudo_hamiltonian(kpt, hamiltonian, psit_nG,
                                             Htpsit_nG)
>>>>>>> ad184c09
                R_nG = Htpsit_nG
                self.calculate_residuals(kpt, wfs, hamiltonian, psit_nG,
                                         kpt.P_ani, kpt.eps_n, R_nG)

        self.timer.stop('Davidson')
        error = gd.comm.sum(error)
        return error, psit_nG<|MERGE_RESOLUTION|>--- conflicted
+++ resolved
@@ -1,13 +1,9 @@
 import numpy as np
 
 from gpaw.utilities import unpack
-<<<<<<< HEAD
-from gpaw.hs_operators import reshape
-=======
 from gpaw.utilities.blas import gemm
 from gpaw.hs_operators import reshape
 from gpaw.utilities.lapack import general_diagonalize
->>>>>>> ad184c09
 from gpaw.eigensolvers.eigensolver import Eigensolver
 
 
@@ -28,10 +24,7 @@
     def __init__(self, niter=2, preconditioner=1):
         Eigensolver.__init__(self)
         self.niter = niter
-<<<<<<< HEAD
-=======
         self.preconditioner = preconditioner  # 1 or 2 (old/new)
->>>>>>> ad184c09
         self.orthonormalization_required = False
 
     def initialize(self, wfs):
@@ -98,10 +91,6 @@
                         weight = 0.0
                 error += weight * integrate(R_nG[n], R_nG[n])
 
-<<<<<<< HEAD
-                ekin = self.preconditioner.calculate_kinetic_energy(R_nG[n:n+1], kpt)
-                psit2_nG[n] = self.preconditioner(R_nG[n:n+1], kpt, ekin)
-=======
                 if self.preconditioner == 1:
                     p_1G = R_nG[n:n + 1]
                 else:
@@ -110,7 +99,6 @@
                 ekin_1 = self.preconditioner.calculate_kinetic_energy(p_1G,
                                                                       kpt)
                 psit2_nG[n] = self.preconditioner(R_nG[n:n + 1], kpt, ekin_1)
->>>>>>> ad184c09
 
                 H_2n2n[n, n] = kpt.eps_n[n]
                 S_2n2n[n, n] = 1.0
@@ -188,21 +176,13 @@
             # Rotate P_uni:
             for a, P_ni in kpt.P_ani.items():
                 P2_ni = P2_ani[a]
-<<<<<<< HEAD
-                gemm(1.0, P_ni.copy(), H_2n2n[:nbands, :nbands], 
-=======
                 gemm(1.0, P_ni.copy(), H_2n2n[:nbands, :nbands],
->>>>>>> ad184c09
                      0.0, P_ni)
                 gemm(1.0, P2_ni, H_2n2n[:nbands, nbands:], 1.0, P_ni)
 
             if nit < niter - 1:
-<<<<<<< HEAD
-                wfs.apply_pseudo_hamiltonian(kpt, hamiltonian, psit_nG, Htpsit_nG)
-=======
                 wfs.apply_pseudo_hamiltonian(kpt, hamiltonian, psit_nG,
                                              Htpsit_nG)
->>>>>>> ad184c09
                 R_nG = Htpsit_nG
                 self.calculate_residuals(kpt, wfs, hamiltonian, psit_nG,
                                          kpt.P_ani, kpt.eps_n, R_nG)
