--- conflicted
+++ resolved
@@ -182,11 +182,6 @@
                     eps_N, H_NN[:] = eigh(H_NN, S_NN,
                                           lower=True,
                                           check_finite=debug)
-<<<<<<< HEAD
-                    #print(eps_N);asdg
-                # general_diagonalize(H_NN, eps_N, S_NN)
-=======
->>>>>>> 265aa187
 
             if comm.rank == 0:
                 bd.distribute(eps_N[:B], kpt.eps_n)
