--- conflicted
+++ resolved
@@ -7,11 +7,8 @@
 from gpaw import debug
 from gpaw.eigensolvers.eigensolver import Eigensolver
 from gpaw.matrix import matrix_matrix_multiply as mmm
-<<<<<<< HEAD
+from gpaw.hybrids import HybridXC
 from gpaw.blacs import BlacsGrid
-=======
-from gpaw.hybrids import HybridXC
->>>>>>> 24192a59
 
 
 class DummyArray:
@@ -208,10 +205,8 @@
                 redistributor.redistribute(Hsc_MM, Hsc_mm)
                 redistributor.redistribute(Ssc_MM, Ssc_mm)
                 redistributor.redistribute(Csc_MM, Csc_mm)
-
-            
-            if self.use_scalapack:
-                block_desc.general_diagonalize_dc(Hsc_mm.copy(), Ssc_mm.copy(), Csc_mm, eps_M)
+                with self.timer("scalapacked davidson"):
+                    block_desc.general_diagonalize_dc(Hsc_mm.copy(), Ssc_mm.copy(), Csc_mm, eps_M)
 
                 redistributor2 = Redistributor(slcomm, block_desc, local_desc)
                 redistributor2.redistribute(Csc_mm, Csc_MM, uplo='G')
