--- conflicted
+++ resolved
@@ -2,13 +2,9 @@
 
 import numpy as np
 
-<<<<<<< HEAD
 from gpaw.utilities.blas import axpy, dotc
 from gpaw.utilities.mblas import multi_axpy, multi_scal, multi_dotc
-=======
-from gpaw.utilities.blas import axpy
 from gpaw.utilities import unpack
->>>>>>> 7e8d3125
 from gpaw.eigensolvers.eigensolver import Eigensolver
 
 
@@ -26,14 +22,9 @@
     * Improvement of wave functions:  psi' = psi + lambda PR + lambda PR'
     * Orthonormalization"""
 
-<<<<<<< HEAD
-    def __init__(self, keep_htpsit=True, blocksize=10, cuda=False,
-                 fixed_trial_step=None):
-        self.fixed_trial_step = fixed_trial_step
-        Eigensolver.__init__(self, keep_htpsit, blocksize, cuda)
-=======
     def __init__(self, keep_htpsit=True, blocksize=10, niter=3, rtol=1e-16,
-                 limit_lambda=False, use_rayleigh=False, trial_step=0.1):
+                 limit_lambda=False, use_rayleigh=False, trial_step=0.1,
+                 cuda=False):
         """Initialize RMM-DIIS eigensolver.
 
         Parameters:
@@ -47,7 +38,7 @@
 
         """
 
-        Eigensolver.__init__(self, keep_htpsit, blocksize)
+        Eigensolver.__init__(self, keep_htpsit, blocksize, cuda=cuda)
         self.niter = niter
         self.rtol = rtol
         self.limit_lambda = limit_lambda
@@ -56,7 +47,6 @@
             self.blocksize = 1
         self.trial_step = trial_step
         self.first = True
->>>>>>> 7e8d3125
 
     def iterate_one_k_point(self, hamiltonian, wfs, kpt):
         """Do a single RMM-DIIS iteration for the kpoint"""
@@ -123,10 +113,7 @@
             n_x = np.arange(n1, n2)
             psit_xG = psit_nG[n1:n2]
 
-<<<<<<< HEAD
-=======
             self.timer.start('Calculate residuals')
->>>>>>> 7e8d3125
             if self.keep_htpsit:
                 R_xG = R_nG[n1:n2]
             else:
@@ -137,23 +124,8 @@
                                          P_axi, kpt.eps_n[n_x], R_xG, n_x)
             self.timer.stop('Calculate residuals')
 
-<<<<<<< HEAD
-                error += sum(weight[n1:n2] * integrate(R_xG, R_xG))
-=======
             errors_x[:] = 0.0
-            for n in range(n1, n2):
-                if kpt.f_n is None:
-                    weight = kpt.weight
-                else:
-                    weight = kpt.f_n[n]
-                if self.nbands_converge != 'occupied':
-                    if wfs.bd.global_index(n) < self.nbands_converge:
-                        weight = kpt.weight
-                    else:
-                        weight = 0.0
-                errors_x[n - n1] = weight * integrate(R_xG[n - n1],
-                                                      R_xG[n - n1])
-                errors_n[n] = errors_x[n - n1]
+            errors_x[:n2-n1] = weight[n1:n2] * integrate(R_xG, R_xG)
             comm.sum(errors_x)
             error += np.sum(errors_x)
 
@@ -164,7 +136,6 @@
                 psit_diis_nxG[:B * self.niter:self.niter] = psit_xG
                 R_diis_nxG[:B * self.niter:self.niter] = R_xG
 
->>>>>>> 7e8d3125
             # Precondition the residual:
             self.timer.start('precondition')
             # ekin_x = self.preconditioner.calculate_kinetic_energy(
@@ -181,26 +152,6 @@
             self.timer.start('projections')
             wfs.pt.integrate(dpsit_xG, P_axi, kpt.q)
             self.timer.stop('projections')
-<<<<<<< HEAD
-            self.calculate_residuals(kpt, wfs, hamiltonian, dpsit_xG,
-                                     P_axi, kpt.eps_n[n_x], dR_xG, n_x,
-                                     calculate_change=True)
-
-            # Find lam that minimizes the norm of R'_G = R_G + lam dR_G
-            RdR_x = np.array(integrate(R_xG, dR_xG))
-            dRdR_x = np.array(integrate(dR_xG, dR_xG))
-            comm.sum(RdR_x)
-            comm.sum(dRdR_x)
-
-            lam_x = -RdR_x / dRdR_x
-            if extra_parameters.get('PK', False):
-                lam_x[:] = np.where(lam_x>0.0, lam_x, 0.2)   
-            # Calculate new psi'_G = psi_G + lam pR_G + lam2 pR'_G
-            #                      = psi_G + p((lam+lam2) R_G + lam*lam2 dR_G)
-            for lam, R_G, dR_G in zip(lam_x, R_xG, dR_xG):
-                if self.fixed_trial_step is None:
-                    lam2 = lam
-=======
 
             if self.use_rayleigh:
                 self.timer.start('Minimize Rayleigh')
@@ -253,9 +204,8 @@
 
                 # Find lam that minimizes the norm of R'_G = R_G + lam dR_G
                 self.timer.start('Find lambda')
-                RdR_x = np.array([integrate(dR_G, R_G)
-                                  for R_G, dR_G in zip(R_xG, dR_xG)])
-                dRdR_x = np.array([integrate(dR_G, dR_G) for dR_G in dR_xG])
+                RdR_x = np.array(integrate(R_xG, dR_xG))
+                dRdR_x = np.array(integrate(dR_xG, dR_xG))
                 comm.sum(RdR_x)
                 comm.sum(dRdR_x)
                 lam_x = -RdR_x / dRdR_x
@@ -271,7 +221,6 @@
                                      lower * np.sign(lam_x), lam_x)
                     lam_x = np.where(np.abs(lam_x) > upper,
                                      upper * np.sign(lam_x), lam_x)
->>>>>>> 7e8d3125
                 else:
                     lam_x = np.where(lam_x < lower, lower, lam_x)
                     lam_x = np.where(lam_x > upper, upper, lam_x)
@@ -378,12 +327,6 @@
             self.timer.stop('DIIS step')
             # Final trial step
             self.timer.start('precondition')
-<<<<<<< HEAD
-            psit_G = psit_nG[n1:n2]
-            psit_G += self.preconditioner(R_xG, kpt, ekin_x)
-            self.timer.stop('precondition')
-
-=======
             # ekin_x = self.preconditioner.calculate_kinetic_energy(
             #     R_xG, kpt)
             dpsit_xG = self.preconditioner(R_xG, kpt, ekin_x)
@@ -404,7 +347,6 @@
             # norm = comm.sum(np.real(norm).item())
             # psit_xG /= np.sqrt(norm)
             
->>>>>>> 7e8d3125
         self.timer.stop('RMM-DIIS')
         return error, psit_nG
 
