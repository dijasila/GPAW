"""This module defines an ASE-calculator interface to GPAW.

The central object that glues everything together.
"""

import warnings
from typing import Dict, Any, List

import numpy as np
from ase import Atoms
from ase.units import Bohr, Ha
from ase.calculators.calculator import Calculator, kpts2ndarray
from ase.utils import plural
from ase.utils.timing import Timer
from ase.dft.bandgap import bandgap

import gpaw
import gpaw.mpi as mpi
import gpaw.wavefunctions.pw as pw
from gpaw import memory_estimate_depth
from gpaw.band_descriptor import BandDescriptor
from gpaw.density import RealSpaceDensity
from gpaw.eigensolvers import get_eigensolver
from gpaw.external import PointChargePotential
from gpaw.forces import calculate_forces
from gpaw.grid_descriptor import GridDescriptor
from gpaw.hamiltonian import RealSpaceHamiltonian
from gpaw.io.logger import GPAWLogger
from gpaw.io import Reader, Writer
from gpaw.jellium import create_background_charge
from gpaw.kpt_descriptor import KPointDescriptor
from gpaw.kpt_refine import create_kpoint_descriptor_with_refinement
from gpaw.kohnsham_layouts import get_KohnSham_layouts
from gpaw.matrix import suggest_blocking
from gpaw.occupations import create_occ_calc, ParallelLayout
from gpaw.output import (print_cell, print_positions,
                         print_parallelization_details)
from gpaw.scf import SCFLoop
from gpaw.setup import Setups
from gpaw.symmetry import Symmetry
from gpaw.stress import calculate_stress
from gpaw.utilities import check_atoms_too_close
from gpaw.utilities.gpts import get_number_of_grid_points
from gpaw.utilities.grid import GridRedistributor
from gpaw.utilities.memory import MemNode, maxrss
from gpaw.utilities.partition import AtomPartition
from gpaw.wavefunctions.mode import create_wave_function_mode
from gpaw.xc import XC
from gpaw.xc.sic import SIC


class GPAW(Calculator):
    """This is the ASE-calculator frontend for doing a GPAW calculation."""

    implemented_properties = ['energy', 'forces', 'stress', 'dipole',
                              'magmom', 'magmoms']

    default_parameters: Dict[str, Any] = {
        'mode': 'fd',
        'xc': 'LDA',
        'occupations': None,
        'poissonsolver': None,
        'h': None,  # Angstrom
        'gpts': None,
        'kpts': [(0.0, 0.0, 0.0)],
        'nbands': None,
        'charge': 0,
        'setups': {},
        'basis': {},
        'spinpol': None,
        'filter': None,
        'mixer': None,
        'eigensolver': None,
        'background_charge': None,
        'experimental': {'reuse_wfs_method': 'paw',
                         'niter_fixdensity': 0,
                         'magmoms': None,
                         'soc': None,
                         'kpt_refine': None},
        'external': None,
        'random': False,
        'hund': False,
        'maxiter': 333,
        'idiotproof': True,
        'symmetry': {'point_group': True,
                     'time_reversal': True,
                     'symmorphic': True,
                     'tolerance': 1e-7,
                     'do_not_symmetrize_the_density': None},  # deprecated
        'convergence': {'energy': 0.0005,  # eV / electron
                        'density': 1.0e-4,
                        'eigenstates': 4.0e-8,  # eV^2
                        'bands': 'occupied',
<<<<<<< HEAD
                        'forces': np.inf,  # eV / Ang
                        'workfunction': np.inf},  # eV
        'dtype': None,  # deprecated
        'width': None,  # deprecated
        'verbose': 0}
=======
                        'forces': np.inf},  # eV / Ang
        'verbose': 0,
        'fixdensity': False,  # deprecated
        'dtype': None}  # deprecated
>>>>>>> 67f024c5

    default_parallel: Dict[str, Any] = {
        'kpt': None,
        'domain': gpaw.parsize_domain,
        'band': gpaw.parsize_bands,
        'order': 'kdb',
        'stridebands': False,
        'augment_grids': gpaw.augment_grids,
        'sl_auto': False,
        'sl_default': None,
        'sl_diagonalize': None,
        'sl_inverse_cholesky': None,
        'sl_lcao': None,
        'sl_lrtddft': None,
        'use_elpa': False,
        'elpasolver': '2stage',
        'buffer_size': gpaw.buffer_size}

    def __init__(self,
                 restart=None,
                 *,
                 ignore_bad_restart_file=False,
                 label=None,
                 atoms=None,
                 timer=None,
                 communicator=None,
                 txt='?',
                 parallel=None,
                 **kwargs):

        if txt == '?':
            txt = '-' if restart is None else None

        self.parallel = dict(self.default_parallel)
        if parallel:
            for key in parallel:
                if key not in self.default_parallel:
                    allowed = ', '.join(list(self.default_parallel.keys()))
                    raise TypeError('Unexpected keyword "{}" in "parallel" '
                                    'dictionary.  Must be one of: {}'
                                    .format(key, allowed))
            self.parallel.update(parallel)

        if timer is None:
            self.timer = Timer()
        else:
            self.timer = timer

        self.scf = None
        self.wfs = None
        self.density = None
        self.hamiltonian = None
        self.spos_ac = None  # XXX store this in some better way.

        self.observers = []  # XXX move to self.scf
        self.initialized = False

        self.world = communicator
        if self.world is None:
            self.world = mpi.world
        elif not hasattr(self.world, 'new_communicator'):
            self.world = mpi.world.new_communicator(np.asarray(self.world))

        self.log = GPAWLogger(world=self.world)
        self.log.fd = txt

        self.reader = None

        Calculator.__init__(self, restart, ignore_bad_restart_file, label,
                            atoms, **kwargs)

    def fixed_density(self, *,
                      update_fermi_level: bool = False,
                      communicator=None,
                      txt='-',
                      parallel: Dict[str, Any] = None,
                      **kwargs) -> 'GPAW':
        """Create new calculator and do SCF calculation with fixed density.

        Returns a new GPAW object fully converged.

        Useful for band-structure calculations.  Given a ground-state
        calculation, ``gs_calc``, one can do::

            bs_calc = gs_calc.fixed_density(kpts=<path>,
                                            symmetry='off')
            bs = bs_calc.get_band_structure()
        """
        assert not update_fermi_level  # for now ...

        for key in kwargs:
            if key not in {'nbands', 'occupations', 'poissonsolver', 'kpts',
                           'eigensolver', 'random', 'maxiter', 'basis',
                           'symmetry', 'convergence', 'verbose'}:
                raise TypeError(f'{key:!r} is an invalid keyword argument')

        params = self.parameters.copy()
        params.update(kwargs)
        calc = GPAW(communicator=communicator,
                    txt=txt,
                    parallel=parallel,
                    **params)
        calc.initialize(self.atoms)
        calc.density.initialize_from_other_density(self.density,
                                                   calc.wfs.kptband_comm)
        calc.density.fixed = True
        calc.wfs.fermi_levels = self.wfs.fermi_levels
        if calc.hamiltonian.xc.type == 'GLLB':
            new_response = calc.hamiltonian.xc.response
            old_response = self.hamiltonian.xc.response
            new_response.initialize_from_other_response(old_response)
            new_response.fix_potential = True
        calc.calculate(system_changes=[])
        return calc

    def __del__(self):
        # Write timings and close reader if necessary.
        # If we crashed in the constructor (e.g. a bad keyword), we may not
        # have the normally expected attributes:
        if hasattr(self, 'timer') and not self.log.fd.closed:
            self.timer.write(self.log.fd)

        if hasattr(self, 'reader') and self.reader is not None:
            self.reader.close()

    def write(self, filename, mode=''):
        self.log(f'Writing to {filename} (mode={mode!r})\n')
        writer = Writer(filename, self.world)
        self._write(writer, mode)
        writer.close()
        self.world.barrier()

    def _write(self, writer, mode):
        from ase.io.trajectory import write_atoms
        writer.write(version=3, gpaw_version=gpaw.__version__,
                     ha=Ha, bohr=Bohr)

        write_atoms(writer.child('atoms'), self.atoms)
        writer.child('results').write(**self.results)
        writer.child('parameters').write(**self.todict())

        self.density.write(writer.child('density'))
        self.hamiltonian.write(writer.child('hamiltonian'))
        # self.occupations.write(writer.child('occupations'))
        self.scf.write(writer.child('scf'))
        self.wfs.write(writer.child('wave_functions'), mode == 'all')

        return writer

    def _set_atoms(self, atoms):
        check_atoms_too_close(atoms)
        self.atoms = atoms
        # GPAW works in terms of the scaled positions.  We want to
        # extract the scaled positions in only one place, and that is
        # here.  No other place may recalculate them, or we might end up
        # with rounding errors and inconsistencies.
        self.spos_ac = atoms.get_scaled_positions() % 1.0

    def read(self, filename):
        from ase.io.trajectory import read_atoms
        self.log('Reading from {}'.format(filename))

        self.reader = reader = Reader(filename)

        atoms = read_atoms(reader.atoms)
        self._set_atoms(atoms)

        res = reader.results
        self.results = dict((key, res.get(key)) for key in res.keys())
        if self.results:
            self.log('Read {}'.format(', '.join(sorted(self.results))))

        self.log('Reading input parameters:')
        # XXX param
        self.parameters = self.get_default_parameters()
        dct = {}
        for key, value in reader.parameters.asdict().items():
            if (isinstance(value, dict) and
                isinstance(self.parameters[key], dict)):
                self.parameters[key].update(value)
            else:
                self.parameters[key] = value
            dct[key] = self.parameters[key]

        self.log.print_dict(dct)
        self.log()

        self.initialize(reading=True)

        self.density.read(reader)
        self.hamiltonian.read(reader)
        self.scf.read(reader)
        self.wfs.read(reader)

        # We need to do this in a better way:  XXX
        from gpaw.utilities.partition import AtomPartition
        atom_partition = AtomPartition(self.wfs.gd.comm,
                                       np.zeros(len(self.atoms), dtype=int))
        self.density.atom_partition = atom_partition
        self.hamiltonian.atom_partition = atom_partition
        rank_a = self.density.gd.get_ranks_from_positions(self.spos_ac)
        new_atom_partition = AtomPartition(self.density.gd.comm, rank_a)
        for obj in [self.density, self.hamiltonian]:
            obj.set_positions_without_ruining_everything(self.spos_ac,
                                                         new_atom_partition)
        if new_atom_partition != atom_partition:
            for kpt in self.wfs.kpt_u:
                kpt.projections = kpt.projections.redist(new_atom_partition)
        self.wfs.atom_partition = new_atom_partition

        self.hamiltonian.xc.read(reader)

        return reader

    def check_state(self, atoms, tol=1e-12):
        system_changes = Calculator.check_state(self, atoms, tol)
        if 'positions' not in system_changes:
            if self.hamiltonian:
                if self.hamiltonian.vext:
                    if self.hamiltonian.vext.vext_g is None:
                        # QMMM atoms have moved:
                        system_changes.append('positions')
        return system_changes

    def calculate(self, atoms=None, properties=['energy'],
                  system_changes=['cell']):
        for _ in self.icalculate(atoms, properties, system_changes):
            pass

    def icalculate(self, atoms=None, properties=['energy'],
                   system_changes=['cell']):
        """Calculate things."""

        Calculator.calculate(self, atoms)
        atoms = self.atoms

        if system_changes:
            self.log('System changes:', ', '.join(system_changes), '\n')
            if system_changes == ['positions']:
                # Only positions have changed:
                self.density.reset()
            else:
                # Drastic changes:
                self.wfs = None
                self.density = None
                self.hamiltonian = None
                self.scf = None
                self.initialize(atoms)

            self.set_positions(atoms)

        if not self.initialized:
            self.initialize(atoms)
            self.set_positions(atoms)

        if not (self.wfs.positions_set and self.hamiltonian.positions_set):
            self.set_positions(atoms)

        yield

        if not self.scf.converged:
            print_cell(self.wfs.gd, self.atoms.pbc, self.log)

            with self.timer('SCF-cycle'):
                yield from self.scf.irun(
                    self.wfs, self.hamiltonian,
                    self.density,
                    self.log, self.call_observers)

            self.log('\nConverged after {} iterations.\n'
                     .format(self.scf.niter))

            e_free = self.hamiltonian.e_total_free
            e_extrapolated = self.hamiltonian.e_total_extrapolated
            self.results['energy'] = e_extrapolated * Ha
            self.results['free_energy'] = e_free * Ha

            dipole_v = self.density.calculate_dipole_moment() * Bohr
            self.log('Dipole moment: ({:.6f}, {:.6f}, {:.6f}) |e|*Ang\n'
                     .format(*dipole_v))
            self.results['dipole'] = dipole_v

            if self.wfs.nspins == 2 or not self.density.collinear:
                totmom_v, magmom_av = self.density.estimate_magnetic_moments()
                self.log('Total magnetic moment: ({:.6f}, {:.6f}, {:.6f})'
                         .format(*totmom_v))
                self.log('Local magnetic moments:')
                symbols = self.atoms.get_chemical_symbols()
                for a, mom_v in enumerate(magmom_av):
                    self.log('{:4} {:2} ({:9.6f}, {:9.6f}, {:9.6f})'
                             .format(a, symbols[a], *mom_v))
                self.log()
                self.results['magmom'] = totmom_v[2]
                self.results['magmoms'] = magmom_av[:, 2].copy()

            self.summary()

            self.call_observers(self.scf.niter, final=True)

        if 'forces' in properties:
            with self.timer('Forces'):
                F_av = calculate_forces(self.wfs, self.density,
                                        self.hamiltonian, self.log)
                self.results['forces'] = F_av * (Ha / Bohr)

        if 'stress' in properties:
            with self.timer('Stress'):
                try:
                    stress = calculate_stress(self).flat[[0, 4, 8, 5, 2, 1]]
                except NotImplementedError:
                    # Our ASE Calculator base class will raise
                    # PropertyNotImplementedError for us.
                    pass
                else:
                    self.results['stress'] = stress * (Ha / Bohr**3)

    def summary(self):
        self.hamiltonian.summary(self.wfs, self.log)
        self.density.summary(self.atoms, self.results.get('magmom', 0.0),
                             self.log)
        self.wfs.summary(self.log)
        if len(self.wfs.fermi_levels) == 1:
            try:
                bandgap(self,
                        output=self.log.fd,
                        efermi=self.wfs.fermi_level * Ha)
            except ValueError:
                pass
        self.log.fd.flush()

    def set(self, **kwargs):
        """Change parameters for calculator.

        Examples::

            calc.set(xc='PBE')
            calc.set(nbands=20, kpts=(4, 1, 1))
        """

        # Verify that keys are consistent with default ones.
        for key in kwargs:
            if key != 'txt' and key not in self.default_parameters:
                raise TypeError('Unknown GPAW parameter: {}'.format(key))

            if key in ['convergence', 'symmetry',
                       'experimental'] and isinstance(kwargs[key], dict):
                # For values that are dictionaries, verify subkeys, too.
                default_dict = self.default_parameters[key]
                for subkey in kwargs[key]:
                    if subkey not in default_dict:
                        allowed = ', '.join(list(default_dict.keys()))
                        raise TypeError('Unknown subkeyword "{}" of keyword '
                                        '"{}".  Must be one of: {}'
                                        .format(subkey, key, allowed))

        changed_parameters = Calculator.set(self, **kwargs)

        for key in ['setups', 'basis']:
            if key in changed_parameters:
                dct = changed_parameters[key]
                if isinstance(dct, dict) and None in dct:
                    dct['default'] = dct.pop(None)
                    warnings.warn('Please use {key}={dct}'
                                  .format(key=key, dct=dct))

        # We need to handle txt early in order to get logging up and running:
        if 'txt' in changed_parameters:
            self.log.fd = changed_parameters.pop('txt')

        if not changed_parameters:
            return {}

        self.initialized = False
        self.scf = None
        self.results = {}

        self.log('Input parameters:')
        self.log.print_dict(changed_parameters)
        self.log()

        for key in changed_parameters:
            if key in ['eigensolver', 'convergence'] and self.wfs:
                self.wfs.set_eigensolver(None)

            if key in ['mixer', 'verbose', 'txt', 'hund', 'random',
                       'eigensolver', 'idiotproof']:
                continue

            if key in ['convergence', 'fixdensity', 'maxiter']:
                continue

            # Check nested arguments
            if key in ['experimental']:
                changed_parameters2 = changed_parameters[key]
                for key2 in changed_parameters2:
                    if key2 in ['kpt_refine', 'magmoms', 'soc']:
                        self.wfs = None
                    elif key2 in ['reuse_wfs_method', 'niter_fixdensity']:
                        continue
                    else:
                        raise TypeError('Unknown keyword argument:', key2)
                continue

            # More drastic changes:
            if self.wfs:
                self.wfs.set_orthonormalized(False)
            if key in ['xc', 'poissonsolver']:
                self.hamiltonian = None
            elif key in ['occupations', 'width']:
                pass
            elif key in ['external', 'charge', 'background_charge']:
                self.hamiltonian = None
                self.density = None
                self.wfs = None
            elif key in ['kpts', 'nbands', 'symmetry']:
                self.wfs = None
            elif key in ['h', 'gpts', 'setups', 'spinpol', 'dtype', 'mode']:
                self.density = None
                self.hamiltonian = None
                self.wfs = None
            elif key in ['basis']:
                self.wfs = None
            else:
                raise TypeError('Unknown keyword argument: "%s"' % key)

    def initialize_positions(self, atoms=None):
        """Update the positions of the atoms."""
        self.log('Initializing position-dependent things.\n')
        if atoms is None:
            atoms = self.atoms
        else:
            atoms = atoms.copy()
            self._set_atoms(atoms)

        mpi.synchronize_atoms(atoms, self.world)

        rank_a = self.wfs.gd.get_ranks_from_positions(self.spos_ac)
        atom_partition = AtomPartition(self.wfs.gd.comm, rank_a, name='gd')
        self.wfs.set_positions(self.spos_ac, atom_partition)
        self.density.set_positions(self.spos_ac, atom_partition)
        self.hamiltonian.set_positions(self.spos_ac, atom_partition)

    def set_positions(self, atoms=None):
        """Update the positions of the atoms and initialize wave functions."""
        self.initialize_positions(atoms)

        nlcao, nrand = self.wfs.initialize(self.density, self.hamiltonian,
                                           self.spos_ac)
        if nlcao + nrand:
            self.log('Creating initial wave functions:')
            if nlcao:
                self.log(' ', plural(nlcao, 'band'), 'from LCAO basis set')
            if nrand:
                self.log(' ', plural(nrand, 'band'), 'from random numbers')
            self.log()

        self.wfs.eigensolver.reset()
        self.scf.reset()
        print_positions(self.atoms, self.log, self.density.magmom_av)

    def initialize(self, atoms=None, reading=False):
        """Inexpensive initialization."""

        self.log('Initialize ...\n')

        if atoms is None:
            atoms = self.atoms
        else:
            atoms = atoms.copy()
            self._set_atoms(atoms)

        par = self.parameters

        natoms = len(atoms)

        cell_cv = atoms.get_cell() / Bohr
        number_of_lattice_vectors = cell_cv.any(axis=1).sum()
        if number_of_lattice_vectors < 3:
            raise ValueError(
                'GPAW requires 3 lattice vectors.  Your system has {}.'
                .format(number_of_lattice_vectors))

        pbc_c = atoms.get_pbc()
        assert len(pbc_c) == 3
        magmom_a = atoms.get_initial_magnetic_moments()

        if par.experimental.get('magmoms') is not None:
            magmom_av = np.array(par.experimental['magmoms'], float)
            collinear = False
        else:
            magmom_av = np.zeros((natoms, 3))
            magmom_av[:, 2] = magmom_a
            collinear = True

        mpi.synchronize_atoms(atoms, self.world)

        # Generate new xc functional only when it is reset by set
        # XXX sounds like this should use the _changed_keywords dictionary.
        if self.hamiltonian is None or self.hamiltonian.xc is None:
            if isinstance(par.xc, (str, dict)):
                xc = XC(par.xc, collinear=collinear, atoms=atoms)
            else:
                xc = par.xc
        else:
            xc = self.hamiltonian.xc

        if par.fixdensity:
            warnings.warn(
                'The fixdensity keyword has been deprecated. '
                'Please use the GPAW.fixed_density() method instead.',
                DeprecationWarning)

        mode = par.mode
        if isinstance(mode, str):
            mode = {'name': mode}
        if isinstance(mode, dict):
            mode = create_wave_function_mode(**mode)

        if par.dtype == complex:
            warnings.warn('Use mode={}(..., force_complex_dtype=True) '
                          'instead of dtype=complex'.format(mode.name.upper()))
            mode.force_complex_dtype = True
            del par['dtype']
            par.mode = mode

        if xc.orbital_dependent and mode.name == 'lcao':
            raise ValueError('LCAO mode does not support '
                             'orbital-dependent XC functionals.')

        realspace = (mode.name != 'pw' and mode.interpolation != 'fft')

        self.create_setups(mode, xc)

        if not realspace:
            pbc_c = np.ones(3, bool)

        if par.hund:
            if natoms != 1:
                raise ValueError('hund=True arg only valid for single atoms!')
            spinpol = True
            magmom_av[0, 2] = self.setups[0].get_hunds_rule_moment(par.charge)

        if collinear:
            magnetic = magmom_av.any()

            spinpol = par.spinpol
            if spinpol is None:
                spinpol = magnetic
            elif magnetic and not spinpol:
                raise ValueError('Non-zero initial magnetic moment for a ' +
                                 'spin-paired calculation!')
            nspins = 1 + int(spinpol)

            if spinpol:
                self.log('Spin-polarized calculation.')
                self.log('Magnetic moment: {:.6f}\n'.format(magmom_av.sum()))
            else:
                self.log('Spin-paired calculation\n')
        else:
            nspins = 1
            self.log('Non-collinear calculation.')
            self.log('Magnetic moment: ({:.6f}, {:.6f}, {:.6f})\n'
                     .format(*magmom_av.sum(0)))

        self.create_symmetry(magmom_av, cell_cv, reading)

        if par.gpts is not None:
            if par.h is not None:
                raise ValueError("""You can't use both "gpts" and "h"!""")
            N_c = np.array(par.gpts)
            h = None
        else:
            h = par.h
            if h is not None:
                h /= Bohr
            if h is None and reading:
                shape = self.reader.density.proxy('density').shape[-3:]
                N_c = 1 - pbc_c + shape
            elif h is None and self.density is not None:
                N_c = self.density.gd.N_c
            else:
                N_c = get_number_of_grid_points(cell_cv, h, mode, realspace,
                                                self.symmetry, self.log)

        self.setups.set_symmetry(self.symmetry)

        if isinstance(par.background_charge, dict):
            background = create_background_charge(**par.background_charge)
        else:
            background = par.background_charge

        nao = self.setups.nao
        nvalence = self.setups.nvalence - par.charge
        if par.background_charge is not None:
            nvalence += background.charge

        M = np.linalg.norm(magmom_av.sum(0))

        nbands = par.nbands

        orbital_free = any(setup.orbital_free for setup in self.setups)
        if orbital_free:
            nbands = 1

        if isinstance(nbands, str):
            if nbands == 'nao':
                nbands = nao
            elif nbands[-1] == '%':
                basebands = (nvalence + M) / 2
                nbands = int(np.ceil(float(nbands[:-1]) / 100 * basebands))
            else:
                raise ValueError('Integer expected: Only use a string '
                                 'if giving a percentage of occupied bands')

        if nbands is None:
            # Number of bound partial waves:
            nbandsmax = sum(setup.get_default_nbands()
                            for setup in self.setups)
            nbands = int(np.ceil((1.2 * (nvalence + M) / 2))) + 4
            if nbands > nbandsmax:
                nbands = nbandsmax
            if mode.name == 'lcao' and nbands > nao:
                nbands = nao
        elif nbands <= 0:
            nbands = max(1, int(nvalence + M + 0.5) // 2 + (-nbands))

        if nbands > nao and mode.name == 'lcao':
            raise ValueError('Too many bands for LCAO calculation: '
                             '%d bands and only %d atomic orbitals!' %
                             (nbands, nao))

        if nvalence < 0:
            raise ValueError(
                'Charge %f is not possible - not enough valence electrons' %
                par.charge)

        if nvalence > 2 * nbands and not orbital_free:
            raise ValueError('Too few bands!  Electrons: %f, bands: %d'
                             % (nvalence, nbands))

        if self.scf is None:
            self.create_scf(nvalence, mode)

        if not collinear:
            nbands *= 2

        if not self.wfs:
            self.create_wave_functions(mode, realspace,
                                       nspins, collinear, nbands, nao,
                                       nvalence, self.setups,
                                       cell_cv, pbc_c, N_c)
        else:
            self.wfs.set_setups(self.setups)

        occ = self.create_occupations(cell_cv, magmom_av[:, 2].sum(),
                                      orbital_free)
        self.wfs.occupations = occ

        if not self.wfs.eigensolver:
            self.create_eigensolver(xc, nbands, mode)

        if self.density is None and not reading:
            assert not par.fixdensity, 'No density to fix!'

        olddens = None
        if (self.density is not None and
            (self.density.gd.parsize_c != self.wfs.gd.parsize_c).any()):
            # Domain decomposition has changed, so we need to
            # reinitialize density and hamiltonian:
            if par.fixdensity:
                olddens = self.density

            self.density = None
            self.hamiltonian = None

        if self.density is None:
            self.create_density(realspace, mode, background, h)

        # XXXXXXXXXX if setups change, then setups.core_charge may change.
        # But that parameter was supplied in Density constructor!
        # This surely is a bug!
        self.density.initialize(self.setups, self.timer,
                                magmom_av, par.hund)
        self.density.set_mixer(par.mixer)
        if self.density.mixer.driver.name == 'dummy' or par.fixdensity:
            self.log('No density mixing\n')
        else:
            self.log(self.density.mixer, '\n')
        self.density.fixed = par.fixdensity
        self.density.log = self.log

        if olddens is not None:
            self.density.initialize_from_other_density(olddens,
                                                       self.wfs.kptband_comm)

        if self.hamiltonian is None:
            self.create_hamiltonian(realspace, mode, xc)

        xc.initialize(self.density, self.hamiltonian, self.wfs)

        description = xc.get_description()
        if description is not None:
            self.log('XC parameters: {}\n'
                     .format('\n  '.join(description.splitlines())))

        if xc.type == 'GLLB' and olddens is not None:
            xc.heeeeeeeeeeeeeeeeeeeeeeeeeeeeeeeeelp(olddens)

        self.print_memory_estimate(maxdepth=memory_estimate_depth + 1)

        print_parallelization_details(self.wfs, self.hamiltonian, self.log)

        self.log('Number of atoms:', natoms)
        self.log('Number of atomic orbitals:', self.wfs.setups.nao)
        self.log('Number of bands in calculation:', self.wfs.bd.nbands)
        self.log('Number of valence electrons:', self.wfs.nvalence)

        n = par.convergence.get('bands', 'occupied')
        if isinstance(n, int) and n < 0:
            n += self.wfs.bd.nbands
        self.log('Bands to converge:', n)

        self.log(flush=True)

        self.timer.print_info(self)

        if gpaw.dry_run:
            self.dry_run()

        if (realspace and
            self.hamiltonian.poisson.get_description() == 'FDTD+TDDFT'):
            self.hamiltonian.poisson.set_density(self.density)
            self.hamiltonian.poisson.print_messages(self.log)
            self.log.fd.flush()

        self.initialized = True
        self.log('... initialized\n')

    def create_setups(self, mode, xc):
        if self.parameters.filter is None and mode.name != 'pw':
            gamma = 1.6
            N_c = self.parameters.get('gpts')
            if N_c is None:
                h = (self.parameters.h or 0.2) / Bohr
            else:
                icell_vc = np.linalg.inv(self.atoms.cell)
                h = ((icell_vc**2).sum(0)**-0.5 / N_c).max() / Bohr

            def filter(rgd, rcut, f_r, l=0):
                gcut = np.pi / h - 2 / rcut / gamma
                ftmp = rgd.filter(f_r, rcut * gamma, gcut, l)
                f_r[:] = ftmp[:len(f_r)]
        else:
            filter = self.parameters.filter

        Z_a = self.atoms.get_atomic_numbers()
        self.setups = Setups(Z_a,
                             self.parameters.setups, self.parameters.basis,
                             xc, filter, self.world)
        self.log(self.setups)

    def create_grid_descriptor(self, N_c, cell_cv, pbc_c,
                               domain_comm, parsize_domain):
        return GridDescriptor(N_c, cell_cv, pbc_c, domain_comm,
                              parsize_domain)

    def create_occupations(self, cell_cv, magmom, orbital_free):
        dct = self.parameters.occupations

        if dct is None:
            if orbital_free:
                dct = {'name': 'orbital-free'}
            else:
                if self.atoms.pbc.any():
                    dct = {'name': 'fermi-dirac',
                           'width': 0.1}  # eV
                else:
                    dct = {'width': 0.0}
        elif not isinstance(dct, dict):
            return dct

        if self.wfs.nspins == 1:
            dct.pop('fixmagmom', None)

        occ = create_occ_calc(
            dct,
            parallel_layout=ParallelLayout(self.wfs.bd,
                                           self.wfs.kd.comm,
                                           self.wfs.gd.comm),
            fixed_magmom_value=magmom,
            rcell=np.linalg.inv(cell_cv).T,
            monkhorst_pack_size=self.wfs.kd.N_c,
            bz2ibzmap=self.wfs.kd.bz2ibz_k)

        self.log(occ)
        return occ

    def create_scf(self, nvalence, mode):
        # if mode.name == 'lcao':
        #     niter_fixdensity = 0
        # else:
        #     niter_fixdensity = 2

        nv = max(nvalence, 1)
        cc = self.parameters.convergence
        self.scf = SCFLoop(
            eigenstates=cc.get('eigenstates', 4.0e-8) / Ha**2 * nv,
            energy=cc.get('energy', 0.0005) / Ha * nv,
            density=cc.get('density', 1.0e-4) * nv,
            force=cc.get('forces', np.inf) / (Ha / Bohr),
            workfunction=cc.get('workfunction', np.inf) / Ha,
            maxiter=self.parameters.maxiter,
            # XXX make sure niter_fixdensity value is *always* set from default
            # Subdictionary defaults seem to not be set when user provides
            # e.g. {}.  We should change that so it works like the ordinary
            # parameters.
            niter_fixdensity=self.parameters.experimental.get(
                'niter_fixdensity', 0),
            nvalence=nv)
        self.log(self.scf)

    def create_symmetry(self, magmom_av, cell_cv, reading):
        symm = self.parameters.symmetry
        if symm == 'off':
            symm = {'point_group': False, 'time_reversal': False}

        if 'do_not_symmetrize_the_density' in symm:
            symm = symm.copy()
            dnstd = symm.pop('do_not_symmetrize_the_density')
            if dnstd is not None:
                info = 'Ignoring your "do_not_symmetrize_the_density" keyword!'
                if reading:
                    self.log(info)
                else:
                    warnings.warn(info + ' Please remove it.')

        if self.parameters.external is not None:
            symm = symm.copy()
            symm['point_group'] = False

        if reading and self.reader.version <= 1:
            symm['allow_invert_aperiodic_axes'] = False

        m_av = magmom_av.round(decimals=3)  # round off
        id_a = [id + tuple(m_v) for id, m_v in zip(self.setups.id_a, m_av)]
        self.symmetry = Symmetry(id_a, cell_cv, self.atoms.pbc, **symm)
        self.symmetry.analyze(self.spos_ac)

    def create_eigensolver(self, xc, nbands, mode):
        # Number of bands to converge:
        nbands_converge = self.parameters.convergence.get('bands', 'occupied')
        if nbands_converge == 'all':
            nbands_converge = nbands
        elif isinstance(nbands_converge, int):
            if nbands_converge < 0:
                nbands_converge += nbands
        eigensolver = get_eigensolver(self.parameters.eigensolver, mode,
                                      self.parameters.convergence)
        eigensolver.nbands_converge = nbands_converge
        # XXX Eigensolver class doesn't define an nbands_converge property

        if isinstance(xc, SIC):
            eigensolver.blocksize = 1

        self.wfs.set_eigensolver(eigensolver)

        self.log('Eigensolver\n  ', self.wfs.eigensolver, '\n')

    def create_density(self, realspace, mode, background, h):
        gd = self.wfs.gd

        big_gd = gd.new_descriptor(comm=self.world)
        # Check whether grid is too small.  8 is smallest admissible.
        # (we decide this by how difficult it is to make the tests pass)
        # (Actually it depends on stencils!  But let the user deal with it)
        N_c = big_gd.get_size_of_global_array(pad=True)
        too_small = np.any(N_c / big_gd.parsize_c < 8)
        if (self.parallel['augment_grids'] and not too_small and
            mode.name != 'pw'):
            aux_gd = big_gd
        else:
            aux_gd = gd

        redistributor = GridRedistributor(self.world,
                                          self.wfs.kptband_comm,
                                          gd, aux_gd)

        # Construct grid descriptor for fine grids for densities
        # and potentials:
        finegd = aux_gd.refine()

        kwargs = dict(
            gd=gd, finegd=finegd,
            nspins=self.wfs.nspins,
            collinear=self.wfs.collinear,
            charge=self.parameters.charge + self.wfs.setups.core_charge,
            redistributor=redistributor,
            background_charge=background)

        if realspace:
            self.density = RealSpaceDensity(stencil=mode.interpolation,
                                            **kwargs)
        else:
            if h is None:
                ecut = 2 * self.wfs.pd.ecut
            else:
                ecut = 0.5 * (np.pi / h)**2
            self.density = pw.ReciprocalSpaceDensity(ecut=ecut,
                                                     **kwargs)

        self.log(self.density, '\n')

    def create_hamiltonian(self, realspace, mode, xc):
        dens = self.density
        kwargs = dict(
            gd=dens.gd, finegd=dens.finegd,
            nspins=dens.nspins,
            collinear=dens.collinear,
            setups=dens.setups,
            timer=self.timer,
            xc=xc,
            world=self.world,
            redistributor=dens.redistributor,
            vext=self.parameters.external,
            psolver=self.parameters.poissonsolver)
        if realspace:
            self.hamiltonian = RealSpaceHamiltonian(stencil=mode.interpolation,
                                                    **kwargs)
            xc.set_grid_descriptor(self.hamiltonian.finegd)
        else:
            # This code will work if dens.redistributor uses
            # ordinary density.gd as aux_gd
            gd = dens.finegd

            xc_redist = None
            if self.parallel['augment_grids']:
                from gpaw.grid_descriptor import BadGridError
                try:
                    aux_gd = gd.new_descriptor(comm=self.world)
                except BadGridError as err:
                    import warnings
                    warnings.warn('Ignoring augment_grids: {}'
                                  .format(err))
                else:
                    bcast_comm = dens.redistributor.broadcast_comm
                    xc_redist = GridRedistributor(self.world, bcast_comm,
                                                  gd, aux_gd)

            self.hamiltonian = pw.ReciprocalSpaceHamiltonian(
                pd2=dens.pd2, pd3=dens.pd3, realpbc_c=self.atoms.pbc,
                xc_redistributor=xc_redist,
                **kwargs)
            xc.set_grid_descriptor(self.hamiltonian.xc_gd)

        self.hamiltonian.soc = self.parameters.experimental.get('soc')
        self.log(self.hamiltonian, '\n')

    def create_kpoint_descriptor(self, nspins):
        par = self.parameters

        # Zero cell vectors that are not periodic so that ASE's
        # kpts2ndarray can handle 1-d and 2-d correctly:
        atoms = Atoms(cell=self.atoms.cell * self.atoms.pbc[:, np.newaxis],
                      pbc=self.atoms.pbc)
        bzkpts_kc = kpts2ndarray(par.kpts, atoms)

        kpt_refine = par.experimental.get('kpt_refine')
        if kpt_refine is None:
            kd = KPointDescriptor(bzkpts_kc, nspins)

            self.timer.start('Set symmetry')
            kd.set_symmetry(self.atoms, self.symmetry, comm=self.world)
            self.timer.stop('Set symmetry')

        else:
            self.timer.start('Set k-point refinement')
            kd = create_kpoint_descriptor_with_refinement(
                kpt_refine,
                bzkpts_kc, nspins, self.atoms,
                self.symmetry, comm=self.world,
                timer=self.timer)
            self.timer.stop('Set k-point refinement')
            # Update quantities which might have changed, if symmetry
            # was changed
            self.symmetry = kd.symmetry
            self.setups.set_symmetry(kd.symmetry)

        self.log(kd)

        return kd

    def create_wave_functions(self, mode, realspace,
                              nspins, collinear, nbands, nao, nvalence,
                              setups, cell_cv, pbc_c, N_c):
        par = self.parameters

        kd = self.create_kpoint_descriptor(nspins)

        parallelization = mpi.Parallelization(self.world,
                                              kd.nibzkpts)

        parsize_kpt = self.parallel['kpt']
        parsize_domain = self.parallel['domain']
        parsize_bands = self.parallel['band']

        ndomains = None
        if parsize_domain is not None:
            ndomains = np.prod(parsize_domain)
        parallelization.set(kpt=parsize_kpt,
                            domain=ndomains,
                            band=parsize_bands)
        comms = parallelization.build_communicators()
        domain_comm = comms['d']
        kpt_comm = comms['k']
        band_comm = comms['b']
        kptband_comm = comms['D']
        domainband_comm = comms['K']

        self.comms = comms

        kd.set_communicator(kpt_comm)

        parstride_bands = self.parallel['stridebands']

        bd = BandDescriptor(nbands, band_comm, parstride_bands)

        # Construct grid descriptor for coarse grids for wave functions:
        gd = self.create_grid_descriptor(N_c, cell_cv, pbc_c,
                                         domain_comm, parsize_domain)

        if hasattr(self, 'time') or mode.force_complex_dtype or not collinear:
            dtype = complex
        else:
            if kd.gamma:
                dtype = float
            else:
                dtype = complex

        wfs_kwargs = dict(gd=gd, nvalence=nvalence, setups=setups,
                          bd=bd, dtype=dtype, world=self.world, kd=kd,
                          kptband_comm=kptband_comm, timer=self.timer)

        if self.parallel['sl_auto']:
            # Choose scalapack parallelization automatically

            for key, val in self.parallel.items():
                if (key.startswith('sl_') and key != 'sl_auto' and
                    val is not None):
                    raise ValueError("Cannot use 'sl_auto' together "
                                     "with '%s'" % key)

            max_scalapack_cpus = bd.comm.size * gd.comm.size
            sl_default = suggest_blocking(nbands, max_scalapack_cpus)
        else:
            sl_default = self.parallel['sl_default']

        if mode.name == 'lcao':
            assert collinear
            # Layouts used for general diagonalizer
            sl_lcao = self.parallel['sl_lcao']
            if sl_lcao is None:
                sl_lcao = sl_default

            elpasolver = None
            if self.parallel['use_elpa']:
                elpasolver = self.parallel['elpasolver']
            lcaoksl = get_KohnSham_layouts(sl_lcao, 'lcao',
                                           gd, bd, domainband_comm, dtype,
                                           nao=nao, timer=self.timer,
                                           elpasolver=elpasolver)

            self.wfs = mode(lcaoksl, **wfs_kwargs)

        elif mode.name == 'fd' or mode.name == 'pw':
            # Use (at most) all available LCAO for initialization
            lcaonbands = min(nbands, nao)

            try:
                lcaobd = BandDescriptor(lcaonbands, band_comm,
                                        parstride_bands)
            except RuntimeError:
                initksl = None
            else:
                # Layouts used for general diagonalizer
                # (LCAO initialization)
                sl_lcao = self.parallel['sl_lcao']
                if sl_lcao is None:
                    sl_lcao = sl_default
                initksl = get_KohnSham_layouts(sl_lcao, 'lcao',
                                               gd, lcaobd, domainband_comm,
                                               dtype, nao=nao,
                                               timer=self.timer)

            reuse_wfs_method = par.experimental.get('reuse_wfs_method', 'paw')
            sl = (domainband_comm,) + (self.parallel['sl_diagonalize'] or
                                       sl_default or
                                       (1, 1, None))
            self.wfs = mode(sl, initksl,
                            reuse_wfs_method=reuse_wfs_method,
                            collinear=collinear,
                            **wfs_kwargs)
        else:
            self.wfs = mode(self, collinear=collinear, **wfs_kwargs)

        self.log(self.wfs, '\n')

    def dry_run(self):
        # Can be overridden like in gpaw.atom.atompaw
        print_cell(self.wfs.gd, self.atoms.pbc, self.log)
        print_positions(self.atoms, self.log, self.density.magmom_av)
        self.log.fd.flush()

        # Write timing info now before the interpreter shuts down:
        self.__del__()

        # Disable timing output during shut-down:
        del self.timer

        raise SystemExit

    def get_atomic_electrostatic_potentials(self) -> List[float]:
        r"""Return the electrostatic potential at the atomic sites.

        Return list of energies in eV, one for each atom:

        .. math::

            Y_{00}
            \int d\mathbf{r}
            \tilde{v}_H(\mathbf{r})
            \hat{g}_{00}^a(\mathbf{r} - \mathbf{R}^a)

        """
        ham = self.hamiltonian
        dens = self.density
        self.initialize_positions()
        dens.interpolate_pseudo_density()
        dens.calculate_pseudo_charge()
        ham.update(dens)
        W_aL = ham.calculate_atomic_hamiltonians(dens)
        return np.array([W_L[0] / (4 * np.pi)**0.5 * Ha
                         for W_L in W_aL.values()])

    def linearize_to_xc(self, newxc):
        """Linearize Hamiltonian to difference XC functional.

        Used in real time TDDFT to perform calculations with various kernels.
        """
        if isinstance(newxc, str):
            newxc = XC(newxc)
        self.log('Linearizing xc-hamiltonian to ' + str(newxc))
        newxc.initialize(self.density, self.hamiltonian, self.wfs)
        self.hamiltonian.linearize_to_xc(newxc, self.density)

    def attach(self, function, n=1, *args, **kwargs):
        """Register observer function.

        Call *function* using *args* and
        *kwargs* as arguments.

        If *n* is positive, then
        *function* will be called every *n* iterations + the
        final iteration if it would not be otherwise

        If *n* is negative, then *function* will only be
        called on iteration *abs(n)*.

        If *n* is 0, then *function* will only be called
        on convergence"""

        try:
            slf = function.__self__
        except AttributeError:
            pass
        else:
            if slf is self:
                # function is a bound method of self.  Store the name
                # of the method and avoid circular reference:
                function = function.__func__.__name__

        # Replace self in args with another unique reference
        # to avoid circular reference
        if not hasattr(self, 'self_ref'):
            self.self_ref = object()
        self_ = self.self_ref
        args = tuple([self_ if arg is self else arg for arg in args])

        self.observers.append((function, n, args, kwargs))

    def call_observers(self, iter, final=False):
        """Call all registered callback functions."""
        for function, n, args, kwargs in self.observers:
            call = False
            # Call every n iterations, including the last
            if n > 0:
                if ((iter % n) == 0) != final:
                    call = True
            # Call only on iteration n
            elif n < 0 and not final:
                if iter == abs(n):
                    call = True
            # Call only on convergence
            elif n == 0 and final:
                call = True
            if call:
                if isinstance(function, str):
                    function = getattr(self, function)
                # Replace self reference with self
                self_ = self.self_ref
                args = tuple([self if arg is self_ else arg for arg in args])
                function(*args, **kwargs)

    def get_reference_energy(self):
        return self.wfs.setups.Eref * Ha

    def get_homo_lumo(self, spin=None):
        """Return HOMO and LUMO eigenvalues.

        By default, return the true HOMO-LUMO eigenvalues (spin=None).

        If spin is 0 or 1, return HOMO-LUMO eigenvalues taken among
        only those states with the given spin."""
        return self.wfs.get_homo_lumo(spin) * Ha

    def estimate_memory(self, mem):
        """Estimate memory use of this object."""
        for name, obj in [('Density', self.density),
                          ('Hamiltonian', self.hamiltonian),
                          ('Wavefunctions', self.wfs)]:
            obj.estimate_memory(mem.subnode(name))

    def print_memory_estimate(self, log=None, maxdepth=-1):
        """Print estimated memory usage for PAW object and components.

        maxdepth is the maximum nesting level of displayed components.

        The PAW object must be initialize()'d, but needs not have large
        arrays allocated."""
        # NOTE.  This should work with "--gpaw dry_run=N"
        #
        # However, the initial overhead estimate is wrong if this method
        # is called within a real mpirun/gpaw-python context.
        if log is None:
            log = self.log
        log('Memory estimate:')

        mem_init = maxrss()  # initial overhead includes part of Hamiltonian!
        log('  Process memory now: %.2f MiB' % (mem_init / 1024.0**2))

        mem = MemNode('Calculator', 0)
        mem.indent = '  '
        try:
            self.estimate_memory(mem)
        except AttributeError as m:
            log('Attribute error: %r' % m)
            log('Some object probably lacks estimate_memory() method')
            log('Memory breakdown may be incomplete')
        mem.calculate_size()
        mem.write(log.fd, maxdepth=maxdepth, depth=1)
        log()

    def converge_wave_functions(self):
        """Converge the wave-functions if not present."""

        if self.scf and self.scf.converged:
            if isinstance(self.wfs.kpt_u[0].psit_nG, np.ndarray):
                return
            if self.wfs.kpt_u[0].psit_nG is not None:
                self.wfs.initialize_wave_functions_from_restart_file()
                return

        if not self.initialized:
            self.initialize()

        self.set_positions()

        self.scf.converged = False
        fixed = self.density.fixed
        self.density.fixed = True
        self.calculate(system_changes=[])
        self.density.fixed = fixed

    def diagonalize_full_hamiltonian(self, nbands=None, ecut=None,
                                     scalapack=None,
                                     expert=False):
        if not self.initialized:
            self.initialize()
        nbands = self.wfs.diagonalize_full_hamiltonian(
            self.hamiltonian, self.atoms, self.log,
            nbands, ecut, scalapack, expert)
        self.parameters.nbands = nbands

    def get_number_of_bands(self) -> int:
        """Return the number of bands."""
        return self.wfs.bd.nbands

    def get_xc_functional(self) -> str:
        """Return the XC-functional identifier.

        'LDA', 'PBE', ..."""

        xc = self.parameters.get('xc', 'LDA')
        if isinstance(xc, dict):
            xc = xc['name']
        return xc

    def get_number_of_spins(self):
        return self.wfs.nspins

    def get_spin_polarized(self):
        """Is it a spin-polarized calculation?"""
        return self.wfs.nspins == 2

    def get_bz_k_points(self):
        """Return the k-points."""
        return self.wfs.kd.bzk_kc.copy()

    def get_ibz_k_points(self):
        """Return k-points in the irreducible part of the Brillouin zone."""
        return self.wfs.kd.ibzk_kc.copy()

    def get_bz_to_ibz_map(self):
        """Return indices from BZ to IBZ."""
        return self.wfs.kd.bz2ibz_k.copy()

    def get_k_point_weights(self):
        """Weights of the k-points.

        The sum of all weights is one."""

        return self.wfs.kd.weight_k

    def get_pseudo_density(self, spin=None, gridrefinement=1,
                           pad=True, broadcast=True):
        """Return pseudo-density array.

        If *spin* is not given, then the total density is returned.
        Otherwise, the spin up or down density is returned (spin=0 or
        1)."""

        if gridrefinement == 1:
            nt_sG = self.density.nt_sG
            gd = self.density.gd
        elif gridrefinement == 2:
            if self.density.nt_sg is None:
                self.density.interpolate_pseudo_density()
            nt_sG = self.density.nt_sg
            gd = self.density.finegd
        else:
            raise NotImplementedError

        if spin is None:
            if self.density.nspins == 1:
                nt_G = nt_sG[0]
            else:
                nt_G = nt_sG.sum(axis=0)
        else:
            if self.density.nspins == 1:
                nt_G = 0.5 * nt_sG[0]
            else:
                nt_G = nt_sG[spin]

        nt_G = gd.collect(nt_G, broadcast=broadcast)

        if nt_G is None:
            return None

        if pad:
            nt_G = gd.zero_pad(nt_G)

        return nt_G / Bohr**3

    get_pseudo_valence_density = get_pseudo_density  # Don't use this one!

    def get_effective_potential(self, spin=0, pad=True, broadcast=True):
        """Return pseudo effective-potential."""
        vt_G = self.hamiltonian.gd.collect(self.hamiltonian.vt_sG[spin],
                                           broadcast=broadcast)
        if vt_G is None:
            return None

        if pad:
            vt_G = self.hamiltonian.gd.zero_pad(vt_G)
        return vt_G * Ha

    def get_electrostatic_potential(self):
        """Return the electrostatic potential.

        This is the potential from the pseudo electron density and the
        PAW-compensation charges.  So, the electrostatic potential will
        only be correct outside the PAW augmentation spheres.
        """

        ham = self.hamiltonian
        dens = self.density
        self.initialize_positions()
        dens.interpolate_pseudo_density()
        dens.calculate_pseudo_charge()
        return ham.get_electrostatic_potential(dens) * Ha

    def get_pseudo_density_corrections(self):
        """Integrated density corrections.

        Returns the integrated value of the difference between the pseudo-
        and the all-electron densities at each atom.  These are the numbers
        you should add to the result of doing e.g. Bader analysis on the
        pseudo density."""
        if self.wfs.nspins == 1:
            return np.array([self.density.get_correction(a, 0)
                             for a in range(len(self.atoms))])
        else:
            return np.array([[self.density.get_correction(a, spin)
                              for a in range(len(self.atoms))]
                             for spin in range(2)])

    def get_all_electron_density(self, spin=None, gridrefinement=2,
                                 pad=True, broadcast=True, collect=True,
                                 skip_core=False):
        """Return reconstructed all-electron density array."""
        n_sG, gd = self.density.get_all_electron_density(
            self.atoms, gridrefinement=gridrefinement, skip_core=skip_core)
        if spin is None:
            if self.density.nspins == 1:
                n_G = n_sG[0]
            else:
                n_G = n_sG.sum(axis=0)
        else:
            if self.density.nspins == 1:
                n_G = 0.5 * n_sG[0]
            else:
                n_G = n_sG[spin]

        if collect:
            n_G = gd.collect(n_G, broadcast=broadcast)

        if n_G is None:
            return None

        if pad:
            n_G = gd.zero_pad(n_G)

        return n_G / Bohr**3

    def get_fermi_level(self):
        """Return the Fermi-level."""
        assert self.wfs.fermi_levels is not None
        if len(self.wfs.fermi_levels) != 1:
            raise ValueError('There are two Fermi-levels!')
        return self.wfs.fermi_levels[0] * Ha

    def get_fermi_levels(self):
        """Return the Fermi-levels in case of fixed-magmom."""
        assert self.wfs.fermi_levels is not None
        if len(self.wfs.fermi_levels) != 2:
            raise ValueError('There is only one Fermi-level!')
        return self.wfs.fermi_levels * Ha

    def get_wigner_seitz_densities(self, spin):
        """Get the weight of the spin-density in Wigner-Seitz cells
        around each atom.

        The density assigned to each atom is relative to the neutral atom,
        i.e. the density sums to zero.
        """
        from gpaw.analyse.wignerseitz import wignerseitz
        atom_index = wignerseitz(self.wfs.gd, self.atoms)

        nt_G = self.density.nt_sG[spin]
        weight_a = np.empty(len(self.atoms))
        for a in range(len(self.atoms)):
            # XXX Optimize! No need to integrate in zero-region
            smooth = self.wfs.gd.integrate(np.where(atom_index == a,
                                                    nt_G, 0.0))
            correction = self.density.get_correction(a, spin)
            weight_a[a] = smooth + correction

        return weight_a

    def get_dos(self, spin=0, npts=201, width=None):
        """The total DOS.

        Fold eigenvalues with Gaussians, and put on an energy grid.

        returns an (energies, dos) tuple, where energies are relative to the
        vacuum level for non-periodic systems, and the average potential for
        periodic systems.
        """
        if width is None:
            width = 0.1

        w_k = self.wfs.kd.weight_k
        Nb = self.wfs.bd.nbands
        energies = np.empty(len(w_k) * Nb)
        weights = np.empty(len(w_k) * Nb)
        x = 0
        for k, w in enumerate(w_k):
            energies[x:x + Nb] = self.get_eigenvalues(k, spin)
            weights[x:x + Nb] = w
            x += Nb

        from gpaw.utilities.dos import fold
        return fold(energies, weights, npts, width)

    def get_wigner_seitz_ldos(self, a, spin=0, npts=201, width=None):
        """The Local Density of States, using a Wigner-Seitz basis function.

        Project wave functions onto a Wigner-Seitz box at atom ``a``, and
        use this as weight when summing the eigenvalues."""
        if width is None:
            width = 0.1

        from gpaw.utilities.dos import raw_wignerseitz_LDOS, fold
        energies, weights = raw_wignerseitz_LDOS(self, a, spin)
        return fold(energies * Ha, weights, npts, width)

    def get_orbital_ldos(self, a,
                         spin=0, angular='spdf', npts=201, width=None,
                         nbands=None, spinorbit=False):
        """The Local Density of States, using atomic orbital basis functions.

        Project wave functions onto an atom orbital at atom ``a``, and
        use this as weight when summing the eigenvalues.

        The atomic orbital has angular momentum ``angular``, which can be
        's', 'p', 'd', 'f', or any combination (e.g. 'sdf').

        An integer value for ``angular`` can also be used to specify a specific
        projector function to project onto.

        Setting nbands limits the number of bands included. This speeds up the
        calculation if one has many bands in the calculator but is only
        interested in the DOS at low energies.
        """
        from gpaw.utilities.dos import raw_orbital_LDOS, fold
        if width is None:
            width = 0.1

        if not spinorbit:
            energies, weights = raw_orbital_LDOS(self, a, spin, angular,
                                                 nbands)
        else:
            raise DeprecationWarning(
                'Please use GPAW.dos(soc=True, ...).pdos(...)')

        return fold(energies * Ha, weights, npts, width)

    def get_lcao_dos(self, atom_indices=None, basis_indices=None,
                     npts=201, width=None):
        """Get density of states projected onto orbitals in LCAO mode.

        basis_indices is a list of indices of basis functions on which
        to project.  To specify all basis functions on a set of atoms,
        you can supply atom_indices instead.  Both cannot be given
        simultaneously."""

        both_none = atom_indices is None and basis_indices is None
        neither_none = atom_indices is not None and basis_indices is not None
        if both_none or neither_none:
            raise ValueError('Please give either atom_indices or '
                             'basis_indices but not both')

        if width is None:
            width = 0.1

        if self.wfs.S_qMM is None:
            from gpaw.utilities.dos import RestartLCAODOS
            lcaodos = RestartLCAODOS(self)
        else:
            from gpaw.utilities.dos import LCAODOS
            lcaodos = LCAODOS(self)

        if atom_indices is not None:
            basis_indices = lcaodos.get_atom_indices(atom_indices)

        eps_n, w_n = lcaodos.get_subspace_pdos(basis_indices)
        from gpaw.utilities.dos import fold
        return fold(eps_n * Ha, w_n, npts, width)

    def get_all_electron_ldos(self, mol, spin=0, npts=201, width=None,
                              wf_k=None, P_aui=None, lc=None, raw=False):
        """The Projected Density of States, using all-electron wavefunctions.

        Projects onto a pseudo_wavefunctions (wf_k) corresponding to some band
        n and uses P_aui ([paw.nuclei[a].P_uni[:,n,:] for a in atoms]) to
        obtain the all-electron overlaps.
        Instead of projecting onto a wavefunction, a molecular orbital can
        be specified by a linear combination of weights (lc)
        """
        from gpaw.utilities.dos import all_electron_LDOS, fold

        if raw:
            return all_electron_LDOS(self, mol, spin, lc=lc,
                                     wf_k=wf_k, P_aui=P_aui)
        if width is None:
            width = 0.1

        energies, weights = all_electron_LDOS(self, mol, spin,
                                              lc=lc, wf_k=wf_k, P_aui=P_aui)
        return fold(energies * Ha, weights, npts, width)

    def get_pseudo_wave_function(self, band=0, kpt=0, spin=0, broadcast=True,
                                 pad=True, periodic=False):
        """Return pseudo-wave-function array.

        Units: 1/Angstrom^(3/2)
        """
        if self.wfs.mode == 'lcao' and not self.wfs.positions_set:
            self.initialize_positions()

        if pad:
            psit_G = self.get_pseudo_wave_function(band, kpt, spin, broadcast,
                                                   pad=False,
                                                   periodic=periodic)
            if psit_G is None:
                return
            else:
                return self.wfs.gd.zero_pad(psit_G)

        psit_G = self.wfs.get_wave_function_array(band, kpt, spin,
                                                  periodic=periodic)
        if broadcast:
            if self.wfs.world.rank != 0:
                psit_G = self.wfs.gd.empty(dtype=self.wfs.dtype,
                                           global_array=True)
            psit_G = np.ascontiguousarray(psit_G)
            self.wfs.world.broadcast(psit_G, 0)
            return psit_G / Bohr**1.5
        elif self.wfs.world.rank == 0:
            return psit_G / Bohr**1.5

    def get_eigenvalues(self, kpt=0, spin=0, broadcast=True):
        """Return eigenvalue array."""
        assert 0 <= kpt < self.wfs.kd.nibzkpts, kpt
        eps_n = self.wfs.collect_eigenvalues(kpt, spin)
        if broadcast:
            if self.wfs.world.rank != 0:
                eps_n = np.empty(self.wfs.bd.nbands)
            self.wfs.world.broadcast(eps_n, 0)
        return eps_n * Ha

    def get_occupation_numbers(self, kpt=0, spin=0, broadcast=True):
        """Return occupation array."""
        f_n = self.wfs.collect_occupations(kpt, spin)
        if broadcast:
            if self.wfs.world.rank != 0:
                f_n = np.empty(self.wfs.bd.nbands)
            self.wfs.world.broadcast(f_n, 0)
        return f_n

    def get_xc_difference(self, xc):
        if isinstance(xc, (str, dict)):
            xc = XC(xc)
        xc.set_grid_descriptor(self.density.finegd)
        xc.initialize(self.density, self.hamiltonian, self.wfs)
        xc.set_positions(self.spos_ac)
        if xc.orbital_dependent:
            self.converge_wave_functions()
        return self.hamiltonian.get_xc_difference(xc, self.density) * Ha

    def initial_wannier(self, initialwannier, kpointgrid, fixedstates,
                        edf, spin, nbands):
        """Initial guess for the shape of wannier functions.

        Use initial guess for wannier orbitals to determine rotation
        matrices U and C.
        """
        from ase.dft.wannier import rotation_from_projection
        proj_knw = self.get_projections(initialwannier, spin)
        U_kww = []
        C_kul = []
        for fixed, proj_nw in zip(fixedstates, proj_knw):
            U_ww, C_ul = rotation_from_projection(proj_nw[:nbands],
                                                  fixed,
                                                  ortho=True)
            U_kww.append(U_ww)
            C_kul.append(C_ul)

        U_kww = np.asarray(U_kww)
        return C_kul, U_kww

    def get_wannier_localization_matrix(self, nbands, dirG, kpoint,
                                        nextkpoint, G_I, spin):
        """Calculate integrals for maximally localized Wannier functions."""

        # Due to orthorhombic cells, only one component of dirG is non-zero.
        k_kc = self.wfs.kd.bzk_kc
        G_c = k_kc[nextkpoint] - k_kc[kpoint] - G_I

        return self.get_wannier_integrals(spin, kpoint,
                                          nextkpoint, G_c, nbands)

    def get_wannier_integrals(self, s, k, k1, G_c, nbands=None):
        """Calculate integrals for maximally localized Wannier functions."""

        assert s <= self.wfs.nspins
        kpt_rank, u = divmod(k + len(self.wfs.kd.ibzk_kc) * s,
                             len(self.wfs.kpt_u))
        kpt_rank1, u1 = divmod(k1 + len(self.wfs.kd.ibzk_kc) * s,
                               len(self.wfs.kpt_u))
        kpt_u = self.wfs.kpt_u

        # XXX not for the kpoint/spin parallel case
        assert self.wfs.kd.comm.size == 1

        # If calc is a save file, read in tar references to memory
        # For lcao mode just initialize the wavefunctions from the
        # calculated lcao coefficients
        if self.wfs.mode == 'lcao':
            self.wfs.initialize_wave_functions_from_lcao()
        else:
            self.wfs.initialize_wave_functions_from_restart_file()

        # Get pseudo part
        Z_nn = self.wfs.gd.wannier_matrix(kpt_u[u].psit_nG,
                                          kpt_u[u1].psit_nG, G_c, nbands)

        # Add corrections
        self.add_wannier_correction(Z_nn, G_c, u, u1, nbands)

        self.wfs.gd.comm.sum(Z_nn)

        return Z_nn

    def add_wannier_correction(self, Z_nn, G_c, u, u1, nbands=None):
        r"""Calculate the correction to the wannier integrals.

        See: (Eq. 27 ref1)::

                          -i G.r
            Z   = <psi | e      |psi >
             nm       n             m

                           __                __
                   ~      \              a  \     a*   a    a
            Z    = Z    +  ) exp[-i G . R ]  )   P   dO    P
             nmx    nmx   /__            x  /__   ni   ii'  mi'

                           a                 ii'

        Note that this correction is an approximation that assumes the
        exponential varies slowly over the extent of the augmentation sphere.

        ref1: Thygesen et al, Phys. Rev. B 72, 125119 (2005)
        """

        if nbands is None:
            nbands = self.wfs.bd.nbands

        P_ani = self.wfs.kpt_u[u].P_ani
        P1_ani = self.wfs.kpt_u[u1].P_ani
        for a, P_ni in P_ani.items():
            P_ni = P_ani[a][:nbands]
            P1_ni = P1_ani[a][:nbands]
            dO_ii = self.wfs.setups[a].dO_ii
            e = np.exp(-2.j * np.pi * np.dot(G_c, self.spos_ac[a]))
            Z_nn += e * np.dot(np.dot(P_ni.conj(), dO_ii), P1_ni.T)

    def get_projections(self, locfun, spin=0):
        """Project wave functions onto localized functions

        Determine the projections of the Kohn-Sham eigenstates
        onto specified localized functions of the format::

          locfun = [[spos_c, l, sigma], [...]]

        spos_c can be an atom index, or a scaled position vector. l is
        the angular momentum, and sigma is the (half-) width of the
        radial gaussian.

        Return format is::

          f_kni = <psi_kn | f_i>

        where psi_kn are the wave functions, and f_i are the specified
        localized functions.

        As a special case, locfun can be the string 'projectors', in which
        case the bound state projectors are used as localized functions.
        """

        wfs = self.wfs

        if locfun == 'projectors':
            f_kin = []
            for kpt in wfs.kpt_u:
                if kpt.s == spin:
                    f_in = []
                    for a, P_ni in kpt.P_ani.items():
                        i = 0
                        setup = wfs.setups[a]
                        for l, n in zip(setup.l_j, setup.n_j):
                            if n >= 0:
                                for j in range(i, i + 2 * l + 1):
                                    f_in.append(P_ni[:, j])
                            i += 2 * l + 1
                    f_kin.append(f_in)
            f_kni = np.array(f_kin).transpose(0, 2, 1)
            return f_kni.conj()

        from gpaw.lfc import LocalizedFunctionsCollection as LFC
        from gpaw.spline import Spline
        from math import factorial as fac

        nkpts = len(wfs.kd.ibzk_kc)
        nbf = np.sum([2 * l + 1 for pos, l, a in locfun])
        f_kni = np.zeros((nkpts, wfs.bd.nbands, nbf), wfs.dtype)

        spos_xc = []
        splines_x = []
        for spos_c, l, sigma in locfun:
            if isinstance(spos_c, int):
                spos_c = self.spos_ac[spos_c]
            spos_xc.append(spos_c)
            alpha = .5 * Bohr**2 / sigma**2
            r = np.linspace(0, 10. * sigma, 500)
            f_g = (fac(l) * (4 * alpha)**(l + 3 / 2.) *
                   np.exp(-alpha * r**2) /
                   (np.sqrt(4 * np.pi) * fac(2 * l + 1)))
            splines_x.append([Spline(l, rmax=r[-1], f_g=f_g)])

        lf = LFC(wfs.gd, splines_x, wfs.kd, dtype=wfs.dtype)
        lf.set_positions(spos_xc)

        assert wfs.gd.comm.size == 1
        k = 0
        f_ani = lf.dict(wfs.bd.nbands)
        for kpt in wfs.kpt_u:
            if kpt.s != spin:
                continue
            lf.integrate(kpt.psit_nG[:], f_ani, kpt.q)
            i1 = 0
            for x, f_ni in f_ani.items():
                i2 = i1 + f_ni.shape[1]
                f_kni[k, :, i1:i2] = f_ni
                i1 = i2
            k += 1

        return f_kni.conj()

    def get_number_of_grid_points(self):
        return self.wfs.gd.N_c

    def get_number_of_iterations(self):
        return self.scf.niter

    def get_number_of_electrons(self):
        return self.wfs.setups.nvalence - self.density.charge

    def get_electrostatic_corrections(self):
        """Calculate PAW correction to average electrostatic potential."""
        dEH_a = np.zeros(len(self.atoms))
        for a, D_sp in self.density.D_asp.items():
            setup = self.wfs.setups[a]
            dEH_a[a] = setup.dEH0 + np.dot(setup.dEH_p, D_sp.sum(0))
        self.wfs.gd.comm.sum(dEH_a)
        return dEH_a * Ha * Bohr**3

    def get_nonselfconsistent_energies(self, type='beefvdw'):
        from gpaw.xc.bee import BEEFEnsemble
        if type not in ['beefvdw', 'mbeef', 'mbeefvdw']:
            raise NotImplementedError('Not implemented for type = %s' % type)
        assert self.scf.converged
        bee = BEEFEnsemble(self)
        x = bee.create_xc_contributions('exch')
        c = bee.create_xc_contributions('corr')
        if type == 'beefvdw':
            return np.append(x, c)
        elif type == 'mbeef':
            return x.flatten()
        elif type == 'mbeefvdw':
            return np.append(x.flatten(), c)

    def embed(self, q_p, rc=0.2, rc2=np.inf, width=1.0):
        """Embed QM region in point-charges."""
        pc = PointChargePotential(q_p, rc=rc, rc2=rc2, width=width)
        self.set(external=pc)
        return pc

    def dos(self, soc=False, theta=0.0, phi=0.0):
        from gpaw.dos import DOSCalculator
        return DOSCalculator.from_calculator(self, soc=soc,
                                             theta=theta, phi=phi)<|MERGE_RESOLUTION|>--- conflicted
+++ resolved
@@ -91,18 +91,11 @@
                         'density': 1.0e-4,
                         'eigenstates': 4.0e-8,  # eV^2
                         'bands': 'occupied',
-<<<<<<< HEAD
                         'forces': np.inf,  # eV / Ang
                         'workfunction': np.inf},  # eV
-        'dtype': None,  # deprecated
-        'width': None,  # deprecated
-        'verbose': 0}
-=======
-                        'forces': np.inf},  # eV / Ang
         'verbose': 0,
         'fixdensity': False,  # deprecated
         'dtype': None}  # deprecated
->>>>>>> 67f024c5
 
     default_parallel: Dict[str, Any] = {
         'kpt': None,
