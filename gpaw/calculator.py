"""ASE-calculator interface."""
import warnings

import numpy as np
from ase.units import Bohr, Ha
from ase.calculators.calculator import Calculator, kpts2ndarray
from ase.utils import basestring, plural
from ase.utils.timing import Timer
from ase.dft.bandgap import bandgap

import gpaw
import gpaw.mpi as mpi
import gpaw.wavefunctions.pw as pw
from gpaw import dry_run, memory_estimate_depth
from gpaw.band_descriptor import BandDescriptor
from gpaw.density import RealSpaceDensity
from gpaw.eigensolvers import get_eigensolver
from gpaw.forces import calculate_forces
from gpaw.grid_descriptor import GridDescriptor
from gpaw.hamiltonian import RealSpaceHamiltonian
from gpaw.io.logger import GPAWLogger
from gpaw.io import Reader, Writer
from gpaw.jellium import create_background_charge
from gpaw.kpt_descriptor import KPointDescriptor
from gpaw.kpt_refine import create_kpoint_descriptor_with_refinement
from gpaw.kohnsham_layouts import get_KohnSham_layouts
from gpaw.matrix import suggest_blocking
from gpaw.occupations import create_occupation_number_object
from gpaw.output import (print_cell, print_positions,
                         print_parallelization_details)
from gpaw.paw import PAW
from gpaw.scf import SCFLoop
from gpaw.setup import Setups
from gpaw.symmetry import Symmetry
from gpaw.stress import calculate_stress
from gpaw.tb import TBDensity, TBHamiltonian
from gpaw.utilities import check_atoms_too_close
from gpaw.utilities.gpts import get_number_of_grid_points
from gpaw.utilities.grid import GridRedistributor
from gpaw.utilities.partition import AtomPartition
from gpaw.wavefunctions.mode import create_wave_function_mode
from gpaw.xc import XC
from gpaw.xc.sic import SIC


class GPAW(PAW, Calculator):
    """This is the ASE-calculator frontend for doing a PAW calculation."""

    implemented_properties = ['energy', 'forces', 'stress', 'dipole',
                              'magmom', 'magmoms']

    default_parameters = {
        'mode': 'fd',
        'xc': 'LDA',
        'occupations': None,
        'poissonsolver': None,
        'h': None,  # Angstrom
        'gpts': None,
        'kpts': [(0.0, 0.0, 0.0)],
        'nbands': None,
        'charge': 0,
        'setups': {},
        'basis': {},
        'spinpol': None,
        'fixdensity': False,
        'filter': None,
        'mixer': None,
        'eigensolver': None,
        'background_charge': None,
        'experimental': {'reuse_wfs_method': 'paw',
                         'niter_fixdensity': 0,
                         'magmoms': None,
                         'soc': None,
                         'kpt_refine': None},
        'external': None,
        'random': False,
        'hund': False,
        'maxiter': 333,
        'idiotproof': True,
        'symmetry': {'point_group': True,
                     'time_reversal': True,
                     'symmorphic': True,
                     'tolerance': 1e-7,
                     'do_not_symmetrize_the_density': False},
        'convergence': {'energy': 0.0005,  # eV / electron
                        'density': 1.0e-4,
                        'eigenstates': 4.0e-8,  # eV^2
                        'bands': 'occupied',
                        'forces': np.inf},  # eV / Ang
        'dtype': None,  # Deprecated
        'width': None,  # Deprecated
        'verbose': 0}

    default_parallel = {
        'kpt': None,
        'domain': gpaw.parsize_domain,
        'band': gpaw.parsize_bands,
        'order': 'kdb',
        'stridebands': False,
        'augment_grids': gpaw.augment_grids,
        'sl_auto': False,
        'sl_default': gpaw.sl_default,
        'sl_diagonalize': gpaw.sl_diagonalize,
        'sl_inverse_cholesky': gpaw.sl_inverse_cholesky,
        'sl_lcao': gpaw.sl_lcao,
        'sl_lrtddft': gpaw.sl_lrtddft,
        'use_elpa': False,
        'elpasolver': '2stage',
        'buffer_size': gpaw.buffer_size}

    def __init__(self, restart=None, ignore_bad_restart_file=False, label=None,
                 atoms=None, timer=None,
                 communicator=None, txt='-', parallel=None, **kwargs):

        self.parallel = dict(self.default_parallel)
        if parallel:
            for key in parallel:
                if key not in self.default_parallel:
                    allowed = ', '.join(list(self.default_parallel.keys()))
                    raise TypeError('Unexpected keyword "{}" in "parallel" '
                                    'dictionary.  Must be one of: {}'
                                    .format(key, allowed))
            self.parallel.update(parallel)

        if timer is None:
            self.timer = Timer()
        else:
            self.timer = timer

        self.scf = None
        self.wfs = None
        self.occupations = None
        self.density = None
        self.hamiltonian = None
        self.spos_ac = None  # XXX store this in some better way.

        self.observers = []  # XXX move to self.scf
        self.initialized = False

        self.world = communicator
        if self.world is None:
            self.world = mpi.world
        elif not hasattr(self.world, 'new_communicator'):
            self.world = mpi.world.new_communicator(np.asarray(self.world))

        self.log = GPAWLogger(world=self.world)
        self.log.fd = txt

        self.reader = None

        Calculator.__init__(self, restart, ignore_bad_restart_file, label,
                            atoms, **kwargs)

    def __del__(self):
        # Write timings and close reader if necessary.

        # If we crashed in the constructor (e.g. a bad keyword), we may not
        # have the normally expected attributes:
        if hasattr(self, 'timer'):
            self.timer.write(self.log.fd)

        if hasattr(self, 'reader') and self.reader is not None:
            self.reader.close()

    def write(self, filename, mode=''):
        self.log('Writing to {} (mode={!r})\n'.format(filename, mode))
        writer = Writer(filename, self.world)
        self._write(writer, mode)
        writer.close()
        self.world.barrier()

    def _write(self, writer, mode):
        from ase.io.trajectory import write_atoms
        writer.write(version=1, gpaw_version=gpaw.__version__,
                     ha=Ha, bohr=Bohr)

        write_atoms(writer.child('atoms'), self.atoms)
        writer.child('results').write(**self.results)
        writer.child('parameters').write(**self.todict())

        self.density.write(writer.child('density'))
        self.hamiltonian.write(writer.child('hamiltonian'))
        self.occupations.write(writer.child('occupations'))
        self.scf.write(writer.child('scf'))
        self.wfs.write(writer.child('wave_functions'), mode == 'all')

        return writer

    def _set_atoms(self, atoms):
        check_atoms_too_close(atoms)
        self.atoms = atoms
        # GPAW works in terms of the scaled positions.  We want to
        # extract the scaled positions in only one place, and that is
        # here.  No other place may recalculate them, or we might end up
        # with rounding errors and inconsistencies.
        self.spos_ac = atoms.get_scaled_positions() % 1.0

    def read(self, filename):
        from ase.io.trajectory import read_atoms
        self.log('Reading from {}'.format(filename))

        self.reader = reader = Reader(filename)

        atoms = read_atoms(reader.atoms)
        self._set_atoms(atoms)

        res = reader.results
        self.results = dict((key, res.get(key)) for key in res.keys())
        if self.results:
            self.log('Read {}'.format(', '.join(sorted(self.results))))

        self.log('Reading input parameters:')
        # XXX param
        self.parameters = self.get_default_parameters()
        dct = {}
        for key, value in reader.parameters.asdict().items():
            if (isinstance(value, dict) and
                isinstance(self.parameters[key], dict)):
                self.parameters[key].update(value)
            else:
                self.parameters[key] = value
            dct[key] = self.parameters[key]

        self.log.print_dict(dct)
        self.log()

        self.initialize(reading=True)

        self.density.read(reader)
        self.hamiltonian.read(reader)
        self.occupations.read(reader)
        self.scf.read(reader)
        self.wfs.read(reader)

        # We need to do this in a better way:  XXX
        from gpaw.utilities.partition import AtomPartition
        atom_partition = AtomPartition(self.wfs.gd.comm,
                                       np.zeros(len(self.atoms), dtype=int))
        self.wfs.atom_partition = atom_partition
        self.density.atom_partition = atom_partition
        self.hamiltonian.atom_partition = atom_partition
        rank_a = self.density.gd.get_ranks_from_positions(self.spos_ac)
        new_atom_partition = AtomPartition(self.density.gd.comm, rank_a)
        for obj in [self.density, self.hamiltonian]:
            obj.set_positions_without_ruining_everything(self.spos_ac,
                                                         new_atom_partition)

        self.hamiltonian.xc.read(reader)

        if self.hamiltonian.xc.name == 'GLLBSC':
            # XXX GLLB: See test/lcaotddft/gllbsc.py
            self.occupations.calculate(self.wfs)

        return reader

    def check_state(self, atoms, tol=1e-15):
        system_changes = Calculator.check_state(self, atoms, tol)
        if 'positions' not in system_changes:
            if self.hamiltonian:
                if self.hamiltonian.vext:
                    if self.hamiltonian.vext.vext_g is None:
                        # QMMM atoms have moved:
                        system_changes.append('positions')
        return system_changes

    def calculate(self, atoms=None, properties=['energy'],
                  system_changes=['cell']):
        """Calculate things."""

        Calculator.calculate(self, atoms)
        atoms = self.atoms

        if system_changes:
            self.log('System changes:', ', '.join(system_changes), '\n')
            if system_changes == ['positions']:
                # Only positions have changed:
                self.density.reset()
            else:
                # Drastic changes:
                self.wfs = None
                self.occupations = None
                self.density = None
                self.hamiltonian = None
                self.scf = None
                self.initialize(atoms)

            self.set_positions(atoms)

        if not self.initialized:
            self.initialize(atoms)
            self.set_positions(atoms)

        if not (self.wfs.positions_set and self.hamiltonian.positions_set):
            self.set_positions(atoms)

        if not self.scf.converged:
            print_cell(self.wfs.gd, self.atoms.pbc, self.log)

            with self.timer('SCF-cycle'):
                self.scf.run(self.wfs, self.hamiltonian,
                             self.density, self.occupations,
                             self.log, self.call_observers)

            self.log('\nConverged after {} iterations.\n'
                     .format(self.scf.niter))

            e_free = self.hamiltonian.e_total_free
            e_extrapolated = self.hamiltonian.e_total_extrapolated
            self.results['energy'] = e_extrapolated * Ha
            self.results['free_energy'] = e_free * Ha

            dipole_v = self.density.calculate_dipole_moment() * Bohr
            self.log('Dipole moment: ({:.6f}, {:.6f}, {:.6f}) |e|*Ang\n'
                     .format(*dipole_v))
            self.results['dipole'] = dipole_v

            if self.wfs.nspins == 2 or not self.density.collinear:
                totmom_v, magmom_av = self.density.estimate_magnetic_moments()
                self.log('Total magnetic moment: ({:.6f}, {:.6f}, {:.6f})'
                         .format(*totmom_v))
                self.log('Local magnetic moments:')
                symbols = self.atoms.get_chemical_symbols()
                for a, mom_v in enumerate(magmom_av):
                    self.log('{:4} {:2} ({:9.6f}, {:9.6f}, {:9.6f})'
                             .format(a, symbols[a], *mom_v))
                self.log()
                self.results['magmom'] = self.occupations.magmom
                self.results['magmoms'] = magmom_av[:, 2].copy()

            self.summary()

            self.call_observers(self.scf.niter, final=True)

        if 'forces' in properties:
            with self.timer('Forces'):
                F_av = calculate_forces(self.wfs, self.density,
                                        self.hamiltonian, self.log)
                self.results['forces'] = F_av * (Ha / Bohr)

        if 'stress' in properties:
            with self.timer('Stress'):
                try:
                    stress = calculate_stress(self).flat[[0, 4, 8, 5, 2, 1]]
                except NotImplementedError:
                    # Our ASE Calculator base class will raise
                    # PropertyNotImplementedError for us.
                    pass
                else:
                    self.results['stress'] = stress * (Ha / Bohr**3)

    def summary(self):
        efermi = self.occupations.fermilevel
        self.hamiltonian.summary(efermi, self.log)
        self.density.summary(self.atoms, self.occupations.magmom, self.log)
        self.occupations.summary(self.log)
        self.wfs.summary(self.log)
        try:
            bandgap(self, output=self.log.fd, efermi=efermi * Ha)
        except ValueError:
            pass
        self.log.fd.flush()

    def set(self, **kwargs):
        """Change parameters for calculator.

        Examples::

            calc.set(xc='PBE')
            calc.set(nbands=20, kpts=(4, 1, 1))
        """

        # Verify that keys are consistent with default ones.
        for key in kwargs:
            if key != 'txt' and key not in self.default_parameters:
                raise TypeError('Unknown GPAW parameter: {}'.format(key))

            if key in ['convergence', 'symmetry',
                       'experimental'] and isinstance(kwargs[key], dict):
                # For values that are dictionaries, verify subkeys, too.
                default_dict = self.default_parameters[key]
                for subkey in kwargs[key]:
                    if subkey not in default_dict:
                        allowed = ', '.join(list(default_dict.keys()))
                        raise TypeError('Unknown subkeyword "{}" of keyword '
                                        '"{}".  Must be one of: {}'
                                        .format(subkey, key, allowed))

        changed_parameters = Calculator.set(self, **kwargs)

        for key in ['setups', 'basis']:
            if key in changed_parameters:
                dct = changed_parameters[key]
                if isinstance(dct, dict) and None in dct:
                    dct['default'] = dct.pop(None)
                    warnings.warn('Please use {key}={dct}'
                                  .format(key=key, dct=dct))

        # We need to handle txt early in order to get logging up and running:
        if 'txt' in changed_parameters:
            self.log.fd = changed_parameters.pop('txt')

        if not changed_parameters:
            return {}

        self.initialized = False
        self.scf = None
        self.results = {}

        self.log('Input parameters:')
        self.log.print_dict(changed_parameters)
        self.log()

        for key in changed_parameters:
            if key in ['eigensolver', 'convergence'] and self.wfs:
                self.wfs.set_eigensolver(None)

            if key in ['mixer', 'verbose', 'txt', 'hund', 'random',
                       'eigensolver', 'idiotproof']:
                continue

            if key in ['convergence', 'fixdensity', 'maxiter']:
                continue

            # Check nested arguments
            if key in ['experimental']:
                changed_parameters2 = changed_parameters[key]
                for key2 in changed_parameters2:
                    if key2 in ['kpt_refine', 'magmoms', 'soc']:
                        self.wfs = None
                    elif key2 in ['reuse_wfs_method', 'niter_fixdensity']:
                        continue
                    else:
                        raise TypeError('Unknown keyword argument:', key2)
                continue

            # More drastic changes:
            if self.wfs:
                self.wfs.set_orthonormalized(False)
            if key in ['external', 'xc', 'poissonsolver']:
                self.hamiltonian = None
            elif key in ['occupations', 'width']:
                pass
            elif key in ['charge', 'background_charge']:
                self.hamiltonian = None
                self.density = None
                self.wfs = None
            elif key in ['kpts', 'nbands', 'symmetry']:
                self.wfs = None
            elif key in ['h', 'gpts', 'setups', 'spinpol', 'dtype', 'mode']:
                self.density = None
                self.hamiltonian = None
                self.wfs = None
            elif key in ['basis']:
                self.wfs = None
            else:
                raise TypeError('Unknown keyword argument: "%s"' % key)

    def initialize_positions(self, atoms=None):
        """Update the positions of the atoms."""
        self.log('Initializing position-dependent things.\n')
        if atoms is None:
            atoms = self.atoms
        else:
            atoms = atoms.copy()
            self._set_atoms(atoms)

        mpi.synchronize_atoms(atoms, self.world)

        rank_a = self.wfs.gd.get_ranks_from_positions(self.spos_ac)
        atom_partition = AtomPartition(self.wfs.gd.comm, rank_a, name='gd')
        self.wfs.set_positions(self.spos_ac, atom_partition)
        self.density.set_positions(self.spos_ac, atom_partition)
        self.hamiltonian.set_positions(self.spos_ac, atom_partition)

    def set_positions(self, atoms=None):
        """Update the positions of the atoms and initialize wave functions."""
        self.initialize_positions(atoms)

        nlcao, nrand = self.wfs.initialize(self.density, self.hamiltonian,
                                           self.spos_ac)
        if nlcao + nrand:
            self.log('Creating initial wave functions:')
            if nlcao:
                self.log(' ', plural(nlcao, 'band'), 'from LCAO basis set')
            if nrand:
                self.log(' ', plural(nrand, 'band'), 'from random numbers')
            self.log()

        self.wfs.eigensolver.reset()
        self.scf.reset()
        print_positions(self.atoms, self.log, self.density.magmom_av)

    def initialize(self, atoms=None, reading=False):
        """Inexpensive initialization."""

        self.log('Initialize ...\n')

        if atoms is None:
            atoms = self.atoms
        else:
            atoms = atoms.copy()
            self._set_atoms(atoms)

        par = self.parameters

        natoms = len(atoms)

        mode = par.mode
        if isinstance(mode, basestring):
            mode = {'name': mode}
        if isinstance(mode, dict):
            mode = create_wave_function_mode(**mode)

        cell_cv = atoms.get_cell() / Bohr
        number_of_lattice_vectors = cell_cv.any(axis=1).sum()
        if number_of_lattice_vectors < 3:
            if mode.name == 'tb':
                from ase.geometry.cell import complete_cell
                cell_cv = complete_cell(cell_cv)
            else:
                raise ValueError(
                    'GPAW requires 3 lattice vectors.  Your system has {}.'
                    .format(number_of_lattice_vectors))

        pbc_c = atoms.get_pbc()
        assert len(pbc_c) == 3
        magmom_a = atoms.get_initial_magnetic_moments()

        if par.experimental.get('magmoms') is not None:
            magmom_av = np.array(par.experimental['magmoms'], float)
            collinear = False
        else:
            magmom_av = np.zeros((natoms, 3))
            magmom_av[:, 2] = magmom_a
            collinear = True

        mpi.synchronize_atoms(atoms, self.world)

        # Generate new xc functional only when it is reset by set
        # XXX sounds like this should use the _changed_keywords dictionary.
        if self.hamiltonian is None or self.hamiltonian.xc is None:
            if isinstance(par.xc, (basestring, dict)):
                xc = XC(par.xc, collinear=collinear, atoms=atoms)
            else:
                xc = par.xc
        else:
            xc = self.hamiltonian.xc

        if par.dtype == complex:
            warnings.warn('Use mode={}(..., force_complex_dtype=True) '
                          'instead of dtype=complex'.format(mode.name.upper()))
            mode.force_complex_dtype = True
            del par['dtype']
            par.mode = mode

        if xc.orbital_dependent and mode.name == 'lcao':
            raise ValueError('LCAO mode does not support '
                             'orbital-dependent XC functionals.')

        realspace = (mode.name != 'pw' and mode.interpolation != 'fft')

        if not realspace:
            pbc_c = np.ones(3, bool)

        self.create_setups(mode, xc)

        if par.hund:
            if natoms != 1:
                raise ValueError('hund=True arg only valid for single atoms!')
            spinpol = True
            magmom_av[0, 2] = self.setups[0].get_hunds_rule_moment(par.charge)

        if collinear:
            magnetic = magmom_av.any()

            spinpol = par.spinpol
            if spinpol is None:
                spinpol = magnetic
            elif magnetic and not spinpol:
                raise ValueError('Non-zero initial magnetic moment for a ' +
                                 'spin-paired calculation!')
            nspins = 1 + int(spinpol)

            if spinpol:
                self.log('Spin-polarized calculation.')
                self.log('Magnetic moment: {:.6f}\n'.format(magmom_av.sum()))
            else:
                self.log('Spin-paired calculation\n')
        else:
            nspins = 1
            self.log('Non-collinear calculation.')
            self.log('Magnetic moment: ({:.6f}, {:.6f}, {:.6f})\n'
                     .format(*magmom_av.sum(0)))

        if isinstance(par.background_charge, dict):
            background = create_background_charge(**par.background_charge)
        else:
            background = par.background_charge

        nao = self.setups.nao
        nvalence = self.setups.nvalence - par.charge
        if par.background_charge is not None:
            nvalence += background.charge

        M = np.linalg.norm(magmom_av.sum(0))

        nbands = par.nbands

        orbital_free = any(setup.orbital_free for setup in self.setups)
        if orbital_free:
            nbands = 1

        if isinstance(nbands, basestring):
            if nbands == 'nao':
                nbands = nao
            elif nbands[-1] == '%':
                basebands = (nvalence + M) / 2
                nbands = int(np.ceil(float(nbands[:-1]) / 100 * basebands))
            else:
                raise ValueError('Integer expected: Only use a string '
                                 'if giving a percentage of occupied bands')

        if nbands is None:
            # Number of bound partial waves:
            nbandsmax = sum(setup.get_default_nbands()
                            for setup in self.setups)
            nbands = int(np.ceil((1.2 * (nvalence + M) / 2))) + 4
            if nbands > nbandsmax:
                nbands = nbandsmax
            if mode.name == 'lcao' and nbands > nao:
                nbands = nao
        elif nbands <= 0:
            nbands = max(1, int(nvalence + M + 0.5) // 2 + (-nbands))

        if nbands > nao and mode.name == 'lcao':
            raise ValueError('Too many bands for LCAO calculation: '
                             '%d bands and only %d atomic orbitals!' %
                             (nbands, nao))

        if nvalence < 0:
            raise ValueError(
                'Charge %f is not possible - not enough valence electrons' %
                par.charge)

        if nvalence > 2 * nbands and not orbital_free:
            raise ValueError('Too few bands!  Electrons: %f, bands: %d'
                             % (nvalence, nbands))

        self.create_occupations(magmom_av[:, 2].sum(), orbital_free)

        if self.scf is None:
            self.create_scf(nvalence, mode)

        self.create_symmetry(magmom_av, cell_cv)

        if not collinear:
            nbands *= 2

        if not self.wfs:
            self.create_wave_functions(mode, realspace,
                                       nspins, collinear, nbands, nao,
                                       nvalence, self.setups,
                                       cell_cv, pbc_c)
        else:
            self.wfs.set_setups(self.setups)

        if not self.wfs.eigensolver:
            self.create_eigensolver(xc, nbands, mode)

        if self.density is None and not reading:
            assert not par.fixdensity, 'No density to fix!'

        olddens = None
        if (self.density is not None and
            (self.density.gd.parsize_c != self.wfs.gd.parsize_c).any()):
            # Domain decomposition has changed, so we need to
            # reinitialize density and hamiltonian:
            if par.fixdensity:
                olddens = self.density

            self.density = None
            self.hamiltonian = None

        if self.density is None:
            self.create_density(realspace, mode, background)

        # XXXXXXXXXX if setups change, then setups.core_charge may change.
        # But that parameter was supplied in Density constructor!
        # This surely is a bug!
        self.density.initialize(self.setups, self.timer,
                                magmom_av, par.hund)
        self.density.set_mixer(par.mixer)
        if self.density.mixer.driver.name == 'dummy' or par.fixdensity:
            self.log('No density mixing\n')
        else:
            self.log(self.density.mixer, '\n')
        self.density.fixed = par.fixdensity
        self.density.log = self.log

        if olddens is not None:
            self.density.initialize_from_other_density(olddens,
                                                       self.wfs.kptband_comm)

        if self.hamiltonian is None:
            self.create_hamiltonian(realspace, mode, xc)

        xc.initialize(self.density, self.hamiltonian, self.wfs,
                      self.occupations)
        description = xc.get_description()
        if description is not None:
            self.log('XC parameters: {}\n'
                     .format('\n  '.join(description.splitlines())))

        if xc.name == 'GLLBSC' and olddens is not None:
            xc.heeeeeeeeeeeeeeeeeeeeeeeeeeeeeeeeelp(olddens)

        self.print_memory_estimate(maxdepth=memory_estimate_depth + 1)

        print_parallelization_details(self.wfs, self.hamiltonian, self.log)

        self.log('Number of atoms:', natoms)
        self.log('Number of atomic orbitals:', self.wfs.setups.nao)
        self.log('Number of bands in calculation:', self.wfs.bd.nbands)
        self.log('Bands to converge: ', end='')
        n = par.convergence.get('bands', 'occupied')
        if n == 'occupied':
            self.log('occupied states only')
        elif n == 'all':
            self.log('all')
        else:
            self.log('%d lowest bands' % n)
        self.log('Number of valence electrons:', self.wfs.nvalence)

        self.log(flush=True)

        self.timer.print_info(self)

        if dry_run:
            self.dry_run()

        if (realspace and
            self.hamiltonian.poisson.get_description() == 'FDTD+TDDFT'):
            self.hamiltonian.poisson.set_density(self.density)
            self.hamiltonian.poisson.print_messages(self.log)
            self.log.fd.flush()

        self.initialized = True
        self.log('... initialized\n')

    def create_setups(self, mode, xc):
        if self.parameters.filter is None and mode.name != 'pw':
            gamma = 1.6
            N_c = self.parameters.get('gpts')
            if N_c is None:
                h = (self.parameters.h or 0.2) / Bohr
            else:
                icell_vc = np.linalg.inv(self.atoms.cell)
                h = ((icell_vc**2).sum(0)**-0.5 / N_c).max() / Bohr

            def filter(rgd, rcut, f_r, l=0):
                gcut = np.pi / h - 2 / rcut / gamma
                ftmp = rgd.filter(f_r, rcut * gamma, gcut, l)
                f_r[:] = ftmp[:len(f_r)]
        else:
            filter = self.parameters.filter

        Z_a = self.atoms.get_atomic_numbers()
        self.setups = Setups(Z_a,
                             self.parameters.setups, self.parameters.basis,
                             xc, filter, self.world)
        self.log(self.setups)

    def create_grid_descriptor(self, N_c, cell_cv, pbc_c,
                               domain_comm, parsize_domain):
        return GridDescriptor(N_c, cell_cv, pbc_c, domain_comm,
                              parsize_domain)

    def create_occupations(self, magmom, orbital_free):
        occ = self.parameters.occupations

        if occ is None:
            if orbital_free:
                occ = {'name': 'orbital-free'}
            else:
                width = self.parameters.width
                if width is not None:
                    warnings.warn('Please use occupations=FermiDirac({})'
                                  .format(width))
                elif self.atoms.pbc.any():
                    width = 0.1  # eV
                else:
                    width = 0.0
                occ = {'name': 'fermi-dirac', 'width': width}

        if isinstance(occ, dict):
            occ = create_occupation_number_object(**occ)

        if self.parameters.fixdensity:
            occ.fixed_fermilevel = True
            if self.occupations:
                occ.fermilevel = self.occupations.fermilevel

        self.occupations = occ

        # If occupation numbers are changed, and we have wave functions,
        # recalculate the occupation numbers
        if self.wfs is not None:
            self.occupations.calculate(self.wfs)

        self.occupations.magmom = magmom

        self.log(self.occupations)

    def create_scf(self, nvalence, mode):
<<<<<<< HEAD
        if mode.name in {'lcao', 'tb'}:
            niter_fixdensity = 0
        else:
            niter_fixdensity = 2
=======
        # if mode.name == 'lcao':
        #     niter_fixdensity = 0
        # else:
        #     niter_fixdensity = 2
>>>>>>> c5e44a5f

        nv = max(nvalence, 1)
        cc = self.parameters.convergence
        self.scf = SCFLoop(
            cc.get('eigenstates', 4.0e-8) / Ha**2 * nv,
            cc.get('energy', 0.0005) / Ha * nv,
            cc.get('density', 1.0e-4) * nv,
            cc.get('forces', np.inf) / (Ha / Bohr),
            self.parameters.maxiter,
<<<<<<< HEAD
            niter_fixdensity, nv)
        if mode.name == 'tb':
            self.scf.max_errors['energy'] = np.inf
=======
            # XXX make sure niter_fixdensity value is *always* set from default
            # Subdictionary defaults seem to not be set when user provides
            # e.g. {}.  We should change that so it works like the ordinary
            # parameters.
            self.parameters.experimental.get('niter_fixdensity', 0),
            nv)
>>>>>>> c5e44a5f
        self.log(self.scf)

    def create_symmetry(self, magmom_av, cell_cv):
        symm = self.parameters.symmetry
        if symm == 'off':
            symm = {'point_group': False, 'time_reversal': False}
        m_av = magmom_av.round(decimals=3)  # round off
        id_a = [id + tuple(m_v) for id, m_v in zip(self.setups.id_a, m_av)]
        self.symmetry = Symmetry(id_a, cell_cv, self.atoms.pbc, **symm)
        self.symmetry.analyze(self.spos_ac)
        self.setups.set_symmetry(self.symmetry)

    def create_eigensolver(self, xc, nbands, mode):
        # Number of bands to converge:
        nbands_converge = self.parameters.convergence.get('bands', 'occupied')
        if nbands_converge == 'all':
            nbands_converge = nbands
        elif nbands_converge != 'occupied':
            assert isinstance(nbands_converge, int)
            if nbands_converge < 0:
                nbands_converge += nbands
        eigensolver = get_eigensolver(self.parameters.eigensolver, mode,
                                      self.parameters.convergence)
        eigensolver.nbands_converge = nbands_converge
        # XXX Eigensolver class doesn't define an nbands_converge property

        if isinstance(xc, SIC):
            eigensolver.blocksize = 1

        self.wfs.set_eigensolver(eigensolver)

        self.log('Eigensolver\n  ', self.wfs.eigensolver, '\n')

    def create_density(self, realspace, mode, background):
        gd = self.wfs.gd

        big_gd = gd.new_descriptor(comm=self.world)
        # Check whether grid is too small.  8 is smallest admissible.
        # (we decide this by how difficult it is to make the tests pass)
        # (Actually it depends on stencils!  But let the user deal with it)
        N_c = big_gd.get_size_of_global_array(pad=True)
        too_small = np.any(N_c / big_gd.parsize_c < 8)
        if (self.parallel['augment_grids'] and not too_small and
            mode.name != 'pw'):
            aux_gd = big_gd
        else:
            aux_gd = gd

        redistributor = GridRedistributor(self.world,
                                          self.wfs.kptband_comm,
                                          gd, aux_gd)

        # Construct grid descriptor for fine grids for densities
        # and potentials:
        finegd = aux_gd.refine()

        charge = self.parameters.charge + self.wfs.setups.core_charge

        kwargs = dict(
            gd=gd, finegd=finegd,
            nspins=self.wfs.nspins,
            collinear=self.wfs.collinear,
            charge=charge,
            redistributor=redistributor,
            background_charge=background)

        if mode.name == 'tb':
            self.density = TBDensity(**kwargs)

        elif realspace:
            self.density = RealSpaceDensity(stencil=mode.interpolation,
                                            **kwargs)
        else:
            self.density = pw.ReciprocalSpaceDensity(**kwargs)

        self.log(self.density, '\n')

    def create_hamiltonian(self, realspace, mode, xc):
        dens = self.density
        kwargs = dict(
            gd=dens.gd, finegd=dens.finegd,
            nspins=dens.nspins,
            collinear=dens.collinear,
            setups=dens.setups,
            timer=self.timer,
            xc=xc,
            world=self.world,
            redistributor=dens.redistributor,
            vext=self.parameters.external,
            psolver=self.parameters.poissonsolver)
        if mode.name == 'tb':
            del kwargs['psolver']
            self.hamiltonian = TBHamiltonian(**kwargs)
        elif realspace:
            self.hamiltonian = RealSpaceHamiltonian(stencil=mode.interpolation,
                                                    **kwargs)
            xc.set_grid_descriptor(self.hamiltonian.finegd)
        else:
            # This code will work if dens.redistributor uses
            # ordinary density.gd as aux_gd
            gd = dens.finegd

            xc_redist = None
            if self.parallel['augment_grids']:
                from gpaw.grid_descriptor import BadGridError
                try:
                    aux_gd = gd.new_descriptor(comm=self.world)
                except BadGridError as err:
                    import warnings
                    warnings.warn('Ignoring augment_grids: {}'
                                  .format(err))
                else:
                    bcast_comm = dens.redistributor.broadcast_comm
                    xc_redist = GridRedistributor(self.world, bcast_comm,
                                                  gd, aux_gd)

            self.hamiltonian = pw.ReciprocalSpaceHamiltonian(
                pd2=dens.pd2, pd3=dens.pd3, realpbc_c=self.atoms.pbc,
                xc_redistributor=xc_redist,
                **kwargs)
            xc.set_grid_descriptor(self.hamiltonian.xc_gd)

        self.hamiltonian.soc = self.parameters.experimental.get('soc')
        self.log(self.hamiltonian, '\n')

    def create_kpoint_descriptor(self, nspins):
        par = self.parameters

        bzkpts_kc = kpts2ndarray(par.kpts, self.atoms)
        kpt_refine = par.experimental.get('kpt_refine')
        if kpt_refine is None:
            kd = KPointDescriptor(bzkpts_kc, nspins)

            self.timer.start('Set symmetry')
            kd.set_symmetry(self.atoms, self.symmetry, comm=self.world)
            self.timer.stop('Set symmetry')

        else:
            self.timer.start('Set k-point refinement')
            kd = create_kpoint_descriptor_with_refinement(
                kpt_refine,
                bzkpts_kc, nspins, self.atoms,
                self.symmetry, comm=self.world,
                timer=self.timer)
            self.timer.stop('Set k-point refinement')
            # Update quantities which might have changed, if symmetry
            # was changed
            self.symmetry = kd.symmetry
            self.setups.set_symmetry(kd.symmetry)

        self.log(kd)

        return kd

    def create_wave_functions(self, mode, realspace,
                              nspins, collinear, nbands, nao, nvalence,
                              setups, cell_cv, pbc_c):
        par = self.parameters

        kd = self.create_kpoint_descriptor(nspins)

        parallelization = mpi.Parallelization(self.world,
                                              nspins * kd.nibzkpts)

        parsize_kpt = self.parallel['kpt']
        parsize_domain = self.parallel['domain']
        parsize_bands = self.parallel['band']

        ndomains = None
        if parsize_domain is not None:
            ndomains = np.prod(parsize_domain)
        parallelization.set(kpt=parsize_kpt,
                            domain=ndomains,
                            band=parsize_bands)
        comms = parallelization.build_communicators()
        domain_comm = comms['d']
        kpt_comm = comms['k']
        band_comm = comms['b']
        kptband_comm = comms['D']
        domainband_comm = comms['K']

        self.comms = comms

        if par.gpts is not None:
            if par.h is not None:
                raise ValueError("""You can't use both "gpts" and "h"!""")
            N_c = np.array(par.gpts)
        else:
            h = par.h
            if h is not None:
                h /= Bohr
            N_c = get_number_of_grid_points(cell_cv, h, mode, realspace,
                                            kd.symmetry)

        self.symmetry.check_grid(N_c)

        kd.set_communicator(kpt_comm)

        parstride_bands = self.parallel['stridebands']

        bd = BandDescriptor(nbands, band_comm, parstride_bands)

        # Construct grid descriptor for coarse grids for wave functions:
        gd = self.create_grid_descriptor(N_c, cell_cv, pbc_c,
                                         domain_comm, parsize_domain)

        if hasattr(self, 'time') or mode.force_complex_dtype or not collinear:
            dtype = complex
        else:
            if kd.gamma:
                dtype = float
            else:
                dtype = complex

        wfs_kwargs = dict(gd=gd, nvalence=nvalence, setups=setups,
                          bd=bd, dtype=dtype, world=self.world, kd=kd,
                          kptband_comm=kptband_comm, timer=self.timer)

        if self.parallel['sl_auto']:
            # Choose scalapack parallelization automatically

            for key, val in self.parallel.items():
                if (key.startswith('sl_') and key != 'sl_auto' and
                    val is not None):
                    raise ValueError("Cannot use 'sl_auto' together "
                                     "with '%s'" % key)

            max_scalapack_cpus = bd.comm.size * gd.comm.size
            sl_default = suggest_blocking(nbands, max_scalapack_cpus)
        else:
            sl_default = self.parallel['sl_default']

        if mode.name in {'lcao', 'tb'}:
            assert collinear
            # Layouts used for general diagonalizer
            sl_lcao = self.parallel['sl_lcao']
            if sl_lcao is None:
                sl_lcao = sl_default

            elpasolver = None
            if self.parallel['use_elpa']:
                elpasolver = self.parallel['elpasolver']
            lcaoksl = get_KohnSham_layouts(sl_lcao, 'lcao',
                                           gd, bd, domainband_comm, dtype,
                                           nao=nao, timer=self.timer,
                                           elpasolver=elpasolver)

            self.wfs = mode(lcaoksl, **wfs_kwargs)

        elif mode.name == 'fd' or mode.name == 'pw':
            # Use (at most) all available LCAO for initialization
            lcaonbands = min(nbands, nao)

            try:
                lcaobd = BandDescriptor(lcaonbands, band_comm,
                                        parstride_bands)
            except RuntimeError:
                initksl = None
            else:
                # Layouts used for general diagonalizer
                # (LCAO initialization)
                sl_lcao = self.parallel['sl_lcao']
                if sl_lcao is None:
                    sl_lcao = sl_default
                initksl = get_KohnSham_layouts(sl_lcao, 'lcao',
                                               gd, lcaobd, domainband_comm,
                                               dtype, nao=nao,
                                               timer=self.timer)

            reuse_wfs_method = par.experimental.get('reuse_wfs_method', 'paw')
            sl = (domainband_comm,) + (self.parallel['sl_diagonalize'] or
                                       sl_default or
                                       (1, 1, None))
            self.wfs = mode(sl, initksl,
                            reuse_wfs_method=reuse_wfs_method,
                            collinear=collinear,
                            **wfs_kwargs)
        else:
            self.wfs = mode(self, collinear=collinear, **wfs_kwargs)

        self.log(self.wfs, '\n')

    def dry_run(self):
        # Can be overridden like in gpaw.atom.atompaw
        print_cell(self.wfs.gd, self.atoms.pbc, self.log)
        print_positions(self.atoms, self.log, self.density.magmom_av)
        self.log.fd.flush()

        # Write timing info now before the interpreter shuts down:
        self.__del__()

        # Disable timing output during shut-down:
        del self.timer

        raise SystemExit<|MERGE_RESOLUTION|>--- conflicted
+++ resolved
@@ -812,17 +812,10 @@
         self.log(self.occupations)
 
     def create_scf(self, nvalence, mode):
-<<<<<<< HEAD
-        if mode.name in {'lcao', 'tb'}:
-            niter_fixdensity = 0
-        else:
-            niter_fixdensity = 2
-=======
-        # if mode.name == 'lcao':
+        # if mode.name in {'lcao', 'tb'}:
         #     niter_fixdensity = 0
         # else:
         #     niter_fixdensity = 2
->>>>>>> c5e44a5f
 
         nv = max(nvalence, 1)
         cc = self.parameters.convergence
@@ -832,18 +825,14 @@
             cc.get('density', 1.0e-4) * nv,
             cc.get('forces', np.inf) / (Ha / Bohr),
             self.parameters.maxiter,
-<<<<<<< HEAD
-            niter_fixdensity, nv)
-        if mode.name == 'tb':
-            self.scf.max_errors['energy'] = np.inf
-=======
             # XXX make sure niter_fixdensity value is *always* set from default
             # Subdictionary defaults seem to not be set when user provides
             # e.g. {}.  We should change that so it works like the ordinary
             # parameters.
             self.parameters.experimental.get('niter_fixdensity', 0),
             nv)
->>>>>>> c5e44a5f
+        if mode.name == 'tb':  # TBXXX
+            self.scf.max_errors['energy'] = np.inf
         self.log(self.scf)
 
     def create_symmetry(self, magmom_av, cell_cv):
