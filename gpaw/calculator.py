--- conflicted
+++ resolved
@@ -796,12 +796,8 @@
         else:
             self.hamiltonian = pw.ReciprocalSpaceHamiltonian(
                 pd2=dens.pd2, pd3=dens.pd3, **kwargs)
-<<<<<<< HEAD
             xc.set_grid_descriptor(dens.xc_redistributor.aux_gd)  # XXX
-            
-=======
-
->>>>>>> 5abcdb23
+
         self.log(self.hamiltonian, '\n')
 
     def create_wave_functions(self, mode, realspace,
