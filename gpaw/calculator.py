"""ASE-calculator interface."""
import warnings

import numpy as np
from ase.units import Bohr, Ha
from ase.calculators.calculator import Calculator, kpts2ndarray
from ase.utils import basestring, plural
from ase.utils.timing import Timer

import gpaw
import gpaw.mpi as mpi
import gpaw.wavefunctions.pw as pw
from gpaw import dry_run, memory_estimate_depth
from gpaw.band_descriptor import BandDescriptor
from gpaw.density import RealSpaceDensity
from gpaw.eigensolvers import get_eigensolver
from gpaw.forces import calculate_forces
from gpaw.grid_descriptor import GridDescriptor
from gpaw.hamiltonian import RealSpaceHamiltonian
from gpaw.io.logger import GPAWLogger
from gpaw.io import Reader, Writer
from gpaw.jellium import create_background_charge
from gpaw.kpt_descriptor import KPointDescriptor
from gpaw.kpt_refine import create_kpoint_descriptor_with_refinement
from gpaw.kohnsham_layouts import get_KohnSham_layouts
from gpaw.matrix import suggest_blocking
from gpaw.occupations import create_occupation_number_object
from gpaw.output import (print_cell, print_positions,
                         print_parallelization_details)
from gpaw.paw import PAW
from gpaw.scf import SCFLoop
from gpaw.setup import Setups
from gpaw.symmetry import Symmetry
from gpaw.stress import calculate_stress
from gpaw.utilities.gpts import get_number_of_grid_points
from gpaw.utilities.grid import GridRedistributor
from gpaw.utilities.partition import AtomPartition
from gpaw.wavefunctions.mode import create_wave_function_mode
from gpaw.xc import XC
from gpaw.xc.sic import SIC


class GPAW(PAW, Calculator):
    """This is the ASE-calculator frontend for doing a PAW calculation."""

    implemented_properties = ['energy', 'forces', 'stress', 'dipole',
                              'magmom', 'magmoms']

    default_parameters = {
        'mode': 'fd',
        'xc': 'LDA',
        'occupations': None,
        'poissonsolver': None,
        'h': None,  # Angstrom
        'gpts': None,
        'kpts': [(0.0, 0.0, 0.0)],
        'kpt_refine': None,
        'nbands': None,
        'charge': 0,
        'setups': {},
        'basis': {},
        'spinpol': None,
        'fixdensity': False,
        'filter': None,
        'mixer': None,
        'eigensolver': None,
        'background_charge': None,
        'experimental': {'reuse_wfs_method': None,
                         'magmoms': None},
        'external': None,
        'random': False,
        'hund': False,
        'maxiter': 333,
        'idiotproof': True,
        'symmetry': {'point_group': True,
                     'time_reversal': True,
                     'symmorphic': True,
                     'tolerance': 1e-7,
                     'do_not_symmetrize_the_density': False},
        'convergence': {'energy': 0.0005,  # eV / electron
                        'density': 1.0e-4,
                        'eigenstates': 4.0e-8,  # eV^2
                        'bands': 'occupied',
                        'forces': np.inf},  # eV / Ang
        'dtype': None,  # Deprecated
        'width': None,  # Deprecated
        'verbose': 0}

    default_parallel = {
        'kpt': None,
        'domain': gpaw.parsize_domain,
        'band': gpaw.parsize_bands,
        'order': 'kdb',
        'stridebands': False,
        'augment_grids': gpaw.augment_grids,
        'sl_auto': False,
        'sl_default': gpaw.sl_default,
        'sl_diagonalize': gpaw.sl_diagonalize,
        'sl_inverse_cholesky': gpaw.sl_inverse_cholesky,
        'sl_lcao': gpaw.sl_lcao,
        'sl_lrtddft': gpaw.sl_lrtddft,
        'buffer_size': gpaw.buffer_size}

    def __init__(self, restart=None, ignore_bad_restart_file=False, label=None,
                 atoms=None, timer=None,
                 communicator=None, txt='-', parallel=None, **kwargs):

        self.parallel = dict(self.default_parallel)
        if parallel:
            for key in parallel:
                if key not in self.default_parallel:
                    allowed = ', '.join(list(self.default_parallel.keys()))
                    raise TypeError('Unexpected keyword "{}" in "parallel" '
                                    'dictionary.  Must be one of: {}'
                                    .format(key, allowed))
            self.parallel.update(parallel)

        if timer is None:
            self.timer = Timer()
        else:
            self.timer = timer

        self.scf = None
        self.wfs = None
        self.occupations = None
        self.density = None
        self.hamiltonian = None
        self.spos_ac = None  # XXX store this in some better way.

        self.observers = []  # XXX move to self.scf
        self.initialized = False

        self.world = communicator
        if self.world is None:
            self.world = mpi.world
        elif not hasattr(self.world, 'new_communicator'):
            self.world = mpi.world.new_communicator(np.asarray(self.world))

        self.log = GPAWLogger(world=self.world)
        self.log.fd = txt

        self.reader = None

        Calculator.__init__(self, restart, ignore_bad_restart_file, label,
                            atoms, **kwargs)

    def __del__(self):
        # Write timings and close reader if necessary.

        # If we crashed in the constructor (e.g. a bad keyword), we may not
        # have the normally expected attributes:
        if hasattr(self, 'timer'):
            self.timer.write(self.log.fd)

        if hasattr(self, 'reader') and self.reader is not None:
            self.reader.close()

    def write(self, filename, mode=''):
        self.log('Writing to {} (mode={!r})\n'.format(filename, mode))
        writer = Writer(filename, self.world)
        self._write(writer, mode)
        writer.close()
        self.world.barrier()

    def _write(self, writer, mode):
        from ase.io.trajectory import write_atoms
        writer.write(version=1, gpaw_version=gpaw.__version__,
                     ha=Ha, bohr=Bohr)

        write_atoms(writer.child('atoms'), self.atoms)
        writer.child('results').write(**self.results)
        writer.child('parameters').write(**self.todict())

        self.density.write(writer.child('density'))
        self.hamiltonian.write(writer.child('hamiltonian'))
        self.occupations.write(writer.child('occupations'))
        self.scf.write(writer.child('scf'))
        self.wfs.write(writer.child('wave_functions'), mode == 'all')

        return writer

    def _set_atoms(self, atoms):
        self.atoms = atoms
        # GPAW works in terms of the scaled positions.  We want to
        # extract the scaled positions in only one place, and that is
        # here.  No other place may recalculate them, or we might end up
        # with rounding errors and inconsistencies.
        self.spos_ac = atoms.get_scaled_positions() % 1.0

    def read(self, filename):
        from ase.io.trajectory import read_atoms
        self.log('Reading from {}'.format(filename))

        self.reader = reader = Reader(filename)

        atoms = read_atoms(reader.atoms)
        self._set_atoms(atoms)

        res = reader.results
        self.results = dict((key, res.get(key)) for key in res.keys())
        if self.results:
            self.log('Read {}'.format(', '.join(sorted(self.results))))

        self.log('Reading input parameters:')
        # XXX param
        self.parameters = self.get_default_parameters()
        dct = {}
        for key, value in reader.parameters.asdict().items():
            if (isinstance(value, dict) and
                isinstance(self.parameters[key], dict)):
                self.parameters[key].update(value)
            else:
                self.parameters[key] = value
            dct[key] = self.parameters[key]

        self.log.print_dict(dct)
        self.log()

        self.initialize(reading=True)

        self.density.read(reader)
        self.hamiltonian.read(reader)
        self.occupations.read(reader)
        self.scf.read(reader)
        self.wfs.read(reader)

        # We need to do this in a better way:  XXX
        from gpaw.utilities.partition import AtomPartition
        atom_partition = AtomPartition(self.wfs.gd.comm,
                                       np.zeros(len(self.atoms), dtype=int))
        self.wfs.atom_partition = atom_partition
        self.density.atom_partition = atom_partition
        self.hamiltonian.atom_partition = atom_partition
        rank_a = self.density.gd.get_ranks_from_positions(self.spos_ac)
        new_atom_partition = AtomPartition(self.density.gd.comm, rank_a)
        for obj in [self.density, self.hamiltonian]:
            obj.set_positions_without_ruining_everything(self.spos_ac,
                                                         new_atom_partition)

        self.hamiltonian.xc.read(reader)

        if self.hamiltonian.xc.name == 'GLLBSC':
            # XXX GLLB: See test/lcaotddft/gllbsc.py
            self.occupations.calculate(self.wfs)

        return reader

    def check_state(self, atoms, tol=1e-15):
        system_changes = Calculator.check_state(self, atoms, tol)
        if 'positions' not in system_changes:
            if self.hamiltonian:
                if self.hamiltonian.vext:
                    if self.hamiltonian.vext.vext_g is None:
                        # QMMM atoms have moved:
                        system_changes.append('positions')
        return system_changes

    def calculate(self, atoms=None, properties=['energy'],
                  system_changes=['cell']):
        """Calculate things."""

        Calculator.calculate(self, atoms)
        atoms = self.atoms

        if system_changes:
            self.log('System changes:', ', '.join(system_changes), '\n')
            if system_changes == ['positions']:
                # Only positions have changed:
                self.density.reset()
            else:
                # Drastic changes:
                self.wfs = None
                self.occupations = None
                self.density = None
                self.hamiltonian = None
                self.scf = None
                self.initialize(atoms)

            self.set_positions(atoms)

        if not self.initialized:
            self.initialize(atoms)
            self.set_positions(atoms)

        if not (self.wfs.positions_set and self.hamiltonian.positions_set):
            self.set_positions(atoms)

        if not self.scf.converged:
            print_cell(self.wfs.gd, self.atoms.pbc, self.log)

            with self.timer('SCF-cycle'):
                self.scf.run(self.wfs, self.hamiltonian,
                             self.density, self.occupations,
                             self.log, self.call_observers)

            self.log('\nConverged after {} iterations.\n'
                     .format(self.scf.niter))

            e_free = self.hamiltonian.e_total_free
            e_extrapolated = self.hamiltonian.e_total_extrapolated
            self.results['energy'] = e_extrapolated * Ha
            self.results['free_energy'] = e_free * Ha

            dipole_v = self.density.calculate_dipole_moment() * Bohr
            self.log('Dipole moment: ({:.6f}, {:.6f}, {:.6f}) |e|*Ang\n'
                     .format(*dipole_v))
            self.results['dipole'] = dipole_v

            if self.wfs.nspins == 2 or not self.density.collinear:
                totmom_v, magmom_av = self.density.estimate_magnetic_moments()
                self.log('Total magnetic moment: ({:.6f}, {:.6f}, {:.6f})'
                         .format(*totmom_v))
                self.log('Local magnetic moments:')
                symbols = self.atoms.get_chemical_symbols()
                for a, mom_v in enumerate(magmom_av):
                    self.log('{:4} {:2} ({:9.6f}, {:9.6f}, {:9.6f})'
                             .format(a, symbols[a], *mom_v))
                self.log()
                self.results['magmom'] = self.occupations.magmom
                self.results['magmoms'] = magmom_av[:, 2].copy()

            self.summary()

            self.call_observers(self.scf.niter, final=True)

        if 'forces' in properties:
            with self.timer('Forces'):
                F_av = calculate_forces(self.wfs, self.density,
                                        self.hamiltonian, self.log)
                self.results['forces'] = F_av * (Ha / Bohr)

        if 'stress' in properties:
            with self.timer('Stress'):
                try:
                    stress = calculate_stress(self).flat[[0, 4, 8, 5, 2, 1]]
                except NotImplementedError:
                    # Our ASE Calculator base class will raise
                    # PropertyNotImplementedError for us.
                    pass
                else:
                    self.results['stress'] = stress * (Ha / Bohr**3)

    def summary(self):
        self.hamiltonian.summary(self.occupations.fermilevel, self.log)
        self.density.summary(self.atoms, self.occupations.magmom, self.log)
        self.occupations.summary(self.log)
        self.wfs.summary(self.log)
        self.log.fd.flush()

    def set(self, **kwargs):
        """Change parameters for calculator.

        Examples::

            calc.set(xc='PBE')
            calc.set(nbands=20, kpts=(4, 1, 1))
        """

        # Verify that keys are consistent with default ones.
        for key in kwargs:
            if key != 'txt' and key not in self.default_parameters:
                raise TypeError('Unknown GPAW parameter: {}'.format(key))

            if key in ['convergence', 'symmetry'] and isinstance(kwargs[key],
                                                                 dict):
                # For values that are dictionaries, verify subkeys, too.
                default_dict = self.default_parameters[key]
                for subkey in kwargs[key]:
                    if subkey not in default_dict:
                        allowed = ', '.join(list(default_dict.keys()))
                        raise TypeError('Unknown subkeyword "{}" of keyword '
                                        '"{}".  Must be one of: {}'
                                        .format(subkey, key, allowed))

        changed_parameters = Calculator.set(self, **kwargs)

        for key in ['setups', 'basis']:
            if key in changed_parameters:
                dct = changed_parameters[key]
                if isinstance(dct, dict) and None in dct:
                    dct['default'] = dct.pop(None)
                    warnings.warn('Please use {key}={dct}'
                                  .format(key=key, dct=dct))

        # We need to handle txt early in order to get logging up and running:
        if 'txt' in changed_parameters:
            self.log.fd = changed_parameters.pop('txt')

        if not changed_parameters:
            return {}

        self.initialized = False
        self.scf = None
        self.results = {}

        self.log('Input parameters:')
        self.log.print_dict(changed_parameters)
        self.log()

        for key in changed_parameters:
            if key in ['eigensolver', 'convergence'] and self.wfs:
                self.wfs.set_eigensolver(None)

            if key in ['mixer', 'verbose', 'txt', 'hund', 'random',
                       'eigensolver', 'idiotproof', 'experimental']:
                continue

            if key in ['convergence', 'fixdensity', 'maxiter']:
                continue

            # More drastic changes:
            if self.wfs:
                self.wfs.set_orthonormalized(False)
            if key in ['external', 'xc', 'poissonsolver']:
                self.hamiltonian = None
            elif key in ['occupations', 'width']:
                pass
            elif key in ['charge', 'background_charge']:
                self.hamiltonian = None
                self.density = None
                self.wfs = None
            elif key in ['kpts', 'kpt_refine', 'nbands', 'symmetry']:
                self.wfs = None
            elif key in ['h', 'gpts', 'setups', 'spinpol', 'dtype', 'mode']:
                self.density = None
                self.hamiltonian = None
                self.wfs = None
            elif key in ['basis']:
                self.wfs = None
            else:
                raise TypeError('Unknown keyword argument: "%s"' % key)

    def initialize_positions(self, atoms=None):
        """Update the positions of the atoms."""
        self.log('Initializing position-dependent things.\n')
        if atoms is None:
            atoms = self.atoms
        else:
            atoms = atoms.copy()
            self._set_atoms(atoms)

        mpi.synchronize_atoms(atoms, self.world)

        rank_a = self.wfs.gd.get_ranks_from_positions(self.spos_ac)
        atom_partition = AtomPartition(self.wfs.gd.comm, rank_a, name='gd')
        self.wfs.set_positions(self.spos_ac, atom_partition)
        self.density.set_positions(self.spos_ac, atom_partition)
        self.hamiltonian.set_positions(self.spos_ac, atom_partition)

    def set_positions(self, atoms=None):
        """Update the positions of the atoms and initialize wave functions."""
        self.initialize_positions(atoms)

        nlcao, nrand = self.wfs.initialize(self.density, self.hamiltonian,
                                           self.spos_ac)
        if nlcao + nrand:
            self.log('Creating initial wave functions:')
            if nlcao:
                self.log(' ', plural(nlcao, 'band'), 'from LCAO basis set')
            if nrand:
                self.log(' ', plural(nrand, 'band'), 'from random numbers')
            self.log()

        self.wfs.eigensolver.reset()
        self.scf.reset()
        print_positions(self.atoms, self.log, self.density.magmom_av)

    def initialize(self, atoms=None, reading=False):
        """Inexpensive initialization."""

        self.log('Initialize ...\n')

        if atoms is None:
            atoms = self.atoms
        else:
            atoms = atoms.copy()
            self._set_atoms(atoms)

        par = self.parameters

        natoms = len(atoms)

        cell_cv = atoms.get_cell() / Bohr
        number_of_lattice_vectors = cell_cv.any(axis=1).sum()
        if number_of_lattice_vectors < 3:
            raise ValueError(
                'GPAW requires 3 lattice vectors.  Your system has {}.'
                .format(number_of_lattice_vectors))

        pbc_c = atoms.get_pbc()
        assert len(pbc_c) == 3
        magmom_a = atoms.get_initial_magnetic_moments()

        if par.experimental.get('magmoms') is not None:
            magmom_av = np.array(par.experimental['magmoms'], float)
            collinear = False
        else:
            magmom_av = np.zeros((natoms, 3))
            magmom_av[:, 2] = magmom_a
            collinear = True

        mpi.synchronize_atoms(atoms, self.world)

        # Generate new xc functional only when it is reset by set
        # XXX sounds like this should use the _changed_keywords dictionary.
        if self.hamiltonian is None or self.hamiltonian.xc is None:
            if isinstance(par.xc, (basestring, dict)):
                xc = XC(par.xc, collinear=collinear, atoms=atoms)
            else:
                xc = par.xc
        else:
            xc = self.hamiltonian.xc

        mode = par.mode
        if isinstance(mode, basestring):
            mode = {'name': mode}
        if isinstance(mode, dict):
            mode = create_wave_function_mode(**mode)

        if par.dtype == complex:
            warnings.warn('Use mode={}(..., force_complex_dtype=True) '
                          'instead of dtype=complex'.format(mode.name.upper()))
            mode.force_complex_dtype = True
            del par['dtype']
            par.mode = mode

        if xc.orbital_dependent and mode.name == 'lcao':
            raise ValueError('LCAO mode does not support '
                             'orbital-dependent XC functionals.')

        realspace = (mode.name != 'pw' and mode.interpolation != 'fft')

        if not realspace:
            pbc_c = np.ones(3, bool)

        self.create_setups(mode, xc)

        if par.hund:
            if natoms != 1:
                raise ValueError('hund=True arg only valid for single atoms!')
            spinpol = True
            magmom_av[0, 2] = self.setups[0].get_hunds_rule_moment(par.charge)

        if collinear:
            magnetic = magmom_av.any()

            spinpol = par.spinpol
            if spinpol is None:
                spinpol = magnetic
            elif magnetic and not spinpol:
                raise ValueError('Non-zero initial magnetic moment for a ' +
                                 'spin-paired calculation!')
            nspins = 1 + int(spinpol)

            if spinpol:
                self.log('Spin-polarized calculation.')
                self.log('Magnetic moment: {:.6f}\n'.format(magmom_av.sum()))
            else:
                self.log('Spin-paired calculation\n')
        else:
            nspins = 1
            self.log('Non-collinear calculation.')
            self.log('Magnetic moment: ({:.6f}, {:.6f}, {:.6f})\n'
                     .format(*magmom_av.sum(0)))

        if isinstance(par.background_charge, dict):
            background = create_background_charge(**par.background_charge)
        else:
            background = par.background_charge

        nao = self.setups.nao
        nvalence = self.setups.nvalence - par.charge
        if par.background_charge is not None:
            nvalence += background.charge

        M = np.linalg.norm(magmom_av.sum(0))

        nbands = par.nbands

        orbital_free = any(setup.orbital_free for setup in self.setups)
        if orbital_free:
            nbands = 1

        if isinstance(nbands, basestring):
            if nbands == 'nao':
                nbands = nao
            elif nbands[-1] == '%':
                basebands = int(nvalence + M + 0.5) // 2
                nbands = int((float(nbands[:-1]) / 100) * basebands)
            else:
                raise ValueError('Integer expected: Only use a string '
                                 'if giving a percentage of occupied bands')

        if nbands is None:
            nbands = 0
            for setup in self.setups:
                nbands_from_atom = setup.get_default_nbands()

                # Any obscure setup errors?
                if nbands_from_atom < -(-setup.Nv // 2):
                    raise ValueError('Bad setup: This setup requests %d'
                                     ' bands but has %d electrons.'
                                     % (nbands_from_atom, setup.Nv))
                nbands += nbands_from_atom
            nbands = min(nao, nbands)
        elif nbands > nao and mode.name == 'lcao':
            raise ValueError('Too many bands for LCAO calculation: '
                             '%d bands and only %d atomic orbitals!' %
                             (nbands, nao))

        if nvalence < 0:
            raise ValueError(
                'Charge %f is not possible - not enough valence electrons' %
                par.charge)

        if nbands <= 0:
            nbands = max(1, int(nvalence + M + 0.5) // 2 + (-nbands))

        if nvalence > 2 * nbands and not orbital_free:
            raise ValueError('Too few bands!  Electrons: %f, bands: %d'
                             % (nvalence, nbands))

        self.create_occupations(magmom_av[:, 2].sum(), orbital_free)

        if self.scf is None:
            self.create_scf(nvalence, mode)

        self.create_symmetry(magmom_av, cell_cv)

        if not collinear:
            nbands *= 2

        if not self.wfs:
            self.create_wave_functions(mode, realspace,
                                       nspins, collinear, nbands, nao,
                                       nvalence, self.setups,
                                       cell_cv, pbc_c)
        else:
            self.wfs.set_setups(self.setups)

        if not self.wfs.eigensolver:
            self.create_eigensolver(xc, nbands, mode)

        if self.density is None and not reading:
            assert not par.fixdensity, 'No density to fix!'

        olddens = None
        if (self.density is not None and
            (self.density.gd.parsize_c != self.wfs.gd.parsize_c).any()):
            # Domain decomposition has changed, so we need to
            # reinitialize density and hamiltonian:
            if par.fixdensity:
                olddens = self.density

            self.density = None
            self.hamiltonian = None

        if self.density is None:
            self.create_density(realspace, mode, background)

        # XXXXXXXXXX if setups change, then setups.core_charge may change.
        # But that parameter was supplied in Density constructor!
        # This surely is a bug!
        self.density.initialize(self.setups, self.timer,
                                magmom_av, par.hund)
        self.density.set_mixer(par.mixer)
        if self.density.mixer.driver.name == 'dummy' or par.fixdensity:
            self.log('No density mixing\n')
        else:
            self.log(self.density.mixer, '\n')
        self.density.fixed = par.fixdensity
        self.density.log = self.log

        if olddens is not None:
            self.density.initialize_from_other_density(olddens,
                                                       self.wfs.kptband_comm)

        if self.hamiltonian is None:
            self.create_hamiltonian(realspace, mode, xc)

        xc.initialize(self.density, self.hamiltonian, self.wfs,
                      self.occupations)
        description = xc.get_description()
        if description is not None:
            self.log('XC parameters: {}\n'
                     .format('\n  '.join(description.splitlines())))

        if xc.name == 'GLLBSC' and olddens is not None:
            xc.heeeeeeeeeeeeeeeeeeeeeeeeeeeeeeeeelp(olddens)

        self.print_memory_estimate(maxdepth=memory_estimate_depth + 1)

        print_parallelization_details(self.wfs, self.density, self.log)

        self.log('Number of atoms:', natoms)
        self.log('Number of atomic orbitals:', self.wfs.setups.nao)
        self.log('Number of bands in calculation:', self.wfs.bd.nbands)
        self.log('Bands to converge: ', end='')
        n = par.convergence.get('bands', 'occupied')
        if n == 'occupied':
            self.log('occupied states only')
        elif n == 'all':
            self.log('all')
        else:
            self.log('%d lowest bands' % n)
        self.log('Number of valence electrons:', self.wfs.nvalence)

        self.log(flush=True)

        self.timer.print_info(self)

        if dry_run:
            self.dry_run()

        if (realspace and
            self.hamiltonian.poisson.get_description() == 'FDTD+TDDFT'):
            self.hamiltonian.poisson.set_density(self.density)
            self.hamiltonian.poisson.print_messages(self.log)
            self.log.fd.flush()

        self.initialized = True
        self.log('... initialized\n')

    def create_setups(self, mode, xc):
        if self.parameters.filter is None and mode.name != 'pw':
            gamma = 1.6
            N_c = self.parameters.get('gpts')
            if N_c is None:
                h = (self.parameters.h or 0.2) / Bohr
            else:
                icell_vc = np.linalg.inv(self.atoms.cell)
                h = ((icell_vc**2).sum(0)**-0.5 / N_c).max() / Bohr

            def filter(rgd, rcut, f_r, l=0):
                gcut = np.pi / h - 2 / rcut / gamma
                ftmp = rgd.filter(f_r, rcut * gamma, gcut, l)
                f_r[:] = ftmp[:len(f_r)]
        else:
            filter = self.parameters.filter

        Z_a = self.atoms.get_atomic_numbers()
        self.setups = Setups(Z_a,
                             self.parameters.setups, self.parameters.basis,
                             xc, filter, self.world)
        self.log(self.setups)

    def create_grid_descriptor(self, N_c, cell_cv, pbc_c,
                               domain_comm, parsize_domain):
        return GridDescriptor(N_c, cell_cv, pbc_c, domain_comm,
                              parsize_domain)

    def create_occupations(self, magmom, orbital_free):
        occ = self.parameters.occupations

        if occ is None:
            if orbital_free:
                occ = {'name': 'orbital-free'}
            else:
                width = self.parameters.width
                if width is not None:
                    warnings.warn('Please use occupations=FermiDirac({})'
                                  .format(width))
                elif self.atoms.pbc.any():
                    width = 0.1  # eV
                else:
                    width = 0.0
                occ = {'name': 'fermi-dirac', 'width': width}

        if isinstance(occ, dict):
            occ = create_occupation_number_object(**occ)

        if self.parameters.fixdensity:
            occ.fixed_fermilevel = True
            if self.occupations:
                occ.fermilevel = self.occupations.fermilevel

        self.occupations = occ

        # If occupation numbers are changed, and we have wave functions,
        # recalculate the occupation numbers
        if self.wfs is not None:
            self.occupations.calculate(self.wfs)

        self.occupations.magmom = magmom

        self.log(self.occupations)

    def create_scf(self, nvalence, mode):
        if mode.name == 'lcao':
            niter_fixdensity = 0
        else:
            niter_fixdensity = 2

        nv = max(nvalence, 1)
        cc = self.parameters.convergence
        self.scf = SCFLoop(
            cc.get('eigenstates', 4.0e-8) / Ha**2 * nv,
            cc.get('energy', 0.0005) / Ha * nv,
            cc.get('density', 1.0e-4) * nv,
            cc.get('forces', np.inf) / (Ha / Bohr),
            self.parameters.maxiter,
            niter_fixdensity, nv)
        self.log(self.scf)

    def create_symmetry(self, magmom_av, cell_cv):
        symm = self.parameters.symmetry
        if symm == 'off':
            symm = {'point_group': False, 'time_reversal': False}
        m_av = magmom_av.round(decimals=3)  # round off
        id_a = [id + tuple(m_v) for id, m_v in zip(self.setups.id_a, m_av)]
        self.symmetry = Symmetry(id_a, cell_cv, self.atoms.pbc, **symm)
        self.symmetry.analyze(self.spos_ac)
        self.setups.set_symmetry(self.symmetry)

    def create_eigensolver(self, xc, nbands, mode):
        # Number of bands to converge:
        nbands_converge = self.parameters.convergence.get('bands', 'occupied')
        if nbands_converge == 'all':
            nbands_converge = nbands
        elif nbands_converge != 'occupied':
            assert isinstance(nbands_converge, int)
            if nbands_converge < 0:
                nbands_converge += nbands
        eigensolver = get_eigensolver(self.parameters.eigensolver, mode,
                                      self.parameters.convergence)
        eigensolver.nbands_converge = nbands_converge
        # XXX Eigensolver class doesn't define an nbands_converge property

        if isinstance(xc, SIC):
            eigensolver.blocksize = 1

        self.wfs.set_eigensolver(eigensolver)

        self.log('Eigensolver\n  ', self.wfs.eigensolver, '\n')

    def create_density(self, realspace, mode, background):
        gd = self.wfs.gd

        big_gd = gd.new_descriptor(comm=self.world)
        # Check whether grid is too small.  8 is smallest admissible.
        # (we decide this by how difficult it is to make the tests pass)
        # (Actually it depends on stencils!  But let the user deal with it)
        N_c = big_gd.get_size_of_global_array(pad=True)
        too_small = np.any(N_c / big_gd.parsize_c < 8)
        if self.parallel['augment_grids'] and not too_small:
            aux_gd = big_gd
        else:
            aux_gd = gd

        redistributor = GridRedistributor(self.world,
                                          self.wfs.kptband_comm,
                                          gd, aux_gd)

        # Construct grid descriptor for fine grids for densities
        # and potentials:
        finegd = aux_gd.refine()

        kwargs = dict(
            gd=gd, finegd=finegd,
            nspins=self.wfs.nspins,
            collinear=self.wfs.collinear,
            charge=self.parameters.charge + self.wfs.setups.core_charge,
            redistributor=redistributor,
            background_charge=background)

        if realspace:
            self.density = RealSpaceDensity(stencil=mode.interpolation,
                                            **kwargs)
        else:
            self.density = pw.ReciprocalSpaceDensity(**kwargs)

        self.log(self.density, '\n')

    def create_hamiltonian(self, realspace, mode, xc):
        dens = self.density
        kwargs = dict(
            gd=dens.gd, finegd=dens.finegd,
            nspins=dens.nspins,
            collinear=dens.collinear,
            setups=dens.setups,
            timer=self.timer,
            xc=xc,
            world=self.world,
            redistributor=dens.redistributor,
            vext=self.parameters.external,
            psolver=self.parameters.poissonsolver)
        if realspace:
            self.hamiltonian = RealSpaceHamiltonian(stencil=mode.interpolation,
                                                    **kwargs)
            xc.set_grid_descriptor(self.hamiltonian.finegd)  # XXX
        else:
            self.hamiltonian = pw.ReciprocalSpaceHamiltonian(
                pd2=dens.pd2, pd3=dens.pd3, realpbc_c=self.atoms.pbc, **kwargs)
            xc.set_grid_descriptor(dens.xc_redistributor.aux_gd)  # XXX

        self.hamiltonian.soc = self.parameters.experimental.get('soc')
        self.log(self.hamiltonian, '\n')

<<<<<<< HEAD
    def create_kpoint_descriptor(self, nspins):
=======
    def create_wave_functions(self, mode, realspace,
                              nspins, collinear, nbands, nao, nvalence,
                              setups, cell_cv, pbc_c):
>>>>>>> 1bda2977
        par = self.parameters

        bzkpts_kc = kpts2ndarray(par.kpts, self.atoms)
        if par.kpt_refine is None:
            kd = KPointDescriptor(bzkpts_kc, nspins)

            self.timer.start('Set symmetry')
            kd.set_symmetry(self.atoms, self.symmetry, comm=self.world)
            self.timer.stop('Set symmetry')

        else:
            self.timer.start('Set k-point refinement')
            kd = create_kpoint_descriptor_with_refinement(par.kpt_refine,
                                           bzkpts_kc, nspins, self.atoms,
                                           self.symmetry, comm=self.world,
                                           timer=self.timer)
            self.timer.stop('Set k-point refinement')
            # Update quantities which might have changed, if symmetry was changed
            self.symmetry = kd.symmetry
            self.setups.set_symmetry(kd.symmetry)

        self.log(kd)
        
        return kd

    def create_wave_functions(self, mode, realspace,
                              nspins, nbands, nao, nvalence, setups,
                              magmom_a, cell_cv, pbc_c):
        par = self.parameters

        kd = self.create_kpoint_descriptor(nspins)  

        parallelization = mpi.Parallelization(self.world,
                                              nspins * kd.nibzkpts)

        parsize_kpt = self.parallel['kpt']
        parsize_domain = self.parallel['domain']
        parsize_bands = self.parallel['band']

        ndomains = None
        if parsize_domain is not None:
            ndomains = np.prod(parsize_domain)
        if mode.name == 'pw':
            if ndomains is not None and ndomains > 1:
                raise ValueError('Planewave mode does not support '
                                 'domain decomposition.')
            ndomains = 1
        parallelization.set(kpt=parsize_kpt,
                            domain=ndomains,
                            band=parsize_bands)
        comms = parallelization.build_communicators()
        domain_comm = comms['d']
        kpt_comm = comms['k']
        band_comm = comms['b']
        kptband_comm = comms['D']
        domainband_comm = comms['K']

        self.comms = comms

        if par.gpts is not None:
            if par.h is not None:
                raise ValueError("""You can't use both "gpts" and "h"!""")
            N_c = np.array(par.gpts)
        else:
            h = par.h
            if h is not None:
                h /= Bohr
            N_c = get_number_of_grid_points(cell_cv, h, mode, realspace,
                                            kd.symmetry)

        self.symmetry.check_grid(N_c)

        kd.set_communicator(kpt_comm)

        parstride_bands = self.parallel['stridebands']

        bd = BandDescriptor(nbands, band_comm, parstride_bands)

        # Construct grid descriptor for coarse grids for wave functions:
        gd = self.create_grid_descriptor(N_c, cell_cv, pbc_c,
                                         domain_comm, parsize_domain)

        if hasattr(self, 'time') or mode.force_complex_dtype or not collinear:
            dtype = complex
        else:
            if kd.gamma:
                dtype = float
            else:
                dtype = complex

        wfs_kwargs = dict(gd=gd, nvalence=nvalence, setups=setups,
                          bd=bd, dtype=dtype, world=self.world, kd=kd,
                          kptband_comm=kptband_comm, timer=self.timer)

        if self.parallel['sl_auto']:
            # Choose scalapack parallelization automatically

            for key, val in self.parallel.items():
                if (key.startswith('sl_') and key != 'sl_auto' and
                    val is not None):
                    raise ValueError("Cannot use 'sl_auto' together "
                                     "with '%s'" % key)

            max_scalapack_cpus = bd.comm.size * gd.comm.size
            sl_default = suggest_blocking(nbands, max_scalapack_cpus)
        else:
            sl_default = self.parallel['sl_default']

        if mode.name == 'lcao':
            assert collinear
            # Layouts used for general diagonalizer
            sl_lcao = self.parallel['sl_lcao']
            if sl_lcao is None:
                sl_lcao = sl_default
            lcaoksl = get_KohnSham_layouts(sl_lcao, 'lcao',
                                           gd, bd, domainband_comm, dtype,
                                           nao=nao, timer=self.timer)

            self.wfs = mode(lcaoksl, **wfs_kwargs)

        elif mode.name == 'fd' or mode.name == 'pw':
            # Use (at most) all available LCAO for initialization
            lcaonbands = min(nbands, nao)

            try:
                lcaobd = BandDescriptor(lcaonbands, band_comm,
                                        parstride_bands)
            except RuntimeError:
                initksl = None
            else:
                # Layouts used for general diagonalizer
                # (LCAO initialization)
                sl_lcao = self.parallel['sl_lcao']
                if sl_lcao is None:
                    sl_lcao = sl_default
                initksl = get_KohnSham_layouts(sl_lcao, 'lcao',
                                               gd, lcaobd, domainband_comm,
                                               dtype, nao=nao,
                                               timer=self.timer)

            reuse_wfs_method = par.experimental.get('reuse_wfs_method')
            sl = (domainband_comm,) + (self.parallel['sl_diagonalize'] or
                                       sl_default or
                                       (1, 1, None))
            self.wfs = mode(sl, initksl,
                            reuse_wfs_method=reuse_wfs_method,
                            collinear=collinear,
                            **wfs_kwargs)
        else:
            self.wfs = mode(self, collinear=collinear, **wfs_kwargs)

        self.log(self.wfs, '\n')

    def dry_run(self):
        # Can be overridden like in gpaw.atom.atompaw
        print_cell(self.wfs.gd, self.atoms.pbc, self.log)
        print_positions(self.atoms, self.log, self.density.magmom_av)
        self.log.fd.flush()

        # Write timing info now before the interpreter shuts down:
        self.__del__()

        # Disable timing output during shut-down:
        del self.timer

        raise SystemExit<|MERGE_RESOLUTION|>--- conflicted
+++ resolved
@@ -896,13 +896,7 @@
         self.hamiltonian.soc = self.parameters.experimental.get('soc')
         self.log(self.hamiltonian, '\n')
 
-<<<<<<< HEAD
     def create_kpoint_descriptor(self, nspins):
-=======
-    def create_wave_functions(self, mode, realspace,
-                              nspins, collinear, nbands, nao, nvalence,
-                              setups, cell_cv, pbc_c):
->>>>>>> 1bda2977
         par = self.parameters
 
         bzkpts_kc = kpts2ndarray(par.kpts, self.atoms)
