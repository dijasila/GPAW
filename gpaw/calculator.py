--- conflicted
+++ resolved
@@ -613,8 +613,6 @@
         else:
             xc = self.hamiltonian.xc
 
-<<<<<<< HEAD
-=======
         if par.fixdensity:
             warnings.warn(
                 'The fixdensity keyword has been deprecated. '
@@ -627,7 +625,6 @@
         if isinstance(mode, dict):
             mode = create_wave_function_mode(**mode)
 
->>>>>>> d278add4
         if par.dtype == complex:
             warnings.warn('Use mode={}(..., force_complex_dtype=True) '
                           'instead of dtype=complex'.format(mode.name.upper()))
