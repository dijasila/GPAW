--- conflicted
+++ resolved
@@ -145,12 +145,8 @@
 
     def _write(self, writer, mode):
         from ase.io.trajectory import write_atoms
-<<<<<<< HEAD
-        writer.write(version=1, ha=Hartree, bohr=Bohr)
-=======
         writer.write(version=1, gpaw_version=gpaw.__version__,
                      ha=Hartree, bohr=Bohr)
->>>>>>> 6cc98e65
 
         write_atoms(writer.child('atoms'), self.atoms)
         writer.child('results').write(**self.results)
@@ -191,11 +187,7 @@
         self.log.print_dict(dct)
         self.log()
 
-<<<<<<< HEAD
-        self.initialize()
-=======
         self.initialize(reading=True)
->>>>>>> 6cc98e65
 
         self.density.read(reader)
         self.hamiltonian.read(reader)
@@ -237,11 +229,7 @@
 
     def calculate(self, atoms=None, properties=['energy'],
                   system_changes=['cell']):
-<<<<<<< HEAD
-        """Calulate things."""
-=======
         """Calculate things."""
->>>>>>> 6cc98e65
 
         Calculator.calculate(self, atoms)
         atoms = self.atoms
@@ -546,13 +534,7 @@
             raise ValueError('Too few bands!  Electrons: %f, bands: %d'
                              % (nvalence, nbands))
 
-<<<<<<< HEAD
-        if self.occupations is None:
-            self.create_occupations(orbital_free)
-        self.occupations.magmom = magmom_a.sum()
-=======
         self.create_occupations(magmom_a.sum(), orbital_free)
->>>>>>> 6cc98e65
 
         if self.scf is None:
             self.create_scf(nvalence, mode)
@@ -675,11 +657,7 @@
                                domain_comm, parsize_domain):
         return GridDescriptor(N_c, cell_cv, pbc_c, domain_comm, parsize_domain)
 
-<<<<<<< HEAD
-    def create_occupations(self, orbital_free):
-=======
     def create_occupations(self, magmom, orbital_free):
->>>>>>> 6cc98e65
         occ = self.parameters.occupations
 
         if occ is None:
@@ -699,13 +677,10 @@
         if isinstance(occ, dict):
             occ = create_occupation_number_object(**occ)
 
-<<<<<<< HEAD
-=======
         if self.parameters.fixdensity:
             occ.fixed_fermilevel = True
             occ.fermilevel = self.occupations.fermilevel
 
->>>>>>> 6cc98e65
         self.occupations = occ
 
         # If occupation numbers are changed, and we have wave functions,
@@ -713,11 +688,8 @@
         if self.wfs is not None:
             self.occupations.calculate(self.wfs)
 
-<<<<<<< HEAD
-=======
         self.occupations.magmom = magmom
 
->>>>>>> 6cc98e65
         self.log(self.occupations)
 
     def create_scf(self, nvalence, mode):
@@ -824,10 +796,7 @@
         else:
             self.hamiltonian = pw.ReciprocalSpaceHamiltonian(
                 pd2=dens.pd2, pd3=dens.pd3, **kwargs)
-<<<<<<< HEAD
-=======
             xc.set_grid_descriptor(dens.xc_redistributor.aux_gd)  # XXX
->>>>>>> 6cc98e65
 
         self.log(self.hamiltonian, '\n')
 
