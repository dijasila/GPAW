# -*- coding: utf-8 -*-
# Copyright (C) 2003-2007  CAMP
# Copyright (C) 2007-2008  CAMd
# Please see the accompanying LICENSE file for further information.

"""This module defines a PAW-class.

The central object that glues everything together!"""

import warnings

import numpy as np
from ase.units import Bohr, Hartree
from ase.data import atomic_numbers, atomic_names
from ase.dft.kpoints import monkhorst_pack
from ase.calculators.calculator import kptdensity2monkhorstpack
from ase.utils.timing import Timer

import gpaw.io
import gpaw.mpi as mpi
from gpaw.xc import XC
from gpaw.xc.sic import SIC
from gpaw.scf import SCFLoop
from gpaw.setup import Setups
from gpaw.symmetry import Symmetry
import gpaw.wavefunctions.pw as pw
from gpaw.output import PAWTextOutput
import gpaw.occupations as occupations
from gpaw.forces import ForceCalculator
from gpaw.wavefunctions.lcao import LCAO
from gpaw.wavefunctions.fd import FD
from gpaw.density import RealSpaceDensity
from gpaw.eigensolvers import get_eigensolver
from gpaw.band_descriptor import BandDescriptor
from gpaw.grid_descriptor import GridDescriptor
from gpaw.kpt_descriptor import KPointDescriptor
from gpaw.hamiltonian import RealSpaceHamiltonian
from gpaw.utilities.memory import MemNode, maxrss
from gpaw.kohnsham_layouts import get_KohnSham_layouts
from gpaw.wavefunctions.base import EmptyWaveFunctions
from gpaw.utilities.gpts import get_number_of_grid_points
from gpaw.utilities.partition import AtomPartition
from gpaw.parameters import InputParameters, usesymm2symmetry
from gpaw import dry_run, memory_estimate_depth, KohnShamConvergenceError


class PAW(PAWTextOutput):

    """This is the main calculation object for doing a PAW calculation."""

    real_space_hamiltonian_class = RealSpaceHamiltonian
    reciprocal_space_hamiltonian_class = pw.ReciprocalSpaceHamiltonian

    def __init__(self, filename=None, timer=None,
                 read_projections=True, **kwargs):
        """ASE-calculator interface. 

        The following parameters can be used: nbands, xc, kpts,
        spinpol, gpts, h, charge, symmetry, width, mixer,
        hund, lmax, fixdensity, convergence, txt, parallel,
        communicator, dtype, softgauss and stencils.

        If you don't specify any parameters, you will get:

        Defaults: neutrally charged, LDA, gamma-point calculation, a
        reasonable grid-spacing, zero Kelvin electronic temperature,
        and the number of bands will be equal to the number of atomic
        orbitals present in the setups. Only occupied bands are used
        in the convergence decision. The calculation will be
        spin-polarized if and only if one or more of the atoms have
        non-zero magnetic moments. Text output will be written to
        standard output.

        For a non-gamma point calculation, the electronic temperature
        will be 0.1 eV (energies are extrapolated to zero Kelvin) and
        all symmetries will be used to reduce the number of
        **k**-points."""

        PAWTextOutput.__init__(self)
        self.grid_descriptor_class = GridDescriptor
        self.input_parameters = InputParameters()

        if timer is None:
            self.timer = Timer()
        else:
            self.timer = timer

        self.scf = None
        self.forces = ForceCalculator(self.timer)
        self.stress_vv = None
        self.dipole_v = None
        self.magmom_av = None
        self.wfs = EmptyWaveFunctions()
        self.occupations = None
        self.density = None
        self.hamiltonian = None
        self.atoms = None
        self.iter = 0

        self.initialized = False
        self.nbands_parallelization_adjustment = None  # Somehow avoid this?

        # Possibly read GPAW keyword arguments from file:
        if filename is not None and filename.endswith('.gkw'):
            from gpaw.utilities.kwargs import load
            parameters = load(filename)
            parameters.update(kwargs)
            kwargs = parameters
            filename = None  # XXX

        if filename is not None:
            comm = kwargs.get('communicator', mpi.world)
            reader = gpaw.io.open(filename, 'r', comm)
            self.atoms = gpaw.io.read_atoms(reader)
            par = self.input_parameters
            par.read(reader)

        # _changed_keywords contains those keywords that have been
        # changed by set() since last time initialize() was called.
        self._changed_keywords = set()
        self.set(**kwargs)
        # Here in the beginning, effectively every keyword has been changed.
        self._changed_keywords.update(self.input_parameters)

        if filename is not None:
            # Setups are not saved in the file if the setups were not loaded
            # *from* files in the first place
            if par.setups is None:
                if par.idiotproof:
                    raise RuntimeError('Setups not specified in file. Use '
                                       'idiotproof=False to proceed anyway.')
                else:
                    par.setups = {None: 'paw'}
            if par.basis is None:
                if par.idiotproof:
                    raise RuntimeError('Basis not specified in file. Use '
                                       'idiotproof=False to proceed anyway.')
                else:
                    par.basis = {}

            self.initialize()
            self.read(reader, read_projections)
            if self.hamiltonian.xc.type == 'GLLB':
                self.occupations.calculate(self.wfs)

            self.print_cell_and_parameters()

        self.observers = []

    def read(self, reader, read_projections=True):
        gpaw.io.read(self, reader, read_projections)

    def set(self, **kwargs):
        """Change parameters for calculator.

        Examples::

            calc.set(xc='PBE')
            calc.set(nbands=20, kpts=(4, 1, 1))
        """
        p = self.input_parameters
        self._changed_keywords.update(kwargs)

        if (kwargs.get('h') is not None) and (kwargs.get('gpts') is not None):
            raise TypeError("""You can't use both "gpts" and "h"!""")
        if 'h' in kwargs:
            p['gpts'] = None
        if 'gpts' in kwargs:
            p['h'] = None

        # Special treatment for dictionary parameters:
        for name in ['convergence', 'parallel']:
            if kwargs.get(name) is not None:
                tmp = p[name]
                for key in kwargs[name]:
                    if key not in tmp:
                        raise KeyError('Unknown subparameter "%s" in '
                                       'dictionary parameter "%s"' % (key,
                                                                      name))
                tmp.update(kwargs[name])
                kwargs[name] = tmp

        self.initialized = False

        for key in kwargs:
            if key == 'basis' and str(p['mode']) == 'fd':  # umm what about PW?
                # The second criterion seems buggy, will not touch it.  -Ask
                continue

            if key == 'eigensolver':
                self.wfs.set_eigensolver(None)

            if key in ['fixmom', 'mixer',
                       'verbose', 'txt', 'hund', 'random',
                       'eigensolver', 'idiotproof', 'notify']:
                continue

            if key in ['convergence', 'fixdensity', 'maxiter']:
                self.scf = None
                continue

            # More drastic changes:
            self.scf = None
            self.wfs.set_orthonormalized(False)
            if key in ['lmax', 'width', 'stencils', 'external', 'xc',
                       'poissonsolver']:
                self.hamiltonian = None
                self.occupations = None
            elif key in ['occupations']:
                self.occupations = None
            elif key in ['charge']:
                self.hamiltonian = None
                self.density = None
                self.wfs = EmptyWaveFunctions()
                self.occupations = None
            elif key in ['kpts', 'nbands', 'usesymm', 'symmetry']:
                self.wfs = EmptyWaveFunctions()
                self.occupations = None
            elif key in ['h', 'gpts', 'setups', 'spinpol', 'realspace',
                         'parallel', 'communicator', 'dtype', 'mode']:
                self.density = None
                self.occupations = None
                self.hamiltonian = None
                self.wfs = EmptyWaveFunctions()
            elif key in ['basis']:
                self.wfs = EmptyWaveFunctions()
            elif key in ['parsize', 'parsize_bands', 'parstride_bands']:
                name = {'parsize': 'domain',
                        'parsize_bands': 'band',
                        'parstride_bands': 'stridebands'}[key]
                raise DeprecationWarning(
                    'Keyword argument has been moved ' +
                    "to the 'parallel' dictionary keyword under '%s'." % name)
            else:
                raise TypeError("Unknown keyword argument: '%s'" % key)

        p.update(kwargs)

    def calculate(self, atoms=None, converge=False,
                  force_call_to_set_positions=False):
        """Update PAW calculaton if needed.

        Returns True/False whether a calculation was performed or not."""

        self.timer.start('Initialization')
        if atoms is None:
            atoms = self.atoms

        if self.atoms is None:
            # First time:
            self.initialize(atoms)
            self.set_positions(atoms)
        elif (len(atoms) != len(self.atoms) or
              (atoms.get_atomic_numbers() !=
               self.atoms.get_atomic_numbers()).any() or
              (atoms.get_initial_magnetic_moments() !=
               self.atoms.get_initial_magnetic_moments()).any() or
              (atoms.get_cell() != self.atoms.get_cell()).any() or
              (atoms.get_pbc() != self.atoms.get_pbc()).any()):
            # Drastic changes:
            self.wfs = EmptyWaveFunctions()
            self.occupations = None
            self.density = None
            self.hamiltonian = None
            self.scf = None
            self.initialize(atoms)
            self.set_positions(atoms)
        elif not self.initialized:
            self.initialize(atoms)
            self.set_positions(atoms)
        elif (atoms.get_positions() != self.atoms.get_positions()).any():
            self.density.reset()
            self.set_positions(atoms)
        elif not self.scf.converged:
            # Do not call scf.check_convergence() here as it overwrites
            # scf.converged, and setting scf.converged is the only
            # 'practical' way for a user to force the calculation to proceed
            self.set_positions(atoms)
        elif force_call_to_set_positions:
            self.set_positions(atoms)
        if self.hamiltonian.HubU_dict != None:
            # This allows setting U values individually for all atoms and orbitals
            HubU_dict = self.hamiltonian.HubU_dict
            self.hamiltonian.set_hubbard_u(HubU_dict=HubU_dict)
        
        self.timer.stop('Initialization')

        if self.scf.converged:
            return False
        else:
            self.print_cell_and_parameters()

        self.timer.start('SCF-cycle')
        for iter in self.scf.run(self.wfs, self.hamiltonian, self.density,
                                 self.occupations, self.forces):
            self.iter = iter
            self.call_observers(iter)
            self.print_iteration(iter)
        self.timer.stop('SCF-cycle')

        if self.scf.converged:
            self.call_observers(iter, final=True)
            self.print_converged(iter)
        elif converge:
            self.txt.write(oops)
            raise KohnShamConvergenceError(
                'Did not converge!  See text output for help.')

        return True

    def initialize_positions(self, atoms=None):
        """Update the positions of the atoms."""
        if atoms is None:
            atoms = self.atoms
        else:
            # Save the state of the atoms:
            self.atoms = atoms.copy()

        self.synchronize_atoms()

        spos_ac = atoms.get_scaled_positions() % 1.0

        rank_a = self.wfs.gd.get_ranks_from_positions(spos_ac)
        atom_partition = AtomPartition(self.wfs.gd.comm, rank_a)
        self.wfs.set_positions(spos_ac, atom_partition)
        self.density.set_positions(spos_ac, atom_partition)
        self.hamiltonian.set_positions(spos_ac, atom_partition)

        return spos_ac

    def set_positions(self, atoms=None):
        """Update the positions of the atoms and initialize wave functions."""
        spos_ac = self.initialize_positions(atoms)
        self.wfs.initialize(self.density, self.hamiltonian, spos_ac)
        self.wfs.eigensolver.reset()
        self.scf.reset()
        self.forces.reset()
        self.stress_vv = None
        self.dipole_v = None
        self.magmom_av = None
        self.print_positions()

    def initialize(self, atoms=None):
        """Inexpensive initialization."""

        if atoms is None:
            atoms = self.atoms
        else:
            # Save the state of the atoms:
            self.atoms = atoms.copy()

        par = self.input_parameters

        world = par.communicator
        if world is None:
            world = mpi.world
        elif hasattr(world, 'new_communicator'):
            # Check for whether object has correct type already
            #
            # Using isinstance() is complicated because of all the
            # combinations, serial/parallel/debug...
            pass
        else:
            # world should be a list of ranks:
            world = mpi.world.new_communicator(np.asarray(world))
        self.wfs.world = world

        if 'txt' in self._changed_keywords:
            self.set_txt(par.txt)
        self.verbose = par.verbose

        natoms = len(atoms)

        cell_cv = atoms.get_cell() / Bohr
        pbc_c = atoms.get_pbc()
        Z_a = atoms.get_atomic_numbers()
        magmom_av = atoms.get_initial_magnetic_moments()

        self.synchronize_atoms()

        # Generate new xc functional only when it is reset by set
        # XXX sounds like this should use the _changed_keywords dictionary.
        if self.hamiltonian is None or self.hamiltonian.xc is None:
            if isinstance(par.xc, str):
                xc = XC(par.xc)
            else:
                xc = par.xc
        else:
            xc = self.hamiltonian.xc

        mode = par.mode

        if mode == 'fd':
            mode = FD()
        elif mode == 'pw':
            mode = pw.PW()
        elif mode == 'lcao':
            mode = LCAO()
        else:
            assert hasattr(mode, 'name'), str(mode)

        if xc.orbital_dependent and mode.name == 'lcao':
            raise NotImplementedError('LCAO mode does not support '
                                      'orbital-dependent XC functionals.')

        if par.realspace is None:
            realspace = (mode.name != 'pw')
        else:
            realspace = par.realspace
            if mode.name == 'pw':
                assert not realspace

        if par.filter is None and mode.name != 'pw':
            gamma = 1.6
            if par.gpts is not None:
                h = ((np.linalg.inv(cell_cv)**2).sum(0)**-0.5
                     / par.gpts).max()
            else:
                h = (par.h or 0.2) / Bohr

            def filter(rgd, rcut, f_r, l=0):
                gcut = np.pi / h - 2 / rcut / gamma
                f_r[:] = rgd.filter(f_r, rcut * gamma, gcut, l)
        else:
            filter = par.filter

        setups = Setups(Z_a, par.setups, par.basis, par.lmax, xc,
                        filter, world)

        if magmom_av.ndim == 1:
            collinear = True
            magmom_av, magmom_a = np.zeros((natoms, 3)), magmom_av
            magmom_av[:, 2] = magmom_a
        else:
            collinear = False

        magnetic = magmom_av.any()

        spinpol = par.spinpol
        if par.hund:
            if natoms != 1:
                raise ValueError('hund=True arg only valid for single atoms!')
            spinpol = True
            magmom_av[0] = (0, 0, setups[0].get_hunds_rule_moment(par.charge))

        if spinpol is None:
            spinpol = magnetic
        elif magnetic and not spinpol:
            raise ValueError('Non-zero initial magnetic moment for a ' +
                             'spin-paired calculation!')

        if collinear:
            nspins = 1 + int(spinpol)
            ncomp = 1
        else:
            nspins = 1
            ncomp = 2

        if par.usesymm != 'default':
            warnings.warn('Use "symmetry" keyword instead of ' +
                          '"usesymm" keyword')
            par.symmetry = usesymm2symmetry(par.usesymm)

        symm = par.symmetry
        if symm == 'off':
            symm = {'point_group': False, 'time_reversal': False}

        bzkpts_kc = kpts2ndarray(par.kpts, self.atoms)
        kd = KPointDescriptor(bzkpts_kc, nspins, collinear)
        m_av = magmom_av.round(decimals=3)  # round off
        id_a = list(zip(setups.id_a, *m_av.T))
        symmetry = Symmetry(id_a, cell_cv, atoms.pbc, **symm)
        kd.set_symmetry(atoms, symmetry, comm=world)
        setups.set_symmetry(symmetry)

        if par.gpts is not None:
            N_c = np.array(par.gpts)
        else:
            h = par.h
            if h is not None:
                h /= Bohr
            N_c = get_number_of_grid_points(cell_cv, h, mode, realspace,
                                            kd.symmetry)

        symmetry.check_grid(N_c)

        width = par.width
        if width is None:
            if pbc_c.any():
                width = 0.1  # eV
            else:
                width = 0.0
        else:
            assert par.occupations is None

        if hasattr(self, 'time') or par.dtype == complex:
            dtype = complex
        else:
            if kd.gamma:
                dtype = float
            else:
                dtype = complex

        nao = setups.nao
        nvalence = setups.nvalence - par.charge
        M_v = magmom_av.sum(0)
        M = np.dot(M_v, M_v) ** 0.5

        nbands = par.nbands

        orbital_free = any(setup.orbital_free for setup in setups)
        if orbital_free:
            nbands = 1

        if isinstance(nbands, str):
            if nbands[-1] == '%':
                basebands = int(nvalence + M + 0.5) // 2
                nbands = int((float(nbands[:-1]) / 100) * basebands)
            else:
                raise ValueError('Integer Expected: Only use a string '
                                 'if giving a percentage of occupied bands')

        if nbands is None:
            nbands = 0
            for setup in setups:
                nbands_from_atom = setup.get_default_nbands()

                # Any obscure setup errors?
                if nbands_from_atom < -(-setup.Nv // 2):
                    raise ValueError('Bad setup: This setup requests %d'
                                     ' bands but has %d electrons.'
                                     % (nbands_from_atom, setup.Nv))
                nbands += nbands_from_atom
            nbands = min(nao, nbands)
        elif nbands > nao and mode.name == 'lcao':
            raise ValueError('Too many bands for LCAO calculation: '
                             '%d bands and only %d atomic orbitals!' %
                             (nbands, nao))

        if nvalence < 0:
            raise ValueError(
                'Charge %f is not possible - not enough valence electrons' %
                par.charge)

        if nbands <= 0:
            nbands = int(nvalence + M + 0.5) // 2 + (-nbands)

        if nvalence > 2 * nbands and not orbital_free:
            raise ValueError('Too few bands!  Electrons: %f, bands: %d'
                             % (nvalence, nbands))

        nbands *= ncomp

        if par.width is not None:
            self.text('**NOTE**: please start using '
                      'occupations=FermiDirac(width).')
        if par.fixmom:
            self.text('**NOTE**: please start using '
                      'occupations=FermiDirac(width, fixmagmom=True).')

        if self.occupations is None:
            if par.occupations is None:
                # Create object for occupation numbers:
                if orbital_free:
                    width = 0.0  # even for PBC
                    self.occupations = occupations.TFOccupations(width,
                                                                 par.fixmom)
                else:
                    self.occupations = occupations.FermiDirac(width,
                                                              par.fixmom)
            else:
                self.occupations = par.occupations

            # If occupation numbers are changed, and we have wave functions,
            # recalculate the occupation numbers
            if self.wfs is not None and not isinstance(
                    self.wfs,
                    EmptyWaveFunctions):
                self.occupations.calculate(self.wfs)

        self.occupations.magmom = M_v[2]

        cc = par.convergence

        if mode.name == 'lcao':
            niter_fixdensity = 0
        else:
            niter_fixdensity = None

        if self.scf is None:
            force_crit = cc['forces']
            if force_crit is not None:
                force_crit /= Hartree / Bohr
            self.scf = SCFLoop(
                eigenstates = cc['eigenstates'] / Hartree**2 * nvalence,
                energy = cc['energy'] / Hartree * max(nvalence, 1),
                density = cc['density'] * nvalence,
                maxiter = par.maxiter, 
                fixdensity = par.fixdensity,
                niter_fixdensity = niter_fixdensity,
                force = force_crit)

        parsize_kpt = par.parallel['kpt']
        parsize_domain = par.parallel['domain']
        parsize_bands = par.parallel['band']

        if not realspace:
            pbc_c = np.ones(3, bool)

        if not self.wfs:
            if parsize_domain == 'domain only':  # XXX this was silly!
                parsize_domain = world.size

            parallelization = mpi.Parallelization(world,
                                                  nspins * kd.nibzkpts)
            ndomains = None
            if parsize_domain is not None:
                ndomains = np.prod(parsize_domain)
            if mode.name == 'pw':
                if ndomains is not None and ndomains > 1:
                    raise ValueError('Planewave mode does not support '
                                     'domain decomposition.')
                ndomains = 1
            parallelization.set(kpt=parsize_kpt,
                                domain=ndomains,
                                band=parsize_bands)
            comms = parallelization.build_communicators()
            domain_comm = comms['d']
            kpt_comm = comms['k']
            band_comm = comms['b']
            kptband_comm = comms['D']
            domainband_comm = comms['K']

            self.comms = comms
            kd.set_communicator(kpt_comm)

            parstride_bands = par.parallel['stridebands']

            # Unfortunately we need to remember that we adjusted the
            # number of bands so we can print a warning if it differs
            # from the number specified by the user.  (The number can
            # be inferred from the input parameters, but it's tricky
            # because we allow negative numbers)
            self.nbands_parallelization_adjustment = -nbands % band_comm.size
            nbands += self.nbands_parallelization_adjustment

            # I would like to give the following error message, but apparently
            # there are cases, e.g. gpaw/test/gw_ppa.py, which involve
            # nbands > nao and are supposed to work that way.
            #if nbands > nao:
            #    raise ValueError('Number of bands %d adjusted for band '
            #                     'parallelization %d exceeds number of atomic '
            #                     'orbitals %d.  This problem can be fixed '
            #                     'by reducing the number of bands a bit.'
            #                     % (nbands, band_comm.size, nao))
            bd = BandDescriptor(nbands, band_comm, parstride_bands)

            if (self.density is not None and
                    self.density.gd.comm.size != domain_comm.size):
                # Domain decomposition has changed, so we need to
                # reinitialize density and hamiltonian:
                if par.fixdensity:
                    raise RuntimeError(
                        'Density reinitialization conflict ' +
                        'with "fixdensity" - specify domain decomposition.')
                self.density = None
                self.hamiltonian = None

            # Construct grid descriptor for coarse grids for wave functions:
            gd = self.grid_descriptor_class(N_c, cell_cv, pbc_c,
                                            domain_comm, parsize_domain)

            # do k-point analysis here? XXX
            args = (gd, nvalence, setups, bd, dtype, world, kd,
                    kptband_comm, self.timer)

            if par.parallel['sl_auto']:
                # Choose scalapack parallelization automatically

                for key, val in par.parallel.items():
                    if (key.startswith('sl_') and key != 'sl_auto'
                            and val is not None):
                        raise ValueError("Cannot use 'sl_auto' together "
                                         "with '%s'" % key)
                max_scalapack_cpus = bd.comm.size * gd.comm.size
                nprow = max_scalapack_cpus
                npcol = 1

                # Get a sort of reasonable number of columns/rows
                while npcol < nprow and nprow % 2 == 0:
                    npcol *= 2
                    nprow //= 2
                assert npcol * nprow == max_scalapack_cpus

                # ScaLAPACK creates trouble if there aren't at least a few
                # whole blocks; choose block size so there will always be
                # several blocks.  This will crash for small test systems,
                # but so will ScaLAPACK in any case
                blocksize = min(-(-nbands // 4), 64)
                sl_default = (nprow, npcol, blocksize)
            else:
                sl_default = par.parallel['sl_default']

            if mode.name == 'lcao':
                # Layouts used for general diagonalizer
                sl_lcao = par.parallel['sl_lcao']
                if sl_lcao is None:
                    sl_lcao = sl_default
                lcaoksl = get_KohnSham_layouts(sl_lcao, 'lcao',
                                               gd, bd, domainband_comm, dtype,
                                               nao=nao, timer=self.timer)

                self.wfs = mode(collinear, lcaoksl, *args)

            elif mode.name == 'fd' or mode.name == 'pw':
                # buffer_size keyword only relevant for fdpw
                buffer_size = par.parallel['buffer_size']
                # Layouts used for diagonalizer
                sl_diagonalize = par.parallel['sl_diagonalize']
                if sl_diagonalize is None:
                    sl_diagonalize = sl_default
                diagksl = get_KohnSham_layouts(sl_diagonalize, 'fd',  # XXX
                                               # choice of key 'fd' not so nice
                                               gd, bd, domainband_comm, dtype,
                                               buffer_size=buffer_size,
                                               timer=self.timer)

                # Layouts used for orthonormalizer
                sl_inverse_cholesky = par.parallel['sl_inverse_cholesky']
                if sl_inverse_cholesky is None:
                    sl_inverse_cholesky = sl_default
                if sl_inverse_cholesky != sl_diagonalize:
                    message = 'sl_inverse_cholesky != sl_diagonalize ' \
                        'is not implemented.'
                    raise NotImplementedError(message)
                orthoksl = get_KohnSham_layouts(sl_inverse_cholesky, 'fd',
                                                gd, bd, domainband_comm, dtype,
                                                buffer_size=buffer_size,
                                                timer=self.timer)

                # Use (at most) all available LCAO for initialization
                lcaonbands = min(nbands, nao)

                try:
                    lcaobd = BandDescriptor(lcaonbands, band_comm,
                                            parstride_bands)
                except RuntimeError:
                    initksl = None
                else:
                    # Layouts used for general diagonalizer
                    # (LCAO initialization)
                    sl_lcao = par.parallel['sl_lcao']
                    if sl_lcao is None:
                        sl_lcao = sl_default
                    initksl = get_KohnSham_layouts(sl_lcao, 'lcao',
                                                   gd, lcaobd, domainband_comm,
                                                   dtype, nao=nao,
                                                   timer=self.timer)

                if hasattr(self, 'time'):
                    assert mode.name == 'fd'
                    from gpaw.tddft import TimeDependentWaveFunctions
                    self.wfs = TimeDependentWaveFunctions(
                        par.stencils[0],
                        diagksl,
                        orthoksl,
                        initksl,
                        gd,
                        nvalence,
                        setups,
                        bd,
                        world,
                        kd,
                        kptband_comm,
                        self.timer)
                elif mode.name == 'fd':
                    self.wfs = mode(par.stencils[0], diagksl,
                                    orthoksl, initksl, *args)
                else:
                    assert mode.name == 'pw'
                    self.wfs = mode(diagksl, orthoksl, initksl, *args)
            else:
                self.wfs = mode(self, *args)
        else:
            self.wfs.set_setups(setups)

        if not self.wfs.eigensolver:
            # Number of bands to converge:
            nbands_converge = cc['bands']
            if nbands_converge == 'all':
                nbands_converge = nbands
            elif nbands_converge != 'occupied':
                assert isinstance(nbands_converge, int)
                if nbands_converge < 0:
                    nbands_converge += nbands
            eigensolver = get_eigensolver(par.eigensolver, mode,
                                          par.convergence)
            eigensolver.nbands_converge = nbands_converge
            # XXX Eigensolver class doesn't define an nbands_converge property

            if isinstance(xc, SIC):
                eigensolver.blocksize = 1
            self.wfs.set_eigensolver(eigensolver)

        if self.density is None:
            gd = self.wfs.gd
            if par.stencils[1] != 9:
                # Construct grid descriptor for fine grids for densities
                # and potentials:
                finegd = gd.refine()
            else:
                # Special case (use only coarse grid):
                finegd = gd

            if realspace:
                self.density = RealSpaceDensity(
                    gd, finegd, nspins, par.charge + setups.core_charge,
                    collinear, par.stencils[1])
            else:
                self.density = pw.ReciprocalSpaceDensity(
                    gd, finegd, nspins, par.charge + setups.core_charge,
                    collinear)

        self.density.initialize(setups, self.timer, magmom_av, par.hund)
        self.density.set_mixer(par.mixer)

        if self.hamiltonian is None:
            gd, finegd = self.density.gd, self.density.finegd
            if realspace:
                self.hamiltonian = self.real_space_hamiltonian_class(
                    gd, finegd, nspins, setups, self.timer, xc,
                    world, self.wfs.kptband_comm, par.external,
                    collinear, par.poissonsolver, par.stencils[1])
            else:
<<<<<<< HEAD
                self.hamiltonian = pw.ReciprocalSpaceHamiltonian(
                    gd, finegd,
                    self.density.pd2, self.density.pd3,
                    nspins, setups, self.timer, xc, world, self.wfs.kptband_comm, par.external,
                    collinear)
=======
                self.hamiltonian = self.reciprocal_space_hamiltonian_class(
                    gd, finegd, self.density.pd2, self.density.pd3,
                    nspins, setups, self.timer, xc, world,
                    self.wfs.kptband_comm, par.external, collinear)
>>>>>>> a6306e89

        # Start of setting Hubbard U for all atoms of certain kind
        # There are two possibilities: 
        # - par.setups is a dictionary containing Atom symbol: setup-info
        # - par.setups is a string, possibly containing Hubbard+U data
        # Try the first possibility first, then the other.
        # In any case, from par.setup we get the atom type to apply U, as well as
        # what U value, what orbital, etc.
            
        try:
            type = par.setups.items()[0][1] # get any Hubbard+U-relevant setup info
        except:
            assert(isinstance(par.setups, str)), "Unexpected format of setup info"
            # Then there is no DFT+U info in the setup info,
            # it is only a simple string
            type = par.setups
        
        if isinstance(type, str) and ':' in type:
            # Parse DFT+U parameters from setup-string:
            # The type-string has to include which orbital (n) 
            # is to have a U value set.
            # Examples: "type:nl,U" or "type:nl,U,scale"
            # Set Hubbard U to one value for all atoms of certain type
            if type[0] == ':':
                # Then there is no info on atom type to set U for
                # Then we assume that all atoms should get the same U
                same_U_on_all_atoms = True
            else: 
                Hubbard_atom = par.setups.items()[0][0]
                
            type, nlu = type.split(':')
            
            # The first part of nlu must be a string for the main quantal number, which is always an integer
            # <10
            assert(isinstance(int(nlu[0]), int)), "You must also give the main quantal number of orbital to get Hubbard U value"
            n = int(nlu[0])
            l = 'spdf'.find(nlu[1])
            
            assert (nlu[2] == ','), "Please specify both the n and l quantum numbers of the orbital Hubbard+U-modified orbital!"  
            U = nlu[3:]
            if ',' in U:
                U, scale = U.split(',')
                U = float(U) / Hartree
            else:
                scale = True
                U = float(U) / Hartree
                scale = int(scale)
        else:
            # If no : then no U value is set
            U = None
                            
        if U is not None:
            # Set up same Hubbard U value on all atoms of
            # one kind. This is to enable the usage of the format 
            # e.g. calc.set(setups={'Ni': '10:d,6.0'}).
            # More fine-grained control can be gained by setting 
            # HubU_dict directly, and setting
            # calc.hamiltonian.HubU_dict = HubU_dict
            # directly in an input script
                
            #setup.set_hubbard_u(U, l, scale)  # OLD
            
            # First make sure that the HubU_dict is initialized
            if self.hamiltonian.HubU_dict == None:
                self.hamiltonian.HubU_dict = {}
            
            HubU_dict = self.hamiltonian.HubU_dict  # Easier to use
                
            # Print info about Hubbard U
            #self.text('Hubbard+U settings:')
            
            # Apply Hubbard U in Hamiltonian
            try: 
                # Assume that there is a chosen Hubbard_atom
                for atom_number_in_system, atom in enumerate(Z_a):
                    if atom == atomic_numbers[Hubbard_atom]:
                        HubU_dict[atom_number_in_system] = {n:{l:{'U': U}}}
                
             #   self.text('Hubbard U on %s: %f eV (n=%s, l=%d, scale=%s)' %
             #             (Hubbard_atom, U * Hartree, n, l, bool(scale)))

            except:
                # If there is no Hubbard_atom,
                # set exactly the same U on all atoms in system
                for atom_number_in_system, atom in enumerate(Z_a):
                    HubU_dict[atom_number_in_system] = {n:{l:{'U': U}}}
                    
              #  self.text('Hubbard U on all atoms: %f eV (n=%s, l=%d, scale=%s)' %
               #           (U * Hartree, n, l, bool(scale)))
            HubU_dict['scale'] = scale
            # No matter what, always set scale if requested
                
        xc.initialize(self.density, self.hamiltonian, self.wfs,
                      self.occupations)

        self.text()
        self.print_memory_estimate(self.txt, maxdepth=memory_estimate_depth)
        self.txt.flush()

        self.timer.print_info(self)

        if dry_run:
            self.dry_run()

        if realspace and \
                self.hamiltonian.poisson.get_description() == 'FDTD+TDDFT':
            self.hamiltonian.poisson.set_density(self.density)
            self.hamiltonian.poisson.print_messages(self.text)
            self.txt.flush()

        self.initialized = True
        self._changed_keywords.clear()

    def dry_run(self):
        # Can be overridden like in gpaw.atom.atompaw
        self.print_cell_and_parameters()
        self.print_positions()
        self.txt.flush()
        raise SystemExit

    def linearize_to_xc(self, newxc):
        """Linearize Hamiltonian to difference XC functional.
        
        Used in real time TDDFT to perform calculations with various kernels.
        """
        if isinstance(newxc, str):
            newxc = XC(newxc)
        self.txt.write('Linearizing xc-hamiltonian to ' + str(newxc))
        newxc.initialize(self.density, self.hamiltonian, self.wfs,
                         self.occupations)
        self.hamiltonian.linearize_to_xc(newxc, self.density)

    def restore_state(self):
        """After restart, calculate fine density and poisson solution.

        These are not initialized by default.
        TODO: Is this really the most efficient way?
        """
        spos_ac = self.atoms.get_scaled_positions() % 1.0
        self.density.set_positions(spos_ac, self.wfs.atom_partition)
        self.density.interpolate_pseudo_density()
        self.density.calculate_pseudo_charge()
        self.hamiltonian.set_positions(spos_ac, self.wfs.atom_partition)
        self.hamiltonian.update(self.density)

    def attach(self, function, n=1, *args, **kwargs):
        """Register observer function.

        Call *function* using *args* and
        *kwargs* as arguments.
        
        If *n* is positive, then
        *function* will be called every *n* iterations + the
        final iteration if it would not be otherwise
        
        If *n* is negative, then *function* will only be
        called on iteration *abs(n)*.
        
        If *n* is 0, then *function* will only be called
        on convergence"""

        try:
            slf = function.__self__
        except AttributeError:
            pass
        else:
            if slf is self:
                # function is a bound method of self.  Store the name
                # of the method and avoid circular reference:
                function = function.__func__.__name__

        self.observers.append((function, n, args, kwargs))

    def call_observers(self, iter, final=False):
        """Call all registered callback functions."""
        for function, n, args, kwargs in self.observers:
            call = False
            # Call every n iterations, including the last
            if n > 0:
                if ((iter % n) == 0) != final:
                    call = True
            # Call only on iteration n
            elif n < 0 and not final:
                if iter == abs(n):
                    call = True
            # Call only on convergence
            elif n == 0 and final:
                call = True
            if call:
                if isinstance(function, str):
                    function = getattr(self, function)
                function(*args, **kwargs)

    def get_reference_energy(self):
        return self.wfs.setups.Eref * Hartree

    def write(self, filename, mode='', cmr_params={}, **kwargs):
        """Write state to file.

        use mode='all' to write the wave functions.  cmr_params is a
        dictionary that allows you to specify parameters for CMR
        (Computational Materials Repository).
        """

        self.timer.start('IO')
        gpaw.io.write(self, filename, mode, cmr_params=cmr_params, **kwargs)
        self.timer.stop('IO')

    def get_myu(self, k, s):
        """Return my u corresponding to a certain kpoint and spin - or None"""
        # very slow, but we are sure that we have it
        for u in range(len(self.wfs.kpt_u)):
            if self.wfs.kpt_u[u].k == k and self.wfs.kpt_u[u].s == s:
                return u
        return None

    def get_homo_lumo(self):
        """Return HOMO and LUMO eigenvalues."""
        return self.occupations.get_homo_lumo(self.wfs) * Hartree

    def estimate_memory(self, mem):
        """Estimate memory use of this object."""
        for name, obj in [('Density', self.density),
                          ('Hamiltonian', self.hamiltonian),
                          ('Wavefunctions', self.wfs),
                          ]:
            obj.estimate_memory(mem.subnode(name))

    def print_memory_estimate(self, txt=None, maxdepth=-1):
        """Print estimated memory usage for PAW object and components.

        maxdepth is the maximum nesting level of displayed components.

        The PAW object must be initialize()'d, but needs not have large
        arrays allocated."""
        # NOTE.  This should work with --dry-run=N
        #
        # However, the initial overhead estimate is wrong if this method
        # is called within a real mpirun/gpaw-python context.
        if txt is None:
            txt = self.txt
        txt.write('Memory estimate\n')
        txt.write('---------------\n')

        mem_init = maxrss()  # initial overhead includes part of Hamiltonian!
        txt.write('Process memory now: %.2f MiB\n' % (mem_init / 1024.0**2))

        mem = MemNode('Calculator', 0)
        try:
            self.estimate_memory(mem)
        except AttributeError as m:
            txt.write('Attribute error: %r' % m)
            txt.write('Some object probably lacks estimate_memory() method')
            txt.write('Memory breakdown may be incomplete')
        mem.calculate_size()
        mem.write(txt, maxdepth=maxdepth)

    def converge_wave_functions(self):
        """Converge the wave-functions if not present."""

        if not self.wfs or not self.scf:
            self.initialize()
        else:
            self.wfs.initialize_wave_functions_from_restart_file()
            spos_ac = self.atoms.get_scaled_positions() % 1.0
            self.wfs.set_positions(spos_ac)

        no_wave_functions = (self.wfs.kpt_u[0].psit_nG is None)
        converged = self.scf.check_convergence(self.density,
                                               self.wfs.eigensolver, self.wfs,
                                               self.hamiltonian, self.forces)
        if no_wave_functions or not converged:
            self.wfs.eigensolver.error = np.inf
            self.scf.converged = False

            # is the density ok ?
            error = self.density.mixer.get_charge_sloshing() or 0.0
            criterion = (self.input_parameters['convergence']['density']
                         * self.wfs.nvalence)
            if error < criterion and not self.hamiltonian.xc.orbital_dependent:
                self.scf.fix_density()

            self.calculate()

    def diagonalize_full_hamiltonian(self, nbands=None, scalapack=None,
                                     expert=False):
        self.wfs.diagonalize_full_hamiltonian(self.hamiltonian, self.atoms,
                                              self.occupations, self.txt,
                                              nbands, scalapack, expert)

    def synchronize_atoms(self):
        """Check that atoms objects are identical on all processors."""
        mpi.synchronize_atoms(self.atoms, self.wfs.world)


def kpts2sizeandoffsets(size=None, density=None, gamma=None, even=None,
                        atoms=None):
    """Helper function for selecting k-points.

    Use either size or density.

    size: 3 ints
        Number of k-points.
    density: float
        K-point density in units of k-points per Ang^-1.
    gamma: None or bool
        Should the Gamma-point be included?  Yes / no / don't care:
        True / False / None.
    even: None or bool
        Should the number of k-points be even?  Yes / no / don't care:
        True / False / None.
    atoms: Atoms object
        Needed for calculating k-point density.

    """

    if size is None:
        if density is None:
            size = [1, 1, 1]
        else:
            size = kptdensity2monkhorstpack(atoms, density, even)

    offsets = [0, 0, 0]

    if gamma is not None:
        for i, s in enumerate(size):
            if atoms.pbc[i] and s % 2 != bool(gamma):
                offsets[i] = 0.5 / s

    return size, offsets


def kpts2ndarray(kpts, atoms=None):
    """Convert kpts keyword to 2-d ndarray of scaled k-points."""

    if kpts is None:
        return np.zeros((1, 3))

    if isinstance(kpts, dict):
        size, offsets = kpts2sizeandoffsets(atoms=atoms, **kpts)
        return monkhorst_pack(size) + offsets

    if isinstance(kpts[0], int):
        return monkhorst_pack(kpts)

    return np.array(kpts)


oops = """
Did not converge!

Here are some tips:

1) Make sure the geometry and spin-state is physically sound.
2) Use less aggressive density mixing.
3) Solve the eigenvalue problem more accurately at each scf-step.
4) Use a smoother distribution function for the occupation numbers.
5) Try adding more empty states.
6) Use enough k-points.
7) Don't let your structure optimization algorithm take too large steps.
8) Solve the Poisson equation more accurately.
9) Better initial guess for the wave functions.

See details here:

    https://wiki.fysik.dtu.dk/gpaw/documentation/convergence.html

"""<|MERGE_RESOLUTION|>--- conflicted
+++ resolved
@@ -832,18 +832,11 @@
                     world, self.wfs.kptband_comm, par.external,
                     collinear, par.poissonsolver, par.stencils[1])
             else:
-<<<<<<< HEAD
-                self.hamiltonian = pw.ReciprocalSpaceHamiltonian(
+                self.hamiltonian = self.reciprocal_space_hamiltonian_class(
                     gd, finegd,
                     self.density.pd2, self.density.pd3,
                     nspins, setups, self.timer, xc, world, self.wfs.kptband_comm, par.external,
                     collinear)
-=======
-                self.hamiltonian = self.reciprocal_space_hamiltonian_class(
-                    gd, finegd, self.density.pd2, self.density.pd3,
-                    nspins, setups, self.timer, xc, world,
-                    self.wfs.kptband_comm, par.external, collinear)
->>>>>>> a6306e89
 
         # Start of setting Hubbard U for all atoms of certain kind
         # There are two possibilities: 
