--- conflicted
+++ resolved
@@ -47,13 +47,8 @@
 
     """This is the main calculation object for doing a PAW calculation."""
 
-<<<<<<< HEAD
-    def __init__(self, filename=None, **kwargs):
+    def __init__(self, filename=None, timer=None, **kwargs):
         """ASE-calculator interface. 
-=======
-    def __init__(self, filename=None, timer=None, **kwargs):
-        """ASE-calculator interface.
->>>>>>> b1fd583b
 
         The following parameters can be used: nbands, xc, kpts,
         spinpol, gpts, h, charge, symmetry, width, mixer,
@@ -818,12 +813,11 @@
                     world, self.wfs.kptband_comm, par.external,
                     collinear, par.poissonsolver, par.stencils[1])
             else:
-<<<<<<< HEAD
                 self.hamiltonian = ReciprocalSpaceHamiltonian(
                     gd, finegd,
                     self.density.pd2, self.density.pd3,
-                    nspins, setups, self.timer, xc, par.external,
-                    collinear, world)
+                    nspins, setups, self.timer, xc, world, self.wfs.kptband_comm, par.external,
+                    collinear)
 
         # Start of setting Hubbard U for all atoms of certain kind
         # There are two possibilities: 
@@ -916,13 +910,6 @@
             HubU_dict['scale'] = scale
             # No matter what, always set scale if requested
                 
-=======
-                self.hamiltonian = pw.ReciprocalSpaceHamiltonian(
-                    gd, finegd, self.density.pd2, self.density.pd3,
-                    nspins, setups, self.timer, xc, world,
-                    self.wfs.kptband_comm, par.external, collinear)
-
->>>>>>> b1fd583b
         xc.initialize(self.density, self.hamiltonian, self.wfs,
                       self.occupations)
 
