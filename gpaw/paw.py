--- conflicted
+++ resolved
@@ -155,11 +155,8 @@
             calc.set(nbands=20, kpts=(4, 1, 1))
         """
         p = self.input_parameters
-<<<<<<< HEAD
-=======
         self._changed_keywords.update(kwargs)
 
->>>>>>> 9c1292a9
         if (kwargs.get('h') is not None) and (kwargs.get('gpts') is not None):
             raise TypeError("""You can't use both "gpts" and "h"!""")
         if 'h' in kwargs:
@@ -202,11 +199,7 @@
             self.scf = None
             self.wfs.set_orthonormalized(False)
             if key in ['lmax', 'width', 'stencils', 'external', 'xc',
-<<<<<<< HEAD
-                       'poissonsolver', 'occupations', 'tf_mode']:
-=======
-                       'poissonsolver']:
->>>>>>> 9c1292a9
+                       'poissonsolver', 'tf_mode']:
                 self.hamiltonian = None
                 self.occupations = None
             elif key in ['occupations']:
@@ -362,17 +355,13 @@
             world = mpi.world.new_communicator(np.asarray(world))
         self.wfs.world = world
 
-<<<<<<< HEAD
         # Are we using tf_mode?
         if par.tf_mode:
             self.tf_mode = True
 
-        self.set_text(par.txt, par.verbose)
-=======
         if 'txt' in self._changed_keywords:
             self.set_txt(par.txt)
         self.verbose = par.verbose
->>>>>>> 9c1292a9
 
         natoms = len(atoms)
 
