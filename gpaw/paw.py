# -*- coding: utf-8 -*-
# Copyright (C) 2003-2007  CAMP
# Copyright (C) 2007-2008  CAMd
# Please see the accompanying LICENSE file for further information.

"""This module defines a PAW-class.

The central object that glues everything together!"""

import numpy as np
from ase.units import Bohr, Hartree
from ase.dft.kpoints import monkhorst_pack
from ase.calculators.calculator import kptdensity2monkhorstpack

import gpaw.io
import gpaw.mpi as mpi
from gpaw.occupations import FermiDirac, MethfesselPaxton
from gpaw import dry_run, memory_estimate_depth
from gpaw.density import RealSpaceDensity
from gpaw.eigensolvers import get_eigensolver
from gpaw.band_descriptor import BandDescriptor
from gpaw.grid_descriptor import GridDescriptor
from gpaw.kohnsham_layouts import get_KohnSham_layouts
from gpaw.hamiltonian import RealSpaceHamiltonian
from gpaw.utilities.timing import Timer
from gpaw.xc import XC
from gpaw.xc.sic import SIC
from gpaw.kpt_descriptor import KPointDescriptor
from gpaw.wavefunctions.base import EmptyWaveFunctions
from gpaw.wavefunctions.fd import FDWaveFunctions
from gpaw.wavefunctions.lcao import LCAOWaveFunctions
from gpaw.wavefunctions.pw import PW, ReciprocalSpaceDensity, \
    ReciprocalSpaceHamiltonian
from gpaw.utilities.memory import MemNode, maxrss
from gpaw.setup import Setups
from gpaw.output import PAWTextOutput
from gpaw.scf import SCFLoop
from gpaw.utilities.gpts import get_number_of_grid_points


class PAW(PAWTextOutput):
    """This is the main calculation object for doing a PAW calculation."""

    timer_class = Timer

    def __init__(self):
        """ASE-calculator interface.

        The following parameters can be used: nbands, xc, kpts,
        spinpol, gpts, h, charge, usesymm, width, mixer,
        hund, lmax, fixdensity, convergence, txt, parallel,
        communicator, dtype, softgauss and stencils.

        If you don't specify any parameters, you will get:

        Defaults: neutrally charged, LDA, gamma-point calculation, a
        reasonable grid-spacing, zero Kelvin electronic temperature,
        and the number of bands will be equal to the number of atomic
        orbitals present in the setups. Only occupied bands are used
        in the convergence decision. The calculation will be
        spin-polarized if and only if one or more of the atoms have
        non-zero magnetic moments. Text output will be written to
        standard output.

        For a non-gamma point calculation, the electronic temperature
        will be 0.1 eV (energies are extrapolated to zero Kelvin) and
        all symmetries will be used to reduce the number of
        **k**-points."""

        self.grid_descriptor_class = GridDescriptor
        self.timer = self.timer_class()

        self.scf = None
        self.wfs = EmptyWaveFunctions()
        self.occupations = None
        self.density = None
        self.hamiltonian = None

        self.initialized = False
        self.nbands_parallelization_adjustment = None # Somehow avoid this?

        self.observers = []

    def initialize_positions(self):
        """Update the positions of the atoms."""
        self.check_atoms()
        spos_ac = self.atoms.get_scaled_positions() % 1.0
        self.wfs.set_positions(spos_ac)
        self.density.set_positions(spos_ac, self.wfs.rank_a)
        self.hamiltonian.set_positions(spos_ac, self.wfs.rank_a)

        return spos_ac

    def set_positions(self):
        """Update the positions of the atoms and initialize wave functions."""
        spos_ac = self.initialize_positions()
        self.wfs.initialize(self.density, self.hamiltonian, spos_ac)
        self.wfs.eigensolver.reset()
        self.scf.reset()
        self.print_positions()

    def initialize(self):
        """Inexpensive initialization."""

        atoms = self.atoms
        par = self.parameters
        world = self.world

        self.wfs.world = world

        natoms = len(atoms)

        cell_cv = atoms.get_cell() / Bohr
        pbc_c = atoms.get_pbc()
        Z_a = atoms.get_atomic_numbers()
        magmom_av = atoms.get_initial_magnetic_moments()

        if isinstance(par.xc, str):
            xc = XC(par.xc)
        else:
            xc = par.xc

        mode = par.mode

        if xc.orbital_dependent:
            assert mode != 'lcao'

        if mode == 'pw':
            mode = PW()

        if par.realspace is None:
            realspace = not isinstance(mode, PW)
        else:
            realspace = par.realspace
            if isinstance(mode, PW):
                assert not realspace

        if par.gpts is not None:
            N_c = np.array(par.gpts)
        else:
            h = par.h
            if h is not None:
                h /= Bohr
            N_c = get_number_of_grid_points(cell_cv, h, mode, realspace)

        if par.filter is None and not isinstance(mode, PW):
            gamma = 1.6
            hmax = ((np.linalg.inv(cell_cv)**2).sum(0)**-0.5 / N_c).max()
            def filter(rgd, rcut, f_r, l=0):
                gcut = np.pi / hmax - 2 / rcut / gamma
                f_r[:] = rgd.filter(f_r, rcut * gamma, gcut, l)
        else:
            filter = par.filter

        setups = Setups(Z_a, par.setups, par.basis, par.lmax, xc,
                        filter, world)

        if magmom_av.ndim == 1:
            collinear = True
            magmom_av, magmom_a = np.zeros((natoms, 3)), magmom_av
            magmom_av[:, 2] = magmom_a
        else:
            collinear = False
            
        magnetic = magmom_av.any()

        spinpol = par.spinpol
        if par.hund:
            if natoms != 1:
                raise ValueError('hund=True arg only valid for single atoms!')
            spinpol = True
            magmom_av[0] = (0, 0, setups[0].get_hunds_rule_moment(par.charge))
            
        if spinpol is None:
            spinpol = magnetic
        elif magnetic and not spinpol:
            raise ValueError('Non-zero initial magnetic moment for a ' +
                             'spin-paired calculation!')

        if collinear:
            nspins = 1 + int(spinpol)
            ncomp = 1
        else:
            nspins = 1
            ncomp = 2

        if isinstance(par.kpts, (float, int)):
            kpts = kptdensity2monkhorstpack(atoms, kptdensity=par.kpts)
        else:
<<<<<<< HEAD
            kpts = par.kpts
        kd = KPointDescriptor(kpts, nspins, collinear)

        mode = par.mode

        if xc.orbital_dependent:
            assert mode != 'lcao'

        if mode == 'pw':
            mode = PW()

        if par.realspace is None:
            realspace = not isinstance(mode, PW)
        else:
            realspace = par.realspace
            if isinstance(mode, PW):
                assert not realspace

        if par.gpts is not None:
            N_c = np.array(par.gpts)
        else:
            h = par.h
            if h is not None:
                h /= Bohr
            N_c = get_number_of_grid_points(cell_cv, h, mode, realspace)

=======
            assert par.occupations is None
      
>>>>>>> 5a112285
        if hasattr(self, 'time') or par.dtype == complex:
            dtype = complex
        else:
            if kd.gamma:
                dtype = float
            else:
                dtype = complex

        kd.set_symmetry(atoms, setups, magmom_av, par.usesymm, N_c, world)

        nao = setups.nao
        nvalence = setups.nvalence - par.charge
        M_v = magmom_av.sum(0)
        M = np.dot(M_v, M_v)**0.5
        
        nbands = par.nbands
        if nbands is None:
            nbands = 0
            for setup in setups:
                nbands += max(sum([2 * l + 1 for l in setup.l_j]),
                              -(-setup.Nv // 2))
            nbands = min(nao, nbands)
        elif nbands > nao and mode == 'lcao':
            raise ValueError('Too many bands for LCAO calculation: '
                             '%d bands and only %d atomic orbitals!' %
                             (nbands, nao))

        if nvalence < 0:
            raise ValueError(
                'Charge %f is not possible - not enough valence electrons' %
                par.charge)

        if nbands <= 0:
            nbands = int(nvalence + M + 0.5) // 2 + (-nbands)

        if nvalence > 2 * nbands:
            raise ValueError('Too few bands!  Electrons: %f, bands: %d'
                             % (nvalence, nbands))

        nbands *= ncomp

        if self.occupations is None:
            if par.smearing is not None:
                if isinstance(par.smearing, tuple):
                    type, width = par.smearing[:2]
                    type = type.lower()
                    if type == 'fermi-dirac':
                        self.occupations = FermiDirac(width)
                    elif type == 'gaussian':
                        self.occupations = MethfesselPaxton(width)
                    else:
                        1 / 0
                if isinstance(par.smearing, dict):
                    type = par.smearing['type'].lower()
                    width = par.smearing['width']
                    fixmagmom = par.smearing.get('fixmagmom', False)
                    if type == 'fermi-dirac':
                        self.occupations = FermiDirac(width, fixmagmom)
                    elif type == 'gaussian':
                        self.occupations = MethfesselPaxton(width, fixmagmom)
                    else:
                        1 / 0
                else:
                    self.occupations = par.smearing
            elif par.occupations is not None:
                self.text('**NOTE**: please start using '
                          'smearing=(type, width).')
                self.occupations = par.occupations
            else:
                # Create object for occupation numbers:
                if kd.gamma:
                    width = 0.0
                else:
                    width = 0.1  # eV
                self.occupations = FermiDirac(width)

        self.occupations.magmom = M_v[2]

        cc = par.convergence

        if mode == 'lcao':
            niter_fixdensity = 0
        else:
            niter_fixdensity = None

        if self.scf is None:
            self.scf = SCFLoop(
                cc['eigenstates'] / Hartree**2 * nvalence,
                cc['energy'] / Hartree * max(nvalence, 1),
                cc['density'] * nvalence,
                par.maxiter, par.fixdensity,
                niter_fixdensity)

        parsize_kpt = self.parallel['kpt']
        parsize_domain = self.parallel['domain']
        parsize_bands = self.parallel['band']

        if not realspace:
            pbc_c = np.ones(3, bool)

        if not self.wfs:
            if parsize_domain == 'domain only':  # XXX this was silly!
                parsize_domain = world.size

            parallelization = mpi.Parallelization(world, 
                                                  nspins * kd.nibzkpts)
            ndomains = None
            if parsize_domain is not None:
                ndomains = np.prod(parsize_domain)
            if isinstance(mode, PW):
                if ndomains > 1:
                    raise ValueError('Planewave mode does not support '
                                     'domain decomposition.')
                ndomains = 1
            parallelization.set(kpt=parsize_kpt,
                                domain=ndomains,
                                band=parsize_bands)
            domain_comm, kpt_comm, band_comm = \
                parallelization.build_communicators()

            #domain_comm, kpt_comm, band_comm = mpi.distribute_cpus(
            #    parsize_domain, parsize_bands,
            #    nspins, kd.nibzkpts, world, par.idiotproof, mode)

            kd.set_communicator(kpt_comm)

            parstride_bands = self.parallel['stridebands']

            # Unfortunately we need to remember that we adjusted the
            # number of bands so we can print a warning if it differs
            # from the number specified by the user.  (The number can
            # be inferred from the input parameters, but it's tricky
            # because we allow negative numbers)
            self.nbands_parallelization_adjustment = -nbands % band_comm.size
            nbands += self.nbands_parallelization_adjustment
            bd = BandDescriptor(nbands, band_comm, parstride_bands)

            if (self.density is not None and
                self.density.gd.comm.size != domain_comm.size):
                # Domain decomposition has changed, so we need to
                # reinitialize density and hamiltonian:
                if par.fixdensity:
                    raise RuntimeError("Density reinitialization conflict "
                        "with 'fixdensity' - specify domain decomposition.")
                self.density = None
                self.hamiltonian = None

            # Construct grid descriptor for coarse grids for wave functions:
            gd = self.grid_descriptor_class(N_c, cell_cv, pbc_c,
                                            domain_comm, parsize_domain)

            # do k-point analysis here? XXX
            args = (gd, nvalence, setups, bd, dtype, world, kd, self.timer)

            if self.parallel['sl_auto']:
                # Choose scalapack parallelization automatically
                
                for key, val in self.parallel.items():
                    if (key.startswith('sl_') and key != 'sl_auto'
                        and val is not None):
                        raise ValueError("Cannot use 'sl_auto' together "
                                         "with '%s'" % key)
                max_scalapack_cpus = bd.comm.size * gd.comm.size
                nprow = max_scalapack_cpus
                npcol = 1
                
                # Get a sort of reasonable number of columns/rows
                while npcol < nprow and nprow % 2 == 0:
                    npcol *= 2
                    nprow //= 2
                assert npcol * nprow == max_scalapack_cpus

                # ScaLAPACK creates trouble if there aren't at least a few
                # whole blocks; choose block size so there will always be
                # several blocks.  This will crash for small test systems,
                # but so will ScaLAPACK in any case
                blocksize = min(-(-nbands // 4), 64)
                sl_default = (nprow, npcol, blocksize)
                self.parallel['sl_default'] = sl_default
            else:
                sl_default = self.parallel['sl_default']

            if mode == 'lcao':
                # Layouts used for general diagonalizer
                sl_lcao = self.parallel['sl_lcao']
                if sl_lcao is None:
                    sl_lcao = sl_default
                lcaoksl = get_KohnSham_layouts(sl_lcao, 'lcao',
                                               gd, bd, dtype,
                                               nao=nao, timer=self.timer)

                if collinear:
                    self.wfs = LCAOWaveFunctions(lcaoksl, *args)
                else:
                    from gpaw.xc.noncollinear import \
                         NonCollinearLCAOWaveFunctions
                    self.wfs = NonCollinearLCAOWaveFunctions(lcaoksl, *args)

            elif mode == 'fd' or isinstance(mode, PW):
                # buffer_size keyword only relevant for fdpw
                buffer_size = self.parallel['buffer_size']
                # Layouts used for diagonalizer
                sl_diagonalize = self.parallel['sl_diagonalize']
                if sl_diagonalize is None:
                    sl_diagonalize = sl_default
                diagksl = get_KohnSham_layouts(sl_diagonalize, 'fd',
                                               gd, bd, dtype,
                                               buffer_size=buffer_size,
                                               timer=self.timer)

                # Layouts used for orthonormalizer
                sl_inverse_cholesky = self.parallel['sl_inverse_cholesky']
                if sl_inverse_cholesky is None:
                    sl_inverse_cholesky = sl_default
                if sl_inverse_cholesky != sl_diagonalize:
                    message = 'sl_inverse_cholesky != sl_diagonalize ' \
                        'is not implemented.'
                    raise NotImplementedError(message)
                orthoksl = get_KohnSham_layouts(sl_inverse_cholesky, 'fd',
                                                gd, bd, dtype,
                                                buffer_size=buffer_size,
                                                timer=self.timer)

                # Use (at most) all available LCAO for initialization
                lcaonbands = min(nbands, nao)

                try:
                    lcaobd = BandDescriptor(lcaonbands, band_comm,
                                            parstride_bands)
                except RuntimeError:
                    initksl = None
                else:
                    #assert nbands <= nao or bd.comm.size == 1
                    assert lcaobd.mynbands == min(bd.mynbands, nao)  # XXX

                    # Layouts used for general diagonalizer
                    # (LCAO initialization)
                    sl_lcao = self.parallel['sl_lcao']
                    if sl_lcao is None:
                        sl_lcao = sl_default
                    initksl = get_KohnSham_layouts(sl_lcao, 'lcao',
                                                   gd, lcaobd, dtype,
                                                   nao=nao,
                                                   timer=self.timer)

                if hasattr(self, 'time'):
                    assert mode == 'fd'
                    from gpaw.tddft import TimeDependentWaveFunctions
                    self.wfs = TimeDependentWaveFunctions(par.stencils[0],
                        diagksl, orthoksl, initksl, gd, nvalence, setups,
                        bd, world, kd, self.timer)
                elif mode == 'fd':
                    self.wfs = FDWaveFunctions(par.stencils[0], diagksl,
                                               orthoksl, initksl, *args)
                else:
                    # Planewave basis:
                    self.wfs = mode(diagksl, orthoksl, initksl, *args)
            else:
                self.wfs = mode(self, *args)
        else:
            self.wfs.set_setups(setups)

        if not self.wfs.eigensolver:
            # Number of bands to converge:
            nbands_converge = cc['bands']
            if nbands_converge == 'all':
                nbands_converge = nbands
            elif nbands_converge != 'occupied':
                assert isinstance(nbands_converge, int)
                if nbands_converge < 0:
                    nbands_converge += nbands
            eigensolver = get_eigensolver(par.eigensolver, mode,
                                          par.convergence)
            eigensolver.nbands_converge = nbands_converge
            # XXX Eigensolver class doesn't define an nbands_converge property

            if isinstance(xc, SIC):
                eigensolver.blocksize = 1
            self.wfs.set_eigensolver(eigensolver)

        if self.density is None:
            gd = self.wfs.gd
            if par.stencils[1] != 9:
                # Construct grid descriptor for fine grids for densities
                # and potentials:
                finegd = gd.refine()
            else:
                # Special case (use only coarse grid):
                finegd = gd

            if realspace:
                self.density = RealSpaceDensity(
                    gd, finegd, nspins, par.charge + setups.core_charge,
                    collinear, par.stencils[1])
            else:
                self.density = ReciprocalSpaceDensity(
                    gd, finegd, nspins, par.charge + setups.core_charge,
                    collinear)

        self.density.initialize(setups, self.timer, magmom_av, par.hund)
        self.density.set_mixer(par.mixer)

        if self.hamiltonian is None:
            gd, finegd = self.density.gd, self.density.finegd
            if realspace:
                self.hamiltonian = RealSpaceHamiltonian(
                    gd, finegd, nspins, setups, self.timer, xc, par.external,
                    collinear, par.poissonsolver, par.stencils[1], world)
            else:
                self.hamiltonian = ReciprocalSpaceHamiltonian(
                    gd, finegd,
                    self.density.pd2, self.density.pd3,
                    nspins, setups, self.timer, xc, par.external,
                    collinear, world)
            
        xc.initialize(self.density, self.hamiltonian, self.wfs,
                      self.occupations)

        self.text()
        self.print_memory_estimate(self.txt, maxdepth=memory_estimate_depth)
        self.txt.flush()

        if dry_run:
            self.dry_run()

        self.initialized = True

        self.print_parameters()

    def dry_run(self):
        # Can be overridden like in gpaw.atom.atompaw
        self.print_cell_and_parameters()
        self.print_positions()
        self.txt.flush()
        raise SystemExit

    def restore_state(self):
        """After restart, calculate fine density and poisson solution.

        These are not initialized by default.
        TODO: Is this really the most efficient way?
        """
        spos_ac = self.atoms.get_scaled_positions() % 1.0
        self.density.set_positions(spos_ac)
        self.density.interpolate_pseudo_density()
        self.density.calculate_pseudo_charge()
        self.hamiltonian.set_positions(spos_ac, self.wfs.rank_a)
        self.hamiltonian.update(self.density)

    def attach(self, function, n=1, *args, **kwargs):
        """Register observer function.

        Call *function* every *n* iterations using *args* and
        *kwargs* as arguments."""

        try:
            slf = function.im_self
        except AttributeError:
            pass
        else:
            if slf is self:
                # function is a bound method of self.  Store the name
                # of the method and avoid circular reference:
                function = function.im_func.func_name

        self.observers.append((function, n, args, kwargs))

    def call_observers(self, iter, final=False):
        """Call all registered callback functions."""
        for function, n, args, kwargs in self.observers:
            if ((iter % n) == 0) != final:
                if isinstance(function, str):
                    function = getattr(self, function)
                function(*args, **kwargs)

    def get_reference_energy(self):
        return self.wfs.setups.Eref * Hartree

    def write(self, filename, mode='', cmr_params={}, **kwargs):
        """Write state to file.

        use mode='all' to write the wave functions.  cmr_params is a
        dictionary that allows you to specify parameters for CMR
        (Computational Materials Repository).
        """

        self.timer.start('IO')
        gpaw.io.write(self, filename, mode, cmr_params=cmr_params, **kwargs)
        self.timer.stop('IO')

    def calculate_dipole_moment(self):
        rhot_g = self.density.rhot_g
        dipole_v = self.density.finegd.calculate_dipole_moment(rhot_g)

        if self.density.charge == 0:
            self.text('Dipole Moment: %s' % (dipole_v * Bohr))
        else:
            self.text('Center of Charge: %s' %
                      (dipole_v * Bohr / self.density.charge))

        try:
            c = self.hamiltonian.poisson.corrector.c
            epsF = self.occupations.fermilevel
        except AttributeError:
            pass
        else:
            wf_a = -epsF * Hartree - dipole_v[c] * Bohr
            wf_b = -epsF * Hartree + dipole_v[c] * Bohr
            self.text('Dipole-corrected work function: %f, %f' %
                      (wf_a, wf_b))
        return dipole_v

    def calculate_magnetic_moments(self):
        magmom = self.occupations.magmom
        self.text()
        self.text('Total Magnetic Moment: %f' % magmom)

        # Local magnetic moments within augmentation spheres:
        magmom_av = self.density.estimate_magnetic_moments()

        if self.wfs.collinear:
            momsum = magmom_av.sum()
            M = self.occupations.magmom
            if abs(M) > 1e-7 and abs(momsum) > 1e-7:
                magmom_av *= M / momsum
            
            magmom_a = magmom_av[:, 2].copy()

            self.text('Local Magnetic Moments:')
            for a, mom in enumerate(magmom_a):
                self.text('%4d  %.3f' % (a, mom))
            self.text()

            try:
                # XXX This doesn't always work, HGH, SIC, ...
                sc = self.density.get_spin_contamination(self.atoms,
                                                         int(magmom < 0))
                self.text('Spin contamination: %f electrons' % sc)
            except (TypeError, AttributeError):
                pass

            return magmom, magmom_a

        else:
            self.text('Local Magnetic Moments:')
            for a, mom_v in enumerate(magmom_av):
                self.text('%4d  (%.3f, %.3f, %.3f)' %
                          (a, mom_v[0], mom_v[1], mom_v[2]))
            return magmom, magmom_av

    def get_myu(self, k, s):
        """Return my u corresponding to a certain kpoint and spin - or None"""
        # very slow, but we are sure that we have it
        for u in range(len(self.wfs.kpt_u)):
            if self.wfs.kpt_u[u].k == k and self.wfs.kpt_u[u].s == s:
                return u
        return None

    def get_homo_lumo(self):
        """Return HOMO and LUMO eigenvalues."""
        return self.occupations.get_homo_lumo(self.wfs) * Hartree

    def estimate_memory(self, mem):
        """Estimate memory use of this object."""
        for name, obj in [('Density', self.density),
                          ('Hamiltonian', self.hamiltonian),
                          ('Wavefunctions', self.wfs),
                          ]:
            obj.estimate_memory(mem.subnode(name))

    def print_memory_estimate(self, txt=None, maxdepth=-1):
        """Print estimated memory usage for PAW object and components.

        maxdepth is the maximum nesting level of displayed components.

        The PAW object must be initialize()'d, but needs not have large
        arrays allocated."""
        # NOTE.  This should work with --dry-run=N
        #
        # However, the initial overhead estimate is wrong if this method
        # is called within a real mpirun/gpaw-python context.
        if txt is None:
            txt = self.txt
        txt.write('Memory estimate\n')
        txt.write('---------------\n')

        mem_init = maxrss()  # initial overhead includes part of Hamiltonian!
        txt.write('Process memory now: %.2f MiB\n' % (mem_init / 1024.0**2))

        mem = MemNode('Calculator', 0)
        try:
            self.estimate_memory(mem)
        except AttributeError, m:
            txt.write('Attribute error: %r' % m)
            txt.write('Some object probably lacks estimate_memory() method')
            txt.write('Memory breakdown may be incomplete')
        mem.calculate_size()
        mem.write(txt, maxdepth=maxdepth)

    def converge_wave_functions(self):
        """Converge the wave-functions if not present."""

        if self.parameters.mode == 'lcao':
            return

        self.results = {}
        if not self.wfs or self.scf is None:
            self.initialize()
        else:
            self.wfs.initialize_wave_functions_from_restart_file()
        
        no_wave_functions = (self.wfs.kpt_u[0].psit_nG is None)
        converged = self.scf.check_convergence(self.density,
                                               self.wfs.eigensolver)
        if no_wave_functions or not converged:
            self.set_positions()
        
            self.wfs.eigensolver.error = np.inf
            self.scf.converged = False

            # is the density ok ?
            error = self.density.mixer.get_charge_sloshing()
            criterion = (self.parameters['convergence']['density']
                         * self.wfs.nvalence)
            if error < criterion and not self.hamiltonian.xc.orbital_dependent:
                self.scf.fix_density()

            self.calculate(system_changes=[])

    def diagonalize_full_hamiltonian(self, nbands=None, scalapack=None):
        self.wfs.diagonalize_full_hamiltonian(self.hamiltonian, self.atoms,
                                              self.occupations, self.txt,
                                              nbands, scalapack)

    def check_atoms(self):
        """Check that atoms objects are identical on all processors."""
        if not mpi.compare_atoms(self.atoms, comm=self.wfs.world):
            raise RuntimeError('Atoms objects on different processors ' +
                               'are not identical!')


def kpts2ndarray(kpts):
    """Convert kpts keyword to 2d ndarray of scaled k-points."""
    if kpts is None:
        return np.zeros((1, 3))
    if isinstance(kpts[0], int):
        return monkhorst_pack(kpts)
    return np.array(kpts)<|MERGE_RESOLUTION|>--- conflicted
+++ resolved
@@ -187,37 +187,9 @@
         if isinstance(par.kpts, (float, int)):
             kpts = kptdensity2monkhorstpack(atoms, kptdensity=par.kpts)
         else:
-<<<<<<< HEAD
             kpts = par.kpts
         kd = KPointDescriptor(kpts, nspins, collinear)
 
-        mode = par.mode
-
-        if xc.orbital_dependent:
-            assert mode != 'lcao'
-
-        if mode == 'pw':
-            mode = PW()
-
-        if par.realspace is None:
-            realspace = not isinstance(mode, PW)
-        else:
-            realspace = par.realspace
-            if isinstance(mode, PW):
-                assert not realspace
-
-        if par.gpts is not None:
-            N_c = np.array(par.gpts)
-        else:
-            h = par.h
-            if h is not None:
-                h /= Bohr
-            N_c = get_number_of_grid_points(cell_cv, h, mode, realspace)
-
-=======
-            assert par.occupations is None
-      
->>>>>>> 5a112285
         if hasattr(self, 'time') or par.dtype == complex:
             dtype = complex
         else:
