--- conflicted
+++ resolved
@@ -90,11 +90,8 @@
         self.hamiltonian = None
         self.atoms = None
         self.iter = 0
-<<<<<<< HEAD
-        
+
         self.tf_mode = False
-=======
->>>>>>> b1a24f61
 
         self.initialized = False
         self.nbands_parallelization_adjustment = None  # Somehow avoid this?
