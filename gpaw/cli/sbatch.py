from __future__ import print_function
import subprocess
import sys

usage = """gpaw sbatch [-0] -- [sbatch options] script.py [script options]
   or: gpaw sbatch [-0] -- [sbatch options] python -m module [module options]
"""


class CLICommand:
    short_description = 'Submit a GPAW Python script via sbatch.'

    @staticmethod
    def add_arguments(parser):
        parser.usage = usage
        parser.add_argument('-0', '--dry-run', action='store_true')
        parser.add_argument('arguments', nargs='*')

    @staticmethod
    def run(args):
        script = '#!/bin/bash -l\n'
        for i, arg in enumerate(args.arguments):
            if arg.endswith('.py'):
                break
        else:
            for i, arg in enumerate(args.arguments):
                if (arg.startswith('python') and
                    len(args.arguments) > i + 1 and
                    args.arguments[i + 1].startswith('-m')):
                    del args.arguments[i]
                    break
            else:
                print('No script.py found!', file=sys.stderr)
                return

        if arg.endswith('.py'):
            for line in open(arg):
                if line.startswith('#SBATCH'):
                    script += line
<<<<<<< HEAD
        script += ('cd $SLURM_SUBMIT_DIR\n') 
=======
        script += ('cd $SLURM_SUBMIT_DIR\n')
>>>>>>> 37b5552c
        script += ('OMP_NUM_THREADS=1 '
                   'mpiexec `echo $GPAW_MPI_OPTIONS` gpaw-python {}\n'
                   .format(' '.join(args.arguments[i:])))
        cmd = ['sbatch'] + args.arguments[:i]
        if args.dry_run:
            print('sbatch command:')
            print(' '.join(cmd))
            print('\nscript:')
            print(script, end='')
        else:
            p = subprocess.Popen(cmd, stdin=subprocess.PIPE)
            p.communicate(script.encode())<|MERGE_RESOLUTION|>--- conflicted
+++ resolved
@@ -37,11 +37,8 @@
             for line in open(arg):
                 if line.startswith('#SBATCH'):
                     script += line
-<<<<<<< HEAD
-        script += ('cd $SLURM_SUBMIT_DIR\n') 
-=======
+
         script += ('cd $SLURM_SUBMIT_DIR\n')
->>>>>>> 37b5552c
         script += ('OMP_NUM_THREADS=1 '
                    'mpiexec `echo $GPAW_MPI_OPTIONS` gpaw-python {}\n'
                    .format(' '.join(args.arguments[i:])))
