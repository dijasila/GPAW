--- conflicted
+++ resolved
@@ -109,14 +109,11 @@
 
     kwargs = reader.parameters.asdict()
     kwargs['parallel'] = parallel
-<<<<<<< HEAD
-    params = InputParameters(kwargs, warn=False)
-=======
+
     if force_complex_dtype:
         kwargs['force_complex_dtype'] = True
 
-    params = InputParameters(kwargs)
->>>>>>> bcd2b1bd
+    params = InputParameters(kwargs, warn=False)
     builder = create_builder(atoms, params)
 
     (kpt_comm, band_comm, domain_comm, kpt_band_comm) = (
