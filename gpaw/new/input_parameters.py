--- conflicted
+++ resolved
@@ -65,11 +65,7 @@
     txt: str | Path | IO[str] | None
     xc: dict[str, Any]
 
-<<<<<<< HEAD
-    def __init__(self, params: dict[str, Any]):
-=======
     def __init__(self, params: dict[str, Any], warn: bool = True):
->>>>>>> cd35feb9
         self.keys = sorted(params)
 
         for key in params:
