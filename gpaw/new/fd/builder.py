--- conflicted
+++ resolved
@@ -15,7 +15,7 @@
 
 
 class FDDFTComponentsBuilder(PWFDDFTComponentsBuilder):
-    def __init__(self, atoms, params, *, comm, nn=3, interpolation=1):
+    def __init__(self, atoms, params, *, comm, nn=3, interpolation=3):
         super().__init__(atoms,
                          params,
                          comm=comm)
@@ -72,12 +72,8 @@
             xp=self.xp)
 
     def create_hamiltonian_operator(self, blocksize=10):
-<<<<<<< HEAD
-        return FDHamiltonian(self.wf_desc, self.kin_stencil_range, blocksize, xp=self.xp)
-=======
         return FDHamiltonian(self.wf_desc, self.kin_stencil_range, blocksize,
                              xp=self.xp)
->>>>>>> b27acd2f
 
     def convert_wave_functions_from_uniform_grid(self,
                                                  C_nM,
