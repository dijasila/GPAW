--- conflicted
+++ resolved
@@ -67,11 +67,7 @@
                     nt_r.data *= Nt1 / Nt2
         return nt_sr, None, None
 
-<<<<<<< HEAD
-    def _calculate(self, density, ibzwfs, vHt_r):
-=======
-    def calculate_pseudo_potential(self, density, vHt_r):
->>>>>>> 4d48713f
+    def calculate_pseudo_potential(self, density, ibzwfs, vHt_r):
         nt_sr, _, _ = self._interpolate_density(density.nt_sR)
         grid2 = nt_sr.desc
 
