from __future__ import annotations

import importlib
import os
from functools import cached_property
from types import ModuleType, SimpleNamespace
from typing import Any, Union

import numpy as np
from ase import Atoms
from ase.calculators.calculator import kpts2sizeandoffsets
from ase.units import Bohr

from gpaw.core import UGDesc
from gpaw.core.atom_arrays import (AtomArrays, AtomArraysLayout,
                                   AtomDistribution)
from gpaw.core.domain import Domain
from gpaw.gpu.mpi import CuPyMPI
from gpaw.mixer import MixerWrapper, get_mixer_from_keywords
from gpaw.mpi import (MPIComm, Parallelization, serial_comm, synchronize_atoms,
                      world)
from gpaw.new import prod
from gpaw.new.basis import create_basis
from gpaw.new.brillouin import BZPoints, MonkhorstPackKPoints
from gpaw.new.density import Density
from gpaw.new.ibzwfs import IBZWaveFunctions
from gpaw.new.input_parameters import InputParameters
from gpaw.new.scf import SCFLoop
from gpaw.new.smearing import OccupationNumberCalculator
from gpaw.new.symmetry import create_symmetries_object
from gpaw.new.xc import create_functional
from gpaw.setup import Setups
from gpaw.typing import Array2D, ArrayLike1D, ArrayLike2D, DTypeLike
from gpaw.utilities.gpts import get_number_of_grid_points
from gpaw.xc import XC
from gpaw.new.c import GPU_AWARE_MPI


def builder(atoms: Atoms,
            params: dict[str, Any] | InputParameters,
            comm=None) -> DFTComponentsBuilder:
    """Create DFT-components builder.

    * pw
    * lcao
    * fd
    * tb
    * atom
    """
    if isinstance(params, dict):
        params = InputParameters(params)

    mode = params.mode.copy()
    name = mode.pop('name')
    mode.pop('force_complex_dtype', False)
    assert name in {'pw', 'lcao', 'fd', 'tb', 'atom'}
    mod = importlib.import_module(f'gpaw.new.{name}.builder')
    name = name.title() if name == 'atom' else name.upper()
    return getattr(mod, f'{name}DFTComponentsBuilder')(
        atoms, params, comm=comm or world, **mode)


class DFTComponentsBuilder:
    def __init__(self,
                 atoms: Atoms,
                 params: InputParameters,
                 *,
                 comm):

        self.atoms = atoms.copy()
        self.mode = params.mode['name']
        self.params = params

        parallel = params.parallel

        synchronize_atoms(atoms, comm)
        self.check_cell(atoms.cell)

        self.initial_magmom_av, self.ncomponents = normalize_initial_magmoms(
            atoms, params.magmoms, params.spinpol or params.hund)

        self.soc = params.soc
        self.nspins = self.ncomponents % 3
        self.spin_degeneracy = self.ncomponents % 2 + 1

        if isinstance(params.xc, (dict, str)):
            self._xc = XC(params.xc, collinear=(self.ncomponents < 4),
                          xp=self.xp)
        else:
            self._xc = params.xc

        self.setups = Setups(atoms.numbers,
                             params.setups,
                             params.basis,
                             self._xc.get_setup_name(),
                             world=comm)

        if params.hund:
            c = params.charge / len(atoms)
            for a, setup in enumerate(self.setups):
                self.initial_magmom_av[a, 2] = setup.get_hunds_rule_moment(c)

        symmetries = create_symmetries_object(atoms,
                                              self.setups.id_a,
                                              self.initial_magmom_av,
                                              params.symmetry)
        assert not (self.ncomponents == 4 and len(symmetries) > 1)
        bz = create_kpts(params.kpts, atoms)
        self.ibz = symmetries.reduce(bz, strict=False)

        d = parallel.get('domain', None)
        k = parallel.get('kpt', None)
        b = parallel.get('band', None)
        self.communicators = create_communicators(comm, len(self.ibz),
                                                  d, k, b, self.xp)

        if self.mode == 'fd':
            pass  # filter = create_fourier_filter(grid)
            # setups = setups.filter(filter)

        self.nelectrons = self.setups.nvalence - params.charge

        self.nbands = calculate_number_of_bands(params.nbands,
                                                self.setups,
                                                params.charge,
                                                self.initial_magmom_av,
                                                self.mode == 'lcao')
        if self.ncomponents == 4:
            self.nbands *= 2

<<<<<<< HEAD
        self.dtype = params.dtype
        if self.dtype is None:
=======
        self.dtype: DTypeLike
        if self.params.mode.get('force_complex_dtype', False):
            self.dtype = complex
        else:
>>>>>>> e8a3a162
            if self.ibz.bz.gamma_only and self.ncomponents < 4:
                self.dtype = float
            else:
                self.dtype = complex

        self.grid, self.fine_grid = self.create_uniform_grids()

        self.fracpos_ac = self.atoms.get_scaled_positions()
        self.fracpos_ac %= 1
        self.fracpos_ac %= 1

        self.xc = self.create_xc_functional()

        self.interpolation_desc: Domain
        self.electrostatic_potential_desc: Domain

    def __repr__(self):
        return f'{self.__class__.__name__}({self.atoms}, {self.params})'

    @cached_property
    def atomdist(self) -> AtomDistribution:
        return AtomDistribution(
            self.grid.ranks_from_fractional_positions(self.fracpos_ac),
            self.grid.comm)

    def create_uniform_grids(self):
        raise NotImplementedError

    def create_xc_functional(self):
        return create_functional(self._xc, self.fine_grid, self.xp)

    def check_cell(self, cell):
        number_of_lattice_vectors = cell.rank
        if number_of_lattice_vectors < 3:
            raise ValueError(
                'GPAW requires 3 lattice vectors.  '
                f'Your system has {number_of_lattice_vectors}.')

    @cached_property
    def wf_desc(self) -> Domain:
        return self.create_wf_description()

    @cached_property
    def xp(self) -> ModuleType:
        """Array module: Numpy or Cupy."""
        if self.params.parallel['gpu']:
            from gpaw.gpu import cupy, cupy_is_fake
            assert not cupy_is_fake or os.environ.get('GPAW_CPUPY')
            return cupy
        return np

    def create_wf_description(self) -> Domain:
        raise NotImplementedError

    def get_pseudo_core_densities(self):
        raise NotImplementedError

    def get_pseudo_core_ked(self):
        raise NotImplementedError

    def create_basis_set(self):
        return create_basis(self.ibz,
                            self.ncomponents % 3,
                            self.atoms.pbc,
                            self.grid,
                            self.setups,
                            self.dtype,
                            self.fracpos_ac,
                            self.communicators['w'],
                            self.communicators['k'],
                            self.communicators['b'])

    def density_from_superposition(self, basis_set):
        return Density.from_superposition(
            grid=self.grid,
            nct_aX=self.get_pseudo_core_densities(),
            tauct_aX=self.get_pseudo_core_ked(),
            atomdist=self.atomdist,
            setups=self.setups,
            basis_set=basis_set,
            magmom_av=self.initial_magmom_av,
            ncomponents=self.ncomponents,
            charge=self.params.charge,
            hund=self.params.hund,
            mgga=self.xc.type == 'MGGA')

    def create_occupation_number_calculator(self):
        return OccupationNumberCalculator(
            self.params.occupations,
            self.atoms.pbc,
            self.ibz,
            self.nbands,
            self.communicators,
            self.initial_magmom_av.sum(0),
            self.ncomponents,
            np.linalg.inv(self.atoms.cell.complete()).T)

    def create_hamiltonian_operator(self):
        raise NotImplementedError

    def create_eigensolver(self, hamiltonian):
        raise NotImplementedError

    def create_scf_loop(self):
        hamiltonian = self.create_hamiltonian_operator()
        occ_calc = self.create_occupation_number_calculator()
        eigensolver = self.create_eigensolver(hamiltonian)

        mixer = MixerWrapper(
            get_mixer_from_keywords(self.atoms.pbc.any(),
                                    self.ncomponents, **self.params.mixer),
            self.ncomponents,
            self.grid._gd,
            world=self.communicators['w'])

        return SCFLoop(hamiltonian, occ_calc,
                       eigensolver, mixer, self.communicators['w'],
                       {key: value
                        for key, value in self.params.convergence.items()
                        if key != 'bands'},
                       self.params.maxiter)

    def read_ibz_wave_functions(self, reader):
        raise NotImplementedError

    def create_potential_calculator(self):
        raise NotImplementedError

    def read_wavefunction_values(self,
                                 reader,
                                 ibzwfs: IBZWaveFunctions) -> None:
        """Read eigenvalues, occuptions and projections and fermi levels.

        The values are read using reader and set as the appropriate properties
        of (the already instantiated) wavefunctions contained in ibzwfs
        """
        ha = reader.ha

        eig_skn = reader.wave_functions.eigenvalues
        occ_skn = reader.wave_functions.occupations
        if self.communicators['d'].rank == 0:
            P_sknI = reader.wave_functions.projections
            P_sknI = P_sknI.astype(ibzwfs.dtype)
        else:
            P_sknI = None

        for wfs in ibzwfs:
            wfs._eig_n = eig_skn[wfs.spin, wfs.k] / ha
            wfs._occ_n = occ_skn[wfs.spin, wfs.k]
            layout = AtomArraysLayout([(setup.ni,) for setup in self.setups],
                                      atomdist=self.atomdist,
                                      dtype=self.dtype)
            data = None
            if self.ncomponents < 4:
                wfs._P_ani = AtomArrays(layout, dims=(self.nbands,))
                if P_sknI is not None:
                    data = P_sknI[wfs.spin, wfs.k]
            else:
                wfs._P_ani = AtomArrays(layout, dims=(self.nbands, 2))
                if P_sknI is not None:
                    data = P_sknI[wfs.k]
            wfs._P_ani.scatter_from(data)

        try:
            ibzwfs.fermi_levels = reader.wave_functions.fermi_levels / ha
        except AttributeError:
            # old gpw-file
            ibzwfs.fermi_levels = np.array(
                [reader.occupations.fermilevel / ha])


def create_communicators(comm: MPIComm = None,
                         nibzkpts: int = 1,
                         domain: Union[int, tuple[int, int, int]] = None,
                         kpt: int = None,
                         band: int = None,
                         xp: ModuleType = np) -> dict[str, MPIComm]:
    parallelization = Parallelization(comm or world, nibzkpts)
    if domain is not None and not isinstance(domain, int):
        domain = prod(domain)
    parallelization.set(kpt=kpt,
                        domain=domain,
                        band=band)
    comms = parallelization.build_communicators()
    comms['w'] = comm

    # We replace size=1 MPI communications with serial_comm so that
    # serial_comm.sum(<cupy-array>) works: XXX
    comms = {key: comm if comm.size > 1 else serial_comm
             for key, comm in comms.items()}

    if xp is not np and not GPU_AWARE_MPI:
        comms = {key: CuPyMPI(comm) for key, comm in comms.items()}

    return comms


def create_fourier_filter(grid):
    gamma = 1.6

    h = ((grid.icell**2).sum(1)**-0.5 / grid.size).max()

    def filter(rgd, rcut, f_r, l=0):
        gcut = np.pi / h - 2 / rcut / gamma
        ftmp = rgd.filter(f_r, rcut * gamma, gcut, l)
        f_r[:] = ftmp[:len(f_r)]

    return filter


def normalize_initial_magmoms(
        atoms: Atoms,
        magmoms: ArrayLike2D | ArrayLike1D | float | None = None,
        force_spinpol_calculation: bool = False) -> tuple[Array2D, int]:
    """Convert magnetic moments to (natoms, 3)-shaped array.

    Also return number of wave function components (1, 2 or 4).

    >>> h = Atoms('H', magmoms=[1])
    >>> normalize_initial_magmoms(h)
    (array([[0., 0., 1.]]), 2)
    >>> normalize_initial_magmoms(h, [[1, 0, 0]])
    (array([[1., 0., 0.]]), 4)
    """
    magmom_av = np.zeros((len(atoms), 3))
    ncomponents = 2

    if magmoms is None:
        magmom_av[:, 2] = atoms.get_initial_magnetic_moments()
    elif isinstance(magmoms, float):
        magmom_av[:, 2] = magmoms
    else:
        magmoms = np.asarray(magmoms)
        if magmoms.ndim == 1:
            magmom_av[:, 2] = magmoms
        else:
            magmom_av[:] = magmoms
            ncomponents = 4

    if (ncomponents == 2 and
        not force_spinpol_calculation and
        not magmom_av[:, 2].any()):
        ncomponents = 1

    return magmom_av, ncomponents


def create_kpts(kpts: dict[str, Any], atoms: Atoms) -> BZPoints:
    if 'kpts' in kpts:
        assert len(kpts) == 1, kpts
        return BZPoints(kpts['kpts'])
    size, offset = kpts2sizeandoffsets(**kpts, atoms=atoms)
    return MonkhorstPackKPoints(size, offset)


def calculate_number_of_bands(nbands: int | str | None,
                              setups: Setups,
                              charge: float,
                              initial_magmom_av: Array2D,
                              is_lcao: bool) -> int:
    nao = setups.nao
    nvalence = setups.nvalence - charge
    M = np.linalg.norm(initial_magmom_av.sum(0))

    orbital_free = any(setup.orbital_free for setup in setups)
    if orbital_free:
        return 1

    if isinstance(nbands, str):
        if nbands == 'nao':
            N = nao
        elif nbands[-1] == '%':
            cfgbands = (nvalence + M) / 2
            N = int(np.ceil(float(nbands[:-1]) / 100 * cfgbands))
        else:
            raise ValueError('Integer expected: Only use a string '
                             'if giving a percentage of occupied bands')
    elif nbands is None:
        # Number of bound partial waves:
        nbandsmax = sum(setup.get_default_nbands()
                        for setup in setups)
        N = int(np.ceil(1.2 * (nvalence + M) / 2)) + 4
        N = min(N, nbandsmax)
        if is_lcao and N > nao:
            N = nao
    elif nbands <= 0:
        N = max(1, int(nvalence + M + 0.5) // 2 + (-nbands))
    else:
        N = nbands

    if N > nao and is_lcao:
        raise ValueError('Too many bands for LCAO calculation: '
                         f'{nbands}%d bands and only {nao} atomic orbitals!')

    if nvalence < 0:
        raise ValueError(
            f'Charge {charge} is not possible - not enough valence electrons')

    if nvalence > 2 * N:
        raise ValueError(
            f'Too few bands!  Electrons: {nvalence}, bands: {nbands}')

    return N


def create_uniform_grid(mode: str,
                        gpts,
                        cell,
                        pbc,
                        symmetry,
                        h: float = None,
                        interpolation: str = None,
                        ecut: float = None,
                        comm: MPIComm = serial_comm) -> UGDesc:
    """Create grid in a backwards compatible way."""
    cell = cell / Bohr
    if h is not None:
        h /= Bohr

    realspace = (mode != 'pw' and interpolation != 'fft')
    if not realspace:
        pbc = (True, True, True)

    if gpts is not None:
        size = gpts
    else:
        modeobj = SimpleNamespace(name=mode, ecut=ecut)
        size = get_number_of_grid_points(cell, h, modeobj, realspace,
                                         symmetry.symmetry)
    return UGDesc(cell=cell, pbc=pbc, size=size, comm=comm)<|MERGE_RESOLUTION|>--- conflicted
+++ resolved
@@ -128,15 +128,10 @@
         if self.ncomponents == 4:
             self.nbands *= 2
 
-<<<<<<< HEAD
-        self.dtype = params.dtype
-        if self.dtype is None:
-=======
         self.dtype: DTypeLike
         if self.params.mode.get('force_complex_dtype', False):
             self.dtype = complex
         else:
->>>>>>> e8a3a162
             if self.ibz.bz.gamma_only and self.ncomponents < 4:
                 self.dtype = float
             else:
