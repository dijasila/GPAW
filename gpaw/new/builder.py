from __future__ import annotations

import importlib
import os
from types import ModuleType, SimpleNamespace
from typing import Any, Union

import _gpaw
import numpy as np
from ase import Atoms
from ase.calculators.calculator import kpts2sizeandoffsets
from ase.units import Bohr
from gpaw.core import UniformGrid
from gpaw.core.atom_arrays import (AtomArrays, AtomArraysLayout,
                                   AtomDistribution)
from gpaw.core.domain import Domain
from gpaw.gpu.mpi import CuPyMPI
from gpaw.mixer import MixerWrapper, get_mixer_from_keywords
from gpaw.mpi import (MPIComm, Parallelization, serial_comm, synchronize_atoms,
                      world)
from gpaw.new import cached_property, prod
from gpaw.new.basis import create_basis
from gpaw.new.brillouin import BZPoints, MonkhorstPackKPoints
from gpaw.new.density import Density
from gpaw.new.ibzwfs import IBZWaveFunctions
from gpaw.new.input_parameters import InputParameters
from gpaw.new.scf import SCFLoop
from gpaw.new.smearing import OccupationNumberCalculator
from gpaw.new.symmetry import create_symmetries_object
from gpaw.new.xc import create_functional
from gpaw.setup import Setups
from gpaw.typing import Array2D, ArrayLike1D, ArrayLike2D
from gpaw.utilities.gpts import get_number_of_grid_points
<<<<<<< HEAD
from gpaw.xc import XC
from gpaw.new.ibzwfs import IBZWaveFunctions
=======
>>>>>>> 4d48713f


def builder(atoms: Atoms,
            params: dict[str, Any] | InputParameters) -> DFTComponentsBuilder:
    """Create DFT-components builder.

    * pw
    * lcao
    * fd
    * tb
    * atom
    """
    if isinstance(params, dict):
        params = InputParameters(params)

    mode = params.mode.copy()
    name = mode.pop('name')
    assert name in {'pw', 'lcao', 'fd', 'tb', 'atom'}
    mod = importlib.import_module(f'gpaw.new.{name}.builder')
    name = name.title() if name == 'atom' else name.upper()
    return getattr(mod, f'{name}DFTComponentsBuilder')(atoms, params, **mode)


class DFTComponentsBuilder:
    def __init__(self,
                 atoms: Atoms,
                 params: InputParameters):

        self.atoms = atoms.copy()
        self.mode = params.mode['name']
        self.params = params

        parallel = params.parallel
        world = parallel['world']

        synchronize_atoms(atoms, world)
        self.check_cell(atoms.cell)

        self.initial_magmom_av, self.ncomponents = normalize_initial_magmoms(
            atoms, params.magmoms, params.spinpol or params.hund)

        self.soc = params.soc
        self.nspins = self.ncomponents % 3
        self.spin_degeneracy = self.ncomponents % 2 + 1

        if isinstance(params.xc, (dict, str)):
            self._xc = XC(params.xc, collinear=(self.ncomponents < 4))
        else:
            self._xc = params.xc

        self.setups = Setups(atoms.numbers,
                             params.setups,
                             params.basis,
                             self._xc.get_setup_name(),
                             world=world)

        if params.hund:
            c = params.charge / len(atoms)
            for a, setup in enumerate(self.setups):
                self.initial_magmom_av[a, 2] = setup.get_hunds_rule_moment(c)

        symmetries = create_symmetries_object(atoms,
                                              self.setups.id_a,
                                              self.initial_magmom_av,
                                              params.symmetry)
        assert not (self.ncomponents == 4 and len(symmetries) > 1)
        bz = create_kpts(params.kpts, atoms)
        self.ibz = symmetries.reduce(bz, strict=False)

        d = parallel.get('domain', None)
        k = parallel.get('kpt', None)
        b = parallel.get('band', None)
        self.communicators = create_communicators(world, len(self.ibz),
                                                  d, k, b, self.xp)

        if self.mode == 'fd':
            pass  # filter = create_fourier_filter(grid)
            # setups = stups.filter(filter)

        self.nelectrons = self.setups.nvalence - params.charge

        self.nbands = calculate_number_of_bands(params.nbands,
                                                self.setups,
                                                params.charge,
                                                self.initial_magmom_av,
                                                self.mode == 'lcao')
        if self.ncomponents == 4:
            self.nbands *= 2

        self.dtype = params.dtype
        if self.dtype is None:
            if self.ibz.bz.gamma_only:
                self.dtype = float
            else:
                self.dtype = complex
        elif not self.ibz.bz.gamma_only and self.dtype != complex:
            raise ValueError('Can not use dtype=float for non gamma-point '
                             'calculation')

        self.grid, self.fine_grid = self.create_uniform_grids()

        self.fracpos_ac = self.atoms.get_scaled_positions()
        self.fracpos_ac %= 1
        self.fracpos_ac %= 1

        self.xc = self.create_xc_functional()

    def create_uniform_grids(self):
        raise NotImplementedError

    def create_xc_functional(self):
        return create_functional(self._xc,
                                 self.fine_grid,
                                 self.grid,
                                 self.grid,
                                 self.setups,
                                 self.fracpos_ac,
                                 self.atomdist)

    def check_cell(self, cell):
        number_of_lattice_vectors = cell.rank
        if number_of_lattice_vectors < 3:
            raise ValueError(
                'GPAW requires 3 lattice vectors.  '
                f'Your system has {number_of_lattice_vectors}.')

    @cached_property
    def atomdist(self) -> AtomDistribution:
        return AtomDistribution(
            self.grid.ranks_from_fractional_positions(self.fracpos_ac),
            self.grid.comm)

    @cached_property
    def wf_desc(self) -> Domain:
        return self.create_wf_description()

    @cached_property
    def xp(self) -> ModuleType:
        """Array module: Numpy or Cupy."""
        if self.params.parallel['gpu']:
            from gpaw.gpu import cupy, cupy_is_fake
            assert not cupy_is_fake or os.environ.get('GPAW_CPUPY')
            return cupy
        else:
            return np

    def create_wf_description(self) -> Domain:
        raise NotImplementedError

    def __repr__(self):
        return f'{self.__class__.__name__}({self.atoms}, {self.params})'

    @cached_property
    def nct_R(self):
        out = self.grid.empty(xp=self.xp)
        nct_aX = self.get_pseudo_core_densities()
        nct_aX.to_uniform_grid(out=out,
                               scale=1.0 / (self.ncomponents % 3))
        return out

    def create_basis_set(self):
        return create_basis(self.ibz,
                            self.ncomponents % 3,
                            self.atoms.pbc,
                            self.grid,
                            self.setups,
                            self.dtype,
                            self.fracpos_ac,
                            self.communicators['w'],
                            self.communicators['k'],
                            self.communicators['b'])

    def density_from_superposition(self, basis_set):
        return Density.from_superposition(self.grid,
                                          self.nct_R,
                                          self.atomdist,
                                          self.setups,
                                          basis_set,
                                          self.initial_magmom_av,
                                          self.ncomponents,
                                          self.params.charge,
                                          self.params.hund)

    def create_occupation_number_calculator(self):
        return OccupationNumberCalculator(
            self.params.occupations,
            self.atoms.pbc,
            self.ibz,
            self.nbands,
            self.communicators,
            self.initial_magmom_av.sum(0),
            self.ncomponents,
            np.linalg.inv(self.atoms.cell.complete()).T)

    def create_scf_loop(self):
        hamiltonian = self.create_hamiltonian_operator()
        eigensolver = self.create_eigensolver(hamiltonian)

        mixer = MixerWrapper(
            get_mixer_from_keywords(self.atoms.pbc.any(),
                                    self.ncomponents, **self.params.mixer),
            self.ncomponents,
            self.grid._gd,
            world=self.communicators['w'])

        occ_calc = self.create_occupation_number_calculator()
        return SCFLoop(hamiltonian, occ_calc,
                       eigensolver, mixer, self.communicators['w'],
                       {key: value
                        for key, value in self.params.convergence.items()
                        if key != 'bands'},
                       self.params.maxiter)

    def read_ibz_wave_functions(self, reader):
        raise NotImplementedError

    def create_potential_calculator(self):
        raise NotImplementedError

    def read_wavefunction_values(self,
                                 reader,
                                 ibzwfs: IBZWaveFunctions) -> None:
        """ Read eigenvalues, occuptions and projections and fermi levels

        The values are read using reader and set as the appropriate properties
        of (the already instantiated) wavefunctions contained in ibzwfs
        """
        ha = reader.ha

        eig_skn = reader.wave_functions.eigenvalues
        occ_skn = reader.wave_functions.occupations
        P_sknI = reader.wave_functions.projections
        P_sknI = P_sknI.astype(ibzwfs.dtype)

        for wfs in ibzwfs:
            wfs._eig_n = eig_skn[wfs.spin, wfs.k] / ha
            wfs._occ_n = occ_skn[wfs.spin, wfs.k]
            layout = AtomArraysLayout([(setup.ni,) for setup in self.setups],
                                      dtype=self.dtype)
            if self.ncomponents < 4:
                wfs._P_ani = AtomArrays(layout,
                                        dims=(self.nbands,),
                                        data=P_sknI[wfs.spin, wfs.k])
            else:
                wfs._P_ani = AtomArrays(layout,
                                        dims=(self.nbands, 2),
                                        data=P_sknI[wfs.k])

        try:
            ibzwfs.fermi_levels = reader.wave_functions.fermi_levels / ha
        except AttributeError:
            # old gpw-file
            ibzwfs.fermi_levels = np.array(
                [reader.occupations.fermilevel / ha])


def create_communicators(comm: MPIComm = None,
                         nibzkpts: int = 1,
                         domain: Union[int, tuple[int, int, int]] = None,
                         kpt: int = None,
                         band: int = None,
                         xp: ModuleType = np) -> dict[str, MPIComm]:
    parallelization = Parallelization(comm or world, nibzkpts)
    if domain is not None and not isinstance(domain, int):
        domain = prod(domain)
    parallelization.set(kpt=kpt,
                        domain=domain,
                        band=band)
    comms = parallelization.build_communicators()
    comms['w'] = comm

    # We replace size=1 MPI communications with serial_comm so that
    # serial_comm.sum(<cupy-array>) works: XXX
    comms = {key: comm if comm.size > 1 else serial_comm
             for key, comm in comms.items()}

    if xp is not np and not getattr(_gpaw, 'gpu_aware_mpi', False):
        comms = {key: CuPyMPI(comm) for key, comm in comms.items()}

    return comms


def create_fourier_filter(grid):
    gamma = 1.6

    h = ((grid.icell**2).sum(1)**-0.5 / grid.size).max()

    def filter(rgd, rcut, f_r, l=0):
        gcut = np.pi / h - 2 / rcut / gamma
        ftmp = rgd.filter(f_r, rcut * gamma, gcut, l)
        f_r[:] = ftmp[:len(f_r)]

    return filter


def normalize_initial_magmoms(
        atoms: Atoms,
        magmoms: ArrayLike2D | ArrayLike1D | float | None = None,
        force_spinpol_calculation: bool = False) -> tuple[Array2D, int]:
    """Convert magnetic moments to (natoms, 3)-shaped array.

    Also return number of wave function components (1, 2 or 4).

    >>> h = Atoms('H', magmoms=[1])
    >>> normalize_initial_magmoms(h)
    (array([[0., 0., 1.]]), 2)
    >>> normalize_initial_magmoms(h, [[1, 0, 0]])
    (array([[1., 0., 0.]]), 4)
    """
    magmom_av = np.zeros((len(atoms), 3))
    ncomponents = 2

    if magmoms is None:
        magmom_av[:, 2] = atoms.get_initial_magnetic_moments()
    elif isinstance(magmoms, float):
        magmom_av[:, 2] = magmoms
    else:
        magmoms = np.asarray(magmoms)
        if magmoms.ndim == 1:
            magmom_av[:, 2] = magmoms
        else:
            magmom_av[:] = magmoms
            ncomponents = 4

    if (ncomponents == 2 and
        not force_spinpol_calculation and
        not magmom_av[:, 2].any()):
        ncomponents = 1

    return magmom_av, ncomponents


def create_kpts(kpts: dict[str, Any], atoms: Atoms) -> BZPoints:
    if 'kpts' in kpts:
        assert len(kpts) == 1, kpts
        return BZPoints(kpts['kpts'])
    size, offset = kpts2sizeandoffsets(**kpts, atoms=atoms)
    return MonkhorstPackKPoints(size, offset)


def calculate_number_of_bands(nbands: int | str | None,
                              setups: Setups,
                              charge: float,
                              initial_magmom_av: Array2D,
                              is_lcao: bool) -> int:
    nao = setups.nao
    nvalence = setups.nvalence - charge
    M = np.linalg.norm(initial_magmom_av.sum(0))

    orbital_free = any(setup.orbital_free for setup in setups)
    if orbital_free:
        return 1

    if isinstance(nbands, str):
        if nbands == 'nao':
            N = nao
        elif nbands[-1] == '%':
            cfgbands = (nvalence + M) / 2
            N = int(np.ceil(float(nbands[:-1]) / 100 * cfgbands))
        else:
            raise ValueError('Integer expected: Only use a string '
                             'if giving a percentage of occupied bands')
    elif nbands is None:
        # Number of bound partial waves:
        nbandsmax = sum(setup.get_default_nbands()
                        for setup in setups)
        N = int(np.ceil((1.2 * (nvalence + M) / 2))) + 4
        if N > nbandsmax:
            N = nbandsmax
        if is_lcao and N > nao:
            N = nao
    elif nbands <= 0:
        N = max(1, int(nvalence + M + 0.5) // 2 + (-nbands))
    else:
        N = nbands

    if N > nao and is_lcao:
        raise ValueError('Too many bands for LCAO calculation: '
                         f'{nbands}%d bands and only {nao} atomic orbitals!')

    if nvalence < 0:
        raise ValueError(
            f'Charge {charge} is not possible - not enough valence electrons')

    if nvalence > 2 * N:
        raise ValueError(
            f'Too few bands!  Electrons: {nvalence}, bands: {nbands}')

    return N


def create_uniform_grid(mode: str,
                        gpts,
                        cell,
                        pbc,
                        symmetry,
                        h: float = None,
                        interpolation: str = None,
                        ecut: float = None,
                        comm: MPIComm = serial_comm) -> UniformGrid:
    """Create grid in a backwards compatible way."""
    cell = cell / Bohr
    if h is not None:
        h /= Bohr

    realspace = (mode != 'pw' and interpolation != 'fft')
    if not realspace:
        pbc = (True, True, True)

    if gpts is not None:
        size = gpts
    else:
        modeobj = SimpleNamespace(name=mode, ecut=ecut)
        size = get_number_of_grid_points(cell, h, modeobj, realspace,
                                         symmetry.symmetry)
    return UniformGrid(cell=cell, pbc=pbc, size=size, comm=comm)<|MERGE_RESOLUTION|>--- conflicted
+++ resolved
@@ -5,11 +5,12 @@
 from types import ModuleType, SimpleNamespace
 from typing import Any, Union
 
-import _gpaw
 import numpy as np
 from ase import Atoms
 from ase.calculators.calculator import kpts2sizeandoffsets
 from ase.units import Bohr
+
+import _gpaw
 from gpaw.core import UniformGrid
 from gpaw.core.atom_arrays import (AtomArrays, AtomArraysLayout,
                                    AtomDistribution)
@@ -31,11 +32,7 @@
 from gpaw.setup import Setups
 from gpaw.typing import Array2D, ArrayLike1D, ArrayLike2D
 from gpaw.utilities.gpts import get_number_of_grid_points
-<<<<<<< HEAD
 from gpaw.xc import XC
-from gpaw.new.ibzwfs import IBZWaveFunctions
-=======
->>>>>>> 4d48713f
 
 
 def builder(atoms: Atoms,
