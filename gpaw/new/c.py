from typing import TYPE_CHECKING

from gpaw.typing import Array1D, ArrayND
from gpaw.gpu import cupy as cp
import _gpaw

__all__ = ['GPU_AWARE_MPI']

GPU_AWARE_MPI = getattr(_gpaw, 'gpu_aware_mpi', False)
GPU_ENABLED = getattr(_gpaw, 'GPU_ENABLED', False)


def add_to_density(f: float,
                   psit_X: ArrayND,
                   nt_X: ArrayND) -> None:
    nt_X += f * abs(psit_X)**2


def pw_precond(G2_G: Array1D,
               r_G: Array1D,
               ekin: float,
               o_G: Array1D) -> None:
    x = 1 / ekin / 3 * G2_G
    a = 27.0 + x * (18.0 + x * (12.0 + x * 8.0))
    xx = x * x
    o_G[:] = -4.0 / 3 / ekin * a / (a + 16.0 * xx * xx) * r_G


def pw_insert(coef_G: Array1D,
              Q_G: Array1D,
              x: float,
              array_Q: Array1D) -> None:
    array_Q[:] = 0.0
    array_Q.ravel()[Q_G] = x * coef_G


def pw_insert_gpu(psit_nG,
                  Q_G,
                  scale,
                  psit_bQ):
    assert scale == 1.0
    psit_bQ[:, Q_G] = psit_nG


def pwlfc_expand(f_Gs, emiGR_Ga, Y_GL,
                 l_s, a_J, s_J,
                 cc, f_GI):
    """
    f_GI = xp.empty((G2 - G1, self.nI), complex)
    I1 = 0
    for J, (a, s) in enumerate(zip(self.a_J, self.s_J)):
        l = self.l_s[s]
        I2 = I1 + 2 * l + 1
        f_GI[:, I1:I2] = (f_Gs[:, s] *
                          emiGR_Ga[:, a] *
                          Y_GL[:, l**2:(l + 1)**2].T *
                          (-1.0j)**l).T
        I1 = I2
    if cc:
        f_GI = f_GI.conj()
    if self.dtype == float:
        f_GI = f_GI.T.copy().view(float).T.copy()

    return f_GI
    """
    raise NotImplementedError


def pwlfc_expand_gpu(f_Gs, emiGR_Ga, Y_GL,
                     l_s, a_J, s_J,
                     cc, f_GI, I_J):
    raise NotImplementedError


def dH_aii_times_P_ani_gpu(dH_aii, ni_a,
                           P_nI, out_nI):
    I1 = 0
    J1 = 0
    for ni in ni_a._data:
        I2 = I1 + ni
        J2 = J1 + ni**2
        dH_ii = dH_aii[J1:J2].reshape((ni, ni))
        out_nI[:, I1:I2] = P_nI[:, I1:I2] @ dH_ii
        I1 = I2
        J1 = J2


def calculate_residuals_gpu(residual_nG, eps_n, wfs_nG):
    residual_nG -= eps_n[:, None] * wfs_nG


def add_to_density_gpu(weight_n, psit_nR, nt_R):
    for weight, psit_R in zip(weight_n, psit_nR):
        nt_R += float(weight) * cp.abs(psit_R)**2


def symmetrize_ft(a_R, b_R, r_cc, t_c, offset_c):
    raise NotImplementedError


def evaluate_lda_gpu(nt_sr, vxct_sr, e_r) -> None:
    from gpaw.xc.kernel import XCKernel
    XCKernel('LDA').calculate(e_r._data, nt_sr._data, vxct_sr._data)


def evaluate_pbe_gpu(nt_sr, vxct_sr, e_r, sigma_xr, dedsigma_xr) -> None:
    from gpaw.xc.kernel import XCKernel
    XCKernel('PBE').calculate(e_r._data, nt_sr._data, vxct_sr._data,
                              sigma_xr._data, dedsigma_xr._data)


if not TYPE_CHECKING:
    from _gpaw import (  # noqa
        add_to_density, pw_precond, pw_insert,
        pwlfc_expand, symmetrize_ft)

    if GPU_ENABLED:
        from _gpaw import (  # noqa
            pwlfc_expand_gpu, add_to_density_gpu, pw_insert_gpu,
<<<<<<< HEAD
            dH_aii_times_P_ani_gpu, calculate_residuals_gpu,
            evaluate_lda_gpu, evaluate_pbe_gpu)
    except ImportError:
        raise
=======
            dH_aii_times_P_ani_gpu, calculate_residuals_gpu)
>>>>>>> 4c0155de
<|MERGE_RESOLUTION|>--- conflicted
+++ resolved
@@ -117,11 +117,7 @@
     if GPU_ENABLED:
         from _gpaw import (  # noqa
             pwlfc_expand_gpu, add_to_density_gpu, pw_insert_gpu,
-<<<<<<< HEAD
             dH_aii_times_P_ani_gpu, calculate_residuals_gpu,
             evaluate_lda_gpu, evaluate_pbe_gpu)
     except ImportError:
-        raise
-=======
-            dH_aii_times_P_ani_gpu, calculate_residuals_gpu)
->>>>>>> 4c0155de
+        raise