--- conflicted
+++ resolved
@@ -70,15 +70,14 @@
     raise NotImplementedError
 
 
-<<<<<<< HEAD
 def dH_aii_times_P_ani_gpu(dH_aii, ni_a,
                            P_nI, out_nI):
     1 / 0
-=======
+
+
 def add_to_density_gpu(weight_n, psit_nR, nt_R):
     for weight, psit_R in zip(weight_n, psit_nR):
         nt_R += float(weight) * cp.abs(psit_R)**2
->>>>>>> b40c634c
 
 
 def symmetrize_ft(a_R, b_R, r_cc, t_c, offset_c):
@@ -87,7 +86,9 @@
 
 if not TYPE_CHECKING:
     try:
-        from _gpaw import add_to_density, pw_precond, pw_insert, pwlfc_expand, symmetrize_ft  # noqa
+        from _gpaw import (  # noqa
+            add_to_density, pw_precond, pw_insert,
+            pwlfc_expand, symmetrize_ft)
     except ImportError:
         pass
     try:
@@ -95,6 +96,7 @@
     except ImportError:
         pass
     try:
-        from _gpaw import pwlfc_expand_gpu, add_to_density_gpu, pw_insert_gpu  # noqa
+        from _gpaw import (  # noqa
+            pwlfc_expand_gpu, add_to_density_gpu, pw_insert_gpu)
     except ImportError:
         pass