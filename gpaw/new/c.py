from typing import TYPE_CHECKING

from gpaw.typing import Array1D, ArrayND
from gpaw.gpu import cupy as cp

__all__ = ['GPU_AWARE_MPI']

GPU_AWARE_MPI = False


def add_to_density(f: float,
                   psit_X: ArrayND,
                   nt_X: ArrayND) -> None:
    nt_X += f * abs(psit_X)**2


def pw_precond(G2_G: Array1D,
               r_G: Array1D,
               ekin: float,
               o_G: Array1D) -> None:
    x = 1 / ekin / 3 * G2_G
    a = 27.0 + x * (18.0 + x * (12.0 + x * 8.0))
    xx = x * x
    o_G[:] = -4.0 / 3 / ekin * a / (a + 16.0 * xx * xx) * r_G


def pw_insert(coef_G: Array1D,
              Q_G: Array1D,
              x: float,
              array_Q: Array1D) -> None:
    array_Q[:] = 0.0
    array_Q.ravel()[Q_G] = x * coef_G


def pw_insert_gpu(psit_nG,
                  Q_G,
                  scale,
                  psit_bQ):
    assert scale == 1.0
    psit_bQ[:, Q_G] = psit_nG


def pwlfc_expand(f_Gs, emiGR_Ga, Y_GL,
                 l_s, a_J, s_J,
                 cc, f_GI):
    """
    f_GI = xp.empty((G2 - G1, self.nI), complex)
    I1 = 0
    for J, (a, s) in enumerate(zip(self.a_J, self.s_J)):
        l = self.l_s[s]
        I2 = I1 + 2 * l + 1
        f_GI[:, I1:I2] = (f_Gs[:, s] *
                          emiGR_Ga[:, a] *
                          Y_GL[:, l**2:(l + 1)**2].T *
                          (-1.0j)**l).T
        I1 = I2
    if cc:
        f_GI = f_GI.conj()
    if self.dtype == float:
        f_GI = f_GI.T.copy().view(float).T.copy()

    return f_GI
    """
    raise NotImplementedError


def pwlfc_expand_gpu(f_Gs, emiGR_Ga, Y_GL,
                     l_s, a_J, s_J,
                     cc, f_GI, I_J):
    raise NotImplementedError


def dH_aii_times_P_ani_gpu(dH_aii, ni_a,
                           P_nI, out_nI):
    I1 = 0
    J1 = 0
    for ni in ni_a._data:
        I2 = I1 + ni
        J2 = J1 + ni**2
        dH_ii = dH_aii[J1:J2].reshape((ni, ni))
        out_nI[:, I1:I2] = P_nI[:, I1:I2] @ dH_ii
        I1 = I2
        J1 = J2


def calculate_residuals_gpu(residual_nG, eps_n, wfs_nG):
    residual_nG -= eps_n[:, None] * wfs_nG


def add_to_density_gpu(weight_n, psit_nR, nt_R):
    for weight, psit_R in zip(weight_n, psit_nR):
        nt_R += float(weight) * cp.abs(psit_R)**2


def symmetrize_ft(a_R, b_R, r_cc, t_c, offset_c):
    raise NotImplementedError


def evaluate_lda_gpu(nt_sr, vxct_sr, e_r) -> None:
    from gpaw.xc.kernel import XCKernel
    XCKernel('LDA').calculate(e_r._data, nt_sr._data, vxct_sr._data)


def evaluate_pbe_gpu(nt_sr, vxct_sr, e_r, sigma_xr, dedsigma_xr) -> None:
    from gpaw.xc.kernel import XCKernel
    XCKernel('PBE').calculate(e_r._data, nt_sr._data, vxct_sr._data,
                              sigma_xr._data, dedsigma_xr._data)


if not TYPE_CHECKING:
    try:
        from _gpaw import (  # noqa
            add_to_density, pw_precond, pw_insert,
            pwlfc_expand, symmetrize_ft)
    except ImportError:
        pass
    try:
        from _gpaw import gpu_aware_mpi as GPU_AWARE_MPI
    except ImportError:
        pass
    try:
        from _gpaw import (  # noqa
            pwlfc_expand_gpu, add_to_density_gpu, pw_insert_gpu,
<<<<<<< HEAD
            dH_aii_times_P_ani_gpu, calculate_residuals_gpu)
=======
            dH_aii_times_P_ani_gpu, evaluate_lda_gpu, evaluate_pbe_gpu)
>>>>>>> 7c64a7cf
    except ImportError:
        pass<|MERGE_RESOLUTION|>--- conflicted
+++ resolved
@@ -121,10 +121,7 @@
     try:
         from _gpaw import (  # noqa
             pwlfc_expand_gpu, add_to_density_gpu, pw_insert_gpu,
-<<<<<<< HEAD
-            dH_aii_times_P_ani_gpu, calculate_residuals_gpu)
-=======
-            dH_aii_times_P_ani_gpu, evaluate_lda_gpu, evaluate_pbe_gpu)
->>>>>>> 7c64a7cf
+            dH_aii_times_P_ani_gpu, calculate_residuals_gpu,
+            evaluate_lda_gpu, evaluate_pbe_gpu)
     except ImportError:
         pass