from __future__ import annotations

from math import pi
from types import SimpleNamespace

import numpy as np
from ase.data import atomic_numbers, covalent_radii
from ase.neighborlist import neighbor_list
from ase.units import Bohr, Ha

from gpaw.core.arrays import DistributedArrays
from gpaw.core.atom_arrays import AtomArraysLayout
from gpaw.core.domain import Domain
from gpaw.core.matrix import Matrix
from gpaw.lcao.tci import TCIExpansions
from gpaw.lfc import BasisFunctions
from gpaw.mpi import MPIComm, serial_comm
from gpaw.new import zip
from gpaw.new.calculation import DFTState
from gpaw.new.lcao.builder import LCAODFTComponentsBuilder, create_lcao_ibzwfs
from gpaw.new.lcao.hamiltonian import CollinearHamiltonianMatrixCalculator
from gpaw.new.lcao.wave_functions import LCAOWaveFunctions
from gpaw.new.pot_calc import PotentialCalculator
from gpaw.setup import Setup
from gpaw.spline import Spline
from gpaw.utilities.timing import NullTimer
from gpaw.typing import Array3D


class TBHamiltonianMatrixCalculator(CollinearHamiltonianMatrixCalculator):
    def _calculate_potential_matrix(self,
                                    wfs: LCAOWaveFunctions,
                                    V_xMM: Array3D = None) -> Matrix:
        return wfs.V_MM


class TBHamiltonian:
    def __init__(self,
                 basis: BasisFunctions):
        self.basis = basis

    def apply(self):
        raise NotImplementedError

    def create_hamiltonian_matrix_calculator(
            self,
            state: DFTState) -> TBHamiltonianMatrixCalculator:
        dH_saii = [{a: dH_sii[s]
                    for a, dH_sii in state.potential.dH_asii.items()}
                   for s in range(state.density.ncomponents)]

        V_sxMM = [np.zeros(0) for _ in range(state.density.ncomponents)]

        return TBHamiltonianMatrixCalculator(V_sxMM, dH_saii, self.basis)


class NoGrid(Domain):
    def __init__(self, *args, **kwargs):
        super().__init__(*args, **kwargs)
        self._gd = SimpleNamespace(
            get_grid_spacings=lambda: [0, 0, 0],
            cell_cv=self.cell_cv,
            pbc_c=self.pbc_c,
            N_c=[0, 0, 0],
            dv=0.0)
        self.size = (0, 0, 0)

    def empty(self, shape=(), comm=serial_comm, xp=None):
        return DummyFunctions(self, shape, comm)

    def ranks_from_fractional_positions(self, fracpos_ac):
        return np.zeros(len(fracpos_ac), int)


class DummyFunctions(DistributedArrays[NoGrid]):
    def __init__(self,
                 grid: NoGrid,
                 dims: int | tuple[int, ...] = (),
                 comm: MPIComm = serial_comm):
        DistributedArrays. __init__(self, dims, (),
                                    comm, grid.comm, None, np.nan,
                                    grid.dtype)
        self.desc = grid

    def integrate(self):
        return np.ones(self.dims)

    def new(self):
        return self

    def __getitem__(self, index):
        return DummyFunctions(self.desc, comm=self.comm)

    def moment(self):
        return np.zeros(3)

    def to_xp(self, xp):
        return self


class PSCoreDensities:
    def __init__(self, grid, fracpos_ac):
        self.layout = AtomArraysLayout([1] * len(fracpos_ac),
                                       grid.comm)

    def to_uniform_grid(self, out, scale):
        pass


class TBPotentialCalculator(PotentialCalculator):
    def __init__(self,
                 xc,
                 setups,
                 nct_R,
                 atoms):
        super().__init__(xc, None, setups, nct_R,
                         atoms.get_scaled_positions())
        self.atoms = atoms.copy()
        self.force_av = None
        self.stress_vv = None

    def calculate_charges(self, vHt_r):
        return AtomArraysLayout(
            [9] * len(self.atoms),
            self.nct_R.comm).zeros()

<<<<<<< HEAD
    def _calculate(self, density, ibzwfs, vHt_r):
=======
    def calculate_pseudo_potential(self, density, vHt_r):
>>>>>>> 4d48713f
        vt_sR = density.nt_sR

        atoms = self.atoms
        energy, force_av, stress_vv = pairpot(atoms)
        energy /= Ha
        self.force_av = force_av * Bohr / Ha

        vol = abs(np.linalg.det(atoms.cell[atoms.pbc][:, atoms.pbc]))
        self.stress_vv = stress_vv / vol * Bohr**atoms.pbc.sum() / Ha

        return {'kinetic': 0.0,
                'coulomb': 0.0,
                'zero': 0.0,
                'xc': energy,
                'external': 0.0}, vt_sR, vHt_r

    def _move(self, fracpos_ac, ndensities):
        self.atoms.set_scaled_positions(fracpos_ac)
        self.force_av = None
        self.stress_vv = None

    def force_contributions(self, state):
        return {}, {}, {a: self.force_av[a:a + 1]
                        for a in state.density.D_asii.keys()}

    def stress_contribution(self, state):
        return self.stress_vv


class DummyXC:
    no_forces = False
    xc = None

    def calculate_paw_correction(self, setup, D_sp, dH_sp):
        return 0.0


class TBSCFLoop:
    def __init__(self, hamiltonian, occ_calc, eigensolver, world):
        self.hamiltonian = hamiltonian
        self.occ_calc = occ_calc
        self.eigensolver = eigensolver
        self.world = world

    def iterate(self,
                state,
                pot_calc,
                convergence=None,
                maxiter=None,
                calculate_forces=None,
                log=None):
        self.eigensolver.iterate(state, self.hamiltonian)
        state.ibzwfs.calculate_occs(self.occ_calc)
        yield
        state.potential, state.vHt_x, _ = pot_calc.calculate(
            state.density, state.vHt_x)


class DummyBasis:
    def __init__(self, setups):
        self.my_atom_indices = np.arange(len(setups))
        self.Mstart = 0
        self.Mstop = setups.nao

    def add_to_density(self, nt_sR, f_asi):
        pass

    def construct_density(self, rho_MM, nt_G, q):
        pass


class TBDFTComponentsBuilder(LCAODFTComponentsBuilder):
    def check_cell(self, cell):
        pass

    def create_uniform_grids(self):
        grid = NoGrid(
            self.atoms.cell.complete() / Bohr,
            self.atoms.pbc,
            dtype=self.dtype,
            comm=self.communicators['d'])
        return grid, grid

    def get_pseudo_core_densities(self):
        return PSCoreDensities(self.grid, self.fracpos_ac)

    def create_basis_set(self):
        self.basis = DummyBasis(self.setups)
        return self.basis

    def create_hamiltonian_operator(self):
        return TBHamiltonian(self.basis)

    def create_potential_calculator(self):
        xc = DummyXC()
        return TBPotentialCalculator(xc, self.setups, self.nct_R, self.atoms)

    def create_scf_loop(self):
        occ_calc = self.create_occupation_number_calculator()
        hamiltonian = self.create_hamiltonian_operator()
        eigensolver = self.create_eigensolver(hamiltonian)
        return TBSCFLoop(hamiltonian, occ_calc, eigensolver,
                         self.communicators['w'])

    def create_ibz_wave_functions(self,
                                  basis: BasisFunctions,
                                  potential,
                                  *,
                                  log=None,
                                  coefficients=None):
        assert self.communicators['w'].size == 1

        ibzwfs, tciexpansions = create_lcao_ibzwfs(
            basis, potential,
            self.ibz, self.communicators, self.setups,
            self.fracpos_ac, self.grid, self.dtype,
            self.nbands, self.ncomponents, self.atomdist, self.nelectrons)

        vtphit: dict[Setup, list[Spline]] = {}

        for setup in self.setups.setups.values():
            try:
                vt_r = setup.vt_g
            except AttributeError:
                vt_r = calculate_pseudo_potential(setup, self.xc.xc)[0]

            vt_r[-1] = 0.0  # ???
            vt = setup.rgd.spline(vt_r, points=300)
            vtphit_j = []
            for phit in setup.basis_functions_J:
                rc = phit.get_cutoff()
                r_g = np.linspace(0, rc, 150)
                vt_g = vt.map(r_g) / (4 * pi)**0.5
                phit_g = phit.map(r_g)
                vtphit_j.append(Spline(phit.l, rc, vt_g * phit_g))
            vtphit[setup] = vtphit_j

        vtciexpansions = TCIExpansions([s.basis_functions_J
                                        for s in self.setups],
                                       [vtphit[s] for s in self.setups],
                                       tciexpansions.I_a)

        kpt_qc = np.array([wfs.kpt_c for wfs in ibzwfs])
        manytci = vtciexpansions.get_manytci_calculator(
            self.setups, self.grid._gd, self.fracpos_ac,
            kpt_qc, self.dtype, NullTimer())

        manytci.Pindices = manytci.Mindices
        my_atom_indices = basis.my_atom_indices

        for wfs, V_MM in zip(ibzwfs, manytci.P_qIM(my_atom_indices)):
            V_MM = V_MM.toarray()
            V_MM += V_MM.T.conj().copy()
            M1 = 0
            for m in manytci.Mindices.nm_a:
                M2 = M1 + m
                V_MM[M1:M2, M1:M2] *= 0.5
                M1 = M2
            wfs.V_MM = Matrix(M2, M2, data=V_MM)

        return ibzwfs


def pairpot(atoms):
    """Simple pair-potential for testing.

    >>> from ase import Atoms
    >>> r = covalent_radii[1]
    >>> atoms = Atoms('H2', [(0, 0, 0), (0, 0, 2 * r)])
    >>> e, f, s = pairpot(atoms)
    >>> print(f'{e:.6f} eV')
    -9.677419 eV
    >>> f
    array([[0., 0., 0.],
           [0., 0., 0.]])

    """
    radii = {}
    symbol_a = atoms.symbols
    for symbol in symbol_a:
        radii[symbol] = covalent_radii[atomic_numbers[symbol]]

    r0 = {}
    for s1, r1 in radii.items():
        for s2, r2 in radii.items():
            r0[(s1, s2)] = r1 + r2
    rcutmax = 2 * max(r0.values(), default=1.0)

    energy = 0.0
    force_av = np.zeros((len(atoms), 3))
    stress_vv = np.zeros((3, 3))

    for i, j, d, D_v in zip(*neighbor_list('ijdD', atoms, rcutmax)):
        d0 = r0[(symbol_a[i], symbol_a[j])]
        e0 = 6.0 / d0
        x = d0 / d
        if x > 0.5:
            energy += 0.5 * e0 * (-5 + x * (24 + x * (-36 + 16 * x)))
            f = -0.5 * e0 * (24 + x * (-72 + 48 * x)) * d0 / d**2
            F_v = D_v * f / d
            force_av[i] += F_v
            force_av[j] -= F_v
            # print(i, j, d, D_v, F_v)
            stress_vv += np.outer(F_v, D_v)

    return energy, force_av, stress_vv


def calculate_pseudo_potential(setup: Setup, xc):
    phit_jg = np.array(setup.data.phit_jg)
    rgd = setup.rgd

    # Density:
    nt_g = np.einsum('jg, j, jg -> g',
                     phit_jg, setup.f_j, phit_jg) / (4 * pi)
    nt_g += setup.data.nct_g * (1 / (4 * pi)**0.5)

    # XC:
    vt_g = rgd.zeros()
    xc.calculate_spherical(rgd, nt_g[np.newaxis], vt_g[np.newaxis])

    # Zero-potential:
    vt_g += setup.data.vbar_g / (4 * pi)**0.5

    # Coulomb:
    g_g = setup.ghat_l[0].map(rgd.r_g)
    Q = -rgd.integrate(nt_g) / rgd.integrate(g_g)
    rhot_g = nt_g + Q * g_g
    vHtr_g = rgd.poisson(rhot_g)

    W = rgd.integrate(g_g * vHtr_g, n=-1) / (4 * pi)**0.5

    vtr_g = vt_g * rgd.r_g + vHtr_g

    vtr_g[1:] /= rgd.r_g[1:]
    vtr_g[0] = vtr_g[1]

    return vtr_g * (4 * pi)**0.5, W


def poly():
    """Polynomium used for pair potential."""
    import matplotlib.pyplot as plt
    c = np.linalg.solve([[1, 0.5, 0.25, 0.125],
                         [1, 1, 1, 1],
                         [0, 1, 1, 0.75],
                         [0, 1, 2, 3]],
                        [0, -1, 0, 0])
    print(c)
    d = np.linspace(0.5, 2, 101)
    plt.plot(d, c[0] + c[1] / d + c[2] / d**2 + c[3] / d**3)
    plt.show()


if __name__ == '__main__':
    poly()<|MERGE_RESOLUTION|>--- conflicted
+++ resolved
@@ -124,11 +124,7 @@
             [9] * len(self.atoms),
             self.nct_R.comm).zeros()
 
-<<<<<<< HEAD
-    def _calculate(self, density, ibzwfs, vHt_r):
-=======
-    def calculate_pseudo_potential(self, density, vHt_r):
->>>>>>> 4d48713f
+    def calculate_pseudo_potential(self, density, ibzwfs, vHt_r):
         vt_sR = density.nt_sR
 
         atoms = self.atoms
