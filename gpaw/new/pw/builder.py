--- conflicted
+++ resolved
@@ -1,23 +1,20 @@
 from math import pi
 
 from ase.units import Ha
+
 from gpaw.core import PlaneWaves, UniformGrid
 from gpaw.core.domain import Domain
 from gpaw.core.matrix import Matrix
 from gpaw.core.plane_waves import PlaneWaveExpansions
-<<<<<<< HEAD
-from gpaw.new import cached_property
-=======
-from gpaw.new import zip
->>>>>>> 4d48713f
+from gpaw.new import cached_property, zip
 from gpaw.new.builder import create_uniform_grid
 from gpaw.new.pw.hamiltonian import PWHamiltonian, SpinorPWHamiltonian
 from gpaw.new.pw.poisson import make_poisson_solver
 from gpaw.new.pw.pot_calc import PlaneWavePotentialCalculator
 from gpaw.new.pwfd.builder import PWFDDFTComponentsBuilder
 from gpaw.new.spinors import SpinorWaveFunctionDescriptor
+from gpaw.new.xc import create_functional
 from gpaw.typing import Array1D
-from gpaw.new.xc import create_functional
 
 
 class PWDFTComponentsBuilder(PWFDDFTComponentsBuilder):
@@ -75,11 +72,8 @@
     def get_pseudo_core_densities(self):
         if self._nct_ag is None:
             self._nct_ag = self.setups.create_pseudo_core_densities(
-<<<<<<< HEAD
-                self.interpolation_pw, self.fracpos_ac, self.atomdist)
-=======
-                pw, self.fracpos_ac, self.atomdist, xp=self.xp)
->>>>>>> 4d48713f
+                self.interpolation_pw, self.fracpos_ac, self.atomdist,
+                xp=self.xp)
         return self._nct_ag
 
     def create_poisson_solver(self, fine_pw, params):
