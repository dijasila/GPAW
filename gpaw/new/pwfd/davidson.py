--- conflicted
+++ resolved
@@ -44,10 +44,7 @@
         self.preconditioner = None
         self.preconditioner_factory = preconditioner_factory
         self.blocksize = blocksize
-<<<<<<< HEAD
-=======
-
->>>>>>> b27acd2f
+
     def __str__(self):
         return o2y(dict(name='Davidson',
                         niter=self.niter,
@@ -58,12 +55,8 @@
         wfs = ibzwfs.wfs_qs[0][0]
         assert isinstance(wfs, PWFDWaveFunctions)
         xp = wfs.psit_nX.xp
-<<<<<<< HEAD
-        self.preconditioner = self.preconditioner_factory(self.blocksize, xp=xp)
-=======
         self.preconditioner = self.preconditioner_factory(self.blocksize,
                                                           xp=xp)
->>>>>>> b27acd2f
         B = ibzwfs.nbands
         b = max(wfs.n2 - wfs.n1 for wfs in ibzwfs)
         domain_comm = wfs.psit_nX.desc.comm
