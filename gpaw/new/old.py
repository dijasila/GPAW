from __future__ import annotations
import numpy as np
from ase.units import Ha
from gpaw.typing import Array1D
from gpaw.new.gpw import write_gpw

methods = []


def add_method(func):
    methods.append((func.__name__, func))
    return func


<<<<<<< HEAD
@add_method
def get_pseudo_wave_function(self, n):
    state = self.calculation.state
    return state.ibzwfs[0].wave_functions.data[n]
=======
    def get_atoms(self):
        atoms = self.atoms.copy()
        atoms.calc = self
        return atoms

    def get_pseudo_wave_function(self, n):
        return self.calculation.ibzwfs[0].wave_functions.data[n]
>>>>>>> 4f9411e8


@add_method
def get_fermi_level(self) -> float:
    state = self.calculation.state
    fl = state.ibzwfs.fermi_levels * Ha
    assert len(fl) == 1
    return fl[0]


@add_method
def get_homo_lumo(self, spin: int = None) -> Array1D:
    state = self.calculation.state
    return state.ibzwfs.get_homo_lumo(spin) * Ha


@add_method
def get_number_of_electrons(self):
    state = self.calculation.state
    return state.ibzwfs.nelectrons


@add_method
def get_atomic_electrostatic_potentials(self):
    _, _, Q_aL = self.calculation.pot_calc.calculate(
        self.calculation.state.density)
    Q_aL = Q_aL.gather()
    return Q_aL.data[::9] * (Ha / (4 * np.pi)**0.5)


@add_method
def write(self, filename, mode=''):
    """Write calculator object to a file.

    Parameters
    ----------
    filename
        File to be written
    mode
        Write mode. Use ``mode='all'``
        to include wave functions in the file.
    """
    self.log(f'Writing to {filename} (mode={mode!r})\n')

    write_gpw(filename, self.atoms, self.params,
              self.calculation, skip_wfs=mode != 'all')<|MERGE_RESOLUTION|>--- conflicted
+++ resolved
@@ -12,20 +12,17 @@
     return func
 
 
-<<<<<<< HEAD
 @add_method
 def get_pseudo_wave_function(self, n):
     state = self.calculation.state
     return state.ibzwfs[0].wave_functions.data[n]
-=======
-    def get_atoms(self):
-        atoms = self.atoms.copy()
-        atoms.calc = self
-        return atoms
 
-    def get_pseudo_wave_function(self, n):
-        return self.calculation.ibzwfs[0].wave_functions.data[n]
->>>>>>> 4f9411e8
+
+@add_method
+def get_atoms(self):
+    atoms = self.atoms.copy()
+    atoms.calc = self
+    return atoms
 
 
 @add_method
