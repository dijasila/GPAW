"""
==  ==========
R
r
G
g
h
x   r or h
==  ==========

"""

from __future__ import annotations

from collections import defaultdict
from typing import DefaultDict

import numpy as np
from gpaw.core.arrays import DistributedArrays
from gpaw.core.atom_arrays import AtomArrays
from gpaw.core.uniform_grid import UGArray
from gpaw.new import zips
from gpaw.new.potential import Potential
from gpaw.new.xc import Functional
from gpaw.setup import Setup
from gpaw.spinorbit import soc as soc_terms
from gpaw.typing import Array1D, Array2D, Array3D
from gpaw.utilities import pack, pack2, unpack
from gpaw.yml import indent
from gpaw.mpi import MPIComm, serial_comm
from gpaw.new.external_potential import ExternalPotential


class PotentialCalculator:
    def __init__(self,
                 xc: Functional,
                 poisson_solver,
                 setups: list[Setup],
                 *,
                 fracpos_ac: Array2D,
                 external_potential: ExternalPotential | None = None,
                 soc: bool = False):
        self.poisson_solver = poisson_solver
        self.xc = xc
        self.setups = setups
        self.external_potential = external_potential or ExternalPotential()
        self.fracpos_ac = fracpos_ac
        self.soc = soc

    def __str__(self):
        return (f'{self.poisson_solver}\n'
                f'xc functional:\n{indent(self.xc)}\n')

    def calculate_pseudo_potential(self,
                                   density,
                                   ibzwfs,
                                   vHt_x: DistributedArrays | None
                                   ) -> tuple[dict[str, float],
                                              UGArray,
                                              UGArray,
                                              DistributedArrays]:
        raise NotImplementedError

    def calculate_charges(self, vHt_x):
        raise NotImplementedError

    def restrict(self, a_r, a_R=None):
        raise NotImplementedError

    def calculate(self,
                  density,
                  ibzwfs=None,
                  vHt_x: DistributedArrays | None = None,
                  kpt_band_comm: MPIComm | None = None
                  ) -> tuple[Potential, AtomArrays]:
        energies, vt_sR, dedtaut_sr, vHt_x = self.calculate_pseudo_potential(
            density, ibzwfs, vHt_x)

        e_kinetic = 0.0
        for spin, (vt_R, nt_R) in enumerate(zips(vt_sR, density.nt_sR)):
            e_kinetic -= vt_R.integrate(nt_R)
            if spin < density.ndensities:
                e_kinetic += vt_R.integrate(density.nct_R)

        if dedtaut_sr is not None:
            dedtaut_sR = self.restrict(dedtaut_sr)
            for dedtaut_R, taut_R in zips(dedtaut_sR,
                                          density.taut_sR):
                e_kinetic -= dedtaut_R.integrate(taut_R)
                e_kinetic += dedtaut_R.integrate(density.tauct_R)
        else:
            dedtaut_sR = None

        energies['kinetic'] = e_kinetic

        if kpt_band_comm is None:
            if ibzwfs is None:
                kpt_band_comm = serial_comm
            else:
                kpt_band_comm = ibzwfs.kpt_band_comm
        Q_aL = self.calculate_charges(vHt_x)
        dH_asii, corrections = calculate_non_local_potential(
            self.setups,
            density,
            self.xc,
            self.external_potential,
            Q_aL,
            self.soc,
            kpt_band_comm)

        energies['spinorbit'] = 0
        for key, e in corrections.items():
            if 0:
                print(f'{key:10} {energies[key]:15.9f} {e:15.9f}')
            energies[key] += e

        return Potential(vt_sR, dH_asii, dedtaut_sR, energies, vHt_x), Q_aL


def calculate_non_local_potential(setups,
                                  density,
                                  xc,
                                  ext_pot,
                                  Q_aL,
                                  soc: bool,
                                  kpt_band_comm: MPIComm
                                  ) -> tuple[AtomArrays,
                                             dict[str, float]]:
    dtype = float if density.ncomponents < 4 else complex
    D_asii = density.D_asii.to_xp(np)
    dH_asii = D_asii.layout.new(dtype=dtype).empty(density.ncomponents)
    Q_aL = Q_aL.to_xp(np)
    energy_corrections: DefaultDict[str, float] = defaultdict(float)
    rank = 0
    for a, D_sii in D_asii.items():
        if rank % kpt_band_comm.size == kpt_band_comm.rank:
            Q_L = Q_aL[a]
            setup = setups[a]
            dH_sii, corrections = calculate_non_local_potential1(
                setup, xc, ext_pot, D_sii, Q_L, soc)
            dH_asii[a][:] = dH_sii
            for key, e in corrections.items():
                energy_corrections[key] += e
        else:
            dH_asii[a][:] = 0.0
        rank += 1

    kpt_band_comm.sum(dH_asii.data)

    # Sum over domain:
    names = ['kinetic', 'coulomb', 'zero', 'xc', 'external', 'spinorbit']
    energies = np.array([energy_corrections[name] for name in names])
    density.D_asii.layout.atomdist.comm.sum(energies)
    kpt_band_comm.sum(energies)

    return (dH_asii.to_xp(density.D_asii.layout.xp),
            dict(zips(names, energies)))


def calculate_non_local_potential1(setup: Setup,
                                   xc: Functional,
                                   ext_pot,
                                   D_sii: Array3D,
                                   Q_L: Array1D,
                                   soc: bool) -> tuple[Array3D,
                                                       dict[str, float]]:
    ncomponents = len(D_sii)
    ndensities = 2 if ncomponents == 2 else 1
    D_sp = np.array([pack(D_ii.real) for D_ii in D_sii])

    D_p = D_sp[:ndensities].sum(0)

    dH_p = (setup.K_p + setup.M_p +
            setup.MB_p + 2.0 * setup.M_pp @ D_p +
            setup.Delta_pL @ Q_L)
    e_kinetic = setup.K_p @ D_p + setup.Kc
    e_zero = setup.MB + setup.MB_p @ D_p
    e_coulomb = setup.M + D_p @ (setup.M_p + setup.M_pp @ D_p)

    dH_sp = np.zeros_like(D_sp, dtype=float if ncomponents < 4 else complex)

    e_soc = 0.
    if soc:
        dHsoc_sii = soc_terms(setup, xc.xc, D_sp)
        e_soc += (D_sii[1:4] * dHsoc_sii).sum().real
        dH_sp[1:4] = pack2(dHsoc_sii)

    dH_sp[:ndensities] = dH_p
<<<<<<< HEAD
    if xc.xc.xp is not np:
        D_sp_gpu = xc.xc.xp.asarray(D_sp)
        dH_sp_gpu = xc.xc.xp.asarray(dH_sp)
        e_xc = float(xc.calculate_paw_correction(setup, D_sp_gpu, dH_sp_gpu))
        dH_sp[:] = xc.xc.xp.asnumpy(dH_sp_gpu)
    else:
        e_xc = xc.calculate_paw_correction(setup, D_sp, dH_sp)

    e_external = 0.0
=======
    e_xc = xc.calculate_paw_correction(setup, D_sp, dH_sp)

    e_external = ext_pot.add_paw_correction(setup.Delta_pL[:, 0], dH_sp)

    dH_sii = unpack(dH_sp)

>>>>>>> b27acd2f
    if setup.hubbard_u is not None:
        eU, dHU_sii = setup.hubbard_u.calculate(setup, D_sii)
        e_xc += eU
        dH_sii += dHU_sii

    e_kinetic -= (D_sii * dH_sii).sum().real

    return dH_sii, {'kinetic': e_kinetic,
                    'coulomb': e_coulomb,
                    'zero': e_zero,
                    'xc': e_xc,
                    'external': e_external,
                    'spinorbit': e_soc}<|MERGE_RESOLUTION|>--- conflicted
+++ resolved
@@ -186,7 +186,7 @@
         dH_sp[1:4] = pack2(dHsoc_sii)
 
     dH_sp[:ndensities] = dH_p
-<<<<<<< HEAD
+
     if xc.xc.xp is not np:
         D_sp_gpu = xc.xc.xp.asarray(D_sp)
         dH_sp_gpu = xc.xc.xp.asarray(dH_sp)
@@ -196,14 +196,12 @@
         e_xc = xc.calculate_paw_correction(setup, D_sp, dH_sp)
 
     e_external = 0.0
-=======
-    e_xc = xc.calculate_paw_correction(setup, D_sp, dH_sp)
-
-    e_external = ext_pot.add_paw_correction(setup.Delta_pL[:, 0], dH_sp)
-
+    if setup.hubbard_u is not None:
+        eU, dHU_sp = setup.hubbard_u.calculate(setup, D_sp)
+        e_xc += eU
+        dH_sp += dHU_sp
     dH_sii = unpack(dH_sp)
 
->>>>>>> b27acd2f
     if setup.hubbard_u is not None:
         eU, dHU_sii = setup.hubbard_u.calculate(setup, D_sii)
         e_xc += eU
