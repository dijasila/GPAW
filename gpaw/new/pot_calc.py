--- conflicted
+++ resolved
@@ -181,12 +181,8 @@
         dH_sp[1:4] = pack2(soc_terms(setup, xc.xc, D_sp))
     dH_sp[:ndensities] = dH_p
     e_xc = xc.calculate_paw_correction(setup, D_sp, dH_sp)
-<<<<<<< HEAD
-    e_external = 0.0
-=======
 
     e_external = ext_pot.add_paw_correction(setup.Delta_pL[:, 0], dH_sp)
->>>>>>> e8a3a162
 
     dH_sii = unpack(dH_sp)
     if setup.hubbard_u is not None:
