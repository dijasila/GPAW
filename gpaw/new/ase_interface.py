--- conflicted
+++ resolved
@@ -17,13 +17,8 @@
 from gpaw.new.calculation import (DFTCalculation, DFTState,
                                   ReuseWaveFunctionsError, units)
 from gpaw.new.gpw import read_gpw, write_gpw
-<<<<<<< HEAD
 from gpaw.new.input_parameters import (DeprecatedParameterWarning,
                                        InputParameters, update_dict)
-=======
-from gpaw.new.input_parameters import (InputParameters,
-                                       DeprecatedParameterWarning)
->>>>>>> b52ea405
 from gpaw.new.logger import Logger
 from gpaw.new.pw.fulldiag import diagonalize
 from gpaw.new.xc import create_functional
@@ -38,22 +33,10 @@
          communicator=None,  # deprecated
          **kwargs) -> ASECalculator:
     """Create ASE-compatible GPAW calculator."""
-<<<<<<< HEAD
-=======
-    if filename is None:
-        params = InputParameters(kwargs)
-    else:
-        # Don't trigger ParameterDeprecationWarnings from partial and/or unused
-        # kwargs if filename is given
-        with warnings.catch_warnings():
-            warnings.simplefilter('ignore', DeprecatedParameterWarning)
-            params = InputParameters(kwargs)
-    txt = params.txt
->>>>>>> b52ea405
     if txt == '?':
         txt = '-' if filename is None else None
 
-    normalize_parallel(parallel, communicator)
+    parallel = normalize_parallel(parallel, communicator)
 
     log = Logger(txt, parallel['comm'])
 
@@ -67,6 +50,7 @@
 
 
 def normalize_parallel(parallel, communicator=None):
+    parallel = parallel or {}
     if communicator is not None:
         warnings.warn(('Please use parallel={''comm'': ...} ' +
                        'instead of communicator=...'),
@@ -97,6 +81,7 @@
                            parallel)
     if parallel['comm'] is None:
         parallel['comm'] = world
+    return parallel
 
 
 def write_header(log, world, params):
