--- conflicted
+++ resolved
@@ -32,30 +32,21 @@
             V_MM += np.einsum('x, xMN -> MN',
                               2 * phase_x, V_xMM[1:],
                               optimize=True)
-<<<<<<< HEAD
 
+        _, M = V_MM.shape
+        matrix_V_MM = Matrix(M, M, data=V_MM, dist=(wfs.band_comm,))
+
+        M = matrix_V_MM.dist.myslice()
         for a, dH_ii in self.dH_saii[wfs.spin].items():
             P_Mi = wfs.P_aMi[a]
-            V_MM += P_Mi @ dH_ii @ P_Mi.T.conj()
+            matrix_V_MM.data += P_Mi[M] @ dH_ii @ P_Mi.T.conj()
+        wfs.domain_comm.sum(matrix_V_MM.data)
 
-        return V_MM
-=======
-        _, M = V_MM.shape
-        return Matrix(M, M, data=V_MM, dist=(wfs.band_comm,))
->>>>>>> 247238f5
+        return matrix_V_MM
 
     def calculate_hamiltonian_matrix(self,
                                      wfs: LCAOWaveFunctions) -> Matrix:
         H_MM = self.calculate_potential_matrix(wfs)
-<<<<<<< HEAD
-=======
-        M = H_MM.dist.myslice()
-        for a, dH_ii in self.dH_saii[wfs.spin].items():
-            P_Mi = wfs.P_aMi[a]
-            H_MM.data += P_Mi[M] @ dH_ii @ P_Mi.T.conj()
-        wfs.domain_comm.sum(H_MM.data)
-
->>>>>>> 247238f5
         if wfs.dtype == complex:
             H_MM.add_hermitian_conjugate(scale=0.5)
         else:
