from functools import partial
from gpaw.core.atom_arrays import AtomArrays, AtomArraysLayout
from gpaw.core.matrix import Matrix
from gpaw.new.fd.builder import FDDFTComponentsBuilder
from gpaw.new.ibzwfs import create_ibz_wave_functions as create_ibzwfs
from gpaw.new.lcao.eigensolver import LCAOEigensolver
from gpaw.new.lcao.hamiltonian import LCAOHamiltonian
from gpaw.new.lcao.wave_functions import LCAOWaveFunctions
from gpaw.lcao.tci import TCIExpansions
from gpaw.utilities.timing import NullTimer
from gpaw.new.lcao.hybrids import HybridXCFunctional, HybridLCAOEigensolver


class LCAODFTComponentsBuilder(FDDFTComponentsBuilder):
    def __init__(self, atoms, params):
        super().__init__(atoms, params)
        self.basis = None

    def create_wf_description(self):
        raise NotImplementedError

    def create_xc_functional(self):
        if self.params.xc['name'] in ['HSE06', 'PBE0', 'EXX']:
            return HybridXCFunctional(self.params.xc)
        return super().create_xc_functional()

    def create_basis_set(self):
        self.basis = FDDFTComponentsBuilder.create_basis_set(self)
        return self.basis

    def create_hamiltonian_operator(self):
        return LCAOHamiltonian(self.basis)

    def create_eigensolver(self, hamiltonian):
        if self.params.xc['name'] in ['HSE06', 'PBE0', 'EXX']:
            return HybridLCAOEigensolver(self.basis,
                                         self.fracpos_ac,
                                         self.grid.cell_cv)
        return LCAOEigensolver(self.basis)

    def create_ibz_wave_functions(self, basis, potential, coefficients=None):
        assert self.communicators['w'].size == 1

        ibz = self.ibz
        kpt_comm = self.communicators['k']
        band_comm = self.communicators['b']
        domain_comm = self.communicators['d']

        rank_k = ibz.ranks(kpt_comm)
        here_k = rank_k == kpt_comm.rank
        kpt_qc = ibz.kpt_kc[here_k]

        self.tciexpansions = TCIExpansions.new_from_setups(self.setups)
        # basis.set_matrix_distribution(self.ksl.Mstart, self.ksl.Mstop)
        manytci = self.tciexpansions.get_manytci_calculator(
            self.setups, self.grid._gd, self.fracpos_ac,
            kpt_qc, self.dtype, NullTimer())

        my_atom_indices = basis.my_atom_indices
        S_qMM, T_qMM = manytci.O_qMM_T_qMM(domain_comm,
                                           0, self.setups.nao,
                                           False)
        P_aqMi = manytci.P_aqMi(my_atom_indices)
        P_qaMi = [{a: P_aqMi[a][q] for a in my_atom_indices}
                  for q in range(len(S_qMM))]

        for a, setup in enumerate(self.setups):
            for P_Mi, S_MM in zip(P_aqMi[a], S_qMM):
                S_MM += P_Mi @ setup.dO_ii @ P_Mi.T.conj()

        # self.atomic_correction= self.atomic_correction_cls.new_from_wfs(self)
        # self.atomic_correction.add_overlap_correction(newS_qMM)

        def create_wfs(spin, q, k, kpt_c, weight):
            C_nM = Matrix(self.nbands, self.setups.nao, self.dtype,
                          dist=(band_comm, band_comm.size, 1))
            if coefficients is not None:
                C_nM.data[:] = coefficients.proxy(spin, k)
            return LCAOWaveFunctions(
                setups=self.setups,
                density_adder=partial(basis.construct_density, q=q),
                C_nM=C_nM,
                S_MM=S_qMM[q],
                T_MM=T_qMM[q],
                P_aMi=P_qaMi[q],
                kpt_c=kpt_c,
                domain_comm=domain_comm,
                spin=spin,
                q=q,
                k=k,
                weight=weight,
                ncomponents=self.ncomponents)

<<<<<<< HEAD
        ibzwfs = IBZWaveFunctions(ibz,
                                  self.nelectrons,
                                  self.ncomponents,
                                  create_wfs,
                                  kpt_comm)
        return ibzwfs

    def read_ibz_wave_functions(self, reader):
        c = reader.bohr**1.5
        if reader.version < 0:
            c = 1  # old gpw file

        basis = self.create_basis_set()
        potential = self.create_potential_calculator()
        if 'coefficients' in reader.wave_functions:
            coefficients = reader.wave_functions.proxy('coefficients')
            coefficients.scale = c
        else:
            coefficients = None

        ibzwfs = self.create_ibz_wave_functions(basis, potential, coefficients)

        # Set eigenvalues, occupations, etc..
        self.read_wavefunction_values(reader, ibzwfs)

=======
        ibzwfs = create_ibzwfs(ibz,
                               self.nelectrons,
                               self.ncomponents,
                               create_wfs,
                               kpt_comm)
>>>>>>> b08254e8
        return ibzwfs<|MERGE_RESOLUTION|>--- conflicted
+++ resolved
@@ -1,5 +1,4 @@
 from functools import partial
-from gpaw.core.atom_arrays import AtomArrays, AtomArraysLayout
 from gpaw.core.matrix import Matrix
 from gpaw.new.fd.builder import FDDFTComponentsBuilder
 from gpaw.new.ibzwfs import create_ibz_wave_functions as create_ibzwfs
@@ -91,12 +90,11 @@
                 weight=weight,
                 ncomponents=self.ncomponents)
 
-<<<<<<< HEAD
-        ibzwfs = IBZWaveFunctions(ibz,
-                                  self.nelectrons,
-                                  self.ncomponents,
-                                  create_wfs,
-                                  kpt_comm)
+        ibzwfs = create_ibzwfs(ibz,
+                               self.nelectrons,
+                               self.ncomponents,
+                               create_wfs,
+                               kpt_comm)
         return ibzwfs
 
     def read_ibz_wave_functions(self, reader):
@@ -117,11 +115,4 @@
         # Set eigenvalues, occupations, etc..
         self.read_wavefunction_values(reader, ibzwfs)
 
-=======
-        ibzwfs = create_ibzwfs(ibz,
-                               self.nelectrons,
-                               self.ncomponents,
-                               create_wfs,
-                               kpt_comm)
->>>>>>> b08254e8
         return ibzwfs