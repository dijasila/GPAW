--- conflicted
+++ resolved
@@ -420,22 +420,22 @@
 }
 
 __global__ void add_to_density_8(int nb,
-                                  int nR,
-                                  double* f_n,
-                                  double* psit_nR,
-                                  double* rho_R)
+				  int nR,
+				  double* f_n,
+				  double* psit_nR,
+				  double* rho_R)
 {
     //int b = threadIdx.x + blockIdx.x * blockDim.x;
     int R = threadIdx.x + blockIdx.x * blockDim.x;
     if (R < nR)
     {
-        double rho = 0.0;
-        for (int b=0; b< nb; b++)
-        {
-            int idx = b * nR + R;
-            rho += f_n[b] * (psit_nR[idx] * psit_nR[idx]);
-        }
-        rho_R[R] += rho;
+	double rho = 0.0;
+	for (int b=0; b< nb; b++)
+	{
+	    int idx = b * nR + R;
+	    rho += f_n[b] * (psit_nR[idx] * psit_nR[idx]);
+	}
+	rho_R[R] += rho;
     }
 }
 
@@ -480,39 +480,14 @@
 
 extern "C"
 void add_to_density_gpu_launch_kernel(int nb,
-<<<<<<< HEAD
-                                      int nR,
-                                      double* f_n,
-                                      gpuDoubleComplex* psit_nR,
-                                      double* rho_R,
-                                      int wfs_is_complex)
-=======
 				      int nR,
 				      double* f_n,
 				      gpuDoubleComplex* psit_nR,
-				      double* rho_R)
->>>>>>> 9e0431f6
+				      double* rho_R,
+				      int wfs_is_complex)
 {
     if (wfs_is_complex)
     gpuLaunchKernel(add_to_density_16,
-<<<<<<< HEAD
-                    dim3((nR+255)/256),
-                    dim3(256),
-                    0, 0,
-                    nb, nR,
-                    f_n,
-                    psit_nR,
-                    rho_R);
-    else
-    gpuLaunchKernel(add_to_density_8,
-                    dim3((nR+255)/256),
-                    dim3(256),
-                    0, 0,
-                    nb, nR,
-                    f_n,
-                    (double*) psit_nR,
-                    rho_R);
-=======
 		    dim3((nR+255)/256),
 		    dim3(256),
 		    0, 0,
@@ -520,7 +495,15 @@
 		    f_n,
 		    psit_nR,
 		    rho_R);
->>>>>>> 9e0431f6
+    else
+    gpuLaunchKernel(add_to_density_8,
+		    dim3((nR+255)/256),
+		    dim3(256),
+		    0, 0,
+		    nb, nR,
+		    f_n,
+		    (double*) psit_nR,
+		    rho_R);
 }
 
 extern "C"
@@ -652,64 +635,6 @@
 {
     int n1 = threadIdx.x + blockIdx.x * blockDim.x;
     if (n1 < nn) {
-<<<<<<< HEAD
-        double* dH_ii = dH_aii_dev;
-        int I = 0;        
-        for (int a=0; a< nA; a++)
-        {
-            int ni = ni_a[a];
-            int Istart = I;
-            for (int i=0; i< ni; i++)
-            {
-                gpuDoubleComplex* outP_ni = outP_ani_dev + n1 * nI + I;
-                gpuDoubleComplex result = make_gpuDoubleComplex(0.0, 0.0);
-                gpuDoubleComplex* P_ni = P_ani_dev + n1 * nI + Istart;
-                for (int i2=0; i2 < ni; i2++)
-                {
-                   gpuDoubleComplex item = gpuCmulD(*P_ni, dH_ii[i2 * ni + i]);
-                   result.x += item.x;
-                   result.y += item.y;
-                   P_ni++;
-                }
-                outP_ni->x = result.x;
-                outP_ni->y = result.y;
-                I++;
-            }
-            dH_ii += ni * ni;
-        }
-    }
-}
-
-__global__ void dH_aii_times_P_ani_8(int nA, int nn, int nI, 
-                                      npy_int32* ni_a, double* dH_aii_dev, 
-                                      double* P_ani_dev,
-                                      double* outP_ani_dev)
-{
-    int n1 = threadIdx.x + blockIdx.x * blockDim.x;
-    if (n1 < nn) {
-        double* dH_ii = dH_aii_dev;
-        int I = 0;        
-        for (int a=0; a< nA; a++)
-        {
-            int ni = ni_a[a];
-            int Istart = I;
-            for (int i=0; i< ni; i++)
-            {
-                double* outP_ni = outP_ani_dev + n1 * nI + I;
-                double result = 0;
-                double* P_ni = P_ani_dev + n1 * nI + Istart;
-                for (int i2=0; i2 < ni; i2++)
-                {
-                   double item = *P_ni * dH_ii[i2 * ni + i];
-                   result += item;
-                   P_ni++;
-                }
-                *outP_ni = result;
-                I++;
-            }
-            dH_ii += ni * ni;
-        }
-=======
 	double* dH_ii = dH_aii_dev;
 	int I = 0;
 	for (int a=0; a< nA; a++)
@@ -723,7 +648,6 @@
 		gpuDoubleComplex* P_ni = P_ani_dev + n1 * nI + Istart;
 		for (int i2=0; i2 < ni; i2++)
 		{
-		   //printf("%d %d %d %d %g\n", n1, a, i, i2, dH_ii[i2 * ni + i]);
 		   gpuDoubleComplex item = gpuCmulD(*P_ni, dH_ii[i2 * ni + i]);
 		   result.x += item.x;
 		   result.y += item.y;
@@ -733,11 +657,40 @@
 		outP_ni->y = result.y;
 		I++;
 	    }
-	    //P_ni += ni;
-	    //outP_ni += ni;
 	    dH_ii += ni * ni;
 	}
->>>>>>> 9e0431f6
+    }
+}
+
+__global__ void dH_aii_times_P_ani_8(int nA, int nn, int nI,
+				      npy_int32* ni_a, double* dH_aii_dev,
+				      double* P_ani_dev,
+				      double* outP_ani_dev)
+{
+    int n1 = threadIdx.x + blockIdx.x * blockDim.x;
+    if (n1 < nn) {
+	double* dH_ii = dH_aii_dev;
+	int I = 0;
+	for (int a=0; a< nA; a++)
+	{
+	    int ni = ni_a[a];
+	    int Istart = I;
+	    for (int i=0; i< ni; i++)
+	    {
+		double* outP_ni = outP_ani_dev + n1 * nI + I;
+		double result = 0;
+		double* P_ni = P_ani_dev + n1 * nI + Istart;
+		for (int i2=0; i2 < ni; i2++)
+		{
+		   double item = *P_ni * dH_ii[i2 * ni + i];
+		   result += item;
+		   P_ni++;
+		}
+		*outP_ni = result;
+		I++;
+	    }
+	    dH_ii += ni * ni;
+	}
     }
 }
 
@@ -745,42 +698,27 @@
 
 extern "C"
 void dH_aii_times_P_ani_launch_kernel(int nA, int nn,
-<<<<<<< HEAD
-                                      int nI, npy_int32* ni_a, 
-                                      double* dH_aii_dev, 
-                                      gpuDoubleComplex* P_ani_dev,
-                                      gpuDoubleComplex* outP_ani_dev,
-                                      int is_complex)
-=======
 				      int nI, npy_int32* ni_a,
 				      double* dH_aii_dev,
 				      gpuDoubleComplex* P_ani_dev,
-				      gpuDoubleComplex* outP_ani_dev)
->>>>>>> 9e0431f6
+				      gpuDoubleComplex* outP_ani_dev,
+				      int is_complex)
 {
     if (is_complex)
     gpuLaunchKernel(dH_aii_times_P_ani_16,
-<<<<<<< HEAD
-                    dim3((nn+255)/256),
-                    dim3(256),
-                    0, 0,
-                    nA, nn, nI, ni_a, dH_aii_dev,
-                    P_ani_dev, outP_ani_dev);
-    else
-    gpuLaunchKernel(dH_aii_times_P_ani_8,
-                    dim3((nn+255)/256),
-                    dim3(256),
-                    0, 0,
-                    nA, nn, nI, ni_a, dH_aii_dev,
-                    (double*) P_ani_dev, (double*) outP_ani_dev);
-
-=======
 		    dim3((nn+255)/256),
 		    dim3(256),
 		    0, 0,
 		    nA, nn, nI, ni_a, dH_aii_dev,
 		    P_ani_dev, outP_ani_dev);
->>>>>>> 9e0431f6
+    else
+    gpuLaunchKernel(dH_aii_times_P_ani_8,
+		    dim3((nn+255)/256),
+		    dim3(256),
+		    0, 0,
+		    nA, nn, nI, ni_a, dH_aii_dev,
+		    (double*) P_ani_dev, (double*) outP_ani_dev);
+
 }
 
 
