--- conflicted
+++ resolved
@@ -16,6 +16,7 @@
                                       double* eps_n, 
                                       double* wf_nG,
                                       int is_complex);
+
 void pwlfc_expand_gpu_launch_kernel(int itemsize,
                                     double* f_Gs,
                                     gpuDoubleComplex *emiGR_Ga,
@@ -69,20 +70,6 @@
                                 double* v,
                                 double* e);
 
-<<<<<<< HEAD
-void multi_einsum_launch_kernel(char* str,
-                                int problems,  // p index
-                                int arguments, // a index
-                                int maxind,    // i index
-                                int* dimensions_pai,
-                                int* strides_pai,
-                                double** array_pointers_pa,
-                                int add,
-                                int is_complex,
-                                int is_complex_out,
-                                char** error);
-=======
->>>>>>> b27acd2f
 
 PyObject* evaluate_lda_gpu(PyObject* self, PyObject* args)
 {
@@ -152,169 +139,6 @@
                                sigma_ptr,
                                dedsigma_ptr);
     Py_RETURN_NONE;
-}
-
-PyObject* multi_einsum_gpu(PyObject* self, PyObject* args, PyObject* kwargs)
-{
-    static char *kwlist[] = {"string", "arguments", "out", "add", NULL};
-    char* string;
-
-
-    // arguments is expected to be list of tuples
-    PyObject* arguments_obj;
-    PyObject* out_obj = NULL;
-    PyObject* add_obj = NULL;
-    if (!PyArg_ParseTupleAndKeywords(args, kwargs, "sO|OO", kwlist, 
-                                     &string, &arguments_obj, &out_obj, &add_obj))
-        return NULL;
-
-    if ((add_obj != NULL) && (out_obj != NULL))
-    {
-        PyErr_SetString(PyExc_RuntimeError, "Cannot set both out and add arguments.");
-        return NULL;
-    }
-    bool add = add_obj != NULL;
-    if (add)
-    {
-        out_obj = add_obj;
-    }
-
-    int problems = PyList_Size(arguments_obj);
-    if (problems == 0)
-    {
-        Py_RETURN_NONE;      
-    }
-    if (PyErr_Occurred())
-    {
-        printf("1\n");
-        return NULL;
-    }
-
-    int arguments = PyTuple_Size(PyList_GetItem(arguments_obj, 0)) + 1; // We add one, because we append out
-    if (PyErr_Occurred())
-    {
-        printf("2\n");
-        return NULL;
-    }
-
-    double** array_pointers = (double**) malloc(problems * arguments * sizeof(double*));
-    // max dimensions is 4
-    int* dimensions = (int*) malloc(problems * arguments * 4 * sizeof(int));
-    int* strides = (int*) malloc(problems * arguments * 4 * sizeof(int));
-    int first_item_size = -1;
-    int first_output_size = -1;
-    for (int i=0; i<problems; i++)
-    {
-        PyObject* args = PyList_GetItem(arguments_obj, i);
-        PyObject* output = PyList_GetItem(out_obj, i);
-        if (PyErr_Occurred())
-        {
-            printf("3\n");
-            goto error;
-        }
-        if (PyTuple_Size(args) != arguments - 1)
-        {
-            PyErr_Format(PyExc_RuntimeError, "Inconsistent number of arguments at problem %d.", i);
-            goto error;
-        }
-        for (int j=0; j<arguments; j++)
-        {
-            PyObject* cupy_array;
-            if (j < arguments - 1) 
-            {
-                cupy_array = PyTuple_GetItem(args, j);
-            }
-            else
-            {
-                cupy_array = output;
-            }
-            if (PyErr_Occurred())
-            {
-                printf("4\n");
-                goto error;
-            }
-            double* array_ptr = Array_DATA(cupy_array);
-            int item_size = Array_ITEMSIZE(cupy_array);
-            if (j < arguments - 1)
-            {
-                if (first_item_size != -1)
-                {
-                    if (item_size != first_item_size)
-                    {
-                        PyErr_SetString(PyExc_RuntimeError, "All arguments must be of same dtype.");
-                        goto error;
-                    }
-                }
-                else
-                {
-                    first_item_size = item_size;
-                }
-            }
-            else
-            {
-                if (first_output_size != -1)
-                {
-                    if (item_size != first_output_size)
-                    {
-                        PyErr_SetString(PyExc_RuntimeError, "All outputs must be of same dtype.");
-                        goto error;
-                    }
-                }
-                else
-                {
-                    first_output_size = item_size;
-                }
-
-            }
-            if (PyErr_Occurred())
-            {
-                printf("5\n");
-                goto error;
-            }
-            array_pointers[j + i * arguments] = array_ptr;
-
-            int ndim = Array_NDIM(cupy_array);
-            if (ndim > 4)
-            {
-                PyErr_SetString(PyExc_RuntimeError, "Arrays only up to 4 dimensions supported.");
-                goto error;
-            }
-            int stride = 0;
-            for (int k=4-1; k>=0; k--)
-            {
-                if (k<ndim)
-                {
-                    stride = Array_STRIDE(cupy_array, k) / item_size;
-                }
-                dimensions[k + 4*j + 4*arguments*i] = (k<ndim) ? Array_DIM(cupy_array, k) : 0;
-                strides[k + 4*j + 4*arguments*i] = (k<ndim) ? stride : 0;
-            }
-        }
-    }
-    char error[50] = "";
-    multi_einsum_launch_kernel(string,
-                               problems, 
-                               arguments,
-                               4,
-                               dimensions,
-                               strides,
-                               array_pointers,
-                               add,
-                               first_item_size == 16,
-                               first_output_size == 16,
-                               (char**) &error);
-    free(array_pointers);
-    free(dimensions);
-    if (strlen(error))
-    {
-        PyErr_SetString(PyExc_RuntimeError, error);
-        return NULL;
-    }
-    Py_RETURN_NONE;
-error:
-    free(array_pointers);
-    free(dimensions);
-    return NULL;    
 }
 
 PyObject* dH_aii_times_P_ani_gpu(PyObject* self, PyObject* args)
