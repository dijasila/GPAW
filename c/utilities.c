--- conflicted
+++ resolved
@@ -349,11 +349,7 @@
         #else
         PyErr_SetString(PyExc_RuntimeError, "Unknown array type to add_to_density.");
         return NULL;
-<<<<<<< HEAD
-        #endif        
-=======
         #endif
->>>>>>> b27acd2f
     }
     Py_RETURN_NONE;
 }
