--- conflicted
+++ resolved
@@ -6,7 +6,6 @@
 #include <Python.h>
 #define PY_ARRAY_UNIQUE_SYMBOL GPAW_ARRAY_API
 #include <numpy/arrayobject.h>
-<<<<<<< HEAD
 
 #ifdef CUDA_MPI
 #include <cuda.h>
@@ -17,12 +16,8 @@
 void gpaw_cuda_init_c();
 #endif
 
-#ifdef GPAW_WITH_HDF5
-PyMODINIT_FUNC init_gpaw_hdf5(void);
-=======
 #ifdef PARALLEL
 #include <mpi.h>
->>>>>>> b6e9cdbe
 #endif
 
 #define PY3 (PY_MAJOR_VERSION >= 3)
@@ -331,7 +326,9 @@
     {"libvdwxc_init_pfft", libvdwxc_init_pfft, METH_VARARGS, 0},
 #endif // GPAW_WITH_LIBVDWXC
     {"mlsqr", mlsqr, METH_VARARGS, 0},
-<<<<<<< HEAD
+#ifdef GPAW_GITHASH
+    {"githash", githash, METH_VARARGS, 0},
+#endif // GPAW_GITHASH
 #ifdef GPAW_CUDA
     {"gpaw_cuda_setdevice", gpaw_cuda_setdevice, METH_VARARGS, 0},
     {"gpaw_cuda_init", gpaw_cuda_init, METH_VARARGS, 0},
@@ -359,12 +356,7 @@
     {"axpbyz_gpu", axpbyz_gpu, METH_VARARGS, 0},
     {"axpbz_gpu", axpbz_gpu, METH_VARARGS, 0},
     {"fill_gpu", fill_gpu, METH_VARARGS, 0},
-#endif
-=======
-#ifdef GPAW_GITHASH
-    {"githash", githash, METH_VARARGS, 0},
-#endif // GPAW_GITHASH
->>>>>>> b6e9cdbe
+#endif // GPAW_CUDA
     {0, 0, 0, 0}
 };
 
@@ -617,10 +609,7 @@
     PyImport_AppendInittab("_gpaw", &moduleinit0);
 #ifndef CUDA_MPI
     Py_Initialize();
-<<<<<<< HEAD
-#endif
-    int status = Py_Main(argc, wargv);
-=======
+#endif
     PySys_SetArgvEx(argc, wargv, 0);
 
 #ifdef GPAW_WITH_ELPA
@@ -643,7 +632,6 @@
     elpa_uninit();
 #endif
 
->>>>>>> b6e9cdbe
     Py_Finalize();
     MPI_Finalize();
 
