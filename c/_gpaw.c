--- conflicted
+++ resolved
@@ -7,7 +7,6 @@
 #define PY_ARRAY_UNIQUE_SYMBOL GPAW_ARRAY_API
 #include <numpy/arrayobject.h>
 
-<<<<<<< HEAD
 #ifdef CUDA_MPI
 #include <cuda.h>
 #include <cuda_runtime_api.h>
@@ -16,14 +15,9 @@
 void gpaw_cuda_init_c();
 #endif
 
-#ifdef GPAW_WITH_HDF5 
-PyMODINIT_FUNC init_hdf5(void); 
-#endif 
-=======
 #ifdef GPAW_WITH_HDF5
 PyMODINIT_FUNC init_gpaw_hdf5(void);
 #endif
->>>>>>> 7e8d3125
 
 #ifdef GPAW_HPM
 PyObject* ibm_hpm_start(PyObject *self, PyObject *args);
@@ -264,32 +258,6 @@
 #ifdef GPAW_PAPI
     {"papi_mem_info", papi_mem_info, METH_VARARGS, 0},
 #endif // GPAW_PAPI
-<<<<<<< HEAD
-  {"mlsqr", mlsqr, METH_VARARGS, 0}, 
-#ifdef GPAW_CUDA
-  {"gpaw_cuda_init", gpaw_cuda_init, METH_VARARGS, 0},
-  {"gpaw_cuda_delete", gpaw_cuda_delete, METH_VARARGS, 0},
-  {"csign_gpu", csign_gpu, METH_VARARGS, 0},
-  {"scal_cuda_gpu", scal_cuda_gpu, METH_VARARGS, 0},
-  {"multi_scal_cuda_gpu", multi_scal_cuda_gpu, METH_VARARGS, 0},
-  {"gemm_cuda_gpu", gemm_cuda_gpu, METH_VARARGS, 0},
-  {"gemv_cuda_gpu", gemv_cuda_gpu, METH_VARARGS, 0},
-  {"axpy_cuda_gpu", axpy_cuda_gpu, METH_VARARGS, 0},
-  {"multi_axpy_cuda_gpu", multi_axpy_cuda_gpu, METH_VARARGS, 0},
-  {"rk_cuda_gpu",  rk_cuda_gpu,  METH_VARARGS, 0},
-  {"r2k_cuda_gpu", r2k_cuda_gpu, METH_VARARGS, 0},
-  {"dotc_cuda_gpu", dotc_cuda_gpu, METH_VARARGS, 0},
-  {"dotu_cuda_gpu", dotu_cuda_gpu, METH_VARARGS, 0},
-  {"multi_dotu_cuda_gpu", multi_dotu_cuda_gpu, METH_VARARGS, 0},
-  {"multi_dotc_cuda_gpu", multi_dotc_cuda_gpu, METH_VARARGS, 0},
-  {"add_linear_field_cuda_gpu", add_linear_field_cuda_gpu, METH_VARARGS, 0},
-  {"elementwise_multiply_add_gpu", elementwise_multiply_add_gpu, METH_VARARGS, 0},
-  {"multi_elementwise_multiply_add_gpu", multi_elementwise_multiply_add_gpu, METH_VARARGS, 0},
-  {"ax2py_gpu", ax2py_gpu, METH_VARARGS, 0},
-  {"multi_ax2py_gpu", multi_ax2py_gpu, METH_VARARGS, 0},
-#endif
-  {0, 0, 0, 0}
-=======
 #ifdef GPAW_WITH_LIBVDWXC
     {"libvdwxc_create", libvdwxc_create, METH_VARARGS, 0},
     {"libvdwxc_has", libvdwxc_has, METH_VARARGS, 0},
@@ -301,8 +269,31 @@
     {"libvdwxc_init_pfft", libvdwxc_init_pfft, METH_VARARGS, 0},
 #endif // GPAW_WITH_LIBVDWXC
     {"mlsqr", mlsqr, METH_VARARGS, 0},
+#ifdef GPAW_CUDA
+    {"gpaw_cuda_init", gpaw_cuda_init, METH_VARARGS, 0},
+    {"gpaw_cuda_delete", gpaw_cuda_delete, METH_VARARGS, 0},
+    {"csign_gpu", csign_gpu, METH_VARARGS, 0},
+    {"scal_cuda_gpu", scal_cuda_gpu, METH_VARARGS, 0},
+    {"multi_scal_cuda_gpu", multi_scal_cuda_gpu, METH_VARARGS, 0},
+    {"gemm_cuda_gpu", gemm_cuda_gpu, METH_VARARGS, 0},
+    {"gemv_cuda_gpu", gemv_cuda_gpu, METH_VARARGS, 0},
+    {"axpy_cuda_gpu", axpy_cuda_gpu, METH_VARARGS, 0},
+    {"multi_axpy_cuda_gpu", multi_axpy_cuda_gpu, METH_VARARGS, 0},
+    {"rk_cuda_gpu",  rk_cuda_gpu,  METH_VARARGS, 0},
+    {"r2k_cuda_gpu", r2k_cuda_gpu, METH_VARARGS, 0},
+    {"dotc_cuda_gpu", dotc_cuda_gpu, METH_VARARGS, 0},
+    {"dotu_cuda_gpu", dotu_cuda_gpu, METH_VARARGS, 0},
+    {"multi_dotu_cuda_gpu", multi_dotu_cuda_gpu, METH_VARARGS, 0},
+    {"multi_dotc_cuda_gpu", multi_dotc_cuda_gpu, METH_VARARGS, 0},
+    {"add_linear_field_cuda_gpu", add_linear_field_cuda_gpu, METH_VARARGS, 0},
+    {"elementwise_multiply_add_gpu", elementwise_multiply_add_gpu,
+        METH_VARARGS, 0},
+    {"multi_elementwise_multiply_add_gpu", multi_elementwise_multiply_add_gpu,
+        METH_VARARGS, 0},
+    {"ax2py_gpu", ax2py_gpu, METH_VARARGS, 0},
+    {"multi_ax2py_gpu", multi_ax2py_gpu, METH_VARARGS, 0},
+#endif
     {0, 0, 0, 0}
->>>>>>> 7e8d3125
 };
 
 #ifdef PARALLEL
@@ -421,57 +412,46 @@
 int
 main(int argc, char **argv)
 {
-<<<<<<< HEAD
-  int status;
-
-#ifdef CRAYPAT
-  PAT_region_begin(1, "C-Initializations");
-#endif
-
 #ifdef CUDA_MPI
-  // Initialize CUDA before MPI
-  Py_Initialize();
-
-  int cuda=0;
-  for (int i=0; i<argc; i++)
-    if (strcmp(argv[i], "--cuda") == 0)
-      cuda = 1;
-
-  char* local_rank=getenv("MV2_COMM_WORLD_LOCAL_RANK");
-  if (local_rank == NULL)
-    local_rank = getenv("OMPI_COMM_WORLD_LOCAL_RANK");
-  if (local_rank == NULL)
-    local_rank = getenv("SLURM_LOCALID");
-
-  if (cuda) {
-    PyRun_SimpleString("import pycuda.driver as drv");
-    PyRun_SimpleString("import pycuda.tools as tools");
-    PyRun_SimpleString("drv.init()");
-    if (local_rank != NULL) {
-      int cuda_dev, device_count;
-      char cmd[64];
-
-      gpaw_cudaSafeCall(cudaGetDeviceCount(&device_count));
-      cuda_dev = atoi(local_rank) % device_count;
-
-      snprintf(cmd, 64, "current_dev = drv.Device(%d)", cuda_dev);
-      PyRun_SimpleString(cmd);
-      PyRun_SimpleString("cuda_ctx = current_dev.make_context()");
-    } else {
-      PyRun_SimpleString("cuda_ctx=tools.make_default_context()");
+    // Initialize CUDA before MPI
+    Py_Initialize();
+
+    int cuda=0;
+    for (int i=0; i < argc; i++)
+        if (strcmp(argv[i], "--cuda") == 0)
+            cuda = 1;
+
+    char* local_rank = getenv("MV2_COMM_WORLD_LOCAL_RANK");
+    if (local_rank == NULL)
+        local_rank = getenv("OMPI_COMM_WORLD_LOCAL_RANK");
+    if (local_rank == NULL)
+        local_rank = getenv("SLURM_LOCALID");
+
+    if (cuda) {
+        PyRun_SimpleString("import pycuda.driver as drv");
+        PyRun_SimpleString("import pycuda.tools as tools");
+        PyRun_SimpleString("drv.init()");
+        if (local_rank != NULL) {
+            int cuda_dev, device_count;
+            char cmd[64];
+
+            gpaw_cudaSafeCall(cudaGetDeviceCount(&device_count));
+            cuda_dev = atoi(local_rank) % device_count;
+
+            snprintf(cmd, 64, "current_dev = drv.Device(%d)", cuda_dev);
+            PyRun_SimpleString(cmd);
+            PyRun_SimpleString("cuda_ctx = current_dev.make_context()");
+        } else {
+            PyRun_SimpleString("cuda_ctx=tools.make_default_context()");
+        }
+        PyRun_SimpleString("cuda_ctx.push()");
+        PyRun_SimpleString("cuda_ctx.set_cache_config(drv.func_cache.PREFER_L1)");
+        gpaw_cuda_init_c();
     }
-    PyRun_SimpleString("cuda_ctx.push()");
-    PyRun_SimpleString("cuda_ctx.set_cache_config(drv.func_cache.PREFER_L1)");
-    gpaw_cuda_init_c();
-  }
-#endif
-
-#ifndef GPAW_OMP
-  assert(MPI_Init(&argc, &argv)==MPI_SUCCESS);
-=======
+#endif
+
 #ifndef GPAW_OMP
     MPI_Init(&argc, &argv);
->>>>>>> 7e8d3125
 #else
     int granted;
     MPI_Init_thread(&argc, &argv, MPI_THREAD_MULTIPLE, &granted);
@@ -479,70 +459,6 @@
         exit(1);
 #endif // GPAW_OMP
 
-<<<<<<< HEAD
-#ifdef GPAW_PERFORMANCE_REPORT
-  gpaw_perf_init();
-#endif
-
-#ifdef GPAW_MPI_MAP
-  int tag = 99;
-  int myid, numprocs, i, procnamesize;
-  char procname[MPI_MAX_PROCESSOR_NAME];
-  MPI_Comm_size(MPI_COMM_WORLD, &numprocs );
-  MPI_Comm_rank(MPI_COMM_WORLD, &myid );
-  MPI_Get_processor_name(procname, &procnamesize);
-  if (myid > 0) {
-      MPI_Send(&procnamesize, 1, MPI_INT, 0, tag, MPI_COMM_WORLD);
-      MPI_Send(procname, procnamesize, MPI_CHAR, 0, tag, MPI_COMM_WORLD);
-  }
-  else {
-      printf("MPI_COMM_SIZE is %d \n", numprocs);
-      printf("%s \n", procname);
-      
-      for (i = 1; i < numprocs; ++i) {
-	  MPI_Recv(&procnamesize, 1, MPI_INT, i, tag, MPI_COMM_WORLD, MPI_STATUS_IGNORE);
-	  MPI_Recv(procname, procnamesize, MPI_CHAR, i, tag, MPI_COMM_WORLD, MPI_STATUS_IGNORE);
-	  printf("%s \n", procname);
-      }
-  }
-#endif // GPAW_MPI_MAP
-
-#ifdef GPAW_MPI_DEBUG
-  // Default Errhandler is MPI_ERRORS_ARE_FATAL
-  MPI_Errhandler_set(MPI_COMM_WORLD, MPI_ERRORS_RETURN);
-#endif
-
-#ifndef CUDA_MPI
-  Py_Initialize();
-#endif
-
-#ifdef NO_SOCKET
-  initsocket();
-#endif
-
-  if (PyType_Ready(&MPIType) < 0)
-    return -1;
-
-  PyObject* m = Py_InitModule3("_gpaw", functions,
-             "C-extension for GPAW\n\n...\n");
-  if (m == NULL)
-    return -1;
-
-  Py_INCREF(&MPIType);
-  PyModule_AddObject(m, "Communicator", (PyObject *)&MPIType);
-#ifdef GPAW_WITH_HDF5 
-  init_hdf5(); 
-#endif 
-  import_array1(-1);
-  MPI_Barrier(MPI_COMM_WORLD);
-#ifdef CRAYPAT
-  PAT_region_end(1);
-  PAT_region_begin(2, "all other");
-#endif
-  status = Py_Main(argc, argv);
-#ifdef CRAYPAT
-  PAT_region_end(2);
-=======
 #if PY_MAJOR_VERSION >= 3
     wchar_t* wargv[argc];
     wchar_t* wargv2[argc];
@@ -554,12 +470,13 @@
     }
 #else
     char** wargv = argv;
->>>>>>> 7e8d3125
 #endif
 
     Py_SetProgramName(wargv[0]);
     PyImport_AppendInittab("_gpaw", &moduleinit0);
+#ifndef CUDA_MPI
     Py_Initialize();
+#endif
     int status = Py_Main(argc, wargv);
     Py_Finalize();
     MPI_Finalize();
