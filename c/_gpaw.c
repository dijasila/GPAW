--- conflicted
+++ resolved
@@ -42,12 +42,9 @@
 #ifndef GPAW_WITHOUT_BLAS
 PyObject* scal(PyObject *self, PyObject *args);
 PyObject* mmm(PyObject *self, PyObject *args);
-<<<<<<< HEAD
 PyObject* gemm(PyObject *self, PyObject *args);
 PyObject* gemv(PyObject *self, PyObject *args);
 PyObject* axpy(PyObject *self, PyObject *args);
-=======
->>>>>>> dde85b12
 PyObject* rk(PyObject *self, PyObject *args);
 PyObject* r2k(PyObject *self, PyObject *args);
 PyObject* dotc(PyObject *self, PyObject *args);
@@ -208,12 +205,9 @@
 #ifndef GPAW_WITHOUT_BLAS
     {"scal", scal, METH_VARARGS, 0},
     {"mmm", mmm, METH_VARARGS, 0},
-<<<<<<< HEAD
     {"gemm", gemm, METH_VARARGS, 0},
     {"gemv", gemv, METH_VARARGS, 0},
     {"axpy", axpy, METH_VARARGS, 0},
-=======
->>>>>>> dde85b12
     {"rk",  rk,  METH_VARARGS, 0},
     {"r2k", r2k, METH_VARARGS, 0},
     {"dotc", dotc, METH_VARARGS, 0},
@@ -549,10 +543,7 @@
     MPI_Init_thread(&argc, &argv, MPI_THREAD_MULTIPLE, &granted);
     if (granted != MPI_THREAD_MULTIPLE)
         exit(1);
-<<<<<<< HEAD
-#endif 
-=======
->>>>>>> dde85b12
+#endif
 #endif
 
 #define PyChar wchar_t
