--- conflicted
+++ resolved
@@ -181,12 +181,7 @@
     {"pwlfc_expand", pwlfc_expand, METH_VARARGS, 0},
     {"pw_insert", pw_insert, METH_VARARGS, 0},
     {"pw_precond", pw_precond, METH_VARARGS, 0},
-<<<<<<< HEAD
     {"fd_precond", fd_precond, METH_VARARGS, 0},
-    {"erf", errorfunction, METH_VARARGS, 0},
-    {"cerf", cerf, METH_VARARGS, 0},
-=======
->>>>>>> ae36de17
     {"pack", pack, METH_VARARGS, 0},
     {"unpack", unpack, METH_VARARGS, 0},
     {"unpack_complex", unpack_complex,           METH_VARARGS, 0},
