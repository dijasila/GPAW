/*  Copyright (C) 2003-2007  CAMP
 *  Copyright (C) 2007-2009  CAMd
 *  Copyright (C) 2007-2010  CSC - IT Center for Science Ltd.
 *  Please see the accompanying LICENSE file for further information. */

#include <Python.h>
#define PY_ARRAY_UNIQUE_SYMBOL GPAW_ARRAY_API
#include <numpy/arrayobject.h>

#ifdef GPAW_WITH_HDF5
PyMODINIT_FUNC init_gpaw_hdf5(void);
#endif

#ifdef GPAW_HPM
PyObject* ibm_hpm_start(PyObject *self, PyObject *args);
PyObject* ibm_hpm_stop(PyObject *self, PyObject *args);
PyObject* ibm_mpi_start(PyObject *self);
PyObject* ibm_mpi_stop(PyObject *self);
#endif

#ifdef CRAYPAT
#include <pat_api.h>
PyObject* craypat_region_begin(PyObject *self, PyObject *args);
PyObject* craypat_region_end(PyObject *self, PyObject *args);
#endif

PyObject* symmetrize(PyObject *self, PyObject *args);
PyObject* symmetrize_ft(PyObject *self, PyObject *args);
PyObject* symmetrize_wavefunction(PyObject *self, PyObject *args);
PyObject* symmetrize_return_index(PyObject *self, PyObject *args);
PyObject* symmetrize_with_index(PyObject *self, PyObject *args);
PyObject* map_k_points(PyObject *self, PyObject *args);
PyObject* scal(PyObject *self, PyObject *args);
PyObject* mmm(PyObject *self, PyObject *args);
PyObject* gemm(PyObject *self, PyObject *args);
PyObject* gemv(PyObject *self, PyObject *args);
PyObject* axpy(PyObject *self, PyObject *args);
PyObject* czher(PyObject *self, PyObject *args);
PyObject* rk(PyObject *self, PyObject *args);
PyObject* r2k(PyObject *self, PyObject *args);
PyObject* dotc(PyObject *self, PyObject *args);
PyObject* dotu(PyObject *self, PyObject *args);
PyObject* multi_dotu(PyObject *self, PyObject *args);
PyObject* multi_axpy(PyObject *self, PyObject *args);
PyObject* diagonalize(PyObject *self, PyObject *args);
PyObject* diagonalize_mr3(PyObject *self, PyObject *args);
PyObject* general_diagonalize(PyObject *self, PyObject *args);
PyObject* inverse_cholesky(PyObject *self, PyObject *args);
PyObject* inverse_symmetric(PyObject *self, PyObject *args);
PyObject* inverse_general(PyObject *self, PyObject *args);
PyObject* linear_solve_band(PyObject *self, PyObject *args);
PyObject* linear_solve_tridiag(PyObject *self, PyObject *args);
PyObject* right_eigenvectors(PyObject *self, PyObject *args);
PyObject* NewLocalizedFunctionsObject(PyObject *self, PyObject *args);
PyObject* NewOperatorObject(PyObject *self, PyObject *args);
PyObject* NewWOperatorObject(PyObject *self, PyObject *args);
PyObject* NewSplineObject(PyObject *self, PyObject *args);
PyObject* NewTransformerObject(PyObject *self, PyObject *args);
PyObject* pc_potential(PyObject *self, PyObject *args);
PyObject* heap_mallinfo(PyObject *self);
PyObject* elementwise_multiply_add(PyObject *self, PyObject *args);
PyObject* utilities_gaussian_wave(PyObject *self, PyObject *args);
PyObject* utilities_vdot(PyObject *self, PyObject *args);
PyObject* utilities_vdot_self(PyObject *self, PyObject *args);
PyObject* errorfunction(PyObject *self, PyObject *args);
PyObject* cerf(PyObject *self, PyObject *args);
PyObject* pack(PyObject *self, PyObject *args);
PyObject* unpack(PyObject *self, PyObject *args);
PyObject* unpack_complex(PyObject *self, PyObject *args);
PyObject* hartree(PyObject *self, PyObject *args);
PyObject* localize(PyObject *self, PyObject *args);
PyObject* NewXCFunctionalObject(PyObject *self, PyObject *args);
PyObject* NewlxcXCFunctionalObject(PyObject *self, PyObject *args);
PyObject* lxcXCFuncNum(PyObject *self, PyObject *args);
PyObject* exterior_electron_density_region(PyObject *self, PyObject *args);
PyObject* plane_wave_grid(PyObject *self, PyObject *args);
PyObject* overlap(PyObject *self, PyObject *args);
PyObject* vdw(PyObject *self, PyObject *args);
PyObject* vdw2(PyObject *self, PyObject *args);
PyObject* spherical_harmonics(PyObject *self, PyObject *args);
PyObject* spline_to_grid(PyObject *self, PyObject *args);
PyObject* NewLFCObject(PyObject *self, PyObject *args);
#if defined(GPAW_WITH_SL) && defined(PARALLEL)
PyObject* new_blacs_context(PyObject *self, PyObject *args);
PyObject* get_blacs_gridinfo(PyObject* self, PyObject *args);
PyObject* get_blacs_local_shape(PyObject* self, PyObject *args);
PyObject* blacs_destroy(PyObject *self, PyObject *args);
PyObject* scalapack_set(PyObject *self, PyObject *args);
PyObject* scalapack_redist(PyObject *self, PyObject *args);
PyObject* scalapack_diagonalize_dc(PyObject *self, PyObject *args);
PyObject* scalapack_diagonalize_ex(PyObject *self, PyObject *args);
#ifdef GPAW_MR3
PyObject* scalapack_diagonalize_mr3(PyObject *self, PyObject *args);
#endif
PyObject* scalapack_general_diagonalize_dc(PyObject *self, PyObject *args);
PyObject* scalapack_general_diagonalize_ex(PyObject *self, PyObject *args);
#ifdef GPAW_MR3
PyObject* scalapack_general_diagonalize_mr3(PyObject *self, PyObject *args);
#endif
PyObject* scalapack_inverse_cholesky(PyObject *self, PyObject *args);
PyObject* scalapack_inverse(PyObject *self, PyObject *args);
PyObject* scalapack_solve(PyObject *self, PyObject *args);
PyObject* pblas_tran(PyObject *self, PyObject *args);
PyObject* pblas_gemm(PyObject *self, PyObject *args);
PyObject* pblas_hemm(PyObject *self, PyObject *args);
PyObject* pblas_gemv(PyObject *self, PyObject *args);
PyObject* pblas_r2k(PyObject *self, PyObject *args);
PyObject* pblas_rk(PyObject *self, PyObject *args);
#endif // GPAW_WITH_SL and PARALLEL

#ifdef GPAW_PAPI
PyObject* papi_mem_info(PyObject *self, PyObject *args);
#endif

#ifdef GPAW_WITH_LIBVDWXC
PyObject* libvdwxc_create(PyObject *self, PyObject *args);
PyObject* libvdwxc_init_serial(PyObject *self, PyObject *args);
PyObject* libvdwxc_calculate(PyObject *self, PyObject *args);
PyObject* libvdwxc_free(PyObject* self, PyObject* args);
#ifdef PARALLEL
#ifdef GPAW_WITH_FFTW3_MPI
PyObject* libvdwxc_init_mpi(PyObject* self, PyObject* args);
#endif // FFTW3_MPI
#ifdef GPAW_WITH_PFFT
PyObject* libvdwxc_init_pfft(PyObject* self, PyObject* args);
#endif
#endif // PARALLEL
#endif // GPAW_WITH_LIBVDWXC

// Moving least squares interpolation
PyObject* mlsqr(PyObject *self, PyObject *args);

static PyMethodDef functions[] = {
    {"symmetrize", symmetrize, METH_VARARGS, 0},
    {"symmetrize_ft", symmetrize_ft, METH_VARARGS, 0},
    {"symmetrize_wavefunction", symmetrize_wavefunction, METH_VARARGS, 0},
    {"symmetrize_return_index", symmetrize_return_index, METH_VARARGS, 0},
    {"symmetrize_with_index", symmetrize_with_index, METH_VARARGS, 0},
    {"map_k_points", map_k_points, METH_VARARGS, 0},
    {"scal", scal, METH_VARARGS, 0},
    {"mmm", mmm, METH_VARARGS, 0},
    {"gemm", gemm, METH_VARARGS, 0},
    {"gemv", gemv, METH_VARARGS, 0},
    {"axpy", axpy, METH_VARARGS, 0},
    {"czher", czher, METH_VARARGS, 0},
    {"rk",  rk,  METH_VARARGS, 0},
    {"r2k", r2k, METH_VARARGS, 0},
    {"dotc", dotc, METH_VARARGS, 0},
    {"dotu", dotu, METH_VARARGS, 0},
    {"multi_dotu", multi_dotu, METH_VARARGS, 0},
    {"multi_axpy", multi_axpy, METH_VARARGS, 0},
    {"diagonalize", diagonalize, METH_VARARGS, 0},
    {"diagonalize_mr3", diagonalize_mr3, METH_VARARGS, 0},
    {"general_diagonalize", general_diagonalize, METH_VARARGS, 0},
    {"inverse_cholesky", inverse_cholesky, METH_VARARGS, 0},
    {"inverse_symmetric", inverse_symmetric, METH_VARARGS, 0},
    {"inverse_general", inverse_general, METH_VARARGS, 0},
    {"linear_solve_band", linear_solve_band, METH_VARARGS, 0},
    {"linear_solve_tridiag", linear_solve_tridiag, METH_VARARGS, 0},
    {"right_eigenvectors", right_eigenvectors, METH_VARARGS, 0},
    {"LocalizedFunctions", NewLocalizedFunctionsObject, METH_VARARGS, 0},
    {"Operator", NewOperatorObject, METH_VARARGS, 0},
    {"WOperator", NewWOperatorObject, METH_VARARGS, 0},
    {"Spline", NewSplineObject, METH_VARARGS, 0},
    {"Transformer", NewTransformerObject, METH_VARARGS, 0},
    {"heap_mallinfo", (PyCFunction) heap_mallinfo, METH_NOARGS, 0},
    {"elementwise_multiply_add", elementwise_multiply_add, METH_VARARGS, 0},
    {"utilities_gaussian_wave", utilities_gaussian_wave, METH_VARARGS, 0},
    {"utilities_vdot", utilities_vdot, METH_VARARGS, 0},
    {"utilities_vdot_self", utilities_vdot_self, METH_VARARGS, 0},
    {"eed_region", exterior_electron_density_region, METH_VARARGS, 0},
    {"plane_wave_grid", plane_wave_grid, METH_VARARGS, 0},
    {"erf", errorfunction, METH_VARARGS, 0},
    {"cerf", cerf, METH_VARARGS, 0},
    {"pack", pack, METH_VARARGS, 0},
    {"unpack", unpack, METH_VARARGS, 0},
    {"unpack_complex", unpack_complex,           METH_VARARGS, 0},
    {"hartree", hartree, METH_VARARGS, 0},
    {"localize", localize, METH_VARARGS, 0},
    {"XCFunctional", NewXCFunctionalObject, METH_VARARGS, 0},
    {"lxcXCFunctional", NewlxcXCFunctionalObject, METH_VARARGS, 0},
    {"lxcXCFuncNum", lxcXCFuncNum, METH_VARARGS, 0},
    {"overlap", overlap, METH_VARARGS, 0},
    {"vdw", vdw, METH_VARARGS, 0},
    {"vdw2", vdw2, METH_VARARGS, 0},
    {"spherical_harmonics", spherical_harmonics, METH_VARARGS, 0},
    {"pc_potential", pc_potential, METH_VARARGS, 0},
    {"spline_to_grid", spline_to_grid, METH_VARARGS, 0},
    {"LFC", NewLFCObject, METH_VARARGS, 0},
#if defined(GPAW_WITH_SL) && defined(PARALLEL)
    {"new_blacs_context", new_blacs_context, METH_VARARGS, NULL},
    {"get_blacs_gridinfo", get_blacs_gridinfo, METH_VARARGS, NULL},
    {"get_blacs_local_shape", get_blacs_local_shape, METH_VARARGS, NULL},
    {"blacs_destroy", blacs_destroy, METH_VARARGS, 0},
    {"scalapack_set", scalapack_set, METH_VARARGS, 0},
    {"scalapack_redist", scalapack_redist, METH_VARARGS, 0},
    {"scalapack_diagonalize_dc", scalapack_diagonalize_dc, METH_VARARGS, 0},
    {"scalapack_diagonalize_ex", scalapack_diagonalize_ex, METH_VARARGS, 0},
#ifdef GPAW_MR3
    {"scalapack_diagonalize_mr3", scalapack_diagonalize_mr3, METH_VARARGS, 0},
#endif // GPAW_MR3
    {"scalapack_general_diagonalize_dc",
     scalapack_general_diagonalize_dc, METH_VARARGS, 0},
    {"scalapack_general_diagonalize_ex",
     scalapack_general_diagonalize_ex, METH_VARARGS, 0},
#ifdef GPAW_MR3
    {"scalapack_general_diagonalize_mr3",
     scalapack_general_diagonalize_mr3, METH_VARARGS, 0},
#endif // GPAW_MR3
    {"scalapack_inverse_cholesky", scalapack_inverse_cholesky,
     METH_VARARGS, 0},
    {"scalapack_inverse", scalapack_inverse, METH_VARARGS, 0},
    {"scalapack_solve", scalapack_solve, METH_VARARGS, 0},
    {"pblas_tran", pblas_tran, METH_VARARGS, 0},
    {"pblas_gemm", pblas_gemm, METH_VARARGS, 0},
    {"pblas_hemm", pblas_hemm, METH_VARARGS, 0},
    {"pblas_gemv", pblas_gemv, METH_VARARGS, 0},
    {"pblas_r2k", pblas_r2k, METH_VARARGS, 0},
    {"pblas_rk", pblas_rk, METH_VARARGS, 0},
#endif // GPAW_WITH_SL && PARALLEL
#ifdef GPAW_HPM
    {"hpm_start", ibm_hpm_start, METH_VARARGS, 0},
    {"hpm_stop", ibm_hpm_stop, METH_VARARGS, 0},
    {"mpi_start", (PyCFunction) ibm_mpi_start, METH_NOARGS, 0},
    {"mpi_stop", (PyCFunction) ibm_mpi_stop, METH_NOARGS, 0},
#endif // GPAW_HPM
#ifdef CRAYPAT
    {"craypat_region_begin", craypat_region_begin, METH_VARARGS, 0},
    {"craypat_region_end", craypat_region_end, METH_VARARGS, 0},
#endif // CRAYPAT
#ifdef GPAW_PAPI
    {"papi_mem_info", papi_mem_info, METH_VARARGS, 0},
#endif // GPAW_PAPI
<<<<<<< HEAD
#ifdef GPAW_WITH_LIBVDWXC
  {"libvdwxc_create", libvdwxc_create, METH_VARARGS, 0},
  {"libvdwxc_init_serial", libvdwxc_init_serial, METH_VARARGS, 0},
  {"libvdwxc_calculate", libvdwxc_calculate, METH_VARARGS, 0},
  {"libvdwxc_free", libvdwxc_free, METH_VARARGS, 0},
#ifdef PARALLEL
#ifdef GPAW_WITH_FFTW3_MPI
  {"libvdwxc_init_mpi", libvdwxc_init_mpi, METH_VARARGS, 0},
#endif // FFTW3_MPI
#ifdef GPAW_WITH_PFFT
  {"libvdwxc_init_pfft", libvdwxc_init_pfft, METH_VARARGS, 0},
#endif // PFFT
#endif // PARALLEL
#endif // GPAW_WITH_LIBVDWXC
  {"mlsqr", mlsqr, METH_VARARGS, 0},
  {0, 0, 0, 0}
=======
    {"mlsqr", mlsqr, METH_VARARGS, 0},
    {0, 0, 0, 0}
>>>>>>> 1d28d78e
};

#ifdef PARALLEL
extern PyTypeObject MPIType;
extern PyTypeObject GPAW_MPI_Request_type;
#endif

extern PyTypeObject LFCType;
extern PyTypeObject LocalizedFunctionsType;
extern PyTypeObject OperatorType;
extern PyTypeObject WOperatorType;
extern PyTypeObject SplineType;
extern PyTypeObject TransformerType;
extern PyTypeObject XCFunctionalType;
extern PyTypeObject lxcXCFunctionalType;

#if PY_MAJOR_VERSION >= 3
static struct PyModuleDef moduledef = {
    PyModuleDef_HEAD_INIT,
    "_gpaw",
    "C-extension for GPAW",
    -1,
    functions,
    NULL,
    NULL,
    NULL,
    NULL
};
#endif

static PyObject* moduleinit(void)
{
#ifdef PARALLEL
    if (PyType_Ready(&MPIType) < 0)
        return NULL;
    if (PyType_Ready(&GPAW_MPI_Request_type) < 0)
        return NULL;
#endif

    if (PyType_Ready(&LFCType) < 0)
        return NULL;
    if (PyType_Ready(&LocalizedFunctionsType) < 0)
        return NULL;
    if (PyType_Ready(&OperatorType) < 0)
        return NULL;
    if (PyType_Ready(&WOperatorType) < 0)
        return NULL;
    if (PyType_Ready(&SplineType) < 0)
        return NULL;
    if (PyType_Ready(&TransformerType) < 0)
        return NULL;
    if (PyType_Ready(&XCFunctionalType) < 0)
        return NULL;
    if (PyType_Ready(&lxcXCFunctionalType) < 0)
        return NULL;

#if PY_MAJOR_VERSION >= 3
    PyObject* m = PyModule_Create(&moduledef);
#else
    PyObject* m = Py_InitModule3("_gpaw", functions,
                                 "C-extension for GPAW\n\n...\n");
#endif

    if (m == NULL)
        return NULL;

#ifdef PARALLEL
    Py_INCREF(&MPIType);
    Py_INCREF(&GPAW_MPI_Request_type);
    PyModule_AddObject(m, "Communicator", (PyObject *)&MPIType);
#endif

    Py_INCREF(&LFCType);
    Py_INCREF(&LocalizedFunctionsType);
    Py_INCREF(&OperatorType);
    Py_INCREF(&WOperatorType);
    Py_INCREF(&SplineType);
    Py_INCREF(&TransformerType);
    Py_INCREF(&XCFunctionalType);
    Py_INCREF(&lxcXCFunctionalType);

#ifdef GPAW_WITH_HDF5
    init_gpaw_hdf5();
#endif

    import_array1(NULL);
 
    return m;
}

#ifndef GPAW_INTERPRETER


#if PY_MAJOR_VERSION >= 3
PyMODINIT_FUNC PyInit__gpaw(void)
{
    return moduleinit();
}
#else
PyMODINIT_FUNC init_gpaw(void)
{
    moduleinit();
}
#endif

#else // ifndef GPAW_INTERPRETER

#if PY_MAJOR_VERSION >= 3
#define moduleinit0 moduleinit
#else
void moduleinit0(void) { moduleinit(); }
#endif

#include <mpi.h>

int
main(int argc, char **argv)
{
#ifndef GPAW_OMP
    MPI_Init(&argc, &argv);
#else
    int granted;
    MPI_Init_thread(&argc, &argv, MPI_THREAD_MULTIPLE, &granted);
    if (granted != MPI_THREAD_MULTIPLE)
        exit(1);
#endif // GPAW_OMP

#if PY_MAJOR_VERSION >= 3
    wchar_t* wargv[argc];
    wchar_t* wargv2[argc];
    for (int i = 0; i < argc; i++) {
        int n = 1 + mbstowcs(NULL, argv[i], 0);
        wargv[i] = (wchar_t*)malloc(n * sizeof(wchar_t));
        wargv2[i] = wargv[i];
        mbstowcs(wargv[i], argv[i], n);
    }
#else
    char** wargv = argv;
#endif

    Py_SetProgramName(wargv[0]);
    PyImport_AppendInittab("_gpaw", &moduleinit0);
    Py_Initialize();
    int status = Py_Main(argc, wargv);
    Py_Finalize();
    MPI_Finalize();
    
#if PY_MAJOR_VERSION >= 3
    for (int i = 0; i < argc; i++)
        free(wargv2[i]);
#endif

    return status;
}
#endif // GPAW_INTERPRETER<|MERGE_RESOLUTION|>--- conflicted
+++ resolved
@@ -231,27 +231,22 @@
 #ifdef GPAW_PAPI
     {"papi_mem_info", papi_mem_info, METH_VARARGS, 0},
 #endif // GPAW_PAPI
-<<<<<<< HEAD
 #ifdef GPAW_WITH_LIBVDWXC
-  {"libvdwxc_create", libvdwxc_create, METH_VARARGS, 0},
-  {"libvdwxc_init_serial", libvdwxc_init_serial, METH_VARARGS, 0},
-  {"libvdwxc_calculate", libvdwxc_calculate, METH_VARARGS, 0},
-  {"libvdwxc_free", libvdwxc_free, METH_VARARGS, 0},
+    {"libvdwxc_create", libvdwxc_create, METH_VARARGS, 0},
+    {"libvdwxc_init_serial", libvdwxc_init_serial, METH_VARARGS, 0},
+    {"libvdwxc_calculate", libvdwxc_calculate, METH_VARARGS, 0},
+    {"libvdwxc_free", libvdwxc_free, METH_VARARGS, 0},
 #ifdef PARALLEL
 #ifdef GPAW_WITH_FFTW3_MPI
-  {"libvdwxc_init_mpi", libvdwxc_init_mpi, METH_VARARGS, 0},
+    {"libvdwxc_init_mpi", libvdwxc_init_mpi, METH_VARARGS, 0},
 #endif // FFTW3_MPI
 #ifdef GPAW_WITH_PFFT
-  {"libvdwxc_init_pfft", libvdwxc_init_pfft, METH_VARARGS, 0},
+    {"libvdwxc_init_pfft", libvdwxc_init_pfft, METH_VARARGS, 0},
 #endif // PFFT
 #endif // PARALLEL
 #endif // GPAW_WITH_LIBVDWXC
-  {"mlsqr", mlsqr, METH_VARARGS, 0},
-  {0, 0, 0, 0}
-=======
     {"mlsqr", mlsqr, METH_VARARGS, 0},
     {0, 0, 0, 0}
->>>>>>> 1d28d78e
 };
 
 #ifdef PARALLEL
