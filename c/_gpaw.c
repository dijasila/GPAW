/*  Copyright (C) 2003-2007  CAMP
 *  Copyright (C) 2007-2009  CAMd
 *  Copyright (C) 2007-2010  CSC - IT Center for Science Ltd.
 *  Please see the accompanying LICENSE file for further information. */

#include <Python.h>
#define PY_ARRAY_UNIQUE_SYMBOL GPAW_ARRAY_API
#include <numpy/arrayobject.h>
#ifdef PARALLEL
#include <mpi.h>
#endif

#define PY3 (PY_MAJOR_VERSION >= 3)

#ifdef GPAW_HPM
PyObject* ibm_hpm_start(PyObject *self, PyObject *args);
PyObject* ibm_hpm_stop(PyObject *self, PyObject *args);
PyObject* ibm_mpi_start(PyObject *self);
PyObject* ibm_mpi_stop(PyObject *self);
#endif

#ifdef CRAYPAT
#include <pat_api.h>
PyObject* craypat_region_begin(PyObject *self, PyObject *args);
PyObject* craypat_region_end(PyObject *self, PyObject *args);
#endif

PyObject* symmetrize(PyObject *self, PyObject *args);
PyObject* symmetrize_ft(PyObject *self, PyObject *args);
PyObject* symmetrize_wavefunction(PyObject *self, PyObject *args);
PyObject* symmetrize_return_index(PyObject *self, PyObject *args);
PyObject* symmetrize_with_index(PyObject *self, PyObject *args);
PyObject* map_k_points(PyObject *self, PyObject *args);
PyObject* scal(PyObject *self, PyObject *args);
PyObject* mmm(PyObject *self, PyObject *args);
PyObject* tetrahedron_weight(PyObject *self, PyObject *args);
PyObject* gemm(PyObject *self, PyObject *args);
PyObject* gemv(PyObject *self, PyObject *args);
PyObject* axpy(PyObject *self, PyObject *args);
PyObject* czher(PyObject *self, PyObject *args);
PyObject* rk(PyObject *self, PyObject *args);
PyObject* r2k(PyObject *self, PyObject *args);
PyObject* dotc(PyObject *self, PyObject *args);
PyObject* dotu(PyObject *self, PyObject *args);
PyObject* multi_dotu(PyObject *self, PyObject *args);
PyObject* multi_axpy(PyObject *self, PyObject *args);
PyObject* diagonalize(PyObject *self, PyObject *args);
PyObject* diagonalize_mr3(PyObject *self, PyObject *args);
PyObject* general_diagonalize(PyObject *self, PyObject *args);
PyObject* inverse_cholesky(PyObject *self, PyObject *args);
PyObject* inverse_symmetric(PyObject *self, PyObject *args);
PyObject* inverse_general(PyObject *self, PyObject *args);
PyObject* linear_solve_band(PyObject *self, PyObject *args);
PyObject* linear_solve_tridiag(PyObject *self, PyObject *args);
PyObject* right_eigenvectors(PyObject *self, PyObject *args);
PyObject* NewLocalizedFunctionsObject(PyObject *self, PyObject *args);
PyObject* NewOperatorObject(PyObject *self, PyObject *args);
PyObject* NewWOperatorObject(PyObject *self, PyObject *args);
PyObject* NewSplineObject(PyObject *self, PyObject *args);
PyObject* NewTransformerObject(PyObject *self, PyObject *args);
PyObject* pc_potential(PyObject *self, PyObject *args);
PyObject* heap_mallinfo(PyObject *self);
PyObject* elementwise_multiply_add(PyObject *self, PyObject *args);
PyObject* utilities_gaussian_wave(PyObject *self, PyObject *args);
PyObject* utilities_vdot(PyObject *self, PyObject *args);
PyObject* utilities_vdot_self(PyObject *self, PyObject *args);
PyObject* errorfunction(PyObject *self, PyObject *args);
PyObject* cerf(PyObject *self, PyObject *args);
PyObject* pack(PyObject *self, PyObject *args);
PyObject* unpack(PyObject *self, PyObject *args);
PyObject* unpack_complex(PyObject *self, PyObject *args);
PyObject* hartree(PyObject *self, PyObject *args);
PyObject* localize(PyObject *self, PyObject *args);
PyObject* NewXCFunctionalObject(PyObject *self, PyObject *args);
PyObject* NewlxcXCFunctionalObject(PyObject *self, PyObject *args);
PyObject* lxcXCFuncNum(PyObject *self, PyObject *args);
PyObject* exterior_electron_density_region(PyObject *self, PyObject *args);
PyObject* plane_wave_grid(PyObject *self, PyObject *args);
PyObject* tci_overlap(PyObject *self, PyObject *args);
PyObject* overlap(PyObject *self, PyObject *args);
PyObject* vdw(PyObject *self, PyObject *args);
PyObject* vdw2(PyObject *self, PyObject *args);
PyObject* spherical_harmonics(PyObject *self, PyObject *args);
PyObject* spline_to_grid(PyObject *self, PyObject *args);
PyObject* NewLFCObject(PyObject *self, PyObject *args);
PyObject* globally_broadcast_bytes(PyObject *self, PyObject *args);
#if defined(GPAW_WITH_SL) && defined(PARALLEL)
PyObject* new_blacs_context(PyObject *self, PyObject *args);
PyObject* get_blacs_gridinfo(PyObject* self, PyObject *args);
PyObject* get_blacs_local_shape(PyObject* self, PyObject *args);
PyObject* blacs_destroy(PyObject *self, PyObject *args);
PyObject* scalapack_set(PyObject *self, PyObject *args);
PyObject* scalapack_redist(PyObject *self, PyObject *args);
PyObject* scalapack_diagonalize_dc(PyObject *self, PyObject *args);
PyObject* scalapack_diagonalize_ex(PyObject *self, PyObject *args);
#ifdef GPAW_MR3
PyObject* scalapack_diagonalize_mr3(PyObject *self, PyObject *args);
#endif
PyObject* scalapack_general_diagonalize_dc(PyObject *self, PyObject *args);
PyObject* scalapack_general_diagonalize_ex(PyObject *self, PyObject *args);
#ifdef GPAW_MR3
PyObject* scalapack_general_diagonalize_mr3(PyObject *self, PyObject *args);
#endif
PyObject* scalapack_inverse_cholesky(PyObject *self, PyObject *args);
PyObject* scalapack_inverse(PyObject *self, PyObject *args);
PyObject* scalapack_solve(PyObject *self, PyObject *args);
PyObject* pblas_tran(PyObject *self, PyObject *args);
PyObject* pblas_gemm(PyObject *self, PyObject *args);
PyObject* pblas_hemm(PyObject *self, PyObject *args);
PyObject* pblas_gemv(PyObject *self, PyObject *args);
PyObject* pblas_r2k(PyObject *self, PyObject *args);
PyObject* pblas_rk(PyObject *self, PyObject *args);
#endif // GPAW_WITH_SL and PARALLEL

#ifdef GPAW_PAPI
PyObject* papi_mem_info(PyObject *self, PyObject *args);
#endif

#ifdef GPAW_WITH_LIBVDWXC
PyObject* libvdwxc_create(PyObject *self, PyObject *args);
PyObject* libvdwxc_has(PyObject* self, PyObject *args);
PyObject* libvdwxc_init_serial(PyObject *self, PyObject *args);
PyObject* libvdwxc_calculate(PyObject *self, PyObject *args);
PyObject* libvdwxc_tostring(PyObject *self, PyObject *args);
PyObject* libvdwxc_free(PyObject* self, PyObject* args);
PyObject* libvdwxc_init_mpi(PyObject* self, PyObject* args);
PyObject* libvdwxc_init_pfft(PyObject* self, PyObject* args);
#endif // GPAW_WITH_LIBVDWXC

// Moving least squares interpolation
PyObject* mlsqr(PyObject *self, PyObject *args);

static PyMethodDef functions[] = {
    {"symmetrize", symmetrize, METH_VARARGS, 0},
    {"symmetrize_ft", symmetrize_ft, METH_VARARGS, 0},
    {"symmetrize_wavefunction", symmetrize_wavefunction, METH_VARARGS, 0},
    {"symmetrize_return_index", symmetrize_return_index, METH_VARARGS, 0},
    {"symmetrize_with_index", symmetrize_with_index, METH_VARARGS, 0},
    {"map_k_points", map_k_points, METH_VARARGS, 0},
    {"scal", scal, METH_VARARGS, 0},
    {"mmm", mmm, METH_VARARGS, 0},
    {"tetrahedron_weight", tetrahedron_weight, METH_VARARGS, 0},
    {"gemm", gemm, METH_VARARGS, 0},
    {"gemv", gemv, METH_VARARGS, 0},
    {"axpy", axpy, METH_VARARGS, 0},
    {"czher", czher, METH_VARARGS, 0},
    {"rk",  rk,  METH_VARARGS, 0},
    {"r2k", r2k, METH_VARARGS, 0},
    {"dotc", dotc, METH_VARARGS, 0},
    {"dotu", dotu, METH_VARARGS, 0},
    {"multi_dotu", multi_dotu, METH_VARARGS, 0},
    {"multi_axpy", multi_axpy, METH_VARARGS, 0},
    {"diagonalize", diagonalize, METH_VARARGS, 0},
    {"diagonalize_mr3", diagonalize_mr3, METH_VARARGS, 0},
    {"general_diagonalize", general_diagonalize, METH_VARARGS, 0},
    {"inverse_cholesky", inverse_cholesky, METH_VARARGS, 0},
    {"inverse_symmetric", inverse_symmetric, METH_VARARGS, 0},
    {"inverse_general", inverse_general, METH_VARARGS, 0},
    {"linear_solve_band", linear_solve_band, METH_VARARGS, 0},
    {"linear_solve_tridiag", linear_solve_tridiag, METH_VARARGS, 0},
    {"right_eigenvectors", right_eigenvectors, METH_VARARGS, 0},
    {"LocalizedFunctions", NewLocalizedFunctionsObject, METH_VARARGS, 0},
    {"Operator", NewOperatorObject, METH_VARARGS, 0},
    {"WOperator", NewWOperatorObject, METH_VARARGS, 0},
    {"Spline", NewSplineObject, METH_VARARGS, 0},
    {"Transformer", NewTransformerObject, METH_VARARGS, 0},
    {"heap_mallinfo", (PyCFunction) heap_mallinfo, METH_NOARGS, 0},
    {"elementwise_multiply_add", elementwise_multiply_add, METH_VARARGS, 0},
    {"utilities_gaussian_wave", utilities_gaussian_wave, METH_VARARGS, 0},
    {"utilities_vdot", utilities_vdot, METH_VARARGS, 0},
    {"utilities_vdot_self", utilities_vdot_self, METH_VARARGS, 0},
    {"eed_region", exterior_electron_density_region, METH_VARARGS, 0},
    {"plane_wave_grid", plane_wave_grid, METH_VARARGS, 0},
    {"erf", errorfunction, METH_VARARGS, 0},
    {"cerf", cerf, METH_VARARGS, 0},
    {"pack", pack, METH_VARARGS, 0},
    {"unpack", unpack, METH_VARARGS, 0},
    {"unpack_complex", unpack_complex,           METH_VARARGS, 0},
    {"hartree", hartree, METH_VARARGS, 0},
    {"localize", localize, METH_VARARGS, 0},
    {"XCFunctional", NewXCFunctionalObject, METH_VARARGS, 0},
    {"lxcXCFunctional", NewlxcXCFunctionalObject, METH_VARARGS, 0},
    {"lxcXCFuncNum", lxcXCFuncNum, METH_VARARGS, 0},
    {"overlap", overlap, METH_VARARGS, 0},
    {"tci_overlap", tci_overlap, METH_VARARGS, 0},
    {"vdw", vdw, METH_VARARGS, 0},
    {"vdw2", vdw2, METH_VARARGS, 0},
    {"spherical_harmonics", spherical_harmonics, METH_VARARGS, 0},
    {"pc_potential", pc_potential, METH_VARARGS, 0},
    {"spline_to_grid", spline_to_grid, METH_VARARGS, 0},
    {"LFC", NewLFCObject, METH_VARARGS, 0},
    {"globally_broadcast_bytes", globally_broadcast_bytes, METH_VARARGS, 0},
#if defined(GPAW_WITH_SL) && defined(PARALLEL)
    {"new_blacs_context", new_blacs_context, METH_VARARGS, NULL},
    {"get_blacs_gridinfo", get_blacs_gridinfo, METH_VARARGS, NULL},
    {"get_blacs_local_shape", get_blacs_local_shape, METH_VARARGS, NULL},
    {"blacs_destroy", blacs_destroy, METH_VARARGS, 0},
    {"scalapack_set", scalapack_set, METH_VARARGS, 0},
    {"scalapack_redist", scalapack_redist, METH_VARARGS, 0},
    {"scalapack_diagonalize_dc", scalapack_diagonalize_dc, METH_VARARGS, 0},
    {"scalapack_diagonalize_ex", scalapack_diagonalize_ex, METH_VARARGS, 0},
#ifdef GPAW_MR3
    {"scalapack_diagonalize_mr3", scalapack_diagonalize_mr3, METH_VARARGS, 0},
#endif // GPAW_MR3
    {"scalapack_general_diagonalize_dc",
     scalapack_general_diagonalize_dc, METH_VARARGS, 0},
    {"scalapack_general_diagonalize_ex",
     scalapack_general_diagonalize_ex, METH_VARARGS, 0},
#ifdef GPAW_MR3
    {"scalapack_general_diagonalize_mr3",
     scalapack_general_diagonalize_mr3, METH_VARARGS, 0},
#endif // GPAW_MR3
    {"scalapack_inverse_cholesky", scalapack_inverse_cholesky,
     METH_VARARGS, 0},
    {"scalapack_inverse", scalapack_inverse, METH_VARARGS, 0},
    {"scalapack_solve", scalapack_solve, METH_VARARGS, 0},
    {"pblas_tran", pblas_tran, METH_VARARGS, 0},
    {"pblas_gemm", pblas_gemm, METH_VARARGS, 0},
    {"pblas_hemm", pblas_hemm, METH_VARARGS, 0},
    {"pblas_gemv", pblas_gemv, METH_VARARGS, 0},
    {"pblas_r2k", pblas_r2k, METH_VARARGS, 0},
    {"pblas_rk", pblas_rk, METH_VARARGS, 0},
#endif // GPAW_WITH_SL && PARALLEL
#ifdef GPAW_HPM
    {"hpm_start", ibm_hpm_start, METH_VARARGS, 0},
    {"hpm_stop", ibm_hpm_stop, METH_VARARGS, 0},
    {"mpi_start", (PyCFunction) ibm_mpi_start, METH_NOARGS, 0},
    {"mpi_stop", (PyCFunction) ibm_mpi_stop, METH_NOARGS, 0},
#endif // GPAW_HPM
#ifdef CRAYPAT
    {"craypat_region_begin", craypat_region_begin, METH_VARARGS, 0},
    {"craypat_region_end", craypat_region_end, METH_VARARGS, 0},
#endif // CRAYPAT
#ifdef GPAW_PAPI
    {"papi_mem_info", papi_mem_info, METH_VARARGS, 0},
#endif // GPAW_PAPI
#ifdef GPAW_WITH_LIBVDWXC
    {"libvdwxc_create", libvdwxc_create, METH_VARARGS, 0},
    {"libvdwxc_has", libvdwxc_has, METH_VARARGS, 0},
    {"libvdwxc_init_serial", libvdwxc_init_serial, METH_VARARGS, 0},
    {"libvdwxc_calculate", libvdwxc_calculate, METH_VARARGS, 0},
    {"libvdwxc_tostring", libvdwxc_tostring, METH_VARARGS, 0},
    {"libvdwxc_free", libvdwxc_free, METH_VARARGS, 0},
    {"libvdwxc_init_mpi", libvdwxc_init_mpi, METH_VARARGS, 0},
    {"libvdwxc_init_pfft", libvdwxc_init_pfft, METH_VARARGS, 0},
#endif // GPAW_WITH_LIBVDWXC
    {"mlsqr", mlsqr, METH_VARARGS, 0},
    {0, 0, 0, 0}
};

#ifdef PARALLEL
extern PyTypeObject MPIType;
extern PyTypeObject GPAW_MPI_Request_type;
#endif

extern PyTypeObject LFCType;
extern PyTypeObject LocalizedFunctionsType;
extern PyTypeObject OperatorType;
extern PyTypeObject WOperatorType;
extern PyTypeObject SplineType;
extern PyTypeObject TransformerType;
extern PyTypeObject XCFunctionalType;
extern PyTypeObject lxcXCFunctionalType;

PyObject* globally_broadcast_bytes(PyObject *self, PyObject *args)
{
    PyObject *pybytes;
    if(!PyArg_ParseTuple(args, "O", &pybytes)){
        return NULL;
    }

#ifdef PARALLEL
    MPI_Comm comm = MPI_COMM_WORLD;
    int rank;
    MPI_Comm_rank(comm, &rank);

    long size;
    if(rank == 0) {
        size = PyBytes_Size(pybytes);  // Py_ssize_t --> long
    }
    MPI_Bcast(&size, 1, MPI_LONG, 0, comm);

    char *dst = (char *)malloc(size);
    if(rank == 0) {
        char *src = PyBytes_AsString(pybytes);  // Read-only
        memcpy(dst, src, size);
    }
    MPI_Bcast(dst, size, MPI_BYTE, 0, comm);

    PyObject *value = PyBytes_FromStringAndSize(dst, size);
    free(dst);
    return value;
#else
    return pybytes;
#endif
}


#if PY3
static struct PyModuleDef moduledef = {
    PyModuleDef_HEAD_INIT,
    "_gpaw",
    "C-extension for GPAW",
    -1,
    functions,
    NULL,
    NULL,
    NULL,
    NULL
};
#endif

static PyObject* moduleinit(void)
{
#ifdef PARALLEL
    if (PyType_Ready(&MPIType) < 0)
        return NULL;
    if (PyType_Ready(&GPAW_MPI_Request_type) < 0)
        return NULL;
#endif

    if (PyType_Ready(&LFCType) < 0)
        return NULL;
    if (PyType_Ready(&LocalizedFunctionsType) < 0)
        return NULL;
    if (PyType_Ready(&OperatorType) < 0)
        return NULL;
    if (PyType_Ready(&WOperatorType) < 0)
        return NULL;
    if (PyType_Ready(&SplineType) < 0)
        return NULL;
    if (PyType_Ready(&TransformerType) < 0)
        return NULL;
    if (PyType_Ready(&XCFunctionalType) < 0)
        return NULL;
    if (PyType_Ready(&lxcXCFunctionalType) < 0)
        return NULL;

#if PY3
    PyObject* m = PyModule_Create(&moduledef);
#else
    PyObject* m = Py_InitModule3("_gpaw", functions,
                                 "C-extension for GPAW\n\n...\n");
#endif

    if (m == NULL)
        return NULL;

#ifdef PARALLEL
    Py_INCREF(&MPIType);
    Py_INCREF(&GPAW_MPI_Request_type);
    PyModule_AddObject(m, "Communicator", (PyObject *)&MPIType);
#endif

    Py_INCREF(&LFCType);
    Py_INCREF(&LocalizedFunctionsType);
    Py_INCREF(&OperatorType);
    Py_INCREF(&WOperatorType);
    Py_INCREF(&SplineType);
    Py_INCREF(&TransformerType);
    Py_INCREF(&XCFunctionalType);
    Py_INCREF(&lxcXCFunctionalType);
#ifndef PARALLEL
    // gpaw-python needs to import arrays at the right time, so this is
<<<<<<< HEAD
    // done in main().  In serial, we just do it here:
=======
    // done in gpaw_main().  In serial, we just do it here:
>>>>>>> 72d84ed7
    import_array1(0);
#endif
    return m;
}

#ifndef GPAW_INTERPRETER


#if PY3
PyMODINIT_FUNC PyInit__gpaw(void)
{
    return moduleinit();
}
#else
PyMODINIT_FUNC init_gpaw(void)
{
    moduleinit();
}
#endif

#else // ifndef GPAW_INTERPRETER

#if PY3
#define moduleinit0 moduleinit
#else
void moduleinit0(void) { moduleinit(); }
#endif


int
gpaw_main()
{
    int status = -1;

    PyObject *gpaw_mod = NULL, *pymain = NULL;

    gpaw_mod = PyImport_ImportModule("gpaw");
    if(gpaw_mod == NULL) {
        status = 3;  // Basic import failure
    } else {
        pymain = PyObject_GetAttrString(gpaw_mod, "main");
    }

    if(pymain == NULL) {
        status = 4;  // gpaw.main does not exist for some reason
        //PyErr_Print();
    } else {
        // Returns Py_None or NULL (error after calling user script)
        // We already imported the Python parts of numpy.  If we want, we can
        // later attempt to broadcast the numpy C API imports, too.
        // However I don't know how many files they are, and we need to
        // figure out how to broadcast extension modules (shared objects).
        import_array1(0);
        PyObject *pyreturn = PyObject_CallFunction(pymain, "");
        status = (pyreturn == NULL);
        Py_XDECREF(pyreturn);
    }

    Py_XDECREF(pymain);
    Py_XDECREF(gpaw_mod);
    return status;
}


int
main(int argc, char **argv)
{
#ifndef GPAW_OMP
    MPI_Init(&argc, &argv);
#else
    int granted;
    MPI_Init_thread(&argc, &argv, MPI_THREAD_MULTIPLE, &granted);
    if (granted != MPI_THREAD_MULTIPLE)
        exit(1);
#endif // GPAW_OMP

#if PY3
#define PyChar wchar_t
    wchar_t* wargv[argc];
    wchar_t* wargv2[argc];
    for (int i = 0; i < argc; i++) {
        int n = 1 + mbstowcs(NULL, argv[i], 0);
        wargv[i] = (wchar_t*)malloc(n * sizeof(wchar_t));
        wargv2[i] = wargv[i];
        mbstowcs(wargv[i], argv[i], n);
    }
#else
#define PyChar char
    char** wargv = argv;
#endif

    Py_SetProgramName(wargv[0]);
    PyImport_AppendInittab("_gpaw", &moduleinit0);
    Py_Initialize();

    PySys_SetArgvEx(argc, wargv, 0);
<<<<<<< HEAD
    //PyObject *sys_mod = PyImport_ImportModule("sys");

    // This will broadcast a ton of imports
    //PyImport_ImportModule("gpaw");

    // We already imported the Python parts of numpy.  If we want, we can
    // later attempt to broadcast the numpy C API imports, too.
    import_array1(0);

    int status = run_gpaw();
=======
    int status = gpaw_main();
>>>>>>> 72d84ed7

    if(status != 0) {
        PyErr_Print();
    }

    Py_Finalize();
    MPI_Finalize();

#if PY3
    for (int i = 0; i < argc; i++)
        free(wargv2[i]);
#endif

    return status;
}
#endif // GPAW_INTERPRETER<|MERGE_RESOLUTION|>--- conflicted
+++ resolved
@@ -362,11 +362,7 @@
     Py_INCREF(&lxcXCFunctionalType);
 #ifndef PARALLEL
     // gpaw-python needs to import arrays at the right time, so this is
-<<<<<<< HEAD
-    // done in main().  In serial, we just do it here:
-=======
     // done in gpaw_main().  In serial, we just do it here:
->>>>>>> 72d84ed7
     import_array1(0);
 #endif
     return m;
@@ -463,20 +459,7 @@
     Py_Initialize();
 
     PySys_SetArgvEx(argc, wargv, 0);
-<<<<<<< HEAD
-    //PyObject *sys_mod = PyImport_ImportModule("sys");
-
-    // This will broadcast a ton of imports
-    //PyImport_ImportModule("gpaw");
-
-    // We already imported the Python parts of numpy.  If we want, we can
-    // later attempt to broadcast the numpy C API imports, too.
-    import_array1(0);
-
-    int status = run_gpaw();
-=======
     int status = gpaw_main();
->>>>>>> 72d84ed7
 
     if(status != 0) {
         PyErr_Print();
