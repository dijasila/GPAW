/*  Copyright (C) 2003-2007  CAMP
 *  Copyright (C) 2007-2009  CAMd
 *  Copyright (C) 2007-2010  CSC - IT Center for Science Ltd.
 *  Please see the accompanying LICENSE file for further information. */

#include <Python.h>
#define PY_ARRAY_UNIQUE_SYMBOL GPAW_ARRAY_API
#include <numpy/arrayobject.h>

#ifdef GPAW_WITH_HDF5
PyMODINIT_FUNC init_hdf5(void);
#endif

#ifdef GPAW_HPM
PyObject* ibm_hpm_start(PyObject *self, PyObject *args);
PyObject* ibm_hpm_stop(PyObject *self, PyObject *args);
PyObject* ibm_mpi_start(PyObject *self);
PyObject* ibm_mpi_stop(PyObject *self);
#endif

#ifdef CRAYPAT
#include <pat_api.h>
PyObject* craypat_region_begin(PyObject *self, PyObject *args);
PyObject* craypat_region_end(PyObject *self, PyObject *args);
#endif


PyObject* symmetrize(PyObject *self, PyObject *args);
PyObject* symmetrize_wavefunction(PyObject *self, PyObject *args);
PyObject* symmetrize_return_index(PyObject *self, PyObject *args);
PyObject* symmetrize_with_index(PyObject *self, PyObject *args);
PyObject* map_k_points(PyObject *self, PyObject *args);
PyObject* scal(PyObject *self, PyObject *args);
PyObject* gemm(PyObject *self, PyObject *args);
PyObject* gemv(PyObject *self, PyObject *args);
PyObject* axpy(PyObject *self, PyObject *args);
PyObject* czher(PyObject *self, PyObject *args);
PyObject* rk(PyObject *self, PyObject *args);
PyObject* r2k(PyObject *self, PyObject *args);
PyObject* dotc(PyObject *self, PyObject *args);
PyObject* dotu(PyObject *self, PyObject *args);
PyObject* multi_dotu(PyObject *self, PyObject *args);
PyObject* multi_axpy(PyObject *self, PyObject *args);
PyObject* diagonalize(PyObject *self, PyObject *args);
PyObject* diagonalize_mr3(PyObject *self, PyObject *args);
PyObject* general_diagonalize(PyObject *self, PyObject *args);
PyObject* inverse_cholesky(PyObject *self, PyObject *args);
PyObject* inverse_symmetric(PyObject *self, PyObject *args);
PyObject* inverse_general(PyObject *self, PyObject *args);
PyObject* linear_solve_band(PyObject *self, PyObject *args);
PyObject* linear_solve_tridiag(PyObject *self, PyObject *args);
PyObject* right_eigenvectors(PyObject *self, PyObject *args);
PyObject* NewLocalizedFunctionsObject(PyObject *self, PyObject *args);
PyObject* NewOperatorObject(PyObject *self, PyObject *args);
PyObject* NewWOperatorObject(PyObject *self, PyObject *args);
PyObject* NewSplineObject(PyObject *self, PyObject *args);
PyObject* NewTransformerObject(PyObject *self, PyObject *args);
PyObject* pc_potential(PyObject *self, PyObject *args);
PyObject* pc_potential_value(PyObject *self, PyObject *args);
PyObject* heap_mallinfo(PyObject *self);
PyObject* elementwise_multiply_add(PyObject *self, PyObject *args);
PyObject* utilities_gaussian_wave(PyObject *self, PyObject *args);
PyObject* utilities_vdot(PyObject *self, PyObject *args);
PyObject* utilities_vdot_self(PyObject *self, PyObject *args);
PyObject* errorfunction(PyObject *self, PyObject *args);
PyObject* cerf(PyObject *self, PyObject *args);
PyObject* pack(PyObject *self, PyObject *args);
PyObject* unpack(PyObject *self, PyObject *args);
PyObject* unpack_complex(PyObject *self, PyObject *args);
PyObject* hartree(PyObject *self, PyObject *args);
PyObject* localize(PyObject *self, PyObject *args);
PyObject* NewXCFunctionalObject(PyObject *self, PyObject *args);
PyObject* NewlxcXCFunctionalObject(PyObject *self, PyObject *args);
PyObject* lxcXCFuncNum(PyObject *self, PyObject *args);
PyObject* exterior_electron_density_region(PyObject *self, PyObject *args);
PyObject* plane_wave_grid(PyObject *self, PyObject *args);
PyObject* overlap(PyObject *self, PyObject *args);
PyObject* vdw(PyObject *self, PyObject *args);
PyObject* vdw2(PyObject *self, PyObject *args);
PyObject* spherical_harmonics(PyObject *self, PyObject *args);
PyObject* spline_to_grid(PyObject *self, PyObject *args);
PyObject* NewLFCObject(PyObject *self, PyObject *args);
#if defined(GPAW_WITH_SL) && defined(PARALLEL)
PyObject* new_blacs_context(PyObject *self, PyObject *args);
PyObject* get_blacs_gridinfo(PyObject* self, PyObject *args);
PyObject* get_blacs_local_shape(PyObject* self, PyObject *args);
PyObject* blacs_destroy(PyObject *self, PyObject *args);
PyObject* scalapack_set(PyObject *self, PyObject *args);
PyObject* scalapack_redist(PyObject *self, PyObject *args);
PyObject* scalapack_diagonalize_dc(PyObject *self, PyObject *args);
PyObject* scalapack_diagonalize_ex(PyObject *self, PyObject *args);
#ifdef GPAW_MR3
PyObject* scalapack_diagonalize_mr3(PyObject *self, PyObject *args);
#endif
PyObject* scalapack_general_diagonalize_dc(PyObject *self, PyObject *args);
PyObject* scalapack_general_diagonalize_ex(PyObject *self, PyObject *args);
#ifdef GPAW_MR3
PyObject* scalapack_general_diagonalize_mr3(PyObject *self, PyObject *args);
#endif
PyObject* scalapack_inverse_cholesky(PyObject *self, PyObject *args);
PyObject* pblas_tran(PyObject *self, PyObject *args);
PyObject* pblas_gemm(PyObject *self, PyObject *args);
PyObject* pblas_gemv(PyObject *self, PyObject *args);
PyObject* pblas_r2k(PyObject *self, PyObject *args);
PyObject* pblas_rk(PyObject *self, PyObject *args);
#endif

#ifdef GPAW_PAPI
PyObject* papi_mem_info(PyObject *self, PyObject *args);
#endif

// Moving least squares interpolation
PyObject* mlsqr(PyObject *self, PyObject *args);

static PyMethodDef functions[] = {
  {"symmetrize", symmetrize, METH_VARARGS, 0},
  {"symmetrize_wavefunction", symmetrize_wavefunction, METH_VARARGS, 0},
  {"symmetrize_return_index", symmetrize_return_index, METH_VARARGS, 0},
  {"symmetrize_with_index", symmetrize_with_index, METH_VARARGS, 0},
  {"map_k_points", map_k_points, METH_VARARGS, 0},
  {"scal", scal, METH_VARARGS, 0},
  {"gemm", gemm, METH_VARARGS, 0},
  {"gemv", gemv, METH_VARARGS, 0},
  {"axpy", axpy, METH_VARARGS, 0},
  {"czher", czher, METH_VARARGS, 0},
  {"rk",  rk,  METH_VARARGS, 0},
  {"r2k", r2k, METH_VARARGS, 0},
  {"dotc", dotc, METH_VARARGS, 0},
  {"dotu", dotu, METH_VARARGS, 0},
  {"multi_dotu", multi_dotu, METH_VARARGS, 0},
  {"multi_axpy", multi_axpy, METH_VARARGS, 0},
  {"diagonalize", diagonalize, METH_VARARGS, 0},
  {"diagonalize_mr3", diagonalize_mr3, METH_VARARGS, 0},
  {"general_diagonalize", general_diagonalize, METH_VARARGS, 0},
  {"inverse_cholesky", inverse_cholesky, METH_VARARGS, 0},
  {"inverse_symmetric", inverse_symmetric, METH_VARARGS, 0},
  {"inverse_general", inverse_general, METH_VARARGS, 0},
  {"linear_solve_band", linear_solve_band, METH_VARARGS, 0},
  {"linear_solve_tridiag", linear_solve_tridiag, METH_VARARGS, 0},
  {"right_eigenvectors", right_eigenvectors, METH_VARARGS, 0},
  {"LocalizedFunctions", NewLocalizedFunctionsObject, METH_VARARGS, 0},
  {"Operator", NewOperatorObject, METH_VARARGS, 0},
  {"WOperator", NewWOperatorObject, METH_VARARGS, 0},
  {"Spline", NewSplineObject, METH_VARARGS, 0},
  {"Transformer", NewTransformerObject, METH_VARARGS, 0},
  {"heap_mallinfo", (PyCFunction) heap_mallinfo, METH_NOARGS, 0},
  {"elementwise_multiply_add", elementwise_multiply_add, METH_VARARGS, 0},
  {"utilities_gaussian_wave", utilities_gaussian_wave, METH_VARARGS, 0},
  {"utilities_vdot", utilities_vdot, METH_VARARGS, 0},
  {"utilities_vdot_self", utilities_vdot_self, METH_VARARGS, 0},
  {"eed_region", exterior_electron_density_region, METH_VARARGS, 0},
  {"plane_wave_grid", plane_wave_grid, METH_VARARGS, 0},
  {"erf",        errorfunction,        METH_VARARGS, 0},
  {"cerf",       cerf,        METH_VARARGS, 0},
  {"pack",       pack,           METH_VARARGS, 0},
  {"unpack",       unpack,           METH_VARARGS, 0},
  {"unpack_complex",       unpack_complex,           METH_VARARGS, 0},
  {"hartree",        hartree,        METH_VARARGS, 0},
  {"localize",       localize,        METH_VARARGS, 0},
  {"XCFunctional",    NewXCFunctionalObject,    METH_VARARGS, 0},
  /*  {"MGGAFunctional",    NewMGGAFunctionalObject,    METH_VARARGS, 0},*/
  {"lxcXCFunctional",    NewlxcXCFunctionalObject,    METH_VARARGS, 0},
  {"lxcXCFuncNum",    lxcXCFuncNum,    METH_VARARGS, 0},
  {"overlap",       overlap,        METH_VARARGS, 0},
  {"vdw", vdw, METH_VARARGS, 0},
  {"vdw2", vdw2, METH_VARARGS, 0},
  {"spherical_harmonics", spherical_harmonics, METH_VARARGS, 0},
  {"pc_potential", pc_potential, METH_VARARGS, 0},
  {"pc_potential_value", pc_potential_value, METH_VARARGS, 0},
  {"spline_to_grid", spline_to_grid, METH_VARARGS, 0},
  {"LFC", NewLFCObject, METH_VARARGS, 0},
  /*
  {"calculate_potential_matrix", calculate_potential_matrix, METH_VARARGS, 0},
  {"construct_density", construct_density, METH_VARARGS, 0},
  {"construct_density1", construct_density1, METH_VARARGS, 0},
  */
#if defined(GPAW_WITH_SL) && defined(PARALLEL)
  {"new_blacs_context", new_blacs_context, METH_VARARGS, NULL},
  {"get_blacs_gridinfo", get_blacs_gridinfo, METH_VARARGS, NULL},
  {"get_blacs_local_shape", get_blacs_local_shape, METH_VARARGS, NULL},
  {"blacs_destroy",     blacs_destroy,      METH_VARARGS, 0},
  {"scalapack_set", scalapack_set, METH_VARARGS, 0},
  {"scalapack_redist",      scalapack_redist,     METH_VARARGS, 0},
  {"scalapack_diagonalize_dc", scalapack_diagonalize_dc, METH_VARARGS, 0},
  {"scalapack_diagonalize_ex", scalapack_diagonalize_ex, METH_VARARGS, 0},
#ifdef GPAW_MR3
  {"scalapack_diagonalize_mr3", scalapack_diagonalize_mr3, METH_VARARGS, 0},
#endif // GPAW_MR3
  {"scalapack_general_diagonalize_dc",
   scalapack_general_diagonalize_dc, METH_VARARGS, 0},
  {"scalapack_general_diagonalize_ex",
   scalapack_general_diagonalize_ex, METH_VARARGS, 0},
#ifdef GPAW_MR3
  {"scalapack_general_diagonalize_mr3",
   scalapack_general_diagonalize_mr3, METH_VARARGS, 0},
#endif // GPAW_MR3
  {"scalapack_inverse_cholesky", scalapack_inverse_cholesky, METH_VARARGS, 0},
  {"pblas_tran", pblas_tran, METH_VARARGS, 0},
  {"pblas_gemm", pblas_gemm, METH_VARARGS, 0},
  {"pblas_gemv", pblas_gemv, METH_VARARGS, 0},
  {"pblas_r2k", pblas_r2k, METH_VARARGS, 0},
  {"pblas_rk", pblas_rk, METH_VARARGS, 0},
#endif // GPAW_WITH_SL && PARALLEL
#ifdef GPAW_HPM
  {"hpm_start", ibm_hpm_start, METH_VARARGS, 0},
  {"hpm_stop", ibm_hpm_stop, METH_VARARGS, 0},
  {"mpi_start", (PyCFunction) ibm_mpi_start, METH_NOARGS, 0},
  {"mpi_stop", (PyCFunction) ibm_mpi_stop, METH_NOARGS, 0},
#endif // GPAW_HPM
#ifdef CRAYPAT
  {"craypat_region_begin", craypat_region_begin, METH_VARARGS, 0},
  {"craypat_region_end", craypat_region_end, METH_VARARGS, 0},
<<<<<<< HEAD
#endif // GPAW_CRAYPAT
#ifdef GPAW_PAPI
  {"papi_mem_info", papi_mem_info, METH_VARARGS, 0},
#endif // GPAW_PAPI
  {"mlsqr", mlsqr, METH_VARARGS, 0},
=======
#endif // CRAYPAT
#ifdef GPAW_PAPI
  {"papi_mem_info", papi_mem_info, METH_VARARGS, 0}, 
#endif // GPAW_PAPI
  {"mlsqr", mlsqr, METH_VARARGS, 0}, 
>>>>>>> ad184c09
  {0, 0, 0, 0}
};

#ifdef PARALLEL
extern PyTypeObject MPIType;
extern PyTypeObject GPAW_MPI_Request_type;
#endif

extern PyTypeObject LFCType;
extern PyTypeObject LocalizedFunctionsType;
extern PyTypeObject OperatorType;
extern PyTypeObject SplineType;
extern PyTypeObject TransformerType;
extern PyTypeObject XCFunctionalType;
extern PyTypeObject lxcXCFunctionalType;

#ifndef GPAW_INTERPRETER
PyMODINIT_FUNC init_gpaw(void)
{
#ifdef PARALLEL
  if (PyType_Ready(&MPIType) < 0)
    return;
  if (PyType_Ready(&GPAW_MPI_Request_type) < 0)
    return;
#endif

  if (PyType_Ready(&LFCType) < 0)
    return;
  if (PyType_Ready(&LocalizedFunctionsType) < 0)
    return;
  if (PyType_Ready(&OperatorType) < 0)
    return;
  if (PyType_Ready(&SplineType) < 0)
    return;
  if (PyType_Ready(&TransformerType) < 0)
    return;
  if (PyType_Ready(&XCFunctionalType) < 0)
    return;
  if (PyType_Ready(&lxcXCFunctionalType) < 0)
    return;

  PyObject* m = Py_InitModule3("_gpaw", functions,
             "C-extension for GPAW\n\n...\n");
  if (m == NULL)
    return;

#ifdef PARALLEL
  Py_INCREF(&MPIType);
  Py_INCREF(&GPAW_MPI_Request_type);
  PyModule_AddObject(m, "Communicator", (PyObject *)&MPIType);
#endif

  Py_INCREF(&LFCType);
  Py_INCREF(&LocalizedFunctionsType);
  Py_INCREF(&OperatorType);
  Py_INCREF(&SplineType);
  Py_INCREF(&TransformerType);
  Py_INCREF(&XCFunctionalType);
  Py_INCREF(&lxcXCFunctionalType);

  import_array();
}
#endif

#ifdef NO_SOCKET
/*dummy socket module for systems which do not support sockets */
PyMODINIT_FUNC initsocket(void)
{
  Py_InitModule("socket", NULL);
  return;
}
#endif

#ifdef GPAW_INTERPRETER
extern DL_EXPORT(int) Py_Main(int, char **);

// Performance measurement
int gpaw_perf_init();
void gpaw_perf_finalize();

#include <mpi.h>

int
main(int argc, char **argv)
{
  int status;

#ifdef CRAYPAT
  PAT_region_begin(1, "C-Initializations");
#endif

#ifndef GPAW_OMP
  MPI_Init(&argc, &argv);
#else
  int granted;
  MPI_Init_thread(&argc, &argv, MPI_THREAD_MULTIPLE, &granted);
  if(granted != MPI_THREAD_MULTIPLE) exit(1);
#endif // GPAW_OMP

#ifdef GPAW_PERFORMANCE_REPORT
  gpaw_perf_init();
#endif

#ifdef GPAW_MPI_MAP
  int tag = 99;
  int myid, numprocs, i, procnamesize;
  char procname[MPI_MAX_PROCESSOR_NAME];
  MPI_Comm_size(MPI_COMM_WORLD, &numprocs );
  MPI_Comm_rank(MPI_COMM_WORLD, &myid );
  MPI_Get_processor_name(procname, &procnamesize);
  if (myid > 0) {
      MPI_Send(&procnamesize, 1, MPI_INT, 0, tag, MPI_COMM_WORLD);
      MPI_Send(procname, procnamesize, MPI_CHAR, 0, tag, MPI_COMM_WORLD);
  }
  else {
      printf("MPI_COMM_SIZE is %d \n", numprocs);
      printf("%s \n", procname);

      for (i = 1; i < numprocs; ++i) {
	  MPI_Recv(&procnamesize, 1, MPI_INT, i, tag, MPI_COMM_WORLD, MPI_STATUS_IGNORE);
	  MPI_Recv(procname, procnamesize, MPI_CHAR, i, tag, MPI_COMM_WORLD, MPI_STATUS_IGNORE);
	  printf("%s \n", procname);
      }
  }
#endif // GPAW_MPI_MAP

#ifdef GPAW_MPI_DEBUG
  // Default Errhandler is MPI_ERRORS_ARE_FATAL
  MPI_Errhandler_set(MPI_COMM_WORLD, MPI_ERRORS_RETURN);
#endif

  Py_Initialize();

#ifdef NO_SOCKET
  initsocket();
#endif

  if (PyType_Ready(&MPIType) < 0)
    return -1;

  if (PyType_Ready(&LFCType) < 0)
    return -1;
  if (PyType_Ready(&LocalizedFunctionsType) < 0)
    return -1;
  if (PyType_Ready(&OperatorType) < 0)
    return -1;
  if (PyType_Ready(&SplineType) < 0)
    return -1;
  if (PyType_Ready(&TransformerType) < 0)
    return -1;
  if (PyType_Ready(&XCFunctionalType) < 0)
    return -1;
  if (PyType_Ready(&lxcXCFunctionalType) < 0)
    return -1;

  PyObject* m = Py_InitModule3("_gpaw", functions,
             "C-extension for GPAW\n\n...\n");
  if (m == NULL)
    return -1;

  Py_INCREF(&MPIType);
  PyModule_AddObject(m, "Communicator", (PyObject *)&MPIType);
<<<<<<< HEAD
#ifdef GPAW_WITH_HDF5
  init_hdf5();
#endif
=======

  Py_INCREF(&LFCType);
  Py_INCREF(&LocalizedFunctionsType);
  Py_INCREF(&OperatorType);
  Py_INCREF(&SplineType);
  Py_INCREF(&TransformerType);
  Py_INCREF(&XCFunctionalType);
  Py_INCREF(&lxcXCFunctionalType);

#ifdef GPAW_WITH_HDF5 
  init_hdf5(); 
#endif 
>>>>>>> ad184c09
  import_array1(-1);
  MPI_Barrier(MPI_COMM_WORLD);
#ifdef CRAYPAT
  PAT_region_end(1);
  PAT_region_begin(2, "all other");
#endif
  status = Py_Main(argc, argv);
#ifdef CRAYPAT
  PAT_region_end(2);
#endif

#ifdef GPAW_PERFORMANCE_REPORT
  gpaw_perf_finalize();
#endif

  MPI_Finalize();
  return status;
}
#endif // GPAW_INTERPRETER<|MERGE_RESOLUTION|>--- conflicted
+++ resolved
@@ -210,19 +210,11 @@
 #ifdef CRAYPAT
   {"craypat_region_begin", craypat_region_begin, METH_VARARGS, 0},
   {"craypat_region_end", craypat_region_end, METH_VARARGS, 0},
-<<<<<<< HEAD
-#endif // GPAW_CRAYPAT
+#endif // CRAYPAT
 #ifdef GPAW_PAPI
   {"papi_mem_info", papi_mem_info, METH_VARARGS, 0},
 #endif // GPAW_PAPI
   {"mlsqr", mlsqr, METH_VARARGS, 0},
-=======
-#endif // CRAYPAT
-#ifdef GPAW_PAPI
-  {"papi_mem_info", papi_mem_info, METH_VARARGS, 0}, 
-#endif // GPAW_PAPI
-  {"mlsqr", mlsqr, METH_VARARGS, 0}, 
->>>>>>> ad184c09
   {0, 0, 0, 0}
 };
 
@@ -385,11 +377,6 @@
 
   Py_INCREF(&MPIType);
   PyModule_AddObject(m, "Communicator", (PyObject *)&MPIType);
-<<<<<<< HEAD
-#ifdef GPAW_WITH_HDF5
-  init_hdf5();
-#endif
-=======
 
   Py_INCREF(&LFCType);
   Py_INCREF(&LocalizedFunctionsType);
@@ -399,10 +386,9 @@
   Py_INCREF(&XCFunctionalType);
   Py_INCREF(&lxcXCFunctionalType);
 
-#ifdef GPAW_WITH_HDF5 
-  init_hdf5(); 
-#endif 
->>>>>>> ad184c09
+#ifdef GPAW_WITH_HDF5
+  init_hdf5();
+#endif
   import_array1(-1);
   MPI_Barrier(MPI_COMM_WORLD);
 #ifdef CRAYPAT
