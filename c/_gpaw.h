/*  Copyright (C) 2003-2007  CAMP
 *  Copyright (C) 2007-2009  CAMd
 *  Copyright (C) 2007-2010  CSC - IT Center for Science Ltd.
 *  Please see the accompanying LICENSE file for further information. */

#include <Python.h>
#define PY_ARRAY_UNIQUE_SYMBOL GPAW_ARRAY_API
#include <numpy/arrayobject.h>

#ifdef PARALLEL
#include <mpi.h>
#endif
#ifndef GPAW_WITHOUT_LIBXC
#include <xc.h>
#endif

#ifdef GPAW_HPM
PyObject* ibm_hpm_start(PyObject *self, PyObject *args);
PyObject* ibm_hpm_stop(PyObject *self, PyObject *args);
PyObject* ibm_mpi_start(PyObject *self);
PyObject* ibm_mpi_stop(PyObject *self);
#endif

#ifdef CRAYPAT
#include <pat_api.h>
PyObject* craypat_region_begin(PyObject *self, PyObject *args);
PyObject* craypat_region_end(PyObject *self, PyObject *args);
#endif

PyObject* symmetrize(PyObject *self, PyObject *args);
PyObject* symmetrize_ft(PyObject *self, PyObject *args);
PyObject* symmetrize_wavefunction(PyObject *self, PyObject *args);
PyObject* symmetrize_return_index(PyObject *self, PyObject *args);
PyObject* symmetrize_with_index(PyObject *self, PyObject *args);
PyObject* map_k_points(PyObject *self, PyObject *args);
PyObject* GG_shuffle(PyObject *self, PyObject *args);
PyObject* tetrahedron_weight(PyObject *self, PyObject *args);
#ifndef GPAW_WITHOUT_BLAS
PyObject* mmm(PyObject *self, PyObject *args);
PyObject* rk(PyObject *self, PyObject *args);
PyObject* r2k(PyObject *self, PyObject *args);
#endif
PyObject* NewOperatorObject(PyObject *self, PyObject *args);
PyObject* NewWOperatorObject(PyObject *self, PyObject *args);
PyObject* NewSplineObject(PyObject *self, PyObject *args);
PyObject* NewTransformerObject(PyObject *self, PyObject *args);
PyObject* pc_potential(PyObject *self, PyObject *args);
PyObject* add_to_density(PyObject *self, PyObject *args);
PyObject* utilities_gaussian_wave(PyObject *self, PyObject *args);
PyObject* pack(PyObject *self, PyObject *args);
PyObject* unpack(PyObject *self, PyObject *args);
PyObject* unpack_complex(PyObject *self, PyObject *args);
PyObject* hartree(PyObject *self, PyObject *args);
PyObject* localize(PyObject *self, PyObject *args);
PyObject* NewXCFunctionalObject(PyObject *self, PyObject *args);
#ifndef GPAW_WITHOUT_LIBXC
PyObject* NewlxcXCFunctionalObject(PyObject *self, PyObject *args);
PyObject* lxcXCFuncNum(PyObject *self, PyObject *args);
#endif
PyObject* exterior_electron_density_region(PyObject *self, PyObject *args);
PyObject* plane_wave_grid(PyObject *self, PyObject *args);
PyObject* tci_overlap(PyObject *self, PyObject *args);
PyObject *pwlfc_expand(PyObject *self, PyObject *args);
PyObject *pw_insert(PyObject *self, PyObject *args);
PyObject *pw_precond(PyObject *self, PyObject *args);
PyObject *fd_precond(PyObject *self, PyObject *args);
PyObject* vdw(PyObject *self, PyObject *args);
PyObject* vdw2(PyObject *self, PyObject *args);
PyObject* spherical_harmonics(PyObject *self, PyObject *args);
PyObject* spline_to_grid(PyObject *self, PyObject *args);
PyObject* NewLFCObject(PyObject *self, PyObject *args);
#ifdef PARALLEL
PyObject* globally_broadcast_bytes(PyObject *self, PyObject *args);
#endif
#if defined(GPAW_WITH_SL) && defined(PARALLEL)
PyObject* new_blacs_context(PyObject *self, PyObject *args);
PyObject* get_blacs_gridinfo(PyObject* self, PyObject *args);
PyObject* get_blacs_local_shape(PyObject* self, PyObject *args);
PyObject* blacs_destroy(PyObject *self, PyObject *args);
PyObject* scalapack_set(PyObject *self, PyObject *args);
PyObject* scalapack_redist(PyObject *self, PyObject *args);
PyObject* scalapack_diagonalize_dc(PyObject *self, PyObject *args);
PyObject* scalapack_diagonalize_ex(PyObject *self, PyObject *args);
#ifdef GPAW_MR3
PyObject* scalapack_diagonalize_mr3(PyObject *self, PyObject *args);
#endif
PyObject* scalapack_general_diagonalize_dc(PyObject *self, PyObject *args);
PyObject* scalapack_general_diagonalize_ex(PyObject *self, PyObject *args);
#ifdef GPAW_MR3
PyObject* scalapack_general_diagonalize_mr3(PyObject *self, PyObject *args);
#endif
PyObject* scalapack_inverse_cholesky(PyObject *self, PyObject *args);
PyObject* scalapack_inverse(PyObject *self, PyObject *args);
PyObject* scalapack_solve(PyObject *self, PyObject *args);
PyObject* pblas_tran(PyObject *self, PyObject *args);
PyObject* pblas_gemm(PyObject *self, PyObject *args);
PyObject* pblas_hemm_symm(PyObject *self, PyObject *args);
PyObject* pblas_gemv(PyObject *self, PyObject *args);
PyObject* pblas_r2k(PyObject *self, PyObject *args);
PyObject* pblas_rk(PyObject *self, PyObject *args);
#if defined(GPAW_WITH_ELPA)
#include <elpa/elpa.h>
PyObject* pyelpa_init(PyObject *self, PyObject *args);
PyObject* pyelpa_uninit(PyObject *self, PyObject *args);
PyObject* pyelpa_version(PyObject *self, PyObject *args);
PyObject* pyelpa_allocate(PyObject *self, PyObject *args);
PyObject* pyelpa_set(PyObject *self, PyObject *args);
PyObject* pyelpa_set_comm(PyObject *self, PyObject *args);
PyObject* pyelpa_setup(PyObject *self, PyObject *args);
PyObject* pyelpa_diagonalize(PyObject *self, PyObject *args);
PyObject* pyelpa_general_diagonalize(PyObject *self, PyObject *args);
PyObject* pyelpa_constants(PyObject *self, PyObject *args);
PyObject* pyelpa_deallocate(PyObject *self, PyObject *args);
#endif // GPAW_WITH_ELPA
#endif // GPAW_WITH_SL and PARALLEL

#ifdef GPAW_WITH_FFTW
PyObject * FFTWPlan(PyObject *self, PyObject *args);
PyObject * FFTWExecute(PyObject *self, PyObject *args);
PyObject * FFTWDestroy(PyObject *self, PyObject *args);
#endif

// Threading
PyObject* get_num_threads(PyObject *self, PyObject *args);

#ifdef GPAW_PAPI
PyObject* papi_mem_info(PyObject *self, PyObject *args);
#endif

#ifdef GPAW_WITH_LIBVDWXC
PyObject* libvdwxc_create(PyObject *self, PyObject *args);
PyObject* libvdwxc_has(PyObject* self, PyObject *args);
PyObject* libvdwxc_init_serial(PyObject *self, PyObject *args);
PyObject* libvdwxc_calculate(PyObject *self, PyObject *args);
PyObject* libvdwxc_tostring(PyObject *self, PyObject *args);
PyObject* libvdwxc_free(PyObject* self, PyObject* args);
PyObject* libvdwxc_init_mpi(PyObject* self, PyObject* args);
PyObject* libvdwxc_init_pfft(PyObject* self, PyObject* args);
#endif // GPAW_WITH_LIBVDWXC

#ifdef GPAW_GITHASH
// For converting contents of a macro to a string, see
// https://en.wikipedia.org/wiki/C_preprocessor#Token_stringification
#define STR(s) #s
#define XSTR(s) STR(s)
PyObject* githash(PyObject* self, PyObject* args)
{
    return Py_BuildValue("s", XSTR(GPAW_GITHASH));
}
#undef XSTR
#undef STR
#endif // GPAW_GITHASH

// Holonomic constraints
PyObject* adjust_positions(PyObject *self, PyObject *args);
PyObject* adjust_momenta(PyObject *self, PyObject *args);
// TIP3P forces
PyObject* calculate_forces_H2O(PyObject *self, PyObject *args);


#ifdef GPAW_GPU
PyObject* gpaw_gpu_init(PyObject *self, PyObject *args);
PyObject* gpaw_gpu_delete(PyObject *self, PyObject *args);
PyObject* csign_gpu(PyObject *self, PyObject *args);
PyObject* scal_gpu(PyObject *self, PyObject *args);
PyObject* multi_scal_gpu(PyObject *self, PyObject *args);
PyObject* mmm_gpu(PyObject *self, PyObject *args);
PyObject* gemm_gpu(PyObject *self, PyObject *args);
PyObject* gemv_gpu(PyObject *self, PyObject *args);
PyObject* rk_gpu(PyObject *self, PyObject *args);
PyObject* axpy_gpu(PyObject *self, PyObject *args);
PyObject* multi_axpy_gpu(PyObject *self, PyObject *args);
PyObject* r2k_gpu(PyObject *self, PyObject *args);
PyObject* dotc_gpu(PyObject *self, PyObject *args);
PyObject* dotu_gpu(PyObject *self, PyObject *args);
PyObject* multi_dotu_gpu(PyObject *self, PyObject *args);
PyObject* multi_dotc_gpu(PyObject *self, PyObject *args);
PyObject* add_linear_field_gpu(PyObject *self, PyObject *args);
PyObject* elementwise_multiply_add_gpu(PyObject *self, PyObject *args);
PyObject* multi_elementwise_multiply_add_gpu(PyObject *self, PyObject *args);
PyObject* ax2py_gpu(PyObject *self, PyObject *args);
PyObject* multi_ax2py_gpu(PyObject *self, PyObject *args);
PyObject* axpbyz_gpu(PyObject *self, PyObject *args);
PyObject* axpbz_gpu(PyObject *self, PyObject *args);
PyObject* fill_gpu(PyObject *self, PyObject *args);
PyObject* pwlfc_expand_gpu(PyObject *self, PyObject *args);
PyObject* pw_insert_gpu(PyObject *self, PyObject *args);
PyObject* add_to_density_gpu(PyObject* self, PyObject* args);
PyObject* dH_aii_times_P_ani_gpu(PyObject* self, PyObject* args);
PyObject* evaluate_lda_gpu(PyObject* self, PyObject* args);
PyObject* evaluate_pbe_gpu(PyObject* self, PyObject* args);
<<<<<<< HEAD
PyObject* multi_einsum_gpu(PyObject* self, PyObject* args); 
=======
PyObject* calculate_residual_gpu(PyObject* self, PyObject* args);
>>>>>>> 4c5437dc
#endif

static PyMethodDef functions[] = {
    {"symmetrize", symmetrize, METH_VARARGS, 0},
    {"symmetrize_ft", symmetrize_ft, METH_VARARGS, 0},
    {"symmetrize_wavefunction", symmetrize_wavefunction, METH_VARARGS, 0},
    {"symmetrize_return_index", symmetrize_return_index, METH_VARARGS, 0},
    {"symmetrize_with_index", symmetrize_with_index, METH_VARARGS, 0},
    {"map_k_points", map_k_points, METH_VARARGS, 0},
    {"GG_shuffle", GG_shuffle, METH_VARARGS, 0},
    {"tetrahedron_weight", tetrahedron_weight, METH_VARARGS, 0},
#ifndef GPAW_WITHOUT_BLAS
    {"mmm", mmm, METH_VARARGS, 0},
    {"rk",  rk,  METH_VARARGS, 0},
    {"r2k", r2k, METH_VARARGS, 0},
#endif
    {"Operator", NewOperatorObject, METH_VARARGS, 0},
    {"WOperator", NewWOperatorObject, METH_VARARGS, 0},
    {"Spline", NewSplineObject, METH_VARARGS, 0},
    {"Transformer", NewTransformerObject, METH_VARARGS, 0},
    {"add_to_density", add_to_density, METH_VARARGS, 0},
    {"utilities_gaussian_wave", utilities_gaussian_wave, METH_VARARGS, 0},
    {"eed_region", exterior_electron_density_region, METH_VARARGS, 0},
    {"plane_wave_grid", plane_wave_grid, METH_VARARGS, 0},
    {"pwlfc_expand", pwlfc_expand, METH_VARARGS, 0},
    {"pw_insert", pw_insert, METH_VARARGS, 0},
    {"pw_precond", pw_precond, METH_VARARGS, 0},
    {"fd_precond", fd_precond, METH_VARARGS, 0},
    {"pack", pack, METH_VARARGS, 0},
    {"unpack", unpack, METH_VARARGS, 0},
    {"unpack_complex", unpack_complex,           METH_VARARGS, 0},
    {"hartree", hartree, METH_VARARGS, 0},
    {"localize", localize, METH_VARARGS, 0},
    {"XCFunctional", NewXCFunctionalObject, METH_VARARGS, 0},
#ifndef GPAW_WITHOUT_LIBXC
    {"lxcXCFunctional", NewlxcXCFunctionalObject, METH_VARARGS, 0},
    {"lxcXCFuncNum", lxcXCFuncNum, METH_VARARGS, 0},
#endif
    {"tci_overlap", tci_overlap, METH_VARARGS, 0},
    {"vdw", vdw, METH_VARARGS, 0},
    {"vdw2", vdw2, METH_VARARGS, 0},
    {"spherical_harmonics", spherical_harmonics, METH_VARARGS, 0},
    {"pc_potential", pc_potential, METH_VARARGS, 0},
    {"spline_to_grid", spline_to_grid, METH_VARARGS, 0},
    {"LFC", NewLFCObject, METH_VARARGS, 0},
#ifdef PARALLEL
    {"globally_broadcast_bytes", globally_broadcast_bytes, METH_VARARGS, 0},
#endif
    {"get_num_threads", get_num_threads, METH_VARARGS, 0},
#if defined(GPAW_WITH_SL) && defined(PARALLEL)
    {"new_blacs_context", new_blacs_context, METH_VARARGS, NULL},
    {"get_blacs_gridinfo", get_blacs_gridinfo, METH_VARARGS, NULL},
    {"get_blacs_local_shape", get_blacs_local_shape, METH_VARARGS, NULL},
    {"blacs_destroy", blacs_destroy, METH_VARARGS, 0},
    {"scalapack_set", scalapack_set, METH_VARARGS, 0},
    {"scalapack_redist", scalapack_redist, METH_VARARGS, 0},
    {"scalapack_diagonalize_dc", scalapack_diagonalize_dc, METH_VARARGS, 0},
    {"scalapack_diagonalize_ex", scalapack_diagonalize_ex, METH_VARARGS, 0},
#ifdef GPAW_MR3
    {"scalapack_diagonalize_mr3", scalapack_diagonalize_mr3, METH_VARARGS, 0},
#endif // GPAW_MR3
    {"scalapack_general_diagonalize_dc",
     scalapack_general_diagonalize_dc, METH_VARARGS, 0},
    {"scalapack_general_diagonalize_ex",
     scalapack_general_diagonalize_ex, METH_VARARGS, 0},
#ifdef GPAW_MR3
    {"scalapack_general_diagonalize_mr3",
     scalapack_general_diagonalize_mr3, METH_VARARGS, 0},
#endif // GPAW_MR3
    {"scalapack_inverse_cholesky", scalapack_inverse_cholesky,
     METH_VARARGS, 0},
    {"scalapack_inverse", scalapack_inverse, METH_VARARGS, 0},
    {"scalapack_solve", scalapack_solve, METH_VARARGS, 0},
    {"pblas_tran", pblas_tran, METH_VARARGS, 0},
    {"pblas_gemm", pblas_gemm, METH_VARARGS, 0},
    {"pblas_hemm_symm", pblas_hemm_symm, METH_VARARGS, 0},
    {"pblas_gemv", pblas_gemv, METH_VARARGS, 0},
    {"pblas_r2k", pblas_r2k, METH_VARARGS, 0},
    {"pblas_rk", pblas_rk, METH_VARARGS, 0},
#if defined(GPAW_WITH_ELPA)
    {"pyelpa_init", pyelpa_init, METH_VARARGS, 0},
    {"pyelpa_uninit", pyelpa_uninit, METH_VARARGS, 0},
    {"pyelpa_version", pyelpa_version, METH_VARARGS, 0},
    {"pyelpa_allocate", pyelpa_allocate, METH_VARARGS, 0},
    {"pyelpa_set", pyelpa_set, METH_VARARGS, 0},
    {"pyelpa_setup", pyelpa_setup, METH_VARARGS, 0},
    {"pyelpa_set_comm", pyelpa_set_comm, METH_VARARGS, 0},
    {"pyelpa_diagonalize", pyelpa_diagonalize, METH_VARARGS, 0},
    {"pyelpa_general_diagonalize", pyelpa_general_diagonalize, METH_VARARGS, 0},
    {"pyelpa_constants", pyelpa_constants, METH_VARARGS, 0},
    {"pyelpa_deallocate", pyelpa_deallocate, METH_VARARGS, 0},
#endif // GPAW_WITH_ELPA
#endif // GPAW_WITH_SL && PARALLEL
#ifdef GPAW_WITH_FFTW
    {"FFTWPlan", FFTWPlan, METH_VARARGS, 0},
    {"FFTWExecute", FFTWExecute, METH_VARARGS, 0},
    {"FFTWDestroy", FFTWDestroy, METH_VARARGS, 0},
#endif
#ifdef GPAW_HPM
    {"hpm_start", ibm_hpm_start, METH_VARARGS, 0},
    {"hpm_stop", ibm_hpm_stop, METH_VARARGS, 0},
    {"mpi_start", (PyCFunction) ibm_mpi_start, METH_NOARGS, 0},
    {"mpi_stop", (PyCFunction) ibm_mpi_stop, METH_NOARGS, 0},
#endif // GPAW_HPM
#ifdef CRAYPAT
    {"craypat_region_begin", craypat_region_begin, METH_VARARGS, 0},
    {"craypat_region_end", craypat_region_end, METH_VARARGS, 0},
#endif // CRAYPAT
#ifdef GPAW_PAPI
    {"papi_mem_info", papi_mem_info, METH_VARARGS, 0},
#endif // GPAW_PAPI
#ifdef GPAW_WITH_LIBVDWXC
    {"libvdwxc_create", libvdwxc_create, METH_VARARGS, 0},
    {"libvdwxc_has", libvdwxc_has, METH_VARARGS, 0},
    {"libvdwxc_init_serial", libvdwxc_init_serial, METH_VARARGS, 0},
    {"libvdwxc_calculate", libvdwxc_calculate, METH_VARARGS, 0},
    {"libvdwxc_tostring", libvdwxc_tostring, METH_VARARGS, 0},
    {"libvdwxc_free", libvdwxc_free, METH_VARARGS, 0},
    {"libvdwxc_init_mpi", libvdwxc_init_mpi, METH_VARARGS, 0},
    {"libvdwxc_init_pfft", libvdwxc_init_pfft, METH_VARARGS, 0},
#endif // GPAW_WITH_LIBVDWXC
    {"adjust_positions", adjust_positions, METH_VARARGS, 0},
    {"adjust_momenta", adjust_momenta, METH_VARARGS, 0},
    {"calculate_forces_H2O", calculate_forces_H2O, METH_VARARGS, 0},
#ifdef GPAW_GITHASH
    {"githash", githash, METH_VARARGS, 0},
#endif // GPAW_GITHASH
#ifdef GPAW_GPU
    {"gpaw_gpu_init", gpaw_gpu_init, METH_VARARGS, 0},
    {"gpaw_gpu_delete", gpaw_gpu_delete, METH_VARARGS, 0},
    {"csign_gpu", csign_gpu, METH_VARARGS, 0},
    {"scal_gpu", scal_gpu, METH_VARARGS, 0},
    {"multi_scal_gpu", multi_scal_gpu, METH_VARARGS, 0},
    {"mmm_gpu", mmm_gpu, METH_VARARGS, 0},
    {"gemm_gpu", gemm_gpu, METH_VARARGS, 0},
    {"gemv_gpu", gemv_gpu, METH_VARARGS, 0},
    {"axpy_gpu", axpy_gpu, METH_VARARGS, 0},
    {"multi_axpy_gpu", multi_axpy_gpu, METH_VARARGS, 0},
    {"rk_gpu",  rk_gpu,  METH_VARARGS, 0},
    {"r2k_gpu", r2k_gpu, METH_VARARGS, 0},
    {"dotc_gpu", dotc_gpu, METH_VARARGS, 0},
    {"dotu_gpu", dotu_gpu, METH_VARARGS, 0},
    {"multi_dotu_gpu", multi_dotu_gpu, METH_VARARGS, 0},
    {"multi_dotc_gpu", multi_dotc_gpu, METH_VARARGS, 0},
    {"add_linear_field_gpu", add_linear_field_gpu, METH_VARARGS, 0},
    {"elementwise_multiply_add_gpu", elementwise_multiply_add_gpu,
        METH_VARARGS, 0},
    {"multi_elementwise_multiply_add_gpu", multi_elementwise_multiply_add_gpu,
        METH_VARARGS, 0},
    {"ax2py_gpu", ax2py_gpu, METH_VARARGS, 0},
    {"multi_ax2py_gpu", multi_ax2py_gpu, METH_VARARGS, 0},
    {"axpbyz_gpu", axpbyz_gpu, METH_VARARGS, 0},
    {"axpbz_gpu", axpbz_gpu, METH_VARARGS, 0},
    {"fill_gpu", fill_gpu, METH_VARARGS, 0},
    {"pwlfc_expand_gpu", pwlfc_expand_gpu, METH_VARARGS, 0},
    {"pw_insert_gpu", pw_insert_gpu, METH_VARARGS, 0},
    {"add_to_density_gpu", add_to_density_gpu, METH_VARARGS, 0},
    {"dH_aii_times_P_ani_gpu", dH_aii_times_P_ani_gpu, METH_VARARGS, 0},
    {"evaluate_lda_gpu", evaluate_lda_gpu, METH_VARARGS, 0},
    {"evaluate_pbe_gpu", evaluate_pbe_gpu, METH_VARARGS, 0},
<<<<<<< HEAD
    {"multi_einsum_gpu", multi_einsum_gpu, METH_VARARGS | METH_KEYWORDS, 0},
=======
    {"calculate_residuals_gpu", calculate_residual_gpu, METH_VARARGS, 0},
>>>>>>> 4c5437dc
#endif // GPAW_GPU
    {0, 0, 0, 0}
};

#ifdef PARALLEL
extern PyTypeObject MPIType;
extern PyTypeObject GPAW_MPI_Request_type;
#endif

extern PyTypeObject LFCType;
extern PyTypeObject OperatorType;
extern PyTypeObject WOperatorType;
extern PyTypeObject SplineType;
extern PyTypeObject TransformerType;
extern PyTypeObject XCFunctionalType;
#ifndef GPAW_WITHOUT_LIBXC
extern PyTypeObject lxcXCFunctionalType;
#endif


static struct PyModuleDef moduledef = {
    PyModuleDef_HEAD_INIT,
    "_gpaw",
    "C-extension for GPAW",
    -1,
    functions,
    NULL,
    NULL,
    NULL,
    NULL
};

static PyObject* moduleinit(void)
{
#ifdef PARALLEL
    if (PyType_Ready(&MPIType) < 0)
        return NULL;
    if (PyType_Ready(&GPAW_MPI_Request_type) < 0)
        return NULL;
#endif

    if (PyType_Ready(&LFCType) < 0)
        return NULL;
    if (PyType_Ready(&OperatorType) < 0)
        return NULL;
    if (PyType_Ready(&WOperatorType) < 0)
        return NULL;
    if (PyType_Ready(&SplineType) < 0)
        return NULL;
    if (PyType_Ready(&TransformerType) < 0)
        return NULL;
    if (PyType_Ready(&XCFunctionalType) < 0)
        return NULL;
#ifndef GPAW_WITHOUT_LIBXC
    if (PyType_Ready(&lxcXCFunctionalType) < 0)
        return NULL;
#endif

    PyObject* m = PyModule_Create(&moduledef);

    if (m == NULL)
        return NULL;

#ifdef PARALLEL
    Py_INCREF(&MPIType);
    Py_INCREF(&GPAW_MPI_Request_type);
    PyModule_AddObject(m, "Communicator", (PyObject *)&MPIType);
#endif

#ifndef GPAW_WITHOUT_LIBXC
# if XC_MAJOR_VERSION >= 3
    PyObject_SetAttrString(m,
                           "libxc_version",
                           PyUnicode_FromString(xc_version_string()));
# endif
#endif
#ifdef GPAW_GPU
    PyObject_SetAttrString(m, "GPU_ENABLED", Py_True);
#else
    PyObject_SetAttrString(m, "GPU_ENABLED", Py_False);
#endif
#ifdef GPAW_GPU_AWARE_MPI
    PyObject_SetAttrString(m, "gpu_aware_mpi", Py_True);
#else
    PyObject_SetAttrString(m, "gpu_aware_mpi", Py_False);
#endif
#ifdef _OPENMP
    PyObject_SetAttrString(m, "have_openmp", Py_True);
#else
    PyObject_SetAttrString(m, "have_openmp", Py_False);
#endif
    // Version number of C-code.  Keep in sync with gpaw/__init__.py
    PyObject_SetAttrString(m, "version", PyLong_FromLong(4));

    Py_INCREF(&LFCType);
    Py_INCREF(&OperatorType);
    Py_INCREF(&WOperatorType);
    Py_INCREF(&SplineType);
    Py_INCREF(&TransformerType);
    Py_INCREF(&XCFunctionalType);
#ifndef GPAW_WITHOUT_LIBXC
    Py_INCREF(&lxcXCFunctionalType);
#endif
    return m;
}<|MERGE_RESOLUTION|>--- conflicted
+++ resolved
@@ -189,11 +189,8 @@
 PyObject* dH_aii_times_P_ani_gpu(PyObject* self, PyObject* args);
 PyObject* evaluate_lda_gpu(PyObject* self, PyObject* args);
 PyObject* evaluate_pbe_gpu(PyObject* self, PyObject* args);
-<<<<<<< HEAD
 PyObject* multi_einsum_gpu(PyObject* self, PyObject* args); 
-=======
 PyObject* calculate_residual_gpu(PyObject* self, PyObject* args);
->>>>>>> 4c5437dc
 #endif
 
 static PyMethodDef functions[] = {
@@ -354,11 +351,8 @@
     {"dH_aii_times_P_ani_gpu", dH_aii_times_P_ani_gpu, METH_VARARGS, 0},
     {"evaluate_lda_gpu", evaluate_lda_gpu, METH_VARARGS, 0},
     {"evaluate_pbe_gpu", evaluate_pbe_gpu, METH_VARARGS, 0},
-<<<<<<< HEAD
     {"multi_einsum_gpu", multi_einsum_gpu, METH_VARARGS | METH_KEYWORDS, 0},
-=======
     {"calculate_residuals_gpu", calculate_residual_gpu, METH_VARARGS, 0},
->>>>>>> 4c5437dc
 #endif // GPAW_GPU
     {0, 0, 0, 0}
 };
