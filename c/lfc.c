/*  Copyright (C) 2003-2007  CAMP
 *  Copyright (C) 2007-2009  CAMd
 *  Please see the accompanying LICENSE file for further information. */

#include <Python.h>
#define PY_ARRAY_UNIQUE_SYMBOL GPAW_ARRAY_API
#define NO_IMPORT_ARRAY
#include <numpy/arrayobject.h>
#include "spline.h"
#include "lfc.h"
#include "bmgs/spherical_harmonics.h"
#include "bmgs/bmgs.h"

#ifdef GPAW_NO_UNDERSCORE_BLAS
#  define zgemm_  zgemm
#endif
void zgemm_(char *transa, char *transb, int *m, int * n,
            int *k, void *alpha, void *a, int *lda,
            const void *b, int *ldb, void *beta,
            void *c, int *ldc);


#ifdef GPAW_CUDA
void lfc_dealloc_cuda(LFCObject *self);
PyObject * NewLFCObject_cuda(LFCObject *self, PyObject *args);
PyObject* add_cuda_gpu(LFCObject *self, PyObject *args);
PyObject* integrate_cuda_gpu(LFCObject *self, PyObject *args);
#endif

static void lfc_dealloc(LFCObject *self)
{
  if (self->bloch_boundary_conditions)
    free(self->phase_i);
  free(self->volume_i);
  free(self->work_gm);
  free(self->ngm_W);
  free(self->i_W);
  free(self->volume_W);
#ifdef GPAW_CUDA
  if (self->cuda) {
    lfc_dealloc_cuda(self);
  }
#endif
  PyObject_DEL(self);
}


PyObject* calculate_potential_matrix(LFCObject *self, PyObject *args);
PyObject* calculate_potential_matrices(LFCObject *self, PyObject *args);
PyObject* lfcintegrate(LFCObject *self, PyObject *args);
PyObject* derivative(LFCObject *self, PyObject *args);
PyObject* normalized_derivative(LFCObject *self, PyObject *args);
PyObject* construct_density(LFCObject *self, PyObject *args);
PyObject* construct_density1(LFCObject *self, PyObject *args);
PyObject* ae_valence_density_correction(LFCObject *self, PyObject *args);
PyObject* ae_core_density_correction(LFCObject *self, PyObject *args);
PyObject* lcao_to_grid(LFCObject *self, PyObject *args);
PyObject* lcao_to_grid_k(LFCObject *self, PyObject *args);
PyObject* add(LFCObject *self, PyObject *args);
PyObject* calculate_potential_matrix_derivative(LFCObject *self,
                                                PyObject *args);
PyObject* calculate_potential_matrix_force_contribution(LFCObject *self,
                                                        PyObject *args);
PyObject* second_derivative(LFCObject *self, PyObject *args);
PyObject* add_derivative(LFCObject *self, PyObject *args);


static PyMethodDef lfc_methods[] = {
    {"calculate_potential_matrix",
     (PyCFunction)calculate_potential_matrix, METH_VARARGS, 0},
    {"calculate_potential_matrices",
     (PyCFunction)calculate_potential_matrices, METH_VARARGS, 0},
    {"integrate",
     (PyCFunction)lfcintegrate, METH_VARARGS, 0},
    {"derivative",
     (PyCFunction)derivative, METH_VARARGS, 0},
    {"normalized_derivative",
     (PyCFunction)normalized_derivative, METH_VARARGS, 0},
    {"construct_density",
     (PyCFunction)construct_density, METH_VARARGS, 0},
    {"construct_density1",
     (PyCFunction)construct_density1, METH_VARARGS, 0},
    {"ae_valence_density_correction",
     (PyCFunction)ae_valence_density_correction, METH_VARARGS, 0},
    {"ae_core_density_correction",
     (PyCFunction)ae_core_density_correction, METH_VARARGS, 0},
    {"lcao_to_grid",
     (PyCFunction)lcao_to_grid, METH_VARARGS, 0},
    {"lcao_to_grid_k",
     (PyCFunction)lcao_to_grid_k, METH_VARARGS, 0},
    {"add",
     (PyCFunction)add, METH_VARARGS, 0},
    {"calculate_potential_matrix_derivative",
     (PyCFunction)calculate_potential_matrix_derivative, METH_VARARGS, 0},
    {"calculate_potential_matrix_force_contribution",
     (PyCFunction)calculate_potential_matrix_force_contribution, METH_VARARGS, 0},
    {"second_derivative",
     (PyCFunction)second_derivative, METH_VARARGS, 0},
    {"add_derivative",
     (PyCFunction)add_derivative, METH_VARARGS, 0},
<<<<<<< HEAD
#ifdef GPAW_CUDA
    {"integrate_cuda_gpu",
     (PyCFunction)integrate_cuda_gpu, METH_VARARGS, 0},
    {"add_cuda_gpu",
     (PyCFunction)add_cuda_gpu, METH_VARARGS, 0},
#endif
#ifdef PARALLEL
    {"broadcast",
     (PyCFunction)localized_functions_broadcast, METH_VARARGS, 0},
#endif
=======
>>>>>>> 7e8d3125
    {NULL, NULL, 0, NULL}
};


PyTypeObject LFCType = {
    PyVarObject_HEAD_INIT(NULL, 0)
    "LocalizedFunctionsCollection",
    sizeof(LFCObject),
    0,
    (destructor)lfc_dealloc,
    0, 0, 0, 0, 0, 0, 0, 0, 0, 0, 0, 0, 0, 0,
    Py_TPFLAGS_DEFAULT | Py_TPFLAGS_BASETYPE,
    "LFC object",
    0, 0, 0, 0, 0, 0,
    lfc_methods
};

PyObject * NewLFCObject(PyObject *obj, PyObject *args)
{
  PyObject* A_Wgm_obj;
  PyArrayObject* M_W_obj;
  PyArrayObject* G_B_obj;
  PyArrayObject* W_B_obj;
  double dv;
  PyArrayObject* phase_kW_obj;
  int cuda = 0;

  if (!PyArg_ParseTuple(args, "OOOOdO|i",
                        &A_Wgm_obj, &M_W_obj, &G_B_obj, &W_B_obj, &dv,
<<<<<<< HEAD
                        &phase_kW_obj, &cuda))
    return NULL; 
=======
                        &phase_kW_obj))
    return NULL;
>>>>>>> 7e8d3125

  LFCObject *self = PyObject_NEW(LFCObject, &LFCType);
  if (self == NULL)
    return NULL;

#ifdef GPAW_CUDA
  self->cuda = cuda;
#endif
  self->dv = dv;

  const int* M_W = (const int*)PyArray_DATA(M_W_obj);
  self->G_B = (int*)PyArray_DATA(G_B_obj);
  self->W_B = (int*)PyArray_DATA(W_B_obj);

  if (PyArray_DIMS(phase_kW_obj)[0] > 0) {
    self->bloch_boundary_conditions = true;
    self->phase_kW = (double complex*)PyArray_DATA(phase_kW_obj);
  }
  else {
    self->bloch_boundary_conditions = false;
  }

  int nB = PyArray_DIMS(G_B_obj)[0];
  int nW = PyList_Size(A_Wgm_obj);

  self->nW = nW;
  self->nB = nB;

  int nimax = 0;
  int ngmax = 0;
  int ni = 0;
  int Ga = 0;
  for (int B = 0; B < nB; B++) {
    int Gb = self->G_B[B];
    int nG = Gb - Ga;
    if (ni > 0 && nG > ngmax)
      ngmax = nG;
    if (self->W_B[B] >= 0)
      ni += 1;
    else {
      if (ni > nimax)
        nimax = ni;
      ni--;
    }
    Ga = Gb;
  }
  assert(ni == 0);
  
  self->volume_W = GPAW_MALLOC(LFVolume, nW);
  self->i_W = GPAW_MALLOC(int, nW);
  self->ngm_W = GPAW_MALLOC(int, nW);
  self->nimax = nimax;

  int nmmax = 0;
  for (int W = 0; W < nW; W++) {
    PyArrayObject* A_gm_obj = (PyArrayObject*)PyList_GetItem(A_Wgm_obj, W);
    LFVolume* volume = &self->volume_W[W];
    volume->A_gm = (const double*)PyArray_DATA(A_gm_obj);
    self->ngm_W[W] = PyArray_DIMS(A_gm_obj)[0] * PyArray_DIMS(A_gm_obj)[1];
    volume->nm = PyArray_DIMS(A_gm_obj)[1];
    volume->M = M_W[W];
    volume->W = W;
    if (volume->nm > nmmax)
      nmmax = volume->nm;
  }
  self->work_gm = GPAW_MALLOC(double, ngmax * nmmax);
  self->volume_i = GPAW_MALLOC(LFVolume, nimax);
  if (self->bloch_boundary_conditions)
    self->phase_i = GPAW_MALLOC(complex double, nimax);

#ifdef GPAW_CUDA
  if (cuda) {
    NewLFCObject_cuda(self, args);
  }
#endif
  return (PyObject*)self;
}

PyObject* calculate_potential_matrix(LFCObject *lfc, PyObject *args)
{
  PyArrayObject* vt_G_obj;
  PyArrayObject* Vt_MM_obj;
  int k;
  int Mstart;
  int Mstop;

  if (!PyArg_ParseTuple(args, "OOiii", &vt_G_obj, &Vt_MM_obj, &k,
                        &Mstart, &Mstop))
    return NULL;

  const double* vt_G = (const double*)PyArray_DATA(vt_G_obj);

  int nM = PyArray_DIMS(Vt_MM_obj)[1];
  double dv = lfc->dv;
  double* work_gm = lfc->work_gm;
  Py_BEGIN_ALLOW_THREADS;
  if (!lfc->bloch_boundary_conditions) {
    double* Vt_MM = (double*)PyArray_DATA(Vt_MM_obj);
    GRID_LOOP_START(lfc, -1) { // ORDINARY/GAMMA-POINT
      for (int i1 = 0; i1 < ni; i1++) {
        LFVolume* v1 = volume_i + i1;
        int M1 = v1->M;
        int nm1 = v1->nm;
        int M1p = MAX(M1, Mstart);
        int nm1p = MIN(M1 + nm1, Mstop) - M1p;
        if (nm1p <= 0)
          continue;
        int gm = M1p - M1;
        int gm1 = 0;
        const double* A1_gm = v1->A_gm;
        for (int G = Ga; G < Gb; G++, gm += nm1 - nm1p) {
          double vtdv = vt_G[G] * dv;
          for (int m1 = 0; m1 < nm1p; m1++, gm1++, gm++)
            work_gm[gm1] = vtdv * A1_gm[gm];
        }
        for (int i2 = 0; i2 < ni; i2++) {
          LFVolume* v2 = volume_i + i2;
          int M2 = v2->M;
          if (M1 >= M2) {
            int nm2 = v2->nm;
            const double* A2_gm = v2->A_gm;
            double* Vt_mm = Vt_MM + (M1p - Mstart) * nM + M2;
            for (int g = 0; g < nG; g++){
              int gnm1 = g * nm1p;
              int gnm2 = g * nm2;
              for (int m1 = 0; m1 < nm1p; m1++) {
                int m1nM = m1 * nM;
                for (int m2 = 0; m2 < nm2; m2++)
                  Vt_mm[m2 + m1nM] += A2_gm[gnm2 + m2] * work_gm[gnm1 + m1];
              }
            }
          }
        }
      }
    }
    GRID_LOOP_STOP(lfc, -1);
  }
  else {
    complex double* Vt_MM = (complex double*)PyArray_DATA(Vt_MM_obj);
    GRID_LOOP_START(lfc, k) {  // KPOINT CALC POT MATRIX
      for (int i1 = 0; i1 < ni; i1++) {
        LFVolume* v1 = volume_i + i1;
        double complex conjphase1 = conj(phase_i[i1]);
        int M1 = v1->M;
        int nm1 = v1->nm;
        int M1p = MAX(M1, Mstart);
        int nm1p = MIN(M1 + nm1, Mstop) - M1p;
        if (nm1p <= 0)
          continue;
        int gm = M1p - M1;
        int gm1 = 0;
        const double* A1_gm = v1->A_gm;
        for (int G = Ga; G < Gb; G++, gm += nm1 - nm1p) {
          double vtdv = vt_G[G] * dv;
          for (int m1 = 0; m1 < nm1p; m1++, gm1++, gm++)
            work_gm[gm1] = vtdv * A1_gm[gm];
        }
        for (int i2 = 0; i2 < ni; i2++) {
          LFVolume* v2 = volume_i + i2;
          const double* A2_gm = v2->A_gm;
          int M2 = v2->M;
          if (M1 >= M2) {
            int nm2 = v2->nm;
            double complex phase = conjphase1 * phase_i[i2];
            double complex* Vt_mm = Vt_MM + (M1p - Mstart) * nM + M2;
            for (int g = 0; g < nG; g++) {
              int gnm1 = g * nm1p;
              int gnm2 = g * nm2;
              int m1nM = 0;
              for (int m1 = 0; m1 < nm1p; m1++, m1nM += nM) {
                complex double wphase = work_gm[gnm1 + m1] * phase;
                for (int m2 = 0; m2 < nm2; m2++) {
                  Vt_mm[m1nM + m2] += A2_gm[gnm2 + m2] * wphase;
                }
              }
            }
          }
        }
      }
    }
    GRID_LOOP_STOP(lfc, k);
  }
  Py_END_ALLOW_THREADS;
  Py_RETURN_NONE;
}

PyObject* calculate_potential_matrices(LFCObject *lfc, PyObject *args)
{
    PyArrayObject* vt_G_obj;
    PyArrayObject* Vt_xMM_obj;
    PyArrayObject* x_W_obj;
    int Mstart;
    int Mstop;
    
    if (!PyArg_ParseTuple(args, "OOOii", &vt_G_obj, &Vt_xMM_obj, &x_W_obj,
                          &Mstart, &Mstop))
        return NULL;

    const double* vt_G = (const double*)PyArray_DATA(vt_G_obj);

    int nM = PyArray_DIMS(Vt_xMM_obj)[2];
    double dv = lfc->dv;
    double* work_gm = lfc->work_gm;
    double* Vt_xMM = (double*)PyArray_DATA(Vt_xMM_obj);
    int* x_W = (int*)PyArray_DATA(x_W_obj);

    Py_BEGIN_ALLOW_THREADS;
    GRID_LOOP_START(lfc, -1) {
        for (int i1 = 0; i1 < ni; i1++) {
            LFVolume* v1 = volume_i + i1;
            int M1 = v1->M;
            int nm1 = v1->nm;
            int M1p = MAX(M1, Mstart);
            int nm1p = MIN(M1 + nm1, Mstop) - M1p;
            if (nm1p <= 0)
                continue;

            int x1 = x_W[v1->W];
            int gm = M1p - M1;
            int gm1 = 0;
            const double* A1_gm = v1->A_gm;
            for (int G = Ga; G < Gb; G++, gm += nm1 - nm1p) {
                double vtdv = vt_G[G] * dv;
                for (int m1 = 0; m1 < nm1p; m1++, gm1++, gm++)
                    work_gm[gm1] = vtdv * A1_gm[gm];
            }
            for (int i2 = 0; i2 < ni; i2++) {
                LFVolume* v2 = volume_i + i2;
                int x = x_W[v2->W] - x1;
                if (x >= 0) {
                    int M2 = v2->M;
                    int nm2 = v2->nm;
                    const double* A2_gm = v2->A_gm;
                    double* Vt_mm = (Vt_xMM +
                                     (M1p - Mstart) * nM + M2 +
                                     x * (Mstop - Mstart) * nM);
                    for (int g = 0; g < nG; g++) {
                        int gnm1 = g * nm1p;
                        int gnm2 = g * nm2;
                        for (int m1 = 0; m1 < nm1p; m1++) {
                            int m1nM = m1 * nM;
                            for (int m2 = 0; m2 < nm2; m2++)
                                Vt_mm[m2 + m1nM] += (A2_gm[gnm2 + m2] *
                                                     work_gm[gnm1 + m1]);
                        }
                    }
                }
            }
        }
    }
    GRID_LOOP_STOP(lfc, -1);
    Py_END_ALLOW_THREADS;
    Py_RETURN_NONE;
}

PyObject* lfcintegrate(LFCObject *lfc, PyObject *args)
{
  PyArrayObject* a_xG_obj;
  PyArrayObject* c_xM_obj;
  int q;

  if (!PyArg_ParseTuple(args, "OOi", &a_xG_obj, &c_xM_obj, &q))
    return NULL;

  int nd = PyArray_NDIM(a_xG_obj);
  npy_intp* dims = PyArray_DIMS(a_xG_obj);
  int nx = PyArray_MultiplyList(dims, nd - 3);
  int nG = PyArray_MultiplyList(dims + nd - 3, 3);
  int nM = PyArray_DIMS(c_xM_obj)[PyArray_NDIM(c_xM_obj) - 1];
  double dv = lfc->dv;

  Py_BEGIN_ALLOW_THREADS;
  if (!lfc->bloch_boundary_conditions) {
    const double* a_G = (const double*)PyArray_DATA(a_xG_obj);
    double* c_M = (double*)PyArray_DATA(c_xM_obj);
    for (int x = 0; x < nx; x++) {
      GRID_LOOP_START(lfc, -1) {
        for (int i = 0; i < ni; i++) {
          LFVolume* v = volume_i + i;
          const double* A_gm = v->A_gm;
          int nm = v->nm;
          double* c_M1 = c_M + v->M;
          for (int gm = 0, G = Ga; G < Gb; G++){
            double av = a_G[G] * dv;
            for (int m = 0; m < nm; m++, gm++){
              c_M1[m] += av * A_gm[gm];
            }
          }
        }
      }
      GRID_LOOP_STOP(lfc, -1);
      c_M += nM;
      a_G += nG;
    }
  }
  else {
    const complex double* a_G = (const complex double*)PyArray_DATA(a_xG_obj);
    complex double* c_M = (complex double*)PyArray_DATA(c_xM_obj);
    for (int x = 0; x < nx; x++) {
      GRID_LOOP_START(lfc, q) {
        for (int i = 0; i < ni; i++) {
          LFVolume* v = volume_i + i;
          int nm = v->nm;
          complex double* c_M1 = c_M + v->M;
          const double* A_gm = v->A_gm;
          double complex vphase = phase_i[i] * dv;
          for (int gm = 0, G = Ga; G < Gb; G++){
            double complex avphase = a_G[G] * vphase;
            for (int m = 0; m < nm; m++, gm++){
              c_M1[m] += avphase * A_gm[gm];
            }
          }
        }
      }
      GRID_LOOP_STOP(lfc, q);
      c_M += nM;
      a_G += nG;
    }
  }
  Py_END_ALLOW_THREADS;
  Py_RETURN_NONE;
}

PyObject* construct_density(LFCObject *lfc, PyObject *args)
{
  PyArrayObject* rho_MM_obj;
  PyArrayObject* nt_G_obj;
  int k;
  int Mstart, Mstop;

  if (!PyArg_ParseTuple(args, "OOiii", &rho_MM_obj, &nt_G_obj, &k,
                        &Mstart, &Mstop))
    return NULL;
  
  double* nt_G = (double*)PyArray_DATA(nt_G_obj);
  
  int nM = PyArray_DIMS(rho_MM_obj)[1];
  
  double* work_gm = lfc->work_gm;

  Py_BEGIN_ALLOW_THREADS;
  if (!lfc->bloch_boundary_conditions) {
    const double* rho_MM = (const double*)PyArray_DATA(rho_MM_obj);
    GRID_LOOP_START(lfc, -1) {
      for (int i1 = 0; i1 < ni; i1++) {
        LFVolume* v1 = volume_i + i1;
        int M1 = v1->M;
        int nm1 = v1->nm;

        int M1p = MAX(M1, Mstart);
        int nm1p = MIN(M1 + nm1, Mstop) - M1p;
        if (nm1p <= 0)
          continue;

        memset(work_gm, 0, nG * nm1 * sizeof(double));
        double factor = 1.0;

        int m1end = MIN(nm1, Mstop - M1);
        int m1start = MAX(0, Mstart - M1);

        for (int i2 = i1; i2 < ni; i2++) {
          LFVolume* v2 = volume_i + i2;
          int M2 = v2->M;
          int nm2 = v2->nm;
          const double* rho_mm = rho_MM + (M1p - Mstart) * nM + M2;
          //assert(M1 - Mstart + m1start >= 0);
          for (int g = 0; g < nG; g++) {
            for (int m1 = m1start, m1p = 0; m1 < m1end; m1++, m1p++) {
              for (int m2 = 0; m2 < nm2; m2++) {
                work_gm[g * nm1 + m1] += (v2->A_gm[g * nm2 + m2] *
                                          rho_mm[m1p * nM + m2] *
                                          factor);
              }
            }
          }
          factor = 2.0;
        }
        int gm1 = 0;
        for (int G = Ga; G < Gb; G++) {
          double nt = 0.0;
          for (int m1 = 0; m1 < nm1; m1++, gm1++) {
            nt += v1->A_gm[gm1] * work_gm[gm1];
          }
          nt_G[G] += nt;
        }
      }
    }
    GRID_LOOP_STOP(lfc, -1);
  }
  else {
    const double complex* rho_MM = (const double complex*)PyArray_DATA(rho_MM_obj);
    GRID_LOOP_START(lfc, k) {
      for (int i1 = 0; i1 < ni; i1++) {
        LFVolume* v1 = volume_i + i1;
        int M1 = v1->M;
        int nm1 = v1->nm;

        int M1p = MAX(M1, Mstart);
        int nm1p = MIN(M1 + nm1, Mstop) - M1p;
        if (nm1p <= 0)
          continue;

        memset(work_gm, 0, nG * nm1 * sizeof(double));
        double complex factor = 1.0;
        
        int m1end = MIN(nm1, Mstop - M1);
        int m1start = MAX(0, Mstart - M1);
        
        for (int i2 = i1; i2 < ni; i2++) {
          if (i2 > i1)
            factor = 2.0 * phase_i[i1] * conj(phase_i[i2]);
          
          double rfactor = creal(factor);
          double ifactor = cimag(factor);
          
          LFVolume* v2 = volume_i + i2;
          const double* A2_gm = v2->A_gm;
          int M2 = v2->M;
          int nm2 = v2->nm;
          const double complex* rho_mm = rho_MM + (M1p - Mstart) * nM + M2;
          double rrho, irho, rwork, iwork;
          complex double rho;
          for (int g = 0; g < nG; g++) {
            int gnm1 = g * nm1;
            int gnm2 = g * nm2;
            int m1pnM = 0;
            for (int m1 = m1start, m1p=0; m1 < m1end; m1++, m1p++) {
              m1pnM = m1p * nM;
              iwork = 0;
              rwork = 0;
              for (int m2 = 0; m2 < nm2; m2++) {
                rho = rho_mm[m1pnM + m2];
                rrho = creal(rho);
                irho = cimag(rho);
                rwork += A2_gm[gnm2 + m2] * rrho;
                iwork += A2_gm[gnm2 + m2] * irho;
                // We could save one of those multiplications if the buffer
                // were twice as large

                //work += A2_gm[gnm2 + m2] * (rfactor * rrho - ifactor * irho);
              }
              //work_gm[m1 + gnm1] += work;
              work_gm[m1 + gnm1] += rwork * rfactor - iwork * ifactor;
            }
          }
        }
        int gm1 = 0;
        const double* A1_gm = v1->A_gm;
        for (int G = Ga; G < Gb; G++) {
          double nt = 0.0;
          for (int m1 = 0; m1 < nm1; m1++, gm1++) {
            nt += A1_gm[gm1] * work_gm[gm1];
          }
          nt_G[G] += nt;
        }
      }
    }
    GRID_LOOP_STOP(lfc, k);
  }
  Py_END_ALLOW_THREADS;
  Py_RETURN_NONE;
}

PyObject* construct_density1(LFCObject *lfc, PyObject *args)
{
  PyArrayObject* f_M_obj;
  PyArrayObject* nt_G_obj;
  
  if (!PyArg_ParseTuple(args, "OO", &f_M_obj, &nt_G_obj))
    return NULL;
  
  const double* f_M = (const double*)PyArray_DATA(f_M_obj);
  double* nt_G = (double*)PyArray_DATA(nt_G_obj);

  Py_BEGIN_ALLOW_THREADS;
  GRID_LOOP_START(lfc, -1) {
    for (int i = 0; i < ni; i++) {
      LFVolume* v = volume_i + i;
      for (int gm = 0, G = Ga; G < Gb; G++) {
        for (int m = 0; m < v->nm; m++, gm++) {
          nt_G[G] += v->A_gm[gm] * v->A_gm[gm] * f_M[v->M + m];
        }
      }
    }
  }
  GRID_LOOP_STOP(lfc, -1);
  Py_END_ALLOW_THREADS;
  Py_RETURN_NONE;
}

PyObject* lcao_to_grid(LFCObject *lfc, PyObject *args)
{
  PyArrayObject* c_M_obj;
  PyArrayObject* psit_G_obj;
  int k;

  if (!PyArg_ParseTuple(args, "OOi", &c_M_obj, &psit_G_obj, &k))
<<<<<<< HEAD
    return NULL; 
  Py_BEGIN_ALLOW_THREADS;
=======
    return NULL;
  
>>>>>>> 7e8d3125
  if (!lfc->bloch_boundary_conditions) {
    if (PyArray_DESCR(c_M_obj)->type_num == NPY_DOUBLE) {
      const double* c_M = (const double*)PyArray_DATA(c_M_obj);
      double* psit_G = (double*)PyArray_DATA(psit_G_obj);
      GRID_LOOP_START(lfc, -1) {
        for (int i = 0; i < ni; i++) {
          LFVolume* v = volume_i + i;
          for (int gm = 0, G = Ga; G < Gb; G++) {
            for (int m = 0; m < v->nm; m++, gm++) {
              psit_G[G] += v->A_gm[gm] * c_M[v->M + m];
            }
          }
        }
      }
      GRID_LOOP_STOP(lfc, -1);
    }
    else {
      const double complex* c_M = (const double complex*)PyArray_DATA(c_M_obj);
      double complex* psit_G = (double complex*)PyArray_DATA(psit_G_obj);
      GRID_LOOP_START(lfc, -1) {
        for (int i = 0; i < ni; i++) {
          LFVolume* v = volume_i + i;
          for (int gm = 0, G = Ga; G < Gb; G++) {
            for (int m = 0; m < v->nm; m++, gm++) {
              psit_G[G] += v->A_gm[gm] * c_M[v->M + m];
            }
          }
        }
      }
      GRID_LOOP_STOP(lfc, -1);
    }
  }
  else {
    const double complex* c_M = (const double complex*)PyArray_DATA(c_M_obj);
    double complex* psit_G = (double complex*)PyArray_DATA(psit_G_obj);
    GRID_LOOP_START(lfc, k) {
      for (int i = 0; i < ni; i++) {
        LFVolume* v = volume_i + i;
        double complex conjphase = conj(phase_i[i]);
        const double* A_gm = v->A_gm;
        const double complex* c_M1 = c_M + v->M;
        for (int gm = 0, G = Ga; G < Gb; G++) {
          double complex psit = 0.0;
          for (int m = 0; m < v->nm; m++, gm++) {
            psit += A_gm[gm] * c_M1[m];
          }
          psit_G[G] += psit * conjphase;
        }
      }
    }
    GRID_LOOP_STOP(lfc, k);
  }
  Py_END_ALLOW_THREADS;
  Py_RETURN_NONE;
}

// Faster implementation of lcao_to_grid() function specialized
// for k-points
PyObject* lcao_to_grid_k(LFCObject *lfc, PyObject *args)
{
    PyArrayObject* c_xM_obj;
    PyArrayObject* psit_xG_obj;
    int k;
    int Mblock;

    if (!PyArg_ParseTuple(args, "OOii", &c_xM_obj, &psit_xG_obj, &k,
                          &Mblock))
        return NULL;
  
    const double complex* c_xM = (const double complex*)PyArray_DATA(c_xM_obj);
    double complex* psit_xG = (double complex*)PyArray_DATA(psit_xG_obj);

    int nd = PyArray_NDIM(psit_xG_obj);
    npy_intp* dims = PyArray_DIMS(psit_xG_obj);
    int nx = PyArray_MultiplyList(dims, nd - 3);
    int Gmax = PyArray_MultiplyList(dims + nd - 3, 3);
    int Mmax = PyArray_DIMS(c_xM_obj)[PyArray_NDIM(c_xM_obj) - 1];

    double complex* tmp_GM = 0;

    Py_BEGIN_ALLOW_THREADS;
    for (int Mstart = 0; Mstart < Mmax; Mstart += Mblock) {
        int Mstop = Mstart + Mblock;
        if (Mstop > Mmax) {
            Mstop = Mmax;
            Mblock = Mstop - Mstart;
        }

        if (tmp_GM == 0)
            tmp_GM = GPAW_MALLOC(double complex, Mblock * Gmax);
        
        for (int GM = 0; GM < Gmax * Mblock; GM++)
            tmp_GM[GM] = 0.0;

        GRID_LOOP_START(lfc, k) {
            for (int i = 0; i < ni; i++) {
                LFVolume* v = volume_i + i;
                int M1 = v->M;
                if (M1 >= Mstop)
                    continue;
                int nm = v->nm;
                int M2 = M1 + nm;
                if (M2 <= Mstart)
                    continue;
                int M1p = MAX(M1, Mstart);
                int M2p = MIN(M2, Mstop);
                if (M1p == M2p)
                    continue;
                
                double complex phase = phase_i[i];
                const double* A_gm = v->A_gm;
                for (int G = Ga; G < Gb; G++)
                    for (int M = M1p; M < M2p; M++)
                        tmp_GM[G * Mblock + M - Mstart] += \
                          A_gm[(G - Ga) * nm + M - M1] * phase;
            }
        }
        GRID_LOOP_STOP(lfc, k);

        double complex one = 1.0;
        zgemm_("C", "N", &Gmax, &nx, &Mblock, &one, tmp_GM, &Mblock,
               c_xM + Mstart, &Mmax, &one, psit_xG, &Gmax);
    }
    free(tmp_GM);
    Py_END_ALLOW_THREADS;
    Py_RETURN_NONE;
}

PyObject* add(LFCObject *lfc, PyObject *args)
{
  PyArrayObject* c_xM_obj;
  PyArrayObject* a_xG_obj;
  int q;

  if (!PyArg_ParseTuple(args, "OOi", &c_xM_obj, &a_xG_obj, &q))
    return NULL;

  int nd = PyArray_NDIM(a_xG_obj);
  npy_intp* dims = PyArray_DIMS(a_xG_obj);
  int nx = PyArray_MultiplyList(dims, nd - 3);
  int nG = PyArray_MultiplyList(dims + nd - 3, 3);
  int nM = PyArray_DIMS(c_xM_obj)[PyArray_NDIM(c_xM_obj) - 1];

  Py_BEGIN_ALLOW_THREADS;
  if (!lfc->bloch_boundary_conditions) {
    const double* c_M = (const double*)PyArray_DATA(c_xM_obj);
    double* a_G = (double*)PyArray_DATA(a_xG_obj);
    for (int x = 0; x < nx; x++) {
      GRID_LOOP_START(lfc, -1) {
        for (int i = 0; i < ni; i++) {
          LFVolume* v = volume_i + i;
          for (int gm = 0, G = Ga; G < Gb; G++) {
            for (int m = 0; m < v->nm; m++, gm++) {
              a_G[G] += v->A_gm[gm] * c_M[v->M + m];
            }
          }
        }
      }
      GRID_LOOP_STOP(lfc, -1);
      c_M += nM;
      a_G += nG;
    }
  }
  else {
    const double complex* c_M = (const double complex*)PyArray_DATA(c_xM_obj);
    double complex* a_G = (double complex*)PyArray_DATA(a_xG_obj);
    for (int x = 0; x < nx; x++) {
      GRID_LOOP_START(lfc, q) {
        for (int i = 0; i < ni; i++) {
          double complex conjphase = conj(phase_i[i]);
          LFVolume* v = volume_i + i;
          const double complex* c_M1 = c_M + v->M;
          const double* A_gm = v->A_gm;
          for (int gm = 0, G = Ga; G < Gb; G++) {
            double complex a = 0.0;
            for (int m = 0; m < v->nm; m++, gm++) {
              a += A_gm[gm] * c_M1[m];
            }
            a_G[G] += a * conjphase;
          }
        }
      }
      GRID_LOOP_STOP(lfc, q);
      c_M += nM;
      a_G += nG;
    }
  }
  Py_END_ALLOW_THREADS;
  Py_RETURN_NONE;
}

PyObject* spline_to_grid(PyObject *self, PyObject *args)
{
  SplineObject* spline_obj;
  PyArrayObject* beg_c_obj;
  PyArrayObject* end_c_obj;
  PyArrayObject* pos_v_obj;
  PyArrayObject* h_cv_obj;
  PyArrayObject* n_c_obj;
  PyArrayObject* gdcorner_c_obj;
  if (!PyArg_ParseTuple(args, "OOOOOOO", &spline_obj,
                        &beg_c_obj, &end_c_obj, &pos_v_obj, &h_cv_obj,
                        &n_c_obj, &gdcorner_c_obj))
    return NULL;

  const bmgsspline* spline = (const bmgsspline*)(&(spline_obj->spline));
  long* beg_c = LONGP(beg_c_obj);
  long* end_c = LONGP(end_c_obj);
  double* pos_v = DOUBLEP(pos_v_obj);
  double* h_cv = DOUBLEP(h_cv_obj);
  long* n_c = LONGP(n_c_obj);
  long* gdcorner_c = LONGP(gdcorner_c_obj);

  int l = spline_obj->spline.l;
  int nm = 2 * l + 1;
  double rcut = spline->dr * spline->nbins;

  int ngmax = ((end_c[0] - beg_c[0]) *
               (end_c[1] - beg_c[1]) *
               (end_c[2] - beg_c[2]));
  double* A_gm = GPAW_MALLOC(double, ngmax * nm);
  
  int nBmax = ((end_c[0] - beg_c[0]) *
               (end_c[1] - beg_c[1]));
  int* G_B = GPAW_MALLOC(int, 2 * nBmax);

  int nB = 0;
  int ngm = 0;
  int G = -gdcorner_c[2] + n_c[2] * (beg_c[1] - gdcorner_c[1] + n_c[1]
                    * (beg_c[0] - gdcorner_c[0]));
  Py_BEGIN_ALLOW_THREADS;
  for (int g0 = beg_c[0]; g0 < end_c[0]; g0++) {
    for (int g1 = beg_c[1]; g1 < end_c[1]; g1++) {
      int g2_beg = -1; // function boundary coordinates
      int g2_end = -1;
      for (int g2 = beg_c[2]; g2 < end_c[2]; g2++) {
        double x = h_cv[0] * g0 + h_cv[3] * g1 + h_cv[6] * g2 - pos_v[0];
        double y = h_cv[1] * g0 + h_cv[4] * g1 + h_cv[7] * g2 - pos_v[1];
        double z = h_cv[2] * g0 + h_cv[5] * g1 + h_cv[8] * g2 - pos_v[2];
        double r2 = x * x + y * y + z * z;
        double r = sqrt(r2);
        if (r < rcut) {
          if (g2_beg < 0)
            g2_beg = g2; // found boundary
          g2_end = g2;
          double A = bmgs_splinevalue(spline, r);
          double* p = A_gm + ngm;
          
          spherical_harmonics(l, A, x, y, z, r2, p);
          
          ngm += nm;
        }
      }
      if (g2_end >= 0) {
        g2_end++;
        G_B[nB++] = G + g2_beg;
        G_B[nB++] = G + g2_end;
      }
      G += n_c[2];
    }
    G += n_c[2] * (n_c[1] - end_c[1] + beg_c[1]);
  }
  Py_END_ALLOW_THREADS;
  npy_intp gm_dims[2] = {ngm / (2 * l + 1), 2 * l + 1};
  PyArrayObject* A_gm_obj = (PyArrayObject*)PyArray_SimpleNew(2, gm_dims,
                                                              NPY_DOUBLE);
  
  memcpy(PyArray_DATA(A_gm_obj), A_gm, ngm * sizeof(double));
  free(A_gm);
  
  npy_intp B_dims[1] = {nB};
  PyArrayObject* G_B_obj = (PyArrayObject*)PyArray_SimpleNew(1, B_dims,
                                                             NPY_INT);
  memcpy(PyArray_DATA(G_B_obj), G_B, nB * sizeof(int));
  free(G_B);

  // PyObjects created in the C code will be initialized with a refcount
  // of 1, for which reason we'll have to decref them when done here
  PyObject* values = Py_BuildValue("(OO)", A_gm_obj, G_B_obj);
  Py_DECREF(A_gm_obj);
  Py_DECREF(G_B_obj);
  return values;
}


// Horrible copy-paste of calculate_potential_matrix
// Surely it must be possible to find a way to actually reuse code
// Maybe some kind of preprocessor thing
PyObject* calculate_potential_matrix_derivative(LFCObject *lfc, PyObject *args)
{
  PyArrayObject* vt_G_obj;
  PyArrayObject* DVt_MM_obj;
  PyArrayObject* h_cv_obj;
  PyArrayObject* n_c_obj;
  int k, c;
  PyArrayObject* spline_obj_M_obj;
  PyArrayObject* beg_c_obj;
  PyArrayObject* pos_Wc_obj;
  int Mstart, Mstop;

  if (!PyArg_ParseTuple(args, "OOOOiiOOOii", &vt_G_obj, &DVt_MM_obj,
                        &h_cv_obj, &n_c_obj, &k, &c,
                        &spline_obj_M_obj, &beg_c_obj,
                        &pos_Wc_obj, &Mstart, &Mstop))
    return NULL;

  const double* vt_G = (const double*)PyArray_DATA(vt_G_obj);
  const double* h_cv = (const double*)PyArray_DATA(h_cv_obj);
  const long* n_c = (const long*)PyArray_DATA(n_c_obj);
  const SplineObject** spline_obj_M = \
    (const SplineObject**)PyArray_DATA(spline_obj_M_obj);
  const double (*pos_Wc)[3] = (const double (*)[3])PyArray_DATA(pos_Wc_obj);

  long* beg_c = LONGP(beg_c_obj);
  int nM = PyArray_DIMS(DVt_MM_obj)[1];
  double* work_gm = lfc->work_gm;
  double dv = lfc->dv;
  Py_BEGIN_ALLOW_THREADS;
  if (!lfc->bloch_boundary_conditions) {
    double* DVt_MM = (double*)PyArray_DATA(DVt_MM_obj);
    {
      GRID_LOOP_START(lfc, -1) {
        // In one grid loop iteration, only z changes.
        int iza = Ga % n_c[2] + beg_c[2];
        int iy = (Ga / n_c[2]) % n_c[1] + beg_c[1];
        int ix = Ga / (n_c[2] * n_c[1]) + beg_c[0];
        int iz = iza;

        //assert(Ga == ((ix - beg_c[0]) * n_c[1] + (iy - beg_c[1]))
        //       * n_c[2] + iza - beg_c[2]);

        for (int i1 = 0; i1 < ni; i1++) {
          iz = iza;
          LFVolume* v1 = volume_i + i1;
          int M1 = v1->M;
          const SplineObject* spline_obj = spline_obj_M[M1];
          const bmgsspline* spline = \
            (const bmgsspline*)(&(spline_obj->spline));
          
          int nm1 = v1->nm;

          int M1p = MAX(M1, Mstart);
          int nm1p = MIN(M1 + nm1, Mstop) - M1p;
          if (nm1p <= 0)
            continue;

          double fdYdc_m[nm1];
          double rlYdfdr_m[nm1];
          double f, dfdr;
          int l = (nm1 - 1) / 2;
          const double* pos_c = pos_Wc[v1->W];
          //assert(2 * l + 1 == nm1);
          //assert(spline_obj->spline.l == l);
          int gm1 = 0;
          for (int G = Ga; G < Gb; G++, iz++) {
            double x = h_cv[0] * ix + h_cv[3] * iy + h_cv[6] * iz - pos_c[0];
            double y = h_cv[1] * ix + h_cv[4] * iy + h_cv[7] * iz - pos_c[1];
            double z = h_cv[2] * ix + h_cv[5] * iy + h_cv[8] * iz - pos_c[2];
            double vtdv = vt_G[G] * dv;

            double R_c[] = {x, y, z};
            
            double r2 = x * x + y * y + z * z;
            double r = sqrt(r2);
            double Rcinvr = r > 1e-15 ? R_c[c] / r : 0.0;
            //assert(G == ((ix - beg_c[0]) * n_c[1] +
            //             (iy - beg_c[1])) * n_c[2] + iz - beg_c[2]);

            bmgs_get_value_and_derivative(spline, r, &f, &dfdr);
            //assert (r <= spline->dr * spline->nbins); // important

            switch(c) {
            case 0:
              spherical_harmonics_derivative_x(l, f, x, y, z, r2, fdYdc_m);
              break;
            case 1:
              spherical_harmonics_derivative_y(l, f, x, y, z, r2, fdYdc_m);
              break;
            case 2:
              spherical_harmonics_derivative_z(l, f, x, y, z, r2, fdYdc_m);
              break;
            }
            spherical_harmonics(l, dfdr * Rcinvr, x, y, z, r2, rlYdfdr_m);

            int m1start = M1 < Mstart ? nm1 - nm1p : 0;
            for (int m1 = 0; m1 < nm1p; m1++, gm1++) {
              work_gm[gm1] = vtdv * (fdYdc_m[m1 + m1start]
                                     + rlYdfdr_m[m1 + m1start]);
            }
          } // end loop over G
          for (int i2 = 0; i2 < ni; i2++) {
            LFVolume* v2 = volume_i + i2;
            int M2 = v2->M;
            const double* A2_start_gm = v2->A_gm;
            const double* A2_gm;
            int nm2 = v2->nm;
            double* DVt_start_mm = DVt_MM + (M1p - Mstart) * nM + M2;
            double* DVt_mm;
            double work;
            for (int g = 0; g < nG; g++) {
              A2_gm = A2_start_gm + g * nm2;
              for (int m1 = 0; m1 < nm1p; m1++) {
                work = work_gm[g * nm1p + m1];
                DVt_mm = DVt_start_mm + m1 * nM;
                for (int m2 = 0; m2 < nm2; m2++) {
                  DVt_mm[m2] += A2_gm[m2] * work;
                }
              }
            }
          } // i2 loop
        } // G loop
      } // i1 loop
      GRID_LOOP_STOP(lfc, -1);
    } // c loop

  }
  else {
    complex double* DVt_MM = (complex double*)PyArray_DATA(DVt_MM_obj);
    {
      GRID_LOOP_START(lfc, k) {
        // In one grid loop iteration, only z changes.
        int iza = Ga % n_c[2] + beg_c[2];
        int iy = (Ga / n_c[2]) % n_c[1] + beg_c[1];
        int ix = Ga / (n_c[2] * n_c[1]) + beg_c[0];
        int iz = iza;

        for (int i1 = 0; i1 < ni; i1++) {
          iz = iza;
          LFVolume* v1 = volume_i + i1;
          int M1 = v1->M;
          const SplineObject* spline_obj = spline_obj_M[M1];
          const bmgsspline* spline = \
            (const bmgsspline*)(&(spline_obj->spline));
          
          int nm1 = v1->nm;

          int M1p = MAX(M1, Mstart);
          int nm1p = MIN(M1 + nm1, Mstop) - M1p;
          if (nm1p <= 0)
            continue;


          double fdYdc_m[nm1];
          double rlYdfdr_m[nm1];
          double f, dfdr;
          int l = (nm1 - 1) / 2;
          //assert(2 * l + 1 == nm1);
          //assert(spline_obj->spline.l == l);
          const double* pos_c = pos_Wc[v1->W];

          int gm1 = 0;
          for (int G = Ga; G < Gb; G++, iz++) {
            double x = h_cv[0] * ix + h_cv[3] * iy + h_cv[6] * iz - pos_c[0];
            double y = h_cv[1] * ix + h_cv[4] * iy + h_cv[7] * iz - pos_c[1];
            double z = h_cv[2] * ix + h_cv[5] * iy + h_cv[8] * iz - pos_c[2];
            double vtdv = vt_G[G] * dv;

            double R_c[] = {x, y, z};
            
            double r2 = x * x + y * y + z * z;
            double r = sqrt(r2);
            double Rc_over_r = r > 1e-15 ? R_c[c] / r : 0.0;
            bmgs_get_value_and_derivative(spline, r, &f, &dfdr);
            //assert (r <= spline->dr * spline->nbins);

            switch(c) {
            case 0:
              spherical_harmonics_derivative_x(l, f, x, y, z, r2, fdYdc_m);
              break;
            case 1:
              spherical_harmonics_derivative_y(l, f, x, y, z, r2, fdYdc_m);
              break;
            case 2:
              spherical_harmonics_derivative_z(l, f, x, y, z, r2, fdYdc_m);
              break;
            }
            spherical_harmonics(l, dfdr * Rc_over_r, x, y, z, r2, rlYdfdr_m);
            
            int m1start = M1 < Mstart ? nm1 - nm1p : 0;
            for (int m1 = 0; m1 < nm1p; m1++, gm1++) {
              work_gm[gm1] = vtdv * (fdYdc_m[m1 + m1start]
                                     + rlYdfdr_m[m1 + m1start]);
            }
          } // end loop over G

          for (int i2 = 0; i2 < ni; i2++) {
            LFVolume* v2 = volume_i + i2;
            int M2 = v2->M;
            const double* A2_start_gm = v2->A_gm;
            const double* A2_gm;
            double complex* DVt_start_mm = DVt_MM + (M1p - Mstart) * nM + M2;
            double complex* DVt_mm;
            double complex work;
            int nm2 = v2->nm;
            double complex phase = conj(phase_i[i1]) * phase_i[i2];
            
            for (int g = 0; g < nG; g++) {
              A2_gm = A2_start_gm + g * nm2;
              for (int m1 = 0; m1 < nm1p; m1++) {
                work = work_gm[g * nm1p + m1] * phase;
                DVt_mm = DVt_start_mm + m1 * nM;
                for (int m2 = 0; m2 < nm2; m2++) {
                  DVt_mm[m2] += A2_gm[m2] * work;
                }
              }
            }
          } // i2 loop
        } // G loop
      } // i1 loop
      GRID_LOOP_STOP(lfc, k);
    } // c loop
  }
  Py_END_ALLOW_THREADS;
  Py_RETURN_NONE;
}


// Horrible copy-paste of calculate_potential_matrix
// Surely it must be possible to find a way to actually reuse code
// Maybe some kind of preprocessor thing
PyObject* calculate_potential_matrix_force_contribution(LFCObject *lfc, PyObject *args)
{
  PyArrayObject* vt_G_obj;
  PyArrayObject* rho_MM_obj;
  PyArrayObject* F_M_obj;
  PyArrayObject* h_cv_obj;
  PyArrayObject* n_c_obj;
  int k, c;
  PyArrayObject* spline_obj_M_obj;
  PyArrayObject* beg_c_obj;
  PyArrayObject* pos_Wc_obj;
  int Mstart, Mstop;

  if (!PyArg_ParseTuple(args, "OOOOOiiOOOii", &vt_G_obj, &rho_MM_obj,
                        &F_M_obj,
                        &h_cv_obj, &n_c_obj, &k, &c,
                        &spline_obj_M_obj, &beg_c_obj,
                        &pos_Wc_obj, &Mstart, &Mstop))
    return NULL;

  const double* vt_G = (const double*)PyArray_DATA(vt_G_obj);
  const double* h_cv = (const double*)PyArray_DATA(h_cv_obj);
  const long* n_c = (const long*)PyArray_DATA(n_c_obj);
  const SplineObject** spline_obj_M = \
    (const SplineObject**)PyArray_DATA(spline_obj_M_obj);
  const double (*pos_Wc)[3] = (const double (*)[3])PyArray_DATA(pos_Wc_obj);
  double* F_M = (double*)PyArray_DATA(F_M_obj);

  long* beg_c = LONGP(beg_c_obj);
  int nM = PyArray_DIMS(rho_MM_obj)[1];
  double* work_gm = lfc->work_gm;
  double dv = lfc->dv;
  Py_BEGIN_ALLOW_THREADS;
  if (!lfc->bloch_boundary_conditions) {
    double* rho_MM = (double*)PyArray_DATA(rho_MM_obj);
    {
      GRID_LOOP_START(lfc, -1) {
        // In one grid loop iteration, only z changes.
        int iza = Ga % n_c[2] + beg_c[2];
        int iy = (Ga / n_c[2]) % n_c[1] + beg_c[1];
        int ix = Ga / (n_c[2] * n_c[1]) + beg_c[0];
        int iz = iza;

        //assert(Ga == ((ix - beg_c[0]) * n_c[1] + (iy - beg_c[1]))
        //       * n_c[2] + iza - beg_c[2]);

        for (int i1 = 0; i1 < ni; i1++) {
          iz = iza;
          LFVolume* v1 = volume_i + i1;
          int M1 = v1->M;
          const SplineObject* spline_obj = spline_obj_M[M1];
          const bmgsspline* spline = \
            (const bmgsspline*)(&(spline_obj->spline));
          
          int nm1 = v1->nm;

          int M1p = MAX(M1, Mstart);
          int nm1p = MIN(M1 + nm1, Mstop) - M1p;
          if (nm1p <= 0)
            continue;

          int m1start = M1 < Mstart ? nm1 - nm1p : 0;

          double fdYdc_m[nm1];
          double rlYdfdr_m[nm1];
          double f, dfdr;
          int l = (nm1 - 1) / 2;
          const double* pos_c = pos_Wc[v1->W];
          //assert(2 * l + 1 == nm1);
          //assert(spline_obj->spline.l == l);
          int gm1 = 0;
          for (int G = Ga; G < Gb; G++, iz++) {
            double x = h_cv[0] * ix + h_cv[3] * iy + h_cv[6] * iz - pos_c[0];
            double y = h_cv[1] * ix + h_cv[4] * iy + h_cv[7] * iz - pos_c[1];
            double z = h_cv[2] * ix + h_cv[5] * iy + h_cv[8] * iz - pos_c[2];
            double vtdv = vt_G[G] * dv;

            double R_c[] = {x, y, z};
            
            double r2 = x * x + y * y + z * z;
            double r = sqrt(r2);
            double Rcinvr = r > 1e-15 ? R_c[c] / r : 0.0;
            //assert(G == ((ix - beg_c[0]) * n_c[1] +
            //             (iy - beg_c[1])) * n_c[2] + iz - beg_c[2]);

            bmgs_get_value_and_derivative(spline, r, &f, &dfdr);
            //assert (r <= spline->dr * spline->nbins); // important

            switch(c) {
            case 0:
              spherical_harmonics_derivative_x(l, f, x, y, z, r2, fdYdc_m);
              break;
            case 1:
              spherical_harmonics_derivative_y(l, f, x, y, z, r2, fdYdc_m);
              break;
            case 2:
              spherical_harmonics_derivative_z(l, f, x, y, z, r2, fdYdc_m);
              break;
            }
            spherical_harmonics(l, dfdr * Rcinvr, x, y, z, r2, rlYdfdr_m);

            for (int m1 = 0; m1 < nm1p; m1++, gm1++) {
              work_gm[gm1] = vtdv * (fdYdc_m[m1 + m1start]
                                     + rlYdfdr_m[m1 + m1start]);
            }
          } // end loop over G
          for (int i2 = 0; i2 < ni; i2++) {
            LFVolume* v2 = volume_i + i2;
            int M2 = v2->M;
            const double* A2_start_gm = v2->A_gm;
            const double* A2_gm;
            int nm2 = v2->nm;
            double* rho_start_mm = rho_MM + (M1p - Mstart) * nM + M2;
            double* rho_mm;
            double work;
            for (int g = 0; g < nG; g++) {
              A2_gm = A2_start_gm + g * nm2;
              for (int m1 = 0; m1 < nm1p; m1++) {
                rho_mm = rho_start_mm + m1 * nM;
                work = 0.0;
                for (int m2 = 0; m2 < nm2; m2++) {
                  work += A2_gm[m2] * rho_mm[m2];
                }
                F_M[M1p - Mstart + m1] += work * work_gm[g * nm1p + m1];
              }
            }
          } // i2 loop
        } // G loop
      } // i1 loop
      GRID_LOOP_STOP(lfc, -1);
    } // c loop

  }
  else {
    complex double* rho_MM = (complex double*)PyArray_DATA(rho_MM_obj);
    {
      GRID_LOOP_START(lfc, k) {
        // In one grid loop iteration, only z changes.
        int iza = Ga % n_c[2] + beg_c[2];
        int iy = (Ga / n_c[2]) % n_c[1] + beg_c[1];
        int ix = Ga / (n_c[2] * n_c[1]) + beg_c[0];
        int iz = iza;

        for (int i1 = 0; i1 < ni; i1++) {
          iz = iza;
          LFVolume* v1 = volume_i + i1;
          int M1 = v1->M;
          const SplineObject* spline_obj = spline_obj_M[M1];
          const bmgsspline* spline = \
            (const bmgsspline*)(&(spline_obj->spline));
          
          int nm1 = v1->nm;

          int M1p = MAX(M1, Mstart);
          int nm1p = MIN(M1 + nm1, Mstop) - M1p;
          if (nm1p <= 0)
            continue;

          int m1start = M1 < Mstart ? nm1 - nm1p : 0;

          double fdYdc_m[nm1];
          double rlYdfdr_m[nm1];
          double f, dfdr;
          int l = (nm1 - 1) / 2;
          //assert(2 * l + 1 == nm1);
          //assert(spline_obj->spline.l == l);
          const double* pos_c = pos_Wc[v1->W];

          int gm1 = 0;
          for (int G = Ga; G < Gb; G++, iz++) {
            double x = h_cv[0] * ix + h_cv[3] * iy + h_cv[6] * iz - pos_c[0];
            double y = h_cv[1] * ix + h_cv[4] * iy + h_cv[7] * iz - pos_c[1];
            double z = h_cv[2] * ix + h_cv[5] * iy + h_cv[8] * iz - pos_c[2];
            double vtdv = vt_G[G] * dv;

            double R_c[] = {x, y, z};
            
            double r2 = x * x + y * y + z * z;
            double r = sqrt(r2);
            double Rc_over_r = r > 1e-15 ? R_c[c] / r : 0.0;
            bmgs_get_value_and_derivative(spline, r, &f, &dfdr);
            //assert (r <= spline->dr * spline->nbins);

            switch(c) {
            case 0:
              spherical_harmonics_derivative_x(l, f, x, y, z, r2, fdYdc_m);
              break;
            case 1:
              spherical_harmonics_derivative_y(l, f, x, y, z, r2, fdYdc_m);
              break;
            case 2:
              spherical_harmonics_derivative_z(l, f, x, y, z, r2, fdYdc_m);
              break;
            }
            spherical_harmonics(l, dfdr * Rc_over_r, x, y, z, r2, rlYdfdr_m);
            
            for (int m1 = 0; m1 < nm1p; m1++, gm1++) {
              work_gm[gm1] = vtdv * (fdYdc_m[m1 + m1start]
                                     + rlYdfdr_m[m1 + m1start]);
            }
          } // end loop over G

          for (int i2 = 0; i2 < ni; i2++) {
            LFVolume* v2 = volume_i + i2;
            int M2 = v2->M;
            const double* A2_start_gm = v2->A_gm;
            const double* A2_gm;
            int nm2 = v2->nm;
            double complex* rho_start_mm = rho_MM + (M1p - Mstart) * nM + M2;
            double complex* rho_mm;
            double complex phase = conj(phase_i[i1]) * phase_i[i2];
            double complex work;
            for (int g = 0; g < nG; g++) {
              A2_gm = A2_start_gm + g * nm2;
              for (int m1 = 0; m1 < nm1p; m1++) {
                rho_mm = rho_start_mm + m1 * nM;
                work = 0.0;
                for (int m2 = 0; m2 < nm2; m2++) {
                  work += A2_gm[m2] * rho_mm[m2];
                }
                F_M[M1p - Mstart + m1] += creal(work * work_gm[g * nm1p + m1]
                                                * phase);
              }
            }
          } // i2 loop
        } // G loop
      } // i1 loop
      GRID_LOOP_STOP(lfc, k);
    } // c loop
  }
  Py_END_ALLOW_THREADS;
  Py_RETURN_NONE;
}




PyObject* derivative(LFCObject *lfc, PyObject *args)
{
  PyArrayObject* a_xG_obj;
  PyArrayObject* c_xMv_obj;
  PyArrayObject* h_cv_obj;
  PyArrayObject* n_c_obj;
  PyObject* spline_M_obj;
  PyArrayObject* beg_c_obj;
  PyArrayObject* pos_Wc_obj;
  int q;

  if (!PyArg_ParseTuple(args, "OOOOOOOi", &a_xG_obj, &c_xMv_obj,
                        &h_cv_obj, &n_c_obj,
                        &spline_M_obj, &beg_c_obj,
                        &pos_Wc_obj, &q))
    return NULL;

  int nd = PyArray_NDIM(a_xG_obj);
  npy_intp* dims = PyArray_DIMS(a_xG_obj);
  int nx = PyArray_MultiplyList(dims, nd - 3);
  int nG = PyArray_MultiplyList(dims + nd - 3, 3);
  int nM = PyArray_DIMS(c_xMv_obj)[PyArray_NDIM(c_xMv_obj) - 2];

  const double* h_cv = (const double*)PyArray_DATA(h_cv_obj);
  const long* n_c = (const long*)PyArray_DATA(n_c_obj);
  const double (*pos_Wc)[3] = (const double (*)[3])PyArray_DATA(pos_Wc_obj);

  long* beg_c = LONGP(beg_c_obj);

  Py_BEGIN_ALLOW_THREADS;
  if (!lfc->bloch_boundary_conditions) {
    const double* a_G = (const double*)PyArray_DATA(a_xG_obj);
    double* c_Mv = (double*)PyArray_DATA(c_xMv_obj);
    for (int x = 0; x < nx; x++) {
      GRID_LOOP_START(lfc, -1) {
        // In one grid loop iteration, only i2 changes.
        int i2 = Ga % n_c[2] + beg_c[2];
        int i1 = (Ga / n_c[2]) % n_c[1] + beg_c[1];
        int i0 = Ga / (n_c[2] * n_c[1]) + beg_c[0];
        double xG = h_cv[0] * i0 + h_cv[3] * i1 + h_cv[6] * i2;
        double yG = h_cv[1] * i0 + h_cv[4] * i1 + h_cv[7] * i2;
        double zG = h_cv[2] * i0 + h_cv[5] * i1 + h_cv[8] * i2;
        for (int G = Ga; G < Gb; G++) {
          for (int i = 0; i < ni; i++) {
            LFVolume* vol = volume_i + i;
            int M = vol->M;
            double* c_mv = c_Mv + 3 * M;
            const bmgsspline* spline = (const bmgsspline*) \
              &((const SplineObject*)PyList_GetItem(spline_M_obj, M))->spline;
              
            int nm = vol->nm;
            int l = (nm - 1) / 2;
            double x = xG - pos_Wc[vol->W][0];
            double y = yG - pos_Wc[vol->W][1];
            double z = zG - pos_Wc[vol->W][2];
            double R_c[] = {x, y, z};
            double r2 = x * x + y * y + z * z;
            double r = sqrt(r2);
            double af;
            double dfdr;
            bmgs_get_value_and_derivative(spline, r, &af, &dfdr);
            af *= a_G[G] * lfc->dv;
            double afdrlYdx_m[nm];  // a * f * d(r^l * Y)/dx
            spherical_harmonics_derivative_x(l, af, x, y, z, r2, afdrlYdx_m);
            for (int m = 0; m < nm; m++)
              c_mv[3 * m] += afdrlYdx_m[m];
            spherical_harmonics_derivative_y(l, af, x, y, z, r2, afdrlYdx_m);
            for (int m = 0; m < nm; m++)
              c_mv[3 * m + 1] += afdrlYdx_m[m];
            spherical_harmonics_derivative_z(l, af, x, y, z, r2, afdrlYdx_m);
            for (int m = 0; m < nm; m++)
              c_mv[3 * m + 2] += afdrlYdx_m[m];
            if (r > 1e-15) {
              double arlm1Ydfdr_m[nm]; // a * r^(l-1) * Y * df/dr
              double arm1dfdr = a_G[G] / r * dfdr * lfc->dv;
              spherical_harmonics(l, arm1dfdr, x, y, z, r2, arlm1Ydfdr_m);
              for (int m = 0; m < nm; m++)
                for (int v = 0; v < 3; v++)
                  c_mv[m * 3 + v] += arlm1Ydfdr_m[m] * R_c[v];
            }
          }
          xG += h_cv[6];
          yG += h_cv[7];
          zG += h_cv[8];
        }
      }
      GRID_LOOP_STOP(lfc, -1);
      c_Mv += 3 * nM;
      a_G += nG;
    }
  }
  else {
    const complex double* a_G = (const complex double*)PyArray_DATA(a_xG_obj);
    complex double* c_Mv = (complex double*)PyArray_DATA(c_xMv_obj);
    for (int x = 0; x < nx; x++) {
      GRID_LOOP_START(lfc, q) {
        // In one grid loop iteration, only i2 changes.
        int i2 = Ga % n_c[2] + beg_c[2];
        int i1 = (Ga / n_c[2]) % n_c[1] + beg_c[1];
        int i0 = Ga / (n_c[2] * n_c[1]) + beg_c[0];
        double xG = h_cv[0] * i0 + h_cv[3] * i1 + h_cv[6] * i2;
        double yG = h_cv[1] * i0 + h_cv[4] * i1 + h_cv[7] * i2;
        double zG = h_cv[2] * i0 + h_cv[5] * i1 + h_cv[8] * i2;
        for (int G = Ga; G < Gb; G++) {
          for (int i = 0; i < ni; i++) {
            LFVolume* vol = volume_i + i;
            int M = vol->M;
            complex double* c_mv = c_Mv + 3 * M;
            const bmgsspline* spline = (const bmgsspline*) \
              &((const SplineObject*)PyList_GetItem(spline_M_obj, M))->spline;
              
            int nm = vol->nm;
            int l = (nm - 1) / 2;
            double x = xG - pos_Wc[vol->W][0];
            double y = yG - pos_Wc[vol->W][1];
            double z = zG - pos_Wc[vol->W][2];
            double R_c[] = {x, y, z};
            double r2 = x * x + y * y + z * z;
            double r = sqrt(r2);
            double f;
            double dfdr;
            bmgs_get_value_and_derivative(spline, r, &f, &dfdr);
            double fdrlYdx_m[nm];  // a * f * d(r^l * Y)/dx
            complex double ap = a_G[G] * phase_i[i] * lfc->dv;
            spherical_harmonics_derivative_x(l, f, x, y, z, r2, fdrlYdx_m);
            for (int m = 0; m < nm; m++)
              c_mv[3 * m    ] += ap * fdrlYdx_m[m];
            spherical_harmonics_derivative_y(l, f, x, y, z, r2, fdrlYdx_m);
            for (int m = 0; m < nm; m++)
              c_mv[3 * m + 1] += ap * fdrlYdx_m[m];
            spherical_harmonics_derivative_z(l, f, x, y, z, r2, fdrlYdx_m);
            for (int m = 0; m < nm; m++)
              c_mv[3 * m + 2] += ap * fdrlYdx_m[m];
            if (r > 1e-15) {
              double rlm1Ydfdr_m[nm];  // r^(l-1) * Y * df/dr
              double rm1dfdr = dfdr / r;
              spherical_harmonics(l, rm1dfdr, x, y, z, r2, rlm1Ydfdr_m);
              for (int m = 0; m < nm; m++)
                for (int v = 0; v < 3; v++)
                  c_mv[m * 3 + v] += ap * rlm1Ydfdr_m[m] * R_c[v];
            }
          }
          xG += h_cv[6];
          yG += h_cv[7];
          zG += h_cv[8];
        }
      }
      GRID_LOOP_STOP(lfc, q);
      c_Mv += 3 * nM;
      a_G += nG;
    }
  }
  Py_END_ALLOW_THREADS;
  Py_RETURN_NONE;
}

PyObject* normalized_derivative(LFCObject *lfc, PyObject *args)
{
  PyArrayObject* a_G_obj;
  PyArrayObject* c_Mv_obj;
  PyArrayObject* h_cv_obj;
  PyArrayObject* n_c_obj;
  PyObject* spline_M_obj;
  PyArrayObject* beg_c_obj;
  PyArrayObject* pos_Wc_obj;

  if (!PyArg_ParseTuple(args, "OOOOOOO", &a_G_obj, &c_Mv_obj,
                        &h_cv_obj, &n_c_obj,
                        &spline_M_obj, &beg_c_obj,
                        &pos_Wc_obj))
    return NULL;

  const double* h_cv = (const double*)PyArray_DATA(h_cv_obj);
  const long* n_c = (const long*)PyArray_DATA(n_c_obj);
  const double (*pos_Wc)[3] = (const double (*)[3])PyArray_DATA(pos_Wc_obj);
  long* beg_c = LONGP(beg_c_obj);
  const double* a_G = (const double*)PyArray_DATA(a_G_obj);
  double* c_Mv = (double*)PyArray_DATA(c_Mv_obj);
  Py_BEGIN_ALLOW_THREADS;
  GRID_LOOP_START(lfc, -1) {
    int i2 = Ga % n_c[2] + beg_c[2];
    int i1 = (Ga / n_c[2]) % n_c[1] + beg_c[1];
    int i0 = Ga / (n_c[2] * n_c[1]) + beg_c[0];
    double xG = h_cv[0] * i0 + h_cv[3] * i1 + h_cv[6] * i2;
    double yG = h_cv[1] * i0 + h_cv[4] * i1 + h_cv[7] * i2;
    double zG = h_cv[2] * i0 + h_cv[5] * i1 + h_cv[8] * i2;
    for (int G = Ga; G < Gb; G++) {
      for (int i = 0; i < ni; i++) {
        LFVolume* vol = volume_i + i;
        int M = vol->M;
        double* c_mv = c_Mv + 7 * M;
        const bmgsspline* spline = (const bmgsspline*)                  \
          &((const SplineObject*)PyList_GetItem(spline_M_obj, M))->spline;
        
        int nm = vol->nm;
        int l = (nm - 1) / 2;
        double x = xG - pos_Wc[vol->W][0];
        double y = yG - pos_Wc[vol->W][1];
        double z = zG - pos_Wc[vol->W][2];
        double R_c[] = {x, y, z};
        double r2 = x * x + y * y + z * z;
        double r = sqrt(r2);
        double f;
        double dfdr;
        bmgs_get_value_and_derivative(spline, r, &f, &dfdr);
        f *= lfc->dv;
        double a = a_G[G];
        if (l == 0)
          c_mv[6] += 0.28209479177387814 * a * f;
        double fdrlYdx_m[nm];  // f * d(r^l * Y)/dx
        spherical_harmonics_derivative_x(l, f, x, y, z, r2, fdrlYdx_m);
        for (int m = 0; m < nm; m++) {
          c_mv[7 * m    ] += a * fdrlYdx_m[m];
          c_mv[7 * m + 3] += fdrlYdx_m[m];
        }
        spherical_harmonics_derivative_y(l, f, x, y, z, r2, fdrlYdx_m);
        for (int m = 0; m < nm; m++) {
          c_mv[7 * m + 1] += a * fdrlYdx_m[m];
          c_mv[7 * m + 4] += fdrlYdx_m[m];
        }
        spherical_harmonics_derivative_z(l, f, x, y, z, r2, fdrlYdx_m);
        for (int m = 0; m < nm; m++) {
          c_mv[7 * m + 2] += a * fdrlYdx_m[m];
          c_mv[7 * m + 5] += fdrlYdx_m[m];
        }
        if (r > 1e-15) {
          double rlm1Ydfdr_m[nm]; // r^(l-1) * Y * df/dr
          double rm1dfdr = dfdr * lfc->dv / r;
          spherical_harmonics(l, rm1dfdr, x, y, z, r2, rlm1Ydfdr_m);
          for (int m = 0; m < nm; m++)
            for (int v = 0; v < 3; v++) {
              c_mv[m * 7 + v] += a * rlm1Ydfdr_m[m] * R_c[v];
              c_mv[m * 7 + v + 3] += rlm1Ydfdr_m[m] * R_c[v];
            }
        }
      }
      xG += h_cv[6];
      yG += h_cv[7];
      zG += h_cv[8];
    }
  }
  GRID_LOOP_STOP(lfc, -1);
  Py_END_ALLOW_THREADS;
  Py_RETURN_NONE;
}

PyObject* ae_valence_density_correction(LFCObject *lfc, PyObject *args)
{
    PyArrayObject* rho_MM_obj;
    PyArrayObject* n_G_obj;
    PyArrayObject* a_W_obj;
    PyArrayObject* I_a_obj;
    PyArrayObject* x_W_obj;
    
    if (!PyArg_ParseTuple(args, "OOOOO", &rho_MM_obj, &n_G_obj,
                          &a_W_obj, &I_a_obj, &x_W_obj))
        return NULL;
  
    double* n_G = (double*)PyArray_DATA(n_G_obj);
    int* a_W = (int*)PyArray_DATA(a_W_obj);
    double* I_a = (double*)PyArray_DATA(I_a_obj);
    const double* rho_MM = (const double*)PyArray_DATA(rho_MM_obj);
    int* x_W = (int*)PyArray_DATA(x_W_obj);

    int nM = PyArray_DIMS(rho_MM_obj)[0];

    Py_BEGIN_ALLOW_THREADS;
    GRID_LOOP_START(lfc, -1) {
        for (int i1 = 0; i1 < ni; i1++) {
            LFVolume* v1 = volume_i + i1;
            int x1 = x_W[v1->W];
            int a1 = a_W[v1->W];
            int M1 = v1->M;
            int nm1 = v1->nm;
            double Ia = 0.0;
            for (int i2 = 0; i2 < ni; i2++) {
                LFVolume* v2 = volume_i + i2;
                int x2 = x_W[v2->W];
                if (x1 != x2)
                    continue;
                int a2 = a_W[v2->W];
                if (a1 != a2)
                    continue;
                int M2 = v2->M;
                int nm2 = v2->nm;
                const double* rho_mm = rho_MM + M1 * nM + M2;
                for (int g = 0; g < nG; g++) {
                    double density = 0.0;
                    for (int m2 = 0; m2 < nm2; m2++)
                        for (int m1 = 0; m1 < nm1; m1++)
                            density += (rho_mm[m2 + m1 * nM] *
                                        v1->A_gm[g * nm1 + m1] *
                                        v2->A_gm[g * nm2 + m2]);
                    n_G[Ga + g] += density;
                    Ia += density;
                }
            }
            I_a[a1] += Ia * lfc->dv;
        }
    }
    GRID_LOOP_STOP(lfc, -1);
    Py_END_ALLOW_THREADS;
    Py_RETURN_NONE;
}

PyObject* ae_core_density_correction(LFCObject *lfc, PyObject *args)
{
  double scale;
  PyArrayObject* n_G_obj;
  PyArrayObject* a_W_obj;
  PyArrayObject* I_a_obj;

  if (!PyArg_ParseTuple(args, "dOOO", &scale, &n_G_obj,
                        &a_W_obj, &I_a_obj))
    return NULL;
  
  double* n_G = (double*)PyArray_DATA(n_G_obj);
  int* a_W = (int*)PyArray_DATA(a_W_obj);
  double* I_a = (double*)PyArray_DATA(I_a_obj);

  Py_BEGIN_ALLOW_THREADS;
  GRID_LOOP_START(lfc, -1) {
    for (int i = 0; i < ni; i++) {
      LFVolume* v = volume_i + i;
      double Ia = 0.0;
      for (int g = 0; g < nG; g++) {
        double density = scale * v->A_gm[g];
        n_G[Ga + g] += density;
        Ia += density;
      }
      I_a[a_W[v->W]] += Ia * lfc->dv;
    }
  }
  GRID_LOOP_STOP(lfc, -1);
  Py_END_ALLOW_THREADS;
  Py_RETURN_NONE;
}<|MERGE_RESOLUTION|>--- conflicted
+++ resolved
@@ -22,7 +22,7 @@
 
 #ifdef GPAW_CUDA
 void lfc_dealloc_cuda(LFCObject *self);
-PyObject * NewLFCObject_cuda(LFCObject *self, PyObject *args);
+PyObject* NewLFCObject_cuda(LFCObject *self, PyObject *args);
 PyObject* add_cuda_gpu(LFCObject *self, PyObject *args);
 PyObject* integrate_cuda_gpu(LFCObject *self, PyObject *args);
 #endif
@@ -98,19 +98,12 @@
      (PyCFunction)second_derivative, METH_VARARGS, 0},
     {"add_derivative",
      (PyCFunction)add_derivative, METH_VARARGS, 0},
-<<<<<<< HEAD
 #ifdef GPAW_CUDA
     {"integrate_cuda_gpu",
      (PyCFunction)integrate_cuda_gpu, METH_VARARGS, 0},
     {"add_cuda_gpu",
      (PyCFunction)add_cuda_gpu, METH_VARARGS, 0},
 #endif
-#ifdef PARALLEL
-    {"broadcast",
-     (PyCFunction)localized_functions_broadcast, METH_VARARGS, 0},
-#endif
-=======
->>>>>>> 7e8d3125
     {NULL, NULL, 0, NULL}
 };
 
@@ -140,13 +133,8 @@
 
   if (!PyArg_ParseTuple(args, "OOOOdO|i",
                         &A_Wgm_obj, &M_W_obj, &G_B_obj, &W_B_obj, &dv,
-<<<<<<< HEAD
                         &phase_kW_obj, &cuda))
-    return NULL; 
-=======
-                        &phase_kW_obj))
     return NULL;
->>>>>>> 7e8d3125
 
   LFCObject *self = PyObject_NEW(LFCObject, &LFCType);
   if (self == NULL)
@@ -644,13 +632,9 @@
   int k;
 
   if (!PyArg_ParseTuple(args, "OOi", &c_M_obj, &psit_G_obj, &k))
-<<<<<<< HEAD
-    return NULL; 
+    return NULL;
   Py_BEGIN_ALLOW_THREADS;
-=======
-    return NULL;
   
->>>>>>> 7e8d3125
   if (!lfc->bloch_boundary_conditions) {
     if (PyArray_DESCR(c_M_obj)->type_num == NPY_DOUBLE) {
       const double* c_M = (const double*)PyArray_DATA(c_M_obj);
@@ -881,6 +865,7 @@
   int ngm = 0;
   int G = -gdcorner_c[2] + n_c[2] * (beg_c[1] - gdcorner_c[1] + n_c[1]
                     * (beg_c[0] - gdcorner_c[0]));
+
   Py_BEGIN_ALLOW_THREADS;
   for (int g0 = beg_c[0]; g0 < end_c[0]; g0++) {
     for (int g1 = beg_c[1]; g1 < end_c[1]; g1++) {
@@ -968,6 +953,7 @@
   int nM = PyArray_DIMS(DVt_MM_obj)[1];
   double* work_gm = lfc->work_gm;
   double dv = lfc->dv;
+
   Py_BEGIN_ALLOW_THREADS;
   if (!lfc->bloch_boundary_conditions) {
     double* DVt_MM = (double*)PyArray_DATA(DVt_MM_obj);
@@ -1203,6 +1189,7 @@
   int nM = PyArray_DIMS(rho_MM_obj)[1];
   double* work_gm = lfc->work_gm;
   double dv = lfc->dv;
+
   Py_BEGIN_ALLOW_THREADS;
   if (!lfc->bloch_boundary_conditions) {
     double* rho_MM = (double*)PyArray_DATA(rho_MM_obj);
