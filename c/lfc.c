--- conflicted
+++ resolved
@@ -122,12 +122,8 @@
   PyArrayObject* G_B_obj;
   PyArrayObject* W_B_obj;
   double dv;
-<<<<<<< HEAD
-  const PyArrayObject* phase_kW_obj;
+  PyArrayObject* phase_kW_obj;
   // const PyObject* G_wb_obj;
-=======
-  PyArrayObject* phase_kW_obj;
->>>>>>> 1eda98eb
 
   if (!PyArg_ParseTuple(args, "OOOOdO",
                         &A_Wgm_obj, &M_W_obj, &G_B_obj, &W_B_obj, &dv,
@@ -197,31 +193,18 @@
 
   int nmmax = 0;
   for (int W = 0; W < nW; W++) {
-<<<<<<< HEAD
-    const PyArrayObject* A_gm_obj = \
-      (const PyArrayObject*)PyList_GetItem(A_Wgm_obj, W);
-    self->ngm_W[W] = A_gm_obj->dimensions[0] * A_gm_obj->dimensions[1];
+    PyArrayObject* A_gm_obj = (PyArrayObject*)PyList_GetItem(A_Wgm_obj, W);
+    self->ngm_W[W] = PyArray_DIMS(A_gm_obj)[0] * PyArray_DIMS(A_gm_obj)[1];
     for (int i = 0; i < nthreads; i++) {
       LFVolume* volume = &self->volume_W[W + i * nW];
-      volume->A_gm = (const double*)A_gm_obj->data;
-
-      volume->nm = A_gm_obj->dimensions[1];
+      volume->A_gm = (const double*)PyArray_DATA(A_gm_obj);
+
+      volume->nm = PyArray_DIMS(A_gm_obj)[1];
       volume->M = M_W[W];
       volume->W = W;
       if (volume->nm > nmmax)
 	nmmax = volume->nm;
     }
-=======
-    PyArrayObject* A_gm_obj = (PyArrayObject*)PyList_GetItem(A_Wgm_obj, W);
-    LFVolume* volume = &self->volume_W[W];
-    volume->A_gm = (const double*)PyArray_DATA(A_gm_obj);
-    self->ngm_W[W] = PyArray_DIMS(A_gm_obj)[0] * PyArray_DIMS(A_gm_obj)[1];
-    volume->nm = PyArray_DIMS(A_gm_obj)[1];
-    volume->M = M_W[W];
-    volume->W = W;
-    if (volume->nm > nmmax)
-      nmmax = volume->nm;
->>>>>>> 1eda98eb
   }
 
   self->work_gm  = GPAW_MALLOC(double, ngmax * nmmax);
@@ -255,13 +238,8 @@
   double dv = lfc->dv;
   double* work_gm = lfc->work_gm;
   if (!lfc->bloch_boundary_conditions) {
-<<<<<<< HEAD
-    double* Vt_MM = (double*)Vt_MM_obj->data;
+    double* Vt_MM = (double*)PyArray_DATA(Vt_MM_obj);
     GRID_LOOP_START(lfc, -1, 0) { // ORDINARY/GAMMA-POINT
-=======
-    double* Vt_MM = (double*)PyArray_DATA(Vt_MM_obj);
-    GRID_LOOP_START(lfc, -1) { // ORDINARY/GAMMA-POINT
->>>>>>> 1eda98eb
       for (int i1 = 0; i1 < ni; i1++) {
 	LFVolume* v1 = volume_i[i1];
 	int M1 = v1->M;
@@ -301,13 +279,8 @@
     GRID_LOOP_STOP(lfc, -1, 0);
   }
   else {
-<<<<<<< HEAD
-    complex double* Vt_MM = (complex double*)Vt_MM_obj->data;
+    complex double* Vt_MM = (complex double*)PyArray_DATA(Vt_MM_obj);
     GRID_LOOP_START(lfc, k, 0) {  // KPOINT CALC POT MATRIX
-=======
-    complex double* Vt_MM = (complex double*)PyArray_DATA(Vt_MM_obj);
-    GRID_LOOP_START(lfc, k) {  // KPOINT CALC POT MATRIX
->>>>>>> 1eda98eb
       for (int i1 = 0; i1 < ni; i1++) {
         LFVolume* v1 = volume_i[i1];
         double complex conjphase1 = conj(phase_i[i1]);
@@ -436,7 +409,6 @@
   int nM = PyArray_DIMS(c_xM_obj)[PyArray_NDIM(c_xM_obj) - 1];
   double dv = lfc->dv;
 
-<<<<<<< HEAD
   #pragma omp parallel
   {
     int thread_id;
@@ -449,8 +421,8 @@
     if (!lfc->bloch_boundary_conditions) {
       #pragma omp for schedule(static)
       for (int x = 0; x < nx; x++) {
-        const double* a_G = (const double*)a_xG_obj->data + x * nG;
-        double* c_M = (double*)c_xM_obj->data + x * nM;
+        const double* a_G = (const double*)PyArray_DATA(a_xG_obj) + x * nG;
+        double* c_M = (double*)PyArray_DATA(c_xM_obj) + x * nM;
 
         GRID_LOOP_START(lfc, -1, thread_id) {
           for (int i = 0; i < ni; i++) {
@@ -463,34 +435,17 @@
               for (int m = 0; m < nm; m++, gm++){
                 c_M1[m] += av * A_gm[gm];
               }
-=======
-  if (!lfc->bloch_boundary_conditions) {
-    const double* a_G = (const double*)PyArray_DATA(a_xG_obj);
-    double* c_M = (double*)PyArray_DATA(c_xM_obj);
-    for (int x = 0; x < nx; x++) {
-      GRID_LOOP_START(lfc, -1) {
-        for (int i = 0; i < ni; i++) {
-          LFVolume* v = volume_i + i;
-          const double* A_gm = v->A_gm;
-          int nm = v->nm;
-          double* c_M1 = c_M + v->M;
-          for (int gm = 0, G = Ga; G < Gb; G++){
-            double av = a_G[G] * dv;
-            for (int m = 0; m < nm; m++, gm++){
-              c_M1[m] += av * A_gm[gm];
->>>>>>> 1eda98eb
             }
           }
         }
         GRID_LOOP_STOP(lfc, -1, thread_id);
       }
     }
-<<<<<<< HEAD
     else {
       #pragma omp for schedule(static)
       for (int x = 0; x < nx; x++) {
-        const complex double* a_G = (const complex double*)a_xG_obj->data + x * nG;
-        complex double* c_M = (complex double*)c_xM_obj->data + x * nM;
+        const complex double* a_G = (const complex double*)PyArray_DATA(a_xG_obj) + x * nG;
+        complex double* c_M = (complex double*)PyArray_DATA(c_xM_obj) + x * nM;
         GRID_LOOP_START(lfc, q, thread_id) {
           for (int i = 0; i < ni; i++) {
             LFVolume* v = volume_i[i];
@@ -503,24 +458,6 @@
               for (int m = 0; m < nm; m++, gm++){
                 c_M1[m] += avphase * A_gm[gm];
               }
-=======
-  }
-  else {
-    const complex double* a_G = (const complex double*)PyArray_DATA(a_xG_obj);
-    complex double* c_M = (complex double*)PyArray_DATA(c_xM_obj);
-    for (int x = 0; x < nx; x++) {
-      GRID_LOOP_START(lfc, q) {
-        for (int i = 0; i < ni; i++) {
-          LFVolume* v = volume_i + i;
-          int nm = v->nm;
-          complex double* c_M1 = c_M + v->M;
-          const double* A_gm = v->A_gm;
-          double complex vphase = phase_i[i] * dv;
-          for (int gm = 0, G = Ga; G < Gb; G++){
-            double complex avphase = a_G[G] * vphase;
-            for (int m = 0; m < nm; m++, gm++){
-              c_M1[m] += avphase * A_gm[gm];
->>>>>>> 1eda98eb
             }
           }
         }
@@ -549,13 +486,8 @@
   double* work_gm = lfc->work_gm;
 
   if (!lfc->bloch_boundary_conditions) {
-<<<<<<< HEAD
-    const double* rho_MM = (const double*)rho_MM_obj->data;
+    const double* rho_MM = (const double*)PyArray_DATA(rho_MM_obj);
     GRID_LOOP_START(lfc, -1, 0) {
-=======
-    const double* rho_MM = (const double*)PyArray_DATA(rho_MM_obj);
-    GRID_LOOP_START(lfc, -1) {
->>>>>>> 1eda98eb
       for (int i1 = 0; i1 < ni; i1++) {
         LFVolume* v1 = volume_i[i1];
         int M1 = v1->M;
@@ -602,13 +534,8 @@
     GRID_LOOP_STOP(lfc, -1, 0);
   }
   else {
-<<<<<<< HEAD
-    const double complex* rho_MM = (const double complex*)rho_MM_obj->data;
+    const double complex* rho_MM = (const double complex*)PyArray_DATA(rho_MM_obj);
     GRID_LOOP_START(lfc, k, 0) {
-=======
-    const double complex* rho_MM = (const double complex*)PyArray_DATA(rho_MM_obj);
-    GRID_LOOP_START(lfc, k) {
->>>>>>> 1eda98eb
       for (int i1 = 0; i1 < ni; i1++) {
         LFVolume* v1 = volume_i[i1];
         int M1 = v1->M;
@@ -714,17 +641,10 @@
     return NULL; 
   
   if (!lfc->bloch_boundary_conditions) {
-<<<<<<< HEAD
-    if (c_M_obj->descr->type_num == PyArray_DOUBLE) {
-      const double* c_M = (const double*)c_M_obj->data;
-      double* psit_G = (double*)psit_G_obj->data;
-      GRID_LOOP_START(lfc, -1, 0) {
-=======
     if (PyArray_DESCR(c_M_obj)->type_num == NPY_DOUBLE) {
       const double* c_M = (const double*)PyArray_DATA(c_M_obj);
       double* psit_G = (double*)PyArray_DATA(psit_G_obj);
-      GRID_LOOP_START(lfc, -1) {
->>>>>>> 1eda98eb
+      GRID_LOOP_START(lfc, -1, 0) {
         for (int i = 0; i < ni; i++) {
           LFVolume* v = volume_i[i];
           for (int gm = 0, G = Ga; G < Gb; G++) {
@@ -737,15 +657,9 @@
       GRID_LOOP_STOP(lfc, -1, 0);
     }
     else {
-<<<<<<< HEAD
-      const double complex* c_M = (const double complex*)c_M_obj->data;
-      double complex* psit_G = (double complex*)psit_G_obj->data;
-      GRID_LOOP_START(lfc, -1, 0) {
-=======
       const double complex* c_M = (const double complex*)PyArray_DATA(c_M_obj);
       double complex* psit_G = (double complex*)PyArray_DATA(psit_G_obj);
-      GRID_LOOP_START(lfc, -1) {
->>>>>>> 1eda98eb
+      GRID_LOOP_START(lfc, -1, 0) {
         for (int i = 0; i < ni; i++) {
           LFVolume* v = volume_i[i];
           for (int gm = 0, G = Ga; G < Gb; G++) {
@@ -759,15 +673,9 @@
     }
   }
   else {
-<<<<<<< HEAD
-    const double complex* c_M = (const double complex*)c_M_obj->data;
-    double complex* psit_G = (double complex*)psit_G_obj->data;
-    GRID_LOOP_START(lfc, k, 0) {
-=======
     const double complex* c_M = (const double complex*)PyArray_DATA(c_M_obj);
     double complex* psit_G = (double complex*)PyArray_DATA(psit_G_obj);
-    GRID_LOOP_START(lfc, k) {
->>>>>>> 1eda98eb
+    GRID_LOOP_START(lfc, k, 0) {
       for (int i = 0; i < ni; i++) {
         LFVolume* v = volume_i[i];
         double complex conjphase = conj(phase_i[i]);
@@ -872,7 +780,6 @@
   int nG = PyArray_MultiplyList(dims + nd - 3, 3);
   int nM = PyArray_DIMS(c_xM_obj)[PyArray_NDIM(c_xM_obj) - 1];
 
-<<<<<<< HEAD
   #pragma omp parallel
   {
     int thread_id;
@@ -885,8 +792,8 @@
     if (!lfc->bloch_boundary_conditions) {
       #pragma omp for schedule(static)
       for (int x = 0; x < nx; x++) {
-        const double* c_M = (const double*)c_xM_obj->data + x * nM;
-        double* a_G = (double*)a_xG_obj->data + x * nG;
+        const double* c_M = (const double*)PyArray_DATA(c_xM_obj) + x * nM;
+        double* a_G = (double*)PyArray_DATA(a_xG_obj) + x * nG;
         GRID_LOOP_START(lfc, -1, thread_id) {
           for (int i = 0; i < ni; i++) {
             LFVolume* v = volume_i[i];
@@ -894,30 +801,17 @@
               for (int m = 0; m < v->nm; m++, gm++) {
                 a_G[G] += v->A_gm[gm] * c_M[v->M + m];
               }
-=======
-  if (!lfc->bloch_boundary_conditions) {
-    const double* c_M = (const double*)PyArray_DATA(c_xM_obj);
-    double* a_G = (double*)PyArray_DATA(a_xG_obj);
-    for (int x = 0; x < nx; x++) {
-      GRID_LOOP_START(lfc, -1) {
-        for (int i = 0; i < ni; i++) {
-          LFVolume* v = volume_i + i;
-          for (int gm = 0, G = Ga; G < Gb; G++) {
-            for (int m = 0; m < v->nm; m++, gm++) {
-              a_G[G] += v->A_gm[gm] * c_M[v->M + m];
->>>>>>> 1eda98eb
             }
           }
         }
         GRID_LOOP_STOP(lfc, -1, thread_id);
       }
     }
-<<<<<<< HEAD
     else {
       #pragma omp for schedule(static)
       for (int x = 0; x < nx; x++) {
-        const double complex* c_M = (const double complex*)c_xM_obj->data + x * nM;
-        double complex* a_G = (double complex*)a_xG_obj->data + x * nG;
+        const double complex* c_M = (const double complex*)PyArray_DATA(c_xM_obj) + x * nM;
+        double complex* a_G = (double complex*)PyArray_DATA(a_xG_obj) + x * nG;
         GRID_LOOP_START(lfc, q, thread_id) {
           for (int i = 0; i < ni; i++) {
             double complex conjphase = conj(phase_i[i]);
@@ -930,23 +824,6 @@
                 a += A_gm[gm] * c_M1[m];
               }
               a_G[G] += a * conjphase;
-=======
-  }
-  else {
-    const double complex* c_M = (const double complex*)PyArray_DATA(c_xM_obj);
-    double complex* a_G = (double complex*)PyArray_DATA(a_xG_obj);
-    for (int x = 0; x < nx; x++) {
-      GRID_LOOP_START(lfc, q) {
-        for (int i = 0; i < ni; i++) {
-          double complex conjphase = conj(phase_i[i]);
-          LFVolume* v = volume_i + i;
-          const double complex* c_M1 = c_M + v->M;
-          const double* A_gm = v->A_gm;
-          for (int gm = 0, G = Ga; G < Gb; G++) {
-            double complex a = 0.0;
-            for (int m = 0; m < v->nm; m++, gm++) {
-              a += A_gm[gm] * c_M1[m];
->>>>>>> 1eda98eb
             }
           }
         }
@@ -1693,15 +1570,9 @@
   const long* n_c = (const long*)PyArray_DATA(n_c_obj);
   const double (*pos_Wc)[3] = (const double (*)[3])PyArray_DATA(pos_Wc_obj);
   long* beg_c = LONGP(beg_c_obj);
-<<<<<<< HEAD
-  const double* a_G = (const double*)a_G_obj->data;
-  double* c_Mv = (double*)c_Mv_obj->data;
-  GRID_LOOP_START(lfc, -1, 0) {
-=======
   const double* a_G = (const double*)PyArray_DATA(a_G_obj);
   double* c_Mv = (double*)PyArray_DATA(c_Mv_obj);
-  GRID_LOOP_START(lfc, -1) {
->>>>>>> 1eda98eb
+  GRID_LOOP_START(lfc, -1, 0) {
     int i2 = Ga % n_c[2] + beg_c[2];
     int i1 = (Ga / n_c[2]) % n_c[1] + beg_c[1];
     int i0 = Ga / (n_c[2] * n_c[1]) + beg_c[0];
@@ -1787,39 +1658,16 @@
 
     int nM = PyArray_DIMS(rho_MM_obj)[0];
 
-<<<<<<< HEAD
-  GRID_LOOP_START(lfc, -1, 0) {
-    for (int i = 0; i < ni; i++) {
-      LFVolume* v = volume_i[i];
-      int M = v->M;
-      int nm = v->nm;
-      const double* rho_mm = rho_MM + M * nM + M;
-      double Ia = 0.0;
-      for (int g = 0; g < nG; g++) {
-        double density = 0.0;
-        for (int m2 = 0; m2 < nm; m2++)
-          for (int m1 = 0; m1 < nm; m1++)
-            density += (rho_mm[m2 + m1 * nM] *
-                  v->A_gm[g * nm + m1] * v->A_gm[g * nm + m2]);
-        n_G[Ga + g] += density;
-        Ia += density;
-      }
-      I_a[a_W[v->W]] += Ia * lfc->dv;
-    }
-  }
-  GRID_LOOP_STOP(lfc, -1, 0);
-  Py_RETURN_NONE;
-=======
-    GRID_LOOP_START(lfc, -1) {
+    GRID_LOOP_START(lfc, -1, 0) {
         for (int i1 = 0; i1 < ni; i1++) {
-	    LFVolume* v1 = volume_i + i1;
+	    LFVolume* v1 = volume_i[i1];
 	    int x1 = x_W[v1->W];
 	    int a1 = a_W[v1->W];
 	    int M1 = v1->M;
 	    int nm1 = v1->nm;
 	    double Ia = 0.0;
 	    for (int i2 = 0; i2 < ni; i2++) {
-	        LFVolume* v2 = volume_i + i2;
+	        LFVolume* v2 = volume_i[i2];
 		int x2 = x_W[v2->W];
 		if (x1 != x2)
 		    continue;
@@ -1843,9 +1691,8 @@
 	    I_a[a1] += Ia * lfc->dv;
 	}
     }
-    GRID_LOOP_STOP(lfc, -1);
+    GRID_LOOP_STOP(lfc, -1, 0);
     Py_RETURN_NONE;
->>>>>>> 1eda98eb
 }
 
 PyObject* ae_core_density_correction(LFCObject *lfc, PyObject *args)
