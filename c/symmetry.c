--- conflicted
+++ resolved
@@ -103,13 +103,8 @@
     int ng1 = PyArray_DIMS(a_g_obj)[1];
     int ng2 = PyArray_DIMS(a_g_obj)[2];
     
-<<<<<<< HEAD
     int* a_g = (int*)a_g_obj->data;
     double complex* b_g = (double complex*)b_g_obj->data;
-=======
-    unsigned long* a_g = (unsigned long*)PyArray_DATA(a_g_obj);
-    double complex* b_g = (double complex*)PyArray_DATA(b_g_obj);
->>>>>>> 30e9e5b7
     
     for (int g0 = 0; g0 < ng0; g0++)
         for (int g1 = 0; g1 < ng1; g1++)
@@ -146,17 +141,10 @@
     int ng1 = PyArray_DIMS(a_g_obj)[1];
     int ng2 = PyArray_DIMS(a_g_obj)[2];
     
-<<<<<<< HEAD
     const int* index_g = (const int*)index_g_obj->data;
     const double complex* phase_g = (const double complex*)phase_g_obj->data;
     const double complex* a_g = (const double complex*)a_g_obj->data;
     double complex* b_g = (double complex*)b_g_obj->data;
-=======
-    const unsigned long* index_g = (const unsigned long*)PyArray_DATA(index_g_obj);
-    const double complex* phase_g = (const double complex*)PyArray_DATA(phase_g_obj);
-    const double complex* a_g = (const double complex*)PyArray_DATA(a_g_obj);
-    double complex* b_g = (double complex*)PyArray_DATA(b_g_obj);
->>>>>>> 30e9e5b7
  
    
     for (int g0 = 0; g0 < ng0; g0++)
