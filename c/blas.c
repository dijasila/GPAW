/*  Copyright (C) 2003-2007  CAMP
 *  Copyright (C) 2007-2009  CAMd
 *  Copyright (C) 2007       CSC - IT Center for Science Ltd.
 *  Please see the accompanying LICENSE file for further information. */

#include <Python.h>
#define PY_ARRAY_UNIQUE_SYMBOL GPAW_ARRAY_API
#define NO_IMPORT_ARRAY
#include <numpy/arrayobject.h>
#include "extensions.h"

#ifdef GPAW_NO_UNDERSCORE_BLAS
#  define dscal_  dscal
#  define zscal_  zscal
#  define daxpy_  daxpy
#  define zaxpy_  zaxpy
#  define dsyrk_  dsyrk
#  define zher_   zher
#  define zherk_  zherk
#  define dsyr2k_ dsyr2k
#  define zher2k_ zher2k
#  define dgemm_  dgemm
#  define zgemm_  zgemm
#  define dgemv_  dgemv
#  define zgemv_  zgemv
#  define ddot_   ddot
#  define zdotu_  zdotu
#  define zdotc_  zdotc
#endif

void dscal_(int*n, double* alpha, double* x, int* incx);

void zscal_(int*n, void* alpha, void* x, int* incx);

void daxpy_(int* n, double* alpha,
            double* x, int *incx,
            double* y, int *incy);
void zaxpy_(int* n, void* alpha,
            void* x, int *incx,
            void* y, int *incy);

void dsyrk_(char *uplo, char *trans, int *n, int *k,
            double *alpha, double *a, int *lda, double *beta,
            double *c, int *ldc);
void zher_(char *uplo, int *n,
           double *alpha, void *x, int *incx,
           void *a, int *lda);
void zherk_(char *uplo, char *trans, int *n, int *k,
            double *alpha, void *a, int *lda,
            double *beta,
            void *c, int *ldc);
void dsyr2k_(char *uplo, char *trans, int *n, int *k,
             double *alpha, double *a, int *lda,
             double *b, int *ldb, double *beta,
             double *c, int *ldc);
void zher2k_(char *uplo, char *trans, int *n, int *k,
             void *alpha, void *a, int *lda,
             void *b, int *ldb, double *beta,
             void *c, int *ldc);
void dgemm_(char *transa, char *transb, int *m, int * n,
            int *k, double *alpha, double *a, int *lda,
            double *b, int *ldb, double *beta,
            double *c, int *ldc);
void zgemm_(char *transa, char *transb, int *m, int * n,
            int *k, void *alpha, void *a, int *lda,
            void *b, int *ldb, void *beta,
            void *c, int *ldc);
void dgemv_(char *trans, int *m, int * n,
            double *alpha, double *a, int *lda,
            double *x, int *incx, double *beta,
            double *y, int *incy);
void zgemv_(char *trans, int *m, int * n,
            void *alpha, void *a, int *lda,
            void *x, int *incx, void *beta,
            void *y, int *incy);
double ddot_(int *n, void *dx, int *incx, void *dy, int *incy);
void zdotu_(void *ret_val, int *n,
	    void *zx, int *incx, void *zy, int *incy);
void zdotc_(void *ret_val, int *n,
	    void *zx, int *incx, void *zy, int *incy);

PyObject* scal(PyObject *self, PyObject *args)
{
  Py_complex alpha;
  PyArrayObject* x;
  if (!PyArg_ParseTuple(args, "DO", &alpha, &x))
    return NULL;
  int n = PyArray_DIMS(x)[0];
  Py_BEGIN_ALLOW_THREADS;
  for (int d = 1; d < PyArray_NDIM(x); d++)
    n *= PyArray_DIMS(x)[d];
  int incx = 1;

  if (PyArray_DESCR(x)->type_num == NPY_DOUBLE)
    dscal_(&n, &(alpha.real), DOUBLEP(x), &incx);
  else
    zscal_(&n, &alpha, (void*)COMPLEXP(x), &incx);

  Py_END_ALLOW_THREADS;
  Py_RETURN_NONE;
}

PyObject* gemm(PyObject *self, PyObject *args)
{
  Py_complex alpha;
  PyArrayObject* a;
  PyArrayObject* b;
  Py_complex beta;
  PyArrayObject* c;
  char t = 'n';
  char* transa = &t;
  if (!PyArg_ParseTuple(args, "DOODO|s", &alpha, &a, &b, &beta, &c, &transa))
    return NULL;
  int m, k, lda, ldb, ldc;
<<<<<<< HEAD
  Py_BEGIN_ALLOW_THREADS;
  if (transa == 'n')
=======
  if (*transa == 'n')
>>>>>>> 7e8d3125
    {
      m = PyArray_DIMS(a)[1];
      for (int i = 2; i < PyArray_NDIM(a); i++)
        m *= PyArray_DIMS(a)[i];
      k = PyArray_DIMS(a)[0];
      lda = MAX(1, PyArray_STRIDES(a)[0] / PyArray_STRIDES(a)[PyArray_NDIM(a) - 1]);
      ldb = MAX(1, PyArray_STRIDES(b)[0] / PyArray_STRIDES(b)[1]);
      ldc = MAX(1, PyArray_STRIDES(c)[0] / PyArray_STRIDES(c)[PyArray_NDIM(c) - 1]);
    }
  else
    {
      k = PyArray_DIMS(a)[1];
      for (int i = 2; i < PyArray_NDIM(a); i++)
        k *= PyArray_DIMS(a)[i];
      m = PyArray_DIMS(a)[0];
      lda = MAX(1, k);
      ldb = MAX(1, PyArray_STRIDES(b)[0] / PyArray_STRIDES(b)[PyArray_NDIM(b) - 1]);
      ldc = MAX(1, PyArray_STRIDES(c)[0] / PyArray_STRIDES(c)[1]);

    }
  int n = PyArray_DIMS(b)[0];
  if (PyArray_DESCR(a)->type_num == NPY_DOUBLE)
    dgemm_(transa, "n", &m, &n, &k,
           &(alpha.real),
           DOUBLEP(a), &lda,
           DOUBLEP(b), &ldb,
           &(beta.real),
           DOUBLEP(c), &ldc);
  else
    zgemm_(transa, "n", &m, &n, &k,
           &alpha,
           (void*)COMPLEXP(a), &lda,
           (void*)COMPLEXP(b), &ldb,
           &beta,
           (void*)COMPLEXP(c), &ldc);
  Py_END_ALLOW_THREADS;
  Py_RETURN_NONE;
}


PyObject* mmm(PyObject *self, PyObject *args)
{
    Py_complex alpha;
    PyArrayObject* M1;
    char* trans1;
    PyArrayObject* M2;
    char* trans2;
    Py_complex beta;
    PyArrayObject* M3;
    
    if (!PyArg_ParseTuple(args, "DOsOsDO",
                          &alpha, &M1, &trans1, &M2, &trans2, &beta, &M3))
        return NULL;
        
    int m = PyArray_DIM(M3, 1);
    int n = PyArray_DIM(M3, 0);
    int k;
    
    int bytes = PyArray_ITEMSIZE(M3);
    int lda = MAX(1, PyArray_STRIDE(M2, 0) / bytes);
    int ldb = MAX(1, PyArray_STRIDE(M1, 0) / bytes);
    int ldc = MAX(1, PyArray_STRIDE(M3, 0) / bytes);
    
    void* a = PyArray_DATA(M2);
    void* b = PyArray_DATA(M1);
    void* c = PyArray_DATA(M3);

    if (*trans2 == 'n')
        k = PyArray_DIM(M2, 0);
    else
        k = PyArray_DIM(M2, 1);
        
    if (bytes == 8)
        dgemm_(trans2, trans1, &m, &n, &k,
               &(alpha.real), a, &lda, b, &ldb, &(beta.real), c, &ldc);
    else
        zgemm_(trans2, trans1, &m, &n, &k,
               &alpha, a, &lda, b, &ldb, &beta, c, &ldc);
        
    Py_RETURN_NONE;
}


PyObject* gemv(PyObject *self, PyObject *args)
{
  Py_complex alpha;
  PyArrayObject* a;
  PyArrayObject* x;
  Py_complex beta;
  PyArrayObject* y;
  char t = 't';
  char* trans = &t;
  if (!PyArg_ParseTuple(args, "DOODO|s", &alpha, &a, &x, &beta, &y, &trans))
    return NULL;

  int m, n, lda, itemsize, incx, incy;

<<<<<<< HEAD
  Py_BEGIN_ALLOW_THREADS;
  if (trans == 'n')
=======
  if (*trans == 'n')
>>>>>>> 7e8d3125
    {
      m = PyArray_DIMS(a)[1];
      for (int i = 2; i < PyArray_NDIM(a); i++)
        m *= PyArray_DIMS(a)[i];
      n = PyArray_DIMS(a)[0];
      lda = MAX(1, m);
    }
  else
    {
      n = PyArray_DIMS(a)[0];
      for (int i = 1; i < PyArray_NDIM(a)-1; i++)
        n *= PyArray_DIMS(a)[i];
      m = PyArray_DIMS(a)[PyArray_NDIM(a)-1];
      lda = MAX(1, m);
    }

  if (PyArray_DESCR(a)->type_num == NPY_DOUBLE)
    itemsize = sizeof(double);
  else
    itemsize = sizeof(double_complex);

  incx = PyArray_STRIDES(x)[0]/itemsize;
  incy = 1;

  if (PyArray_DESCR(a)->type_num == NPY_DOUBLE)
    dgemv_(trans, &m, &n,
           &(alpha.real),
           DOUBLEP(a), &lda,
           DOUBLEP(x), &incx,
           &(beta.real),
           DOUBLEP(y), &incy);
  else
    zgemv_(trans, &m, &n,
           &alpha,
           (void*)COMPLEXP(a), &lda,
           (void*)COMPLEXP(x), &incx,
           &beta,
           (void*)COMPLEXP(y), &incy);
  Py_END_ALLOW_THREADS;
  Py_RETURN_NONE;
}


PyObject* axpy(PyObject *self, PyObject *args)
{
  Py_complex alpha;
  PyArrayObject* x;
  PyArrayObject* y;
  if (!PyArg_ParseTuple(args, "DOO", &alpha, &x, &y))
    return NULL;
  Py_BEGIN_ALLOW_THREADS;
  int n = PyArray_DIMS(x)[0];
  for (int d = 1; d < PyArray_NDIM(x); d++)
    n *= PyArray_DIMS(x)[d];
  int incx = 1;
  int incy = 1;
  if (PyArray_DESCR(x)->type_num == NPY_DOUBLE)
    daxpy_(&n, &(alpha.real),
           DOUBLEP(x), &incx,
           DOUBLEP(y), &incy);
  else
    zaxpy_(&n, &alpha,
           (void*)COMPLEXP(x), &incx,
           (void*)COMPLEXP(y), &incy);
  Py_END_ALLOW_THREADS;
  Py_RETURN_NONE;
}

PyObject* czher(PyObject *self, PyObject *args)
{
  double alpha;
  PyArrayObject* x;
  PyArrayObject* a;
  if (!PyArg_ParseTuple(args, "dOO", &alpha, &x, &a))
    return NULL;
  int n = PyArray_DIMS(x)[0];
  Py_BEGIN_ALLOW_THREADS;
  for (int d = 1; d < PyArray_NDIM(x); d++)
    n *= PyArray_DIMS(x)[d];

  int incx = 1;
  int lda = MAX(1, n);

  zher_("l", &n, &(alpha),
        (void*)COMPLEXP(x), &incx,
        (void*)COMPLEXP(a), &lda);
  Py_END_ALLOW_THREADS;
  Py_RETURN_NONE;
}

PyObject* rk(PyObject *self, PyObject *args)
{
<<<<<<< HEAD
  double alpha;
  PyArrayObject* a;
  double beta;
  PyArrayObject* c;
  if (!PyArg_ParseTuple(args, "dOdO", &alpha, &a, &beta, &c))
    return NULL;
  int n = PyArray_DIMS(a)[0];
  int k = PyArray_DIMS(a)[1];
  Py_BEGIN_ALLOW_THREADS;
  for (int d = 2; d < PyArray_NDIM(a); d++)
    k *= PyArray_DIMS(a)[d];
  int ldc = PyArray_STRIDES(c)[0] / PyArray_STRIDES(c)[1];
  if (PyArray_DESCR(a)->type_num == NPY_DOUBLE)
    dsyrk_("u", "t", &n, &k,
           &alpha, DOUBLEP(a), &k, &beta,
           DOUBLEP(c), &ldc);
  else
    zherk_("u", "c", &n, &k,
           &alpha, (void*)COMPLEXP(a), &k, &beta,
           (void*)COMPLEXP(c), &ldc);
  Py_END_ALLOW_THREADS;
  Py_RETURN_NONE;
=======
    double alpha;
    PyArrayObject* a;
    double beta;
    PyArrayObject* c;
    char t = 'c';
    char* trans = &t;
    if (!PyArg_ParseTuple(args, "dOdO|s", &alpha, &a, &beta, &c, &trans))
        return NULL;

    int n = PyArray_DIMS(c)[0];
    
    int k, lda;
    
    if (*trans == 'c') {
        k = PyArray_DIMS(a)[1];
        for (int d = 2; d < PyArray_NDIM(a); d++)
            k *= PyArray_DIMS(a)[d];
        lda = k;
    }
    else {
        k = PyArray_DIMS(a)[0];
        lda = n;
    }
    
    int ldc = PyArray_STRIDES(c)[0] / PyArray_STRIDES(c)[1];
    if (PyArray_DESCR(a)->type_num == NPY_DOUBLE)
        dsyrk_("u", trans, &n, &k,
               &alpha, DOUBLEP(a), &lda, &beta,
               DOUBLEP(c), &ldc);
    else
        zherk_("u", trans, &n, &k,
               &alpha, (void*)COMPLEXP(a), &lda, &beta,
               (void*)COMPLEXP(c), &ldc);
    Py_RETURN_NONE;
>>>>>>> 7e8d3125
}

PyObject* r2k(PyObject *self, PyObject *args)
{
  Py_complex alpha;
  PyArrayObject* a;
  PyArrayObject* b;
  double beta;
  PyArrayObject* c;
  if (!PyArg_ParseTuple(args, "DOOdO", &alpha, &a, &b, &beta, &c))
    return NULL;
  int n = PyArray_DIMS(a)[0];
  int k = PyArray_DIMS(a)[1];
  Py_BEGIN_ALLOW_THREADS;
  for (int d = 2; d < PyArray_NDIM(a); d++)
    k *= PyArray_DIMS(a)[d];
  int ldc = PyArray_STRIDES(c)[0] / PyArray_STRIDES(c)[1];
  if (PyArray_DESCR(a)->type_num == NPY_DOUBLE)
    dsyr2k_("u", "t", &n, &k,
            (double*)(&alpha), DOUBLEP(a), &k,
            DOUBLEP(b), &k, &beta,
            DOUBLEP(c), &ldc);
  else
    zher2k_("u", "c", &n, &k,
            (void*)(&alpha), (void*)COMPLEXP(a), &k,
            (void*)COMPLEXP(b), &k, &beta,
            (void*)COMPLEXP(c), &ldc);
  Py_END_ALLOW_THREADS;
  Py_RETURN_NONE;
}

PyObject* dotc(PyObject *self, PyObject *args)
{
  PyArrayObject* a;
  PyArrayObject* b;
  if (!PyArg_ParseTuple(args, "OO", &a, &b))
    return NULL;
  int n = PyArray_DIMS(a)[0];
  for (int i = 1; i < PyArray_NDIM(a); i++)
    n *= PyArray_DIMS(a)[i];
  int incx = 1;
  int incy = 1;
  if (PyArray_DESCR(a)->type_num == NPY_DOUBLE)
    {
      double result;
      Py_BEGIN_ALLOW_THREADS;
      result = ddot_(&n, (void*)DOUBLEP(a),
<<<<<<< HEAD
	     &incx, (void*)DOUBLEP(b), &incy);
      Py_END_ALLOW_THREADS;
=======
             &incx, (void*)DOUBLEP(b), &incy);
>>>>>>> 7e8d3125
      return PyFloat_FromDouble(result);
    }
  else
    {
      double_complex* ap = COMPLEXP(a);
      double_complex* bp = COMPLEXP(b);
<<<<<<< HEAD
      double_complex result;
      Py_BEGIN_ALLOW_THREADS;
      zdotc_(&result, &n, ap, &incx, bp, &incy);
      Py_END_ALLOW_THREADS;
      return PyComplex_FromDoubles(creal(result), cimag(result));
=======
      double_complex z = 0.0;
      for (int i = 0; i < n; i++)
        z += conj(ap[i]) * bp[i];
      return PyComplex_FromDoubles(creal(z), cimag(z));
>>>>>>> 7e8d3125
    }
}


PyObject* dotu(PyObject *self, PyObject *args)
{
  PyArrayObject* a;
  PyArrayObject* b;
  if (!PyArg_ParseTuple(args, "OO", &a, &b))
    return NULL;
  int n = PyArray_DIMS(a)[0];
  for (int i = 1; i < PyArray_NDIM(a); i++)
    n *= PyArray_DIMS(a)[i];
  int incx = 1;
  int incy = 1;
  if (PyArray_DESCR(a)->type_num == NPY_DOUBLE)
    {
      double result;
      Py_BEGIN_ALLOW_THREADS;
      result = ddot_(&n, (void*)DOUBLEP(a),
<<<<<<< HEAD
	     &incx, (void*)DOUBLEP(b), &incy);
      Py_END_ALLOW_THREADS;
=======
             &incx, (void*)DOUBLEP(b), &incy);
>>>>>>> 7e8d3125
      return PyFloat_FromDouble(result);
    }
  else
    {
      double_complex* ap = COMPLEXP(a);
      double_complex* bp = COMPLEXP(b);
<<<<<<< HEAD
      double_complex result;
      Py_BEGIN_ALLOW_THREADS;
      zdotu_(&result, &n, ap, &incx, bp, &incy);
      Py_END_ALLOW_THREADS;
      return PyComplex_FromDoubles(creal(result), cimag(result));
=======
      double_complex z = 0.0;
      for (int i = 0; i < n; i++)
        z += ap[i] * bp[i];
      return PyComplex_FromDoubles(creal(z), cimag(z));
>>>>>>> 7e8d3125
    }
}

PyObject* multi_dotu(PyObject *self, PyObject *args)
{
  PyArrayObject* a;
  PyArrayObject* b;
  PyArrayObject* c;
  if (!PyArg_ParseTuple(args, "OOO", &a, &b, &c))
    return NULL;
  Py_BEGIN_ALLOW_THREADS;
  int n0 = PyArray_DIMS(a)[0];
  int n = PyArray_DIMS(a)[1];
  for (int i = 2; i < PyArray_NDIM(a); i++)
    n *= PyArray_DIMS(a)[i];
  int incx = 1;
  int incy = 1;
  if (PyArray_DESCR(a)->type_num == NPY_DOUBLE)
    {
      double *ap = DOUBLEP(a);
      double *bp = DOUBLEP(b);
      double *cp = DOUBLEP(c);

      for (int i = 0; i < n0; i++)
        {
          cp[i] = ddot_(&n, (void*)ap,
             &incx, (void*)bp, &incy);
          ap += n;
          bp += n;
        }
    }
  else
    {
      double_complex* ap = COMPLEXP(a);
      double_complex* bp = COMPLEXP(b);
      double_complex* cp = COMPLEXP(c);
      for (int i = 0; i < n0; i++)
        {
          cp[i] = 0.0;
          for (int j = 0; j < n; j++)
              cp[i] += ap[j] * bp[j];
          ap += n;
          bp += n;
        }
    }
  Py_END_ALLOW_THREADS;
  Py_RETURN_NONE;
}

PyObject* multi_axpy(PyObject *self, PyObject *args)
{
  PyArrayObject* alpha;
  PyArrayObject* x;
  PyArrayObject* y;
  if (!PyArg_ParseTuple(args, "OOO", &alpha, &x, &y))
    return NULL;
  int n0 = PyArray_DIMS(x)[0];
  int n = PyArray_DIMS(x)[1];
  Py_BEGIN_ALLOW_THREADS;
  for (int d = 2; d < PyArray_NDIM(x); d++)
    n *= PyArray_DIMS(x)[d];
  int incx = 1;
  int incy = 1;

   if (PyArray_DESCR(alpha)->type_num == NPY_DOUBLE)
    {
      if (PyArray_DESCR(x)->type_num == NPY_CDOUBLE)
        n *= 2;
      double *ap = DOUBLEP(alpha);
      double *xp = DOUBLEP(x);
      double *yp = DOUBLEP(y);
      for (int i = 0; i < n0; i++)
        {
          daxpy_(&n, &ap[i],
                 (void*)xp, &incx,
                 (void*)yp, &incy);
          xp += n;
          yp += n;
        }
    }
  else
    {
      double_complex *ap = COMPLEXP(alpha);
      double_complex *xp = COMPLEXP(x);
      double_complex *yp = COMPLEXP(y);
      for (int i = 0; i < n0; i++)
        {
          zaxpy_(&n, (void*)(&ap[i]),
                 (void*)xp, &incx,
                 (void*)yp, &incy);
          xp += n;
          yp += n;
        }
    }
  Py_END_ALLOW_THREADS;
  Py_RETURN_NONE;
}<|MERGE_RESOLUTION|>--- conflicted
+++ resolved
@@ -75,9 +75,9 @@
             void *y, int *incy);
 double ddot_(int *n, void *dx, int *incx, void *dy, int *incy);
 void zdotu_(void *ret_val, int *n,
-	    void *zx, int *incx, void *zy, int *incy);
+            void *zx, int *incx, void *zy, int *incy);
 void zdotc_(void *ret_val, int *n,
-	    void *zx, int *incx, void *zy, int *incy);
+            void *zx, int *incx, void *zy, int *incy);
 
 PyObject* scal(PyObject *self, PyObject *args)
 {
@@ -112,12 +112,8 @@
   if (!PyArg_ParseTuple(args, "DOODO|s", &alpha, &a, &b, &beta, &c, &transa))
     return NULL;
   int m, k, lda, ldb, ldc;
-<<<<<<< HEAD
-  Py_BEGIN_ALLOW_THREADS;
-  if (transa == 'n')
-=======
+  Py_BEGIN_ALLOW_THREADS;
   if (*transa == 'n')
->>>>>>> 7e8d3125
     {
       m = PyArray_DIMS(a)[1];
       for (int i = 2; i < PyArray_NDIM(a); i++)
@@ -215,12 +211,8 @@
 
   int m, n, lda, itemsize, incx, incy;
 
-<<<<<<< HEAD
-  Py_BEGIN_ALLOW_THREADS;
-  if (trans == 'n')
-=======
+  Py_BEGIN_ALLOW_THREADS;
   if (*trans == 'n')
->>>>>>> 7e8d3125
     {
       m = PyArray_DIMS(a)[1];
       for (int i = 2; i < PyArray_NDIM(a); i++)
@@ -313,30 +305,6 @@
 
 PyObject* rk(PyObject *self, PyObject *args)
 {
-<<<<<<< HEAD
-  double alpha;
-  PyArrayObject* a;
-  double beta;
-  PyArrayObject* c;
-  if (!PyArg_ParseTuple(args, "dOdO", &alpha, &a, &beta, &c))
-    return NULL;
-  int n = PyArray_DIMS(a)[0];
-  int k = PyArray_DIMS(a)[1];
-  Py_BEGIN_ALLOW_THREADS;
-  for (int d = 2; d < PyArray_NDIM(a); d++)
-    k *= PyArray_DIMS(a)[d];
-  int ldc = PyArray_STRIDES(c)[0] / PyArray_STRIDES(c)[1];
-  if (PyArray_DESCR(a)->type_num == NPY_DOUBLE)
-    dsyrk_("u", "t", &n, &k,
-           &alpha, DOUBLEP(a), &k, &beta,
-           DOUBLEP(c), &ldc);
-  else
-    zherk_("u", "c", &n, &k,
-           &alpha, (void*)COMPLEXP(a), &k, &beta,
-           (void*)COMPLEXP(c), &ldc);
-  Py_END_ALLOW_THREADS;
-  Py_RETURN_NONE;
-=======
     double alpha;
     PyArrayObject* a;
     double beta;
@@ -350,6 +318,7 @@
     
     int k, lda;
     
+    Py_BEGIN_ALLOW_THREADS;
     if (*trans == 'c') {
         k = PyArray_DIMS(a)[1];
         for (int d = 2; d < PyArray_NDIM(a); d++)
@@ -370,8 +339,8 @@
         zherk_("u", trans, &n, &k,
                &alpha, (void*)COMPLEXP(a), &lda, &beta,
                (void*)COMPLEXP(c), &ldc);
+    Py_END_ALLOW_THREADS;
     Py_RETURN_NONE;
->>>>>>> 7e8d3125
 }
 
 PyObject* r2k(PyObject *self, PyObject *args)
@@ -419,30 +388,19 @@
       double result;
       Py_BEGIN_ALLOW_THREADS;
       result = ddot_(&n, (void*)DOUBLEP(a),
-<<<<<<< HEAD
-	     &incx, (void*)DOUBLEP(b), &incy);
+             &incx, (void*)DOUBLEP(b), &incy);
       Py_END_ALLOW_THREADS;
-=======
-             &incx, (void*)DOUBLEP(b), &incy);
->>>>>>> 7e8d3125
       return PyFloat_FromDouble(result);
     }
   else
     {
       double_complex* ap = COMPLEXP(a);
       double_complex* bp = COMPLEXP(b);
-<<<<<<< HEAD
-      double_complex result;
+      double_complex z = 0.0;
       Py_BEGIN_ALLOW_THREADS;
-      zdotc_(&result, &n, ap, &incx, bp, &incy);
+      zdotc_(&z, &n, ap, &incx, bp, &incy);
       Py_END_ALLOW_THREADS;
-      return PyComplex_FromDoubles(creal(result), cimag(result));
-=======
-      double_complex z = 0.0;
-      for (int i = 0; i < n; i++)
-        z += conj(ap[i]) * bp[i];
       return PyComplex_FromDoubles(creal(z), cimag(z));
->>>>>>> 7e8d3125
     }
 }
 
@@ -463,30 +421,19 @@
       double result;
       Py_BEGIN_ALLOW_THREADS;
       result = ddot_(&n, (void*)DOUBLEP(a),
-<<<<<<< HEAD
-	     &incx, (void*)DOUBLEP(b), &incy);
+             &incx, (void*)DOUBLEP(b), &incy);
       Py_END_ALLOW_THREADS;
-=======
-             &incx, (void*)DOUBLEP(b), &incy);
->>>>>>> 7e8d3125
       return PyFloat_FromDouble(result);
     }
   else
     {
       double_complex* ap = COMPLEXP(a);
       double_complex* bp = COMPLEXP(b);
-<<<<<<< HEAD
-      double_complex result;
+      double_complex z = 0.0;
       Py_BEGIN_ALLOW_THREADS;
-      zdotu_(&result, &n, ap, &incx, bp, &incy);
+      zdotu_(&z, &n, ap, &incx, bp, &incy);
       Py_END_ALLOW_THREADS;
-      return PyComplex_FromDoubles(creal(result), cimag(result));
-=======
-      double_complex z = 0.0;
-      for (int i = 0; i < n; i++)
-        z += ap[i] * bp[i];
       return PyComplex_FromDoubles(creal(z), cimag(z));
->>>>>>> 7e8d3125
     }
 }
 
