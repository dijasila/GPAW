--- conflicted
+++ resolved
@@ -28,17 +28,11 @@
     libraries += ['somelib', 'otherlib']
 """
 
-<<<<<<< HEAD
 compiler = 'gcc4.9'
 mpicompiler = 'mpicc'  # use None if you don't want to build a gpaw-python
 mpilinker = 'mpicc'
 # extra_link_args += ['-v']
 # extra_compile_args += ['-v']
-=======
-# compiler = 'gcc'
-# mpicompiler = 'mpicc'  # use None if you don't want to build a gpaw-python
-# mpilinker = 'mpicc'
->>>>>>> 13fc9de7
 # platform_id = ''
 # scalapack = False
 
