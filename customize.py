"""User provided customizations.

Here one changes the default arguments for compiling _gpaw.so (serial)
and gpaw-python (parallel).

Here are all the lists that can be modified:

* libraries
  List of libraries to link: -l<lib1> -l<lib2> ...
* library_dirs
  Library search directories: -L<dir1> -L<dir2> ...
* include_dirs
  Header search directories: -I<dir1> -I<dir2> ...
* extra_link_args
  Arguments forwarded directly to linker
* extra_compile_args
  Arguments forwarded directly to compiler
* runtime_library_dirs
  Runtime library search directories: -Wl,-rpath=<dir1> -Wl,-rpath=<dir2> ...
* extra_objects
* define_macros

The following lists work like above, but are only linked when compiling
the parallel interpreter:

* mpi_libraries
* mpi_library_dirs
* mpi_include_dirs
* mpi_runtime_library_dirs
* mpi_define_macros

To override use the form:

    libraries = ['somelib', 'otherlib']

To append use the form

    libraries += ['somelib', 'otherlib']
"""

<<<<<<< HEAD
compiler = 'gcc4.9'
mpicompiler = 'mpicc'  # use None if you don't want to build a gpaw-python
mpilinker = 'mpicc'
# extra_link_args += ['-v']
# extra_compile_args += ['-v']
=======
# flake8: noqa

# compiler = 'gcc'
# mpicompiler = 'mpicc'  # use None if you don't want to build a gpaw-python
# mpilinker = 'mpicc'
>>>>>>> 78035c33
# platform_id = ''

# FFTW3:
fftw = False
if fftw:
    libraries += ['fftw3']

# ScaLAPACK (version 2.0.1+ required):
scalapack = False
if scalapack:
    libraries += ['scalapack-openmpi',
                  'blacsCinit-openmpi',
                  'blacs-openmpi']
    define_macros += [('GPAW_NO_UNDERSCORE_CBLACS', '1')]
    define_macros += [('GPAW_NO_UNDERSCORE_CSCALAPACK', '1')]

# Use Elpa (requires ScaLAPACK and Elpa API 20171201):
if 0:
    elpa = True
    elpadir = '/home/user/elpa'
    libraries += ['elpa']
    library_dirs += ['{}/lib'.format(elpadir)]
    extra_link_args += ['-Wl,-rpath={}/lib'.format(elpadir)]
    include_dirs += ['{}/include/elpa-xxxx.xx.xxx'.format(elpadir)]

# LibXC:
# In order to link libxc installed in a non-standard location
# (e.g.: configure --prefix=/home/user/libxc-2.0.1-1), use:

# - static linking:
if 0:
    xc = '/home/user/libxc-4.0.4/'
    include_dirs += [xc + 'include']
    extra_link_args += [xc + 'lib/libxc.a']
    if 'xc' in libraries:
        libraries.remove('xc')

# - dynamic linking (requires rpath or setting LD_LIBRARY_PATH at runtime):
if 0:
    xc = '/home/user/libxc-4.0.4/'
    include_dirs += [xc + 'include']
    library_dirs += [xc + 'lib']
    # You can use rpath to avoid changing LD_LIBRARY_PATH:
    extra_link_args += ['-Wl,-rpath={xc}/lib'.format(xc=xc)]
    if 'xc' not in libraries:
        libraries.append('xc')


# libvdwxc:
if 0:
    libvdwxc = True
    path = '/home/user/libvdwxc'
    extra_link_args += ['-Wl,-rpath=%s/lib' % path]
    library_dirs += ['%s/lib' % path]
    include_dirs += ['%s/include' % path]
    libraries += ['vdwxc']


# Build MPI-interface into _gpaw.so:
if 0:
    compiler = 'mpicc'
    define_macros += [('PARALLEL', '1')]
    mpicompiler = None<|MERGE_RESOLUTION|>--- conflicted
+++ resolved
@@ -38,19 +38,11 @@
     libraries += ['somelib', 'otherlib']
 """
 
-<<<<<<< HEAD
-compiler = 'gcc4.9'
-mpicompiler = 'mpicc'  # use None if you don't want to build a gpaw-python
-mpilinker = 'mpicc'
-# extra_link_args += ['-v']
-# extra_compile_args += ['-v']
-=======
 # flake8: noqa
 
 # compiler = 'gcc'
 # mpicompiler = 'mpicc'  # use None if you don't want to build a gpaw-python
 # mpilinker = 'mpicc'
->>>>>>> 78035c33
 # platform_id = ''
 
 # FFTW3:
@@ -113,4 +105,4 @@
 if 0:
     compiler = 'mpicc'
     define_macros += [('PARALLEL', '1')]
-    mpicompiler = None+    mpicompiler = None
