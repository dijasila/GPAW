--- conflicted
+++ resolved
@@ -245,23 +245,6 @@
     expire_in: 1 week
   coverage: '/TOTAL.+ ([0-9]+\.[0-9]+%)/'
 
-<<<<<<< HEAD
-=======
-test-gpaw-python:
-  image: $IMAGE_PATH/run:oldest
-  extends:
-    - .test
-  needs:
-    - build-gpaw-python
-  tags:
-    - linux
-  script:
-    - gpaw-python -m gpaw info
-    - >
-      gpaw-python -m pytest -v -m ci -We -Wi::ImportWarning
-      -Wi:'numpy.ufunc size changed, may indicate binary incompatibility. Expected 192 from C header, got 216 from PyObject':RuntimeWarning
-
->>>>>>> 19dd2662
 
 test-minimal:
   image: $IMAGE_PATH/run:oldest
