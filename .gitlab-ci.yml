variables:
  PYTHONUSERBASE: ".local"
  IMAGE_PATH: "registry.gitlab.com/gpaw/gpaw-ci-containers"
  IMAGE_MAIN_OLDEST: "$IMAGE_PATH/main:oldest"
  IMAGE_MAIN_LATEST: "$IMAGE_PATH/main:latest"
  IMAGE_CUDA: "$IMAGE_PATH/cuda:11"
  OMP_NUM_THREADS: "1"

default:
  before_script:
    - export PYTHONUSERBASE=`realpath $PYTHONUSERBASE`
    - mkdir -p `python -m site --user-site`
    - export PATH=$PYTHONUSERBASE/bin:$PATH
    - export PYTEST_ADDOPTS="--color=yes"
  interruptible: true


stages:
  - build
  - precalculate
  - test
  - deploy

.build:
  stage: build
  before_script:
    - !reference [default, before_script]
    - pip install --user --no-deps git+https://gitlab.com/ase/ase.git
    - |
      cat << EOF > siteconfig.py
      parallel_python_interpreter = True
      mpi = True
      compiler = 'mpicc'
      libraries = []
      library_dirs = []
      include_dirs = []

      extra_compile_args = ['-fPIC',
                            '-O3',
                            '-g',
                            '-fopenmp',
                            '-Wall',
                            '-Werror',
                            ]
      extra_link_args = ['-fopenmp']

      libraries += ['blas']

      fftw = True
      libraries += ['fftw3']

      scalapack = True
      libraries += ['scalapack-openmpi']

      libraries += ['xc']
      EOF
  artifacts:
    when: always
    paths:
      - $PYTHONUSERBASE
      - gpaw.egg-info
      - _gpaw.*.so
      - "*.log"
    expire_in: 30 mins


.test:
  stage: test
  before_script:
    - !reference [default, before_script]

.gpu-job:
  rules:
    - if: $CI_COMMIT_BRANCH == "master"
    - if: $CI_COMMIT_BRANCH =~ "/^gpu-.*/"


build:
  image: $IMAGE_MAIN_OLDEST
  extends: .build
  tags:
    - linux
  script:
    - cat siteconfig.py
    - pip install --user --log build.log --editable .
    - gpaw -P 1 info
    - gpaw-python -m gpaw info


build-latest:
  image: $IMAGE_MAIN_LATEST
  extends: .build
  tags:
    - linux
  script:
    - |
      cat << EOF >> siteconfig.py
      define_macros += [('NDEBUG', None)]
      undef_macros = []
      # TODO: PySys_SetArgv() etc deprecated in Python 3.11
      extra_compile_args += ['-Wno-deprecated-declarations']

      from pathlib import Path
      libvdwxc = True
      libraries += ['vdwxc']

      libvdwxc_dir = Path('/install/libvdwxc')
      libvdwxc_libdir = libvdwxc_dir / 'lib'
      library_dirs += [libvdwxc_libdir]
      extra_link_args += [f'-Wl,-rpath={libvdwxc_libdir}']
      include_dirs += [libvdwxc_dir / 'include']

      elpa = True
      elpa_dir = Path('/install/elpa')
      elpa_libdir = elpa_dir / 'lib'
      # Maybe we should do a glob to avoid version dependence:
      elpa_includedir = elpa_dir / 'include/elpa-2022.11.001'
      libraries += ['elpa']
      library_dirs += [f'{elpa_libdir}']
      extra_link_args += [f'-Wl,-rpath={elpa_libdir}']
      include_dirs += [f'{elpa_includedir}']

      EOF
    - cat siteconfig.py
    - pip install --user --upgrade numpy scipy
    - pip install --user --editable .
    - gpaw -P 1 info
    - gpaw-python -m gpaw info


build-cuda:
  image: $IMAGE_CUDA
  extends:
    - .build
    - .gpu-job
  tags:
    - linux
  script:
    - |
      cat << EOF >> siteconfig.py
      gpu = True
      gpu_target = 'cuda'
      gpu_compiler = 'nvcc'
      gpu_compile_args = ['-O3',
                          '-g']
      libraries += ['cudart', 'cublas']
      undef_macros += ['GPAW_GPU_AWARE_MPI']
      EOF
    - cat siteconfig.py
    - pip install --user --log build.log --editable .


build-hip-cuda:
  image: $IMAGE_CUDA
  extends:
    - .build
    - .gpu-job
  tags:
    - linux
  script:
    - |
      cat << EOF >> siteconfig.py
      gpu = True
      gpu_target = 'hip-cuda'
      gpu_compiler = 'hipcc'
      gpu_compile_args = ['-O3',
                          '-g']
      libraries += ['cudart', 'hipblas']

      # Suppress warnings from hip-cuda headers
      extra_compile_args += ['-Wno-deprecated-declarations',
                             '-Wno-implicit-int',
                             ]
      undef_macros += ['GPAW_GPU_AWARE_MPI']
      EOF
    - cat siteconfig.py
    - pip install --user --log build.log --editable .


build-minimal:
  image: $IMAGE_MAIN_OLDEST
  extends: .build
  tags:
    - linux
  script:
    - |
      cat << EOF > siteconfig.py
      mpi = False
      noblas = True
      nolibxc = True
      EOF
    - cat siteconfig.py
    - pip install --user --log build.log --editable .
    - gpaw info


prepare-libxc:
  image: $IMAGE_MAIN_OLDEST
  stage: build
  tags:
    - linux
  variables:
    PREFIX: $PYTHONUSERBASE
  before_script:
    - export PREFIX=`realpath $PREFIX`
  script:
    - git clone -b 6.2.2 https://gitlab.com/libxc/libxc.git
    - cd libxc
    - autoreconf -i
    - >
      ./configure --enable-shared --disable-static --disable-fortran --prefix=$PREFIX
      --disable-kxc
      --disable-lxc
      # Enable kxc, lxc, ... derivatives only if needed (affects compilation time)
    - make | tee ../libxc-build.log
    - make install
  when: manual
  artifacts:
    paths:
      - $PREFIX
      - "*.log"
    expire_in: 30 mins


build-libxc:
  image: $IMAGE_MAIN_OLDEST
  extends:
    - .build
  needs:
    - prepare-libxc
  tags:
    - linux
  script:
    - |
      cat << EOF >> siteconfig.py
      local = Path('.local').resolve()
      include_dirs += [local / 'include']
      library_dirs += [local / 'lib']
      runtime_library_dirs += [local / 'lib']
      EOF
    - cat siteconfig.py
    - pip install --user --log build.log --editable .
    - gpaw -P 1 info


<<<<<<< HEAD
test-oldest:
  image: $IMAGE_PATH/main:oldest
=======
test:
  image: $IMAGE_MAIN_OLDEST
>>>>>>> 046dbcd8
  extends:
    - .test
  needs:
    - build
  tags:
    - linux
  script:
    - gpaw info
    - >
      OMP_NUM_THREADS=2 pytest -v -m ci -We

    # This is the only test which uses OpenMP.
    # We may want to identify a limited set of tests that must work
    # with OpenMP, but so far we just have it in this job.

    - gpaw-python -m gpaw info
    - >
      OMP_NUM_THREADS=2 gpaw-python -m pytest -v -We -k 0-pw
      gpaw/test/test_fuzz.py


test-latest:
  image: $IMAGE_MAIN_LATEST
  extends:
    - .test
  needs:
    - build-latest
  tags:
    - linux
  script:
    - gpaw info

    # Create a .coveragerc file so we can get nicely printed coverage:
    - |
      cat << EOF >> .coveragerc
      [report]
      precision = 2
      EOF

    - >
      pytest -v -m ci -m gpu
      --cov=gpaw --cov-report=html --cov-report=term

  artifacts:
    paths:
      - htmlcov/
    expire_in: 1 week
  coverage: '/TOTAL.+ ([0-9]+\.[0-9]+%)/'


test-latest-new:
  image: $IMAGE_MAIN_LATEST
  extends:
    - .test
  needs:
    - build-latest
  tags:
    - linux
  script:
    - gpaw info
    - GPAW_NEW=1 pytest -v -m "ci and not later"


test-minimal:
  image: $IMAGE_MAIN_OLDEST
  extends:
    - .test
  needs:
    - build-minimal
  tags:
    - linux
  script:
    - gpaw info
    - >
      pytest -v -m ci -We

test-cuda:
  image: $IMAGE_CUDA
  extends:
    - .test
    - .gpu-job
  needs:
    - build-cuda
  tags:
    - cuda
  script:
    - nvidia-smi
    - gpaw info
    - pytest -v -m gpu

    - gpaw-python -m gpaw info
    - gpaw-python -m pytest -v -m gpu

test-cuda-mpi:
  image: $IMAGE_CUDA
  extends:
    - .test
    - .gpu-job
  needs:
    - build-cuda
  tags:
    - cuda-mpi
  script:
    - nvidia-smi
    - gpaw info
    - mpirun -np 2 gpaw-python -m pytest -v -m gpu
    - mpirun -np 4 gpaw-python -m pytest -v -m gpu


test-hip-cuda:
  image: $IMAGE_CUDA
  extends:
    - .test
    - .gpu-job
  needs:
    - build-hip-cuda
  tags:
    - cuda
  script:
    - nvidia-smi
    - gpaw info
    - pytest -v -m gpu


test-libxc:
  image: $IMAGE_MAIN_OLDEST
  extends:
    - .test
  needs:
    - build-libxc
  tags:
    - linux
  script:
    - gpaw info
    - pytest -v -m libxc

check-agts:
  image: $IMAGE_MAIN_OLDEST
  stage: test
  needs:
    - build
  tags:
    - linux
  script:
    # - pip install --user git+https://gitlab.com/myqueue/myqueue.git@master
    - pip install --user myqueue
    - mq config --in-place
    - mq init
    - mq workflow -p agts.py -zT | tail -1 | tee task_count
    - >
      [[ `cut -d ' ' -f1 < task_count` -ge 501 ]] || (echo "Too few agts tasks"; exit 1)


lint:
  image: $IMAGE_MAIN_LATEST
  stage: build
  tags:
    - linux
  script:
    - echo "png check"
    - >
      [[ `find . -name '*.png' | wc -l` -le 5 ]] || (echo "Too many png files in git"; exit 1)
    - echo "compileall"
    - python --version
    - python -We:invalid -m compileall -f -q gpaw/
    - echo "flake8"
    - pip install flake8
    - flake8 --version
    - flake8 --doctests gpaw
    - >
      flake8
      --doctests
      --exclude "doc/platforms/*,doc/*/summerschool22/*/"
      --extend-ignore E402
      doc
    - >
      flake8
      --doctests
      --extend-ignore E402,E501
      doc/summerschools/summerschool22/catalysis
    - echo "interrogate"
    - pip install interrogate
    - interrogate --version
    - >
      interrogate -m -i
      -f 33.1
      -e gpaw/test
      -e gpaw/point_groups/groups.py
      gpaw


typecheck:
  image: $IMAGE_MAIN_LATEST
  stage: build
  tags:
    - linux
  script:
    - pip install mypy types-PyYAML
    - python --version
    - mypy --version
    - mypy --pretty


docs:
  image: $IMAGE_MAIN_OLDEST
  stage: test
  needs:
    - build
  tags:
    - linux
  script:
    - cd doc
    - make
    - make doctest
    - cd ..
    - python -c "from gpaw.utilities.urlcheck import test; test()"
  when: manual
  artifacts:
    paths:
      - doc/build/html
    expire_in: 1 week


gpwfiles:
  image: $IMAGE_MAIN_LATEST
  extends:
    - .test
  needs:
    - build-latest
  stage: precalculate
  tags:
    - xeon24
  before_script:
    - !reference [default, before_script]
  script:
    - pytest -n 16 -m generate_gpw_files
  artifacts:
    paths:
      - .pytest_cache/
    expire_in: 30 mins
  rules:
    - if: $CI_PIPELINE_SOURCE == "push"
      when: manual
      allow_failure: true
    - if: $CI_PIPELINE_SOURCE == "schedule"


.nightly:
  image: $IMAGE_MAIN_LATEST
  variables:
    GPAW_MPI_NPROCS: "1"
  extends:
    - .test
  stage: test
  needs:
    - build-latest
    - gpwfiles
  tags:
    - xeon24
  before_script:
    - !reference [default, before_script]
    - pip install pytest-instafail pytest-xdist
  script:
    - >
      gpaw -P $GPAW_MPI_NPROCS python -m
      pytest --instafail -r s --durations 30
  rules:
    - if: $CI_PIPELINE_SOURCE == "push"
      when: manual
      allow_failure: true
    - if: $CI_PIPELINE_SOURCE == "schedule"
  #  - if: $CI_PIPELINE_SOURCE == "merge_request_event"


nightly-mpi-1:
  extends:
    - .nightly
  script:
    - gpaw info
    - pytest --cache-show
    - >
      pytest -n 8 --instafail -r s --durations 30
      --cov=gpaw --cov-report=html --cov-report=term
  artifacts:
    paths:
      - htmlcov/
    expire_in: 1 day

nightly-mpi-1-new:
  variables:
    GPAW_NEW: "1"
  extends:
    - .nightly
  script:
    - gpaw info
    - pytest -n 4 --cache-clear -m generate_gpw_files
    - >
      pytest -n 4 --instafail -r s --durations 30 -m
      "not (later or dscf or gllb or elph or wannier or legacy or ofdft or mom or do or lrtddft or rttddft or hybrids or pipekmezey)"

nightly-mpi-2-new:
  variables:
    GPAW_NEW: "1"
    GPAW_MPI_NPROCS: "2"
  extends:
    - .nightly
  script:
    - gpaw info
    - pytest -n 4 --cache-clear -m generate_gpw_files
    - >
      gpaw -P $GPAW_MPI_NPROCS python -m
      pytest --instafail -r s --durations 30 -m
      "not (later or dscf or gllb or elph or wannier or legacy or ofdft or mom or do or lrtddft or rttddft or hybrids or pipekmezey)"

nightly-mpi-4-new:
  variables:
    GPAW_NEW: "1"
    GPAW_MPI_NPROCS: "4"
  extends:
    - .nightly
  script:
    - gpaw info
    - pytest -n 4 --cache-clear -m generate_gpw_files
    - >
      gpaw -P $GPAW_MPI_NPROCS python -m
      pytest --instafail -r s --durations 30 -m "ci and not later"

nightly-mpi-2:
  variables:
    GPAW_MPI_NPROCS: "2"
  extends:
    - .nightly


nightly-mpi-4:
  variables:
    GPAW_MPI_NPROCS: "4"
  extends:
    - .nightly


nightly-mpi-8:
  variables:
    GPAW_MPI_NPROCS: "8"
  extends:
    - .nightly


pages:
  image: $IMAGE_MAIN_LATEST  # (Any image present on the runner will do)
  stage: deploy
  dependencies:
    - nightly-mpi-1
  tags:
    - xeon24
  script:
    - mv htmlcov/ public
  artifacts:
    paths:
      - public
    expire_in: 1 week
  rules:
    - if: $CI_PIPELINE_SOURCE == "schedule"<|MERGE_RESOLUTION|>--- conflicted
+++ resolved
@@ -243,13 +243,8 @@
     - gpaw -P 1 info
 
 
-<<<<<<< HEAD
 test-oldest:
-  image: $IMAGE_PATH/main:oldest
-=======
-test:
-  image: $IMAGE_MAIN_OLDEST
->>>>>>> 046dbcd8
+  image: $IMAGE_MAIN_OLDEST
   extends:
     - .test
   needs:
