--- conflicted
+++ resolved
@@ -18,11 +18,7 @@
     - su user -c 'pytest -v -m ci'
     - mypy -p gpaw
     - >
-<<<<<<< HEAD
       interrogate -m -i -f 34.9
-=======
-      interrogate -m -i -f 34.8
->>>>>>> 9118866d
       -e gpaw/test
       -e gpaw/point_groups/groups.py
       gpaw
