variables:
  PYTHONUSERBASE: ".local"
  IMAGE_PATH: "registry.gitlab.com/gpaw/gpaw-ci-containers"
  OMP_NUM_THREADS: "1"

default:
  before_script:
    - export PYTHONUSERBASE=`realpath $PYTHONUSERBASE`
    - mkdir -p `python -m site --user-site`
    - export PATH=$PYTHONUSERBASE/bin:$PATH
    - export PYTEST_ADDOPTS="--color=yes"
  interruptible: true


stages:
  - build
  - precalculate
  - test
  - deploy

.build:
  stage: build
  before_script:
    - !reference [default, before_script]
    - pip install --user --no-deps git+https://gitlab.com/ase/ase.git@master
    - |
      cat << EOF > siteconfig.py
      parallel_python_interpreter = True
      mpi = True
      compiler = 'mpicc'
      libraries = []
      library_dirs = []
      include_dirs = []

      extra_compile_args = ['-fPIC',
                            '-O3',
                            '-g',
                            '-fopenmp',
                            '-Wall',
                            '-Werror',
                            ]
      extra_link_args = ['-fopenmp']

      libraries += ['blas']

      fftw = True
      libraries += ['fftw3']

      scalapack = True
      libraries += ['scalapack-openmpi']

      libraries += ['xc']
      EOF
  artifacts:
    when: always
    paths:
      - $PYTHONUSERBASE
      - gpaw.egg-info
      - _gpaw.*.so
      - "*.log"
    expire_in: 30 mins


.test:
  stage: test
  before_script:
    - !reference [default, before_script]

.gpu-job:
  rules:
    - if: $CI_COMMIT_BRANCH == "master"
    - if: $CI_COMMIT_BRANCH =~ "/^gpu-.*/"


build:
  image: $IMAGE_PATH/build:oldest
  extends: .build
  tags:
    - linux
  script:
    - cat siteconfig.py
    - pip install --user --log build.log --editable .
    - gpaw -P 1 info
    - gpaw-python -m gpaw info


build-latest:
  image: $IMAGE_PATH/build:latest
  extends: .build
  tags:
    - linux
  script:
    - |
      cat << EOF >> siteconfig.py
      define_macros += [('NDEBUG', None)]
      undef_macros = []
      # TODO: PySys_SetArgv() etc deprecated in Python 3.11
      extra_compile_args += ['-Wno-deprecated-declarations']

      from pathlib import Path
      libvdwxc = True
      libraries += ['vdwxc']

      libvdwxc_dir = Path('/install/libvdwxc')
      libvdwxc_libdir = libvdwxc_dir / 'lib'
      library_dirs += [libvdwxc_libdir]
      extra_link_args += [f'-Wl,-rpath={libvdwxc_libdir}']
      include_dirs += [libvdwxc_dir / 'include']

      elpa = True
      elpa_dir = Path('/install/elpa')
      elpa_libdir = elpa_dir / 'lib'
      # Maybe we should do a glob to avoid version dependence:
      elpa_includedir = elpa_dir / 'include/elpa-2022.11.001'
      libraries += ['elpa']
      library_dirs += [f'{elpa_libdir}']
      extra_link_args += [f'-Wl,-rpath={elpa_libdir}']
      include_dirs += [f'{elpa_includedir}']

      EOF
    - cat siteconfig.py
    - pip install --user --upgrade numpy scipy
    - pip install --user --editable .
    - gpaw -P 1 info
    - gpaw-python -m gpaw info


build-cuda:
  image: $IMAGE_PATH/build-cuda:ubuntu-20.04-cuda-11.6.0
  extends:
    - .build
    - .gpu-job
  tags:
    - linux
  script:
    - |
      cat << EOF >> siteconfig.py
      gpu = True
      gpu_target = 'cuda'
      gpu_compiler = 'nvcc'
      gpu_compile_args = ['-O3',
                          '-g']
      libraries += ['cudart', 'cublas']
      undef_macros += ['GPAW_GPU_AWARE_MPI']
      EOF
    - cat siteconfig.py
    - pip install --user --log build.log --editable .


build-hip-cuda:
  image: $IMAGE_PATH/build-hip-cuda:ubuntu-20.04-cuda-11.6.0-hip-5.3.3
  extends:
    - .build
    - .gpu-job
  tags:
    - linux
  script:
    - |
      cat << EOF >> siteconfig.py
      gpu = True
      gpu_target = 'hip-cuda'
      gpu_compiler = 'hipcc'
      gpu_compile_args = ['-O3',
                          '-g']
      libraries += ['cudart', 'hipblas']

      # Suppress warnings from hip-cuda headers
      extra_compile_args += ['-Wno-deprecated-declarations',
                             '-Wno-implicit-int',
                             ]
      undef_macros += ['GPAW_GPU_AWARE_MPI']
      EOF
    - cat siteconfig.py
    - pip install --user --log build.log --editable .


build-minimal:
  image: $IMAGE_PATH/build:oldest
  extends: .build
  tags:
    - linux
  script:
    - |
      cat << EOF > siteconfig.py
      mpi = False
      noblas = True
      nolibxc = True
      EOF
    - cat siteconfig.py
    - pip install --user --log build.log --editable .
    - gpaw info


prepare-libxc:
  image: $IMAGE_PATH/build:oldest
  stage: build
  tags:
    - linux
  variables:
    PREFIX: $PYTHONUSERBASE
  before_script:
    - export PREFIX=`realpath $PREFIX`
  script:
    - git clone -b 6.2.2 https://gitlab.com/libxc/libxc.git
    - cd libxc
    - autoreconf -i
    - >
      ./configure --enable-shared --disable-static --disable-fortran --prefix=$PREFIX
      --disable-kxc
      --disable-lxc
      # Enable kxc, lxc, ... derivatives only if needed (affects compilation time)
    - make | tee ../libxc-build.log
    - make install
  when: manual
  artifacts:
    paths:
      - $PREFIX
      - "*.log"
    expire_in: 30 mins


build-libxc:
  image: $IMAGE_PATH/build:oldest
  extends:
    - .build
  needs:
    - prepare-libxc
  tags:
    - linux
  script:
    - |
      cat << EOF >> siteconfig.py
      local = Path('.local').resolve()
      include_dirs += [local / 'include']
      library_dirs += [local / 'lib']
      runtime_library_dirs += [local / 'lib']
      EOF
    - cat siteconfig.py
    - pip install --user --log build.log --editable .
    - gpaw -P 1 info


test:
  image: $IMAGE_PATH/run:oldest
  extends:
    - .test
  needs:
    - build
  tags:
    - linux
  script:
    - gpaw info
    - >
      OMP_NUM_THREADS=2 pytest -v -m ci -We -Wi::ImportWarning
      -Wi:'numpy.ufunc size changed, may indicate binary incompatibility. Expected 192 from C header, got 216 from PyObject':RuntimeWarning

    # This is the only test which uses OpenMP.
    # We may want to identify a limited set of tests that must work
    # with OpenMP, but so far we just have it in this job.

    - gpaw-python -m gpaw info
    - >
      OMP_NUM_THREADS=2 gpaw-python -m pytest -v -m ci
      -We -Wi::ImportWarning
      -Wi:'numpy.ufunc size changed, may indicate binary incompatibility. Expected 192 from C header, got 216 from PyObject':RuntimeWarning


test-latest:
  image: $IMAGE_PATH/run:latest
  extends:
    - .test
  needs:
    - build-latest
  tags:
    - linux
  script:
    - gpaw info

    # Create a .coveragerc file so we can get nicely printed coverage:
    - |
      cat << EOF >> .coveragerc
      [report]
      precision = 2
      EOF

    - >
      pytest -v -m ci -m gpu
      -We -Wi::ImportWarning
      --cov=gpaw --cov-report=html --cov-report=term

    - gpaw-python -m gpaw info
    - >
      OMP_NUM_THREADS=2 gpaw-python -m pytest -v -m ci
      -We -Wi::ImportWarning
      -Wi:'numpy.ufunc size changed, may indicate binary incompatibility. Expected 192 from C header, got 216 from PyObject':RuntimeWarning

  artifacts:
    paths:
      - htmlcov/
    expire_in: 1 week
  coverage: '/TOTAL.+ ([0-9]+\.[0-9]+%)/'


test-latest-new:
  image: $IMAGE_PATH/run:latest
  extends:
    - .test
  needs:
    - build-latest
  tags:
    - linux
  script:
    - gpaw info
    - GPAW_NEW=1 pytest -v -m "ci and not later"


test-minimal:
  image: $IMAGE_PATH/run:oldest
  extends:
    - .test
  needs:
    - build-minimal
  tags:
    - linux
  script:
    - gpaw info
    - >
      pytest -v -m ci -We -Wi::ImportWarning
      -Wi:'numpy.ufunc size changed, may indicate binary incompatibility. Expected 192 from C header, got 216 from PyObject':RuntimeWarning

test-cuda:
  image: $IMAGE_PATH/run-cuda:ubuntu-20.04-cuda-11.6.0
  extends:
    - .test
    - .gpu-job
  needs:
    - build-cuda
  tags:
    - cuda
  script:
    - nvidia-smi
    - gpaw info
    - pytest -v -m gpu

    - gpaw-python -m gpaw info
    - gpaw-python -m pytest -v -m gpu

test-cuda-mpi:
  image: $IMAGE_PATH/run-cuda:ubuntu-20.04-cuda-11.6.0
  extends:
    - .test
    - .gpu-job
  needs:
    - build-cuda
  tags:
    - cuda-mpi
  script:
    - nvidia-smi
    - gpaw info
    - mpirun -np 2 gpaw-python -m pytest -v -m gpu
    - mpirun -np 4 gpaw-python -m pytest -v -m gpu


test-hip-cuda:
  image: $IMAGE_PATH/run-hip-cuda:ubuntu-20.04-cuda-11.6.0-hip-5.3.3
  extends:
    - .test
    - .gpu-job
  needs:
    - build-hip-cuda
  tags:
    - cuda
  script:
    - nvidia-smi
    - gpaw info
    - pytest -v -m gpu


test-libxc:
  image: $IMAGE_PATH/run:oldest
  extends:
    - .test
  needs:
    - build-libxc
  tags:
    - linux
  script:
    - gpaw info
    - pytest -v -m libxc

check-agts:
  image: $IMAGE_PATH/run:oldest
  stage: test
  needs:
    - build
  tags:
    - linux
  script:
    - pip install --user git+https://gitlab.com/myqueue/myqueue.git@master
    - mq config --in-place
    - mq init
    - mq workflow -p agts.py -zT | tail -1 | tee task_count
    - >
      [[ `cut -d ' ' -f1 < task_count` -ge 501 ]] || (echo "Too few agts tasks"; exit 1)


lint:
  image: $IMAGE_PATH/run:latest
  stage: build
  tags:
    - linux
  script:
    - echo "png check"
    - >
      [[ `find . -name '*.png' | wc -l` -le 5 ]] || (echo "Too many png files in git"; exit 1)
    - echo "compileall"
    - python --version
    - python -We:invalid -m compileall -f -q gpaw/
    - echo "flake8"
    - pip install flake8
    - flake8 --version
    - flake8 --doctests gpaw
    - >
      flake8
      --doctests
      --exclude "doc/platforms/*,doc/*/summerschool22/*/"
      --extend-ignore E402
      doc
    - >
      flake8
      --doctests
      --extend-ignore E402,E501
      doc/summerschools/summerschool22/catalysis
    - echo "interrogate"
    - pip install interrogate
    - interrogate --version
    - >
      interrogate -m -i
      -f 33.1
      -e gpaw/test
      -e gpaw/point_groups/groups.py
      gpaw


typecheck:
  image: $IMAGE_PATH/run:latest
  stage: build
  tags:
    - linux
  script:
    - pip install mypy types-PyYAML
    - python --version
    - mypy --version
    - mypy --pretty


docs:
  image: $IMAGE_PATH/docs:oldest
  stage: test
  needs:
    - build
  tags:
    - linux
  script:
    - cd doc
    - make
    - make doctest
    - cd ..
    - python -c "from gpaw.utilities.urlcheck import test; test()"
  when: manual
  artifacts:
    paths:
      - doc/build/html
    expire_in: 1 week


gpwfiles:
  image: $IMAGE_PATH/run:latest
  extends:
    - .test
  needs:
    - build-latest
  stage: precalculate
  tags:
    - xeon24
  before_script:
    - !reference [default, before_script]
  script:
    - pytest -n 16 -m generate_gpw_files
  artifacts:
    paths:
      - .pytest_cache/
    expire_in: 30 mins
  rules:
    - if: $CI_PIPELINE_SOURCE == "schedule"


.nightly:
  image: $IMAGE_PATH/run:latest
  variables:
    GPAW_MPI_NPROCS: "1"
  extends:
    - .test
  stage: test
  needs:
    - build-latest
    - gpwfiles
  tags:
    - xeon24
  before_script:
    - !reference [default, before_script]
    - pip install pytest-instafail pytest-xdist
  script:
    - >
      gpaw -P $GPAW_MPI_NPROCS python -m
      pytest --instafail -r s --durations 30
  rules:
    - if: $CI_PIPELINE_SOURCE == "schedule"
  #  - if: $CI_PIPELINE_SOURCE == "merge_request_event"


nightly-mpi-1:
  extends:
    - .nightly
  script:
    - gpaw info
    - pytest --cache-show
    - >
      pytest -n 8 --instafail -r s --durations 30
      --cov=gpaw --cov-report=html --cov-report=term
  artifacts:
    paths:
      - htmlcov/
    expire_in: 1 day

nightly-mpi-1-new:
  variables:
    GPAW_NEW: "1"
  extends:
    - .nightly
  script:
    - gpaw info
    - pytest -n 4 --cache-clear -m generate_gpw_files
    - >
      pytest -n 4 --instafail -r s --durations 30 -m
      "not (later or dscf or gllb or elph or wannier or legacy or ofdft or mom or do or lrtddft or rttddft or hybrids or pipekmezey)"

nightly-mpi-2-new:
  variables:
    GPAW_NEW: "1"
    GPAW_MPI_NPROCS: "2"
  extends:
    - .nightly
  script:
    - gpaw info
    - pytest -n 4 --cache-clear -m generate_gpw_files
    - >
      gpaw -P $GPAW_MPI_NPROCS python -m
      pytest --instafail -r s --durations 30 -m
      "not (later or dscf or gllb or elph or wannier or legacy or ofdft or mom or do or lrtddft or rttddft or hybrids or pipekmezey)"

nightly-mpi-4-new:
  variables:
    GPAW_NEW: "1"
    GPAW_MPI_NPROCS: "4"
  extends:
    - .nightly
  script:
    - gpaw info
    - pytest -n 4 --cache-clear -m generate_gpw_files
    - >
      gpaw -P $GPAW_MPI_NPROCS python -m
<<<<<<< HEAD
      pytest --instafail -r s --durations 30 -m
      "not (later or dscf or gllb or elph or wannier or legacy or ofdft or mom or do or lrtddft or rttddft or hybrids or pipekmezey)"

=======
      pytest --instafail -r s --durations 30 -m "ci and not later"
>>>>>>> 4c0155de

nightly-mpi-2:
  variables:
    GPAW_MPI_NPROCS: "2"
  extends:
    - .nightly


nightly-mpi-4:
  variables:
    GPAW_MPI_NPROCS: "4"
  extends:
    - .nightly


nightly-mpi-8:
  variables:
    GPAW_MPI_NPROCS: "8"
  extends:
    - .nightly


pages:
  image: $IMAGE_PATH/run:latest  # (Any image present on the runner will do)
  stage: deploy
  dependencies:
    - nightly-mpi-1
  tags:
    - xeon24
  script:
    - mv htmlcov/ public
  artifacts:
    paths:
      - public
    expire_in: 1 week
  rules:
    - if: $CI_PIPELINE_SOURCE == "schedule"<|MERGE_RESOLUTION|>--- conflicted
+++ resolved
@@ -570,13 +570,7 @@
     - pytest -n 4 --cache-clear -m generate_gpw_files
     - >
       gpaw -P $GPAW_MPI_NPROCS python -m
-<<<<<<< HEAD
-      pytest --instafail -r s --durations 30 -m
-      "not (later or dscf or gllb or elph or wannier or legacy or ofdft or mom or do or lrtddft or rttddft or hybrids or pipekmezey)"
-
-=======
       pytest --instafail -r s --durations 30 -m "ci and not later"
->>>>>>> 4c0155de
 
 nightly-mpi-2:
   variables:
