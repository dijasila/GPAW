--- conflicted
+++ resolved
@@ -42,11 +42,8 @@
     - mq config --in-place
     - mq init
     - mq workflow -p agts.py -zT | tail -1 | tee count
-<<<<<<< HEAD
     - python -c "assert int(open('count').read().split()[0]) >= 373"
     - python -c "import pathlib; assert len(list(pathlib.Path().glob('**/*.png'))) <= 6"
-=======
-    - python -c "assert int(open('count').read().split()[0]) >= 350"
 
 libxc:
   image: python:3.6
@@ -72,5 +69,4 @@
     - pip install -e .
     - gpaw install-data --register gpaw-datasets
     - pytest -m libxc -x
-  when: manual
->>>>>>> 6a983d88
+  when: manual