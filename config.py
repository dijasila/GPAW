# Copyright (C) 2006 CSC-Scientific Computing Ltd.

# Please see the accompanying LICENSE file for further information.

import os
import platform
import sys
import re
import distutils.util
from distutils.sysconfig import get_config_var, get_config_vars
from distutils.command.config import config
from glob import glob
from os.path import join
from stat import ST_MTIME

def check_packages(packages, msg, include_ase, import_numpy):
    """Check the python version and required extra packages

    If ASE is not installed, the `packages` list is extended with the
    ASE modules if they are found."""

    if sys.version_info < (2, 3, 0, 'final', 0):
        raise SystemExit('Python 2.3.1 or later is required!')

    if import_numpy:
        try:
            import numpy
        except ImportError:
            raise SystemExit('numpy is not installed!')
    else:
        msg += ['* numpy is not installed.',
                '  "include_dirs" in your customize.py must point to "numpy/core/include".']

    if not include_ase:
        if import_numpy:
            try:
                import ase
            except ImportError:
                import_ase = True
            else:
                import_ase = False
        else:
            import_ase = False

    if include_ase or import_ase:
        # Find ASE directories:
        # include_ase works in case:
        # cd gpaw # top-level gpaw source directory
        # tar zxf ~/python-ase-3.1.0.846.tar.gz
        # ln -s python-ase-3.1.0.846/ase .
        ase_root = 'ase'
        if include_ase:
            assert os.path.isdir(ase_root), ase_root+': No such file or directory'
        ase = []
        for root, dirs, files in os.walk(ase_root):
            if 'CVS' in dirs:
                dirs.remove('CVS')
            if '.svn' in dirs:
                dirs.remove('.svn')
            if '__init__.py' in files:
                ase.append(root.replace('/', '.'))

        if len(ase) == 0:
            msg += ['* ASE is not installed!  You may be able to install',
                    "  gpaw, but you can't use it without ASE!"]
        else:
            packages += ase

def find_file(arg, dir, files):
    #looks if the first element of the list arg is contained in the list files
    # and if so, appends dir to to arg. To be used with the os.path.walk
    if arg[0] in files:
        arg.append(dir)


def get_system_config(define_macros, undef_macros,
                      include_dirs, libraries, library_dirs, extra_link_args,
                      extra_compile_args, runtime_library_dirs, extra_objects,
                      msg, import_numpy):

    undef_macros += ['NDEBUG']
    if import_numpy:
        import numpy
        include_dirs += [numpy.get_include()]
    include_dirs += ['c/libxc']

    machine = platform.uname()[4]
    if machine == 'sun4u':

        #  _
        # |_ | ||\ |
        #  _||_|| \|
        #

        extra_compile_args += ['-Kpic', '-fast']

        # Suppress warning from -fast (-xarch=native):
        f = open('cc-test.c', 'w')
        f.write('int main(){}\n')
        f.close()
        stderr = os.popen3('cc cc-test.c -fast')[2].read()
        arch = re.findall('-xarch=(\S+)', stderr)
        os.remove('cc-test.c')
        if len(arch) > 0:
            extra_compile_args += ['-xarch=%s' % arch[-1]]


        # We need the -Bstatic before the -lsunperf and -lfsu:
        # http://forum.java.sun.com/thread.jspa?threadID=5072537&messageID=9265782
        extra_link_args += ['-Bstatic', '-lsunperf', '-lfsu', '-Bdynamic']
        cc_version = os.popen3('cc -V')[2].readline().split()[3]
        if cc_version > '5.6':
            libraries.append('mtsk')
        else:
            extra_link_args.append('-lmtsk')
        #define_macros.append(('NO_C99_COMPLEX', '1'))

        msg += ['* Using SUN high performance library']

    elif sys.platform in ['aix5', 'aix6']:

        #
        # o|_  _ _
        # ||_)| | |
        #

        extra_compile_args += ['-qlanglvl=stdc99']
        # setting memory limit is necessary on aix5
        if sys.platform == 'aix5':
            extra_link_args += ['-bmaxdata:0x80000000',
                '-bmaxstack:0x80000000']

        libraries += ['f', 'lapack', 'essl']
        define_macros.append(('GPAW_AIX', '1'))

    elif machine == 'x86_64':

        #    _
        # \/|_||_    |_ |_|
        # /\|_||_| _ |_|  |
        #

        extra_compile_args += ['-Wall', '-std=c99']

        # Look for ACML libraries:
        acml = glob('/opt/acml*/g*64/lib')
        if len(acml) > 0:
            library_dirs += [acml[-1]]
            libraries += ['acml']
            if acml[-1].find('gfortran') != -1: libraries.append('gfortran')
            if acml[-1].find('gnu') != -1: libraries.append('g2c')
            extra_link_args += ['-Wl,-rpath=' + acml[-1]]
            msg += ['* Using ACML library']
        else:
            atlas = False
            for dir in ['/usr/lib', '/usr/local/lib', '/usr/lib64/atlas']:
                if glob(join(dir, 'libatlas.so')) != []:
                    atlas = True
                    break
            if atlas:
                # http://math-atlas.sourceforge.net/errata.html#LINK
                # atlas does not respect OMP_NUM_THREADS - build single-thread
                # http://math-atlas.sourceforge.net/faq.html#tsafe
                libraries += ['lapack', 'f77blas', 'cblas', 'atlas']
                library_dirs += [dir]
                msg +=  ['* Using ATLAS library']
            else:
                libraries += ['blas', 'lapack']
                msg +=  ['* Using standard lapack']

    elif machine =='ia64':

        #  _  _
        # |_ |  o
        #  _||_||
        #

        extra_compile_args += ['-Wall', '-std=c99']
        libraries += ['mkl','mkl_lapack64']

    elif machine == 'i686':

        #      _
        # o|_ |_||_
        # ||_||_||_|
        #

        extra_compile_args += ['-Wall', '-std=c99']

        if 'MKL_ROOT' in os.environ:
            mklbasedir = [os.environ['MKL_ROOT']]
        else:
            mklbasedir = glob('/opt/intel/mkl*')
        libs = ['libmkl_ia32.a']
        if mklbasedir != []:
            os.path.walk(mklbasedir[0],find_file, libs)
        libs.pop(0)
        if libs != []:
            libs.sort()
            libraries += ['mkl_lapack',
                          'mkl_ia32', 'guide', 'pthread', 'mkl']#, 'mkl_def']
            library_dirs += libs
            msg +=  ['* Using MKL library: %s' % library_dirs[-1]]
            #extra_link_args += ['-Wl,-rpath=' + library_dirs[-1]]
        else:
            atlas = False
            for dir in ['/usr/lib', '/usr/local/lib', '/usr/lib/atlas']:
                if glob(join(dir, 'libatlas.so')) != []:
                    atlas = True
                    break
            if atlas:
                # http://math-atlas.sourceforge.net/errata.html#LINK
                # atlas does not respect OMP_NUM_THREADS - build single-thread
                # http://math-atlas.sourceforge.net/faq.html#tsafe
                libraries += ['lapack', 'f77blas', 'cblas', 'atlas']
                library_dirs += [dir]
                msg +=  ['* Using ATLAS library']
            else:
                libraries += ['blas', 'lapack']
                msg +=  ['* Using standard lapack']

            # add libg2c if available
            g2c=False
            for dir in ['/usr/lib', '/usr/local/lib']:
                if glob(join(dir, 'libg2c.so')) != []:
                    g2c=True
                    break
                if glob(join(dir, 'libg2c.a')) != []:
                    g2c=True
                    break
            if g2c: libraries += ['g2c']

    elif sys.platform == 'darwin':

        extra_compile_args += ['-Wall', '-std=c99']
        include_dirs += ['/usr/include/malloc']

        if glob('/System/Library/Frameworks/vecLib.framework') != []:
            extra_link_args += ['-framework vecLib']
            msg += ['* Using vecLib']
        else:
            libraries += ['blas', 'lapack']
            msg +=  ['* Using standard lapack']

    # https://listserv.fysik.dtu.dk/pipermail/gpaw-users/2012-May/001473.html
    p = platform.dist()
    if p[0].lower() in ['redhat', 'centos'] and p[1].startswith('6.'):
        define_macros.append(('_GNU_SOURCE', '1'))

    return msg


def get_parallel_config(mpi_libraries,mpi_library_dirs,mpi_include_dirs,
                        mpi_runtime_library_dirs,mpi_define_macros):

    globals = {}
    execfile('gpaw/mpi/config.py', globals)
    mpi = globals['get_mpi_implementation']()

    if mpi == '':
        mpicompiler = None

    elif mpi == 'sun':
        mpi_include_dirs += ['/opt/SUNWhpc/include']
        mpi_libraries += ['mpi']
        mpi_library_dirs += ['/opt/SUNWhpc/lib']
        mpi_runtime_library_dirs += ['/opt/SUNWhpc/lib']
        mpicompiler = get_config_var('CC')

    elif mpi == 'poe':
        mpicompiler = 'mpcc_r'

    else:
        #Try to use mpicc
        mpicompiler = 'mpicc'

    return mpicompiler

def get_scalapack_config(define_macros):
    # check ScaLapack settings
    define_macros.append(('GPAW_WITH_SL', '1'))

def get_hdf5_config(define_macros):
    # check ScaLapack settings
    define_macros.append(('GPAW_WITH_HDF5', '1'))


def mtime(path, name, mtimes):
    """Return modification time.

    The modification time of a source file is returned.  If one of its
    dependencies is newer, the mtime of that file is returned.
    This function fails if two include files with the same name
    are present in different directories."""

    include = re.compile('^#\s*include "(\S+)"', re.MULTILINE)

    if mtimes.has_key(name):
        return mtimes[name]
    t = os.stat(os.path.join(path, name))[ST_MTIME]
    for name2 in include.findall(open(os.path.join(path, name)).read()):
        path2, name22 = os.path.split(name2)
        if name22 != name:
            t = max(t, mtime(os.path.join(path, path2), name22, mtimes))
    mtimes[name] = t
    return t

def check_dependencies(sources):
    # Distutils does not do deep dependencies correctly.  We take care of
    # that here so that "python setup.py build_ext" always does the right
    # thing!
    mtimes = {}  # modification times

    # Remove object files if any dependencies have changed:
    plat = distutils.util.get_platform() + '-' + sys.version[0:3]
    remove = False
    for source in sources:
        path, name = os.path.split(source)
        t = mtime(path + '/', name, mtimes)
        o = 'build/temp.%s/%s.o' % (plat, source[:-2])  # object file
        if os.path.exists(o) and t > os.stat(o)[ST_MTIME]:
            print 'removing', o
            os.remove(o)
            remove = True

    so = 'build/lib.%s/_gpaw.so' % plat
    if os.path.exists(so) and remove:
        # Remove shared object C-extension:
        # print 'removing', so
        os.remove(so)

def test_configuration():
    raise NotImplementedError


def write_configuration(define_macros, include_dirs, libraries, library_dirs,
                        extra_link_args, extra_compile_args,
                        runtime_library_dirs, extra_objects, mpicompiler,
                    mpi_libraries, mpi_library_dirs, mpi_include_dirs,
                    mpi_runtime_library_dirs, mpi_define_macros):

    # Write the compilation configuration into a file
    try:
        out = open('configuration.log', 'w')
    except IOError, x:
        print x
        return
    print >> out, "Current configuration"
    print >> out, "libraries", libraries
    print >> out, "library_dirs", library_dirs
    print >> out, "include_dirs", include_dirs
    print >> out, "define_macros", define_macros
    print >> out, "extra_link_args", extra_link_args
    print >> out, "extra_compile_args", extra_compile_args
    print >> out, "runtime_library_dirs", runtime_library_dirs
    print >> out, "extra_objects", extra_objects
    if mpicompiler is not None:
        print >> out
        print >> out, "Parallel configuration"
        print >> out,  "mpicompiler", mpicompiler
        print >> out,  "mpi_libraries", mpi_libraries
        print >> out, "mpi_library_dirs", mpi_library_dirs
        print >> out, "mpi_include_dirs", mpi_include_dirs
        print >> out, "mpi_define_macros", mpi_define_macros
        print >> out, "mpi_runtime_library_dirs", mpi_runtime_library_dirs
    out.close()


def build_interpreter(define_macros, include_dirs, libraries, library_dirs,
                      extra_link_args, extra_compile_args,
                      runtime_library_dirs, extra_objects,
                      mpicompiler, mpilinker, mpi_libraries, mpi_library_dirs,
                      mpi_include_dirs, mpi_runtime_library_dirs,
                      mpi_define_macros):

    #Build custom interpreter which is used for parallel calculations

    cfgDict = get_config_vars()
    plat = distutils.util.get_platform() + '-' + sys.version[0:3]

    cfiles = glob('c/[a-zA-Z_]*.c') + ['c/bmgs/bmgs.c']
    cfiles += glob('c/libxc/src/*.c')

    cfiles2remove = ['c/libxc/src/test.c',
                     'c/libxc/src/xc_f.c',
                     'c/libxc/src/work_gga_x.c',
                     'c/libxc/src/work_lda.c'
                     ]

    for c2r in glob('c/libxc/src/funcs_*.c'): cfiles2remove.append(c2r)
    for c2r in cfiles2remove: cfiles.remove(c2r)
    sources = ['c/bc.c', 'c/localized_functions.c', 'c/mpi.c', 'c/_gpaw.c',
               'c/operators.c', 'c/transformers.c',
               'c/blacs.c', 'c/utilities.c', 'c/hdf5.c']
    objects = ' '.join(['build/temp.%s/' % plat + x[:-1] + 'o'
                        for x in cfiles])

    if not os.path.isdir('build/bin.%s/' % plat):
        os.makedirs('build/bin.%s/' % plat)
    exefile = 'build/bin.%s/' % plat + '/gpaw-python'

    libraries += mpi_libraries
    library_dirs += mpi_library_dirs
    define_macros += mpi_define_macros
    include_dirs += mpi_include_dirs
    runtime_library_dirs += mpi_runtime_library_dirs

    define_macros.append(('PARALLEL', '1'))
    define_macros.append(('GPAW_INTERPRETER', '1'))
    macros = ' '.join(['-D%s=%s' % x for x in define_macros if x[0].strip()])

    include_dirs.append(cfgDict['INCLUDEPY'])
    include_dirs.append(cfgDict['CONFINCLUDEPY'])
    includes = ' '.join(['-I' + incdir for incdir in include_dirs])

    library_dirs.append(cfgDict['LIBPL'])
    lib_dirs = ' '.join(['-L' + lib for lib in library_dirs])

    libs = ' '.join(['-l' + lib for lib in libraries if lib.strip()])
    # See if there is "scalable" libpython available
    libpl = cfgDict['LIBPL']
    if glob(libpl + '/libpython*mpi*'):
        libs += ' -lpython%s_mpi' % cfgDict['VERSION']
    else:
        libs += ' -lpython%s' % cfgDict['VERSION']
<<<<<<< HEAD
    libs = ' '.join([libs, cfgDict['LIBS'], cfgDict['LIBM']])

=======
>>>>>>> 1eda98eb
    libs = ' '.join([libs, cfgDict['LIBS'], cfgDict['LIBM']])

    #Hack taken from distutils to determine option for runtime_libary_dirs
    if sys.platform[:6] == 'darwin':
        # MacOSX's linker doesn't understand the -R flag at all
        runtime_lib_option = '-L'
    elif sys.platform[:5] == 'hp-ux':
        runtime_lib_option = '+s -L'
    elif os.popen('mpicc --showme 2> /dev/null', 'r').read()[:3] == 'gcc':
        runtime_lib_option = '-Wl,-R'
    elif os.popen('mpicc -show 2> /dev/null', 'r').read()[:3] == 'gcc':
        runtime_lib_option = '-Wl,-R'
    else:
        runtime_lib_option = '-R'

    runtime_libs = ' '.join([ runtime_lib_option + lib for lib in runtime_library_dirs])

    extra_link_args.append(cfgDict['LDFLAGS'])
    if sys.platform in ['aix5', 'aix6']:
        extra_link_args.append(cfgDict['LINKFORSHARED'].replace('Modules', cfgDict['LIBPL']))
    elif sys.platform == 'darwin':
        pass
    else:
        extra_link_args.append(cfgDict['LINKFORSHARED'])

    # Compile the parallel sources
    for src in sources:
        obj = 'build/temp.%s/' % plat + src[:-1] + 'o'
        cmd = ('%s %s %s %s -o %s -c %s ' ) % \
              (mpicompiler,
               macros,
               ' '.join(extra_compile_args),
               includes,
               obj,
               src)
        print cmd
        if '--dry-run' not in sys.argv:
            error=os.system(cmd)
            if error != 0:
                msg = ['* compiling FAILED!  Only serial version of code will work.']
                break

    # Link the custom interpreter
    cmd = ('%s -o %s %s %s %s %s %s %s' ) % \
          (mpilinker,
           exefile,
           objects,
           ' '.join(extra_objects),
           lib_dirs,
           libs,
           runtime_libs,
           ' '.join(extra_link_args))

    msg = ['* Building a custom interpreter']
    print cmd
    if '--dry-run' not in sys.argv:
        error=os.system(cmd)
        if error != 0:
            msg += ['* linking FAILED!  Only serial version of code will work.']


    return error, msg<|MERGE_RESOLUTION|>--- conflicted
+++ resolved
@@ -423,11 +423,8 @@
         libs += ' -lpython%s_mpi' % cfgDict['VERSION']
     else:
         libs += ' -lpython%s' % cfgDict['VERSION']
-<<<<<<< HEAD
     libs = ' '.join([libs, cfgDict['LIBS'], cfgDict['LIBM']])
 
-=======
->>>>>>> 1eda98eb
     libs = ' '.join([libs, cfgDict['LIBS'], cfgDict['LIBM']])
 
     #Hack taken from distutils to determine option for runtime_libary_dirs
